--- conflicted
+++ resolved
@@ -65,13 +65,8 @@
 # release.
 deprecated-schema-compat = []
 
-<<<<<<< HEAD
 # Feature for raw parsing
-raw-parsing = ["cedar-policy-core/raw-parsing", "cedar-policy-validator/raw-parsing"]
-=======
-# Feature for fast parsing
-fast-parsing = ["cedar-policy-core/fast-parsing"]
->>>>>>> f85ca109
+raw-parsing = ["cedar-policy-core/raw-parsing"]
 
 [lib]
 # cdylib required for wasm
