--- conflicted
+++ resolved
@@ -15,10 +15,7 @@
 
 ### Added
 
-<<<<<<< HEAD
 - Added `Entities::remove_entities()`, allowing you to remove `Entity`s from an `Entities` struct (resolving #701)
-=======
->>>>>>> 3eb73c58
 - Implemented [RFC 53 (enumerated entity types)](https://github.com/cedar-policy/rfcs/blob/main/text/0053-enum-entities.md)  (#1377)
 
 ### Fixed
