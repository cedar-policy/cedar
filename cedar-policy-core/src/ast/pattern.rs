/*
 * Copyright Cedar Contributors
 *
 * Licensed under the Apache License, Version 2.0 (the "License");
 * you may not use this file except in compliance with the License.
 * You may obtain a copy of the License at
 *
 *      https://www.apache.org/licenses/LICENSE-2.0
 *
 * Unless required by applicable law or agreed to in writing, software
 * distributed under the License is distributed on an "AS IS" BASIS,
 * WITHOUT WARRANTIES OR CONDITIONS OF ANY KIND, either express or implied.
 * See the License for the specific language governing permissions and
 * limitations under the License.
 */

use std::sync::Arc;

#[cfg(feature = "protobuffers")]
use crate::ast::proto;

use serde::{Deserialize, Serialize};

/// Represent an element in a pattern literal (the RHS of the like operation)
<<<<<<< HEAD
#[derive(Serialize, Deserialize, Hash, Debug, Clone, Copy, PartialEq, Eq)]
=======
#[derive(Deserialize, Serialize, Hash, Debug, Clone, Copy, PartialEq, Eq)]
>>>>>>> 3458cd20
#[cfg_attr(feature = "arbitrary", derive(arbitrary::Arbitrary))]
pub enum PatternElem {
    /// A character literal
    Char(char),
    /// The wildcard `*`
    Wildcard,
}

<<<<<<< HEAD
#[cfg(feature = "protobuffers")]
impl From<&proto::expr::like::PatternElem> for PatternElem {
    fn from(v: &proto::expr::like::PatternElem) -> Self {
        match v.data.as_ref().unwrap() {
            proto::expr::like::pattern_elem::Data::C(c) => {
                PatternElem::Char(c.chars().next().unwrap())
            }

            proto::expr::like::pattern_elem::Data::Ty(ty) => {
                match proto::expr::like::pattern_elem::Ty::try_from(ty.to_owned()).unwrap() {
                    proto::expr::like::pattern_elem::Ty::Wildcard => PatternElem::Wildcard,
                }
            }
        }
    }
}

#[cfg(feature = "protobuffers")]
impl From<&PatternElem> for proto::expr::like::PatternElem {
    fn from(v: &PatternElem) -> Self {
        match v {
            PatternElem::Char(c) => Self {
                data: Some(proto::expr::like::pattern_elem::Data::C(c.to_string())),
            },
            PatternElem::Wildcard => Self {
                data: Some(proto::expr::like::pattern_elem::Data::Ty(
                    proto::expr::like::pattern_elem::Ty::Wildcard.into(),
                )),
            },
        }
    }
}

=======
>>>>>>> 3458cd20
/// Represent a pattern literal (the RHS of the like operator)
/// Also provides an implementation of the Display trait as well as a wildcard matching method.
#[derive(Debug, Clone, Hash, Eq, PartialEq, Serialize, Deserialize)]
#[serde(transparent)]
pub struct Pattern {
    /// A vector of pattern elements
    elems: Arc<Vec<PatternElem>>,
}

impl Pattern {
    /// Explicitly create a pattern literal out of a vector of pattern elements
    pub fn new(elems: impl IntoIterator<Item = PatternElem>) -> Self {
        Self {
            elems: Arc::new(elems.into_iter().collect()),
        }
    }

    /// Getter to the wrapped vector
    pub fn get_elems(&self) -> &[PatternElem] {
        &self.elems
    }

    /// Iterate over pattern elements
    pub fn iter(&self) -> impl Iterator<Item = &PatternElem> {
        self.elems.iter()
    }

    /// Length of elems vector
    pub fn len(&self) -> usize {
        self.elems.len()
    }
}

impl std::fmt::Display for Pattern {
    fn fmt(&self, f: &mut std::fmt::Formatter<'_>) -> std::fmt::Result {
        for pc in self.elems.as_ref() {
            match pc {
                PatternElem::Char('*') => write!(f, r#"\*"#)?,
                PatternElem::Char(c) => write!(f, "{}", c.escape_debug())?,
                PatternElem::Wildcard => write!(f, r#"*"#)?,
            }
        }
        Ok(())
    }
}

impl PatternElem {
    fn match_char(&self, text_char: &char) -> bool {
        match self {
            PatternElem::Char(c) => text_char == c,
            PatternElem::Wildcard => true,
        }
    }
    fn is_wildcard(&self) -> bool {
        matches!(self, PatternElem::Wildcard)
    }
}

impl Pattern {
    /// Find if the argument text matches the pattern
    pub fn wildcard_match(&self, text: &str) -> bool {
        let pattern = self.get_elems();
        if pattern.is_empty() {
            return text.is_empty();
        }

        // Copying the strings into vectors requires extra space, but has two benefits:
        // 1. It makes accessing elements more efficient. The alternative (i.e.,
        //    chars().nth()) needs to re-scan the string for each invocation. Note
        //    that a simple iterator will not work here since we move both forward
        //    and backward through the string.
        // 2. It provides an unambiguous length. In general for a string s,
        //    s.len() is not the same as s.chars().count(). The length of these
        //    created vectors will match .chars().count()
        let text: Vec<char> = text.chars().collect();

        let mut i: usize = 0; // index into text
        let mut j: usize = 0; // index into pattern
        let mut star_idx: usize = 0; // index in pattern (j) of the most recent *
        let mut tmp_idx: usize = 0; // index in text (i) of the most recent *
        let mut contains_star: bool = false; // does the pattern contain *?

        let text_len = text.len();
        let pattern_len = pattern.len();

        while i < text_len && (!contains_star || star_idx != pattern_len - 1) {
            // PANIC SAFETY `j` is checked to be less than length
            #[allow(clippy::indexing_slicing)]
            if j < pattern_len && pattern[j].is_wildcard() {
                contains_star = true;
                star_idx = j;
                tmp_idx = i;
                j += 1;
            } else if j < pattern_len && pattern[j].match_char(&text[i]) {
                i += 1;
                j += 1;
            } else if contains_star {
                j = star_idx + 1;
                i = tmp_idx + 1;
                tmp_idx = i;
            } else {
                return false;
            }
        }

        // PANIC SAFETY `j` is checked to be less than length
        #[allow(clippy::indexing_slicing)]
        while j < pattern_len && pattern[j].is_wildcard() {
            j += 1;
        }

        j == pattern_len
    }
}

#[cfg(test)]
pub mod test {
    use super::*;

    impl std::ops::Add for Pattern {
        type Output = Pattern;
        fn add(self, rhs: Self) -> Self::Output {
            let elems = [self.get_elems(), rhs.get_elems()].concat();
            Pattern::new(elems)
        }
    }

    // Map a string into a pattern literal with `PatternElem::Char`
    fn string_map(text: &str) -> Pattern {
        Pattern::new(text.chars().map(PatternElem::Char))
    }

    // Create a star pattern literal
    fn star() -> Pattern {
        Pattern::new(vec![PatternElem::Wildcard])
    }

    // Create an empty pattern literal
    fn empty() -> Pattern {
        Pattern::new(vec![])
    }

    #[test]
    fn test_wildcard_match_basic() {
        // Patterns that match "foo bar"
        assert!((string_map("foo") + star()).wildcard_match("foo bar"));
        assert!((star() + string_map("bar")).wildcard_match("foo bar"));
        assert!((star() + string_map("o b") + star()).wildcard_match("foo bar"));
        assert!((string_map("f") + star() + string_map(" bar")).wildcard_match("foo bar"));
        assert!((string_map("f") + star() + star() + string_map("r")).wildcard_match("foo bar"));
        assert!((star() + string_map("f") + star() + star() + star()).wildcard_match("foo bar"));

        // Patterns that do not match "foo bar"
        assert!(!(star() + string_map("foo")).wildcard_match("foo bar"));
        assert!(!(string_map("bar") + star()).wildcard_match("foo bar"));
        assert!(!(star() + string_map("bo") + star()).wildcard_match("foo bar"));
        assert!(!(string_map("f") + star() + string_map("br")).wildcard_match("foo bar"));
        assert!(!(star() + string_map("x") + star() + star() + star()).wildcard_match("foo bar"));
        assert!(!empty().wildcard_match("foo bar"));

        // Patterns that match ""
        assert!(empty().wildcard_match(""));
        assert!(star().wildcard_match(""));

        // Patterns that do not match ""
        assert!(!string_map("foo bar").wildcard_match(""));

        // Patterns that match "*"
        assert!(string_map("*").wildcard_match("*"));
        assert!(star().wildcard_match("*"));

        // Patterns that do not match "*"
        assert!(!string_map("\u{0000}").wildcard_match("*"));
        assert!(!string_map(r"\u{0000}").wildcard_match("*"));
    }

    #[test]
    fn test_wildcard_match_unicode() {
        // Patterns that match "y̆"
        assert!((string_map("y") + star()).wildcard_match("y̆"));
        assert!(string_map("y̆").wildcard_match("y̆"));

        // Patterns that do not match "y̆"
        assert!(!(star() + string_map("p") + star()).wildcard_match("y̆"));

        // Patterns that match "ḛ̶͑͝x̶͔͛a̵̰̯͛m̴͉̋́p̷̠͂l̵͇̍̔ȩ̶̣͝"
        assert!((star() + string_map("p") + star()).wildcard_match("ḛ̶͑͝x̶͔͛a̵̰̯͛m̴͉̋́p̷̠͂l̵͇̍̔ȩ̶̣͝"));
        assert!((star() + string_map("a̵̰̯͛m̴͉̋́") + star()).wildcard_match("ḛ̶͑͝x̶͔͛a̵̰̯͛m̴͉̋́p̷̠͂l̵͇̍̔ȩ̶̣͝"));

        // Patterns that do not match "ḛ̶͑͝x̶͔͛a̵̰̯͛m̴͉̋́p̷̠͂l̵͇̍̔ȩ̶̣͝"
        assert!(!(string_map("y") + star()).wildcard_match("ḛ̶͑͝x̶͔͛a̵̰̯͛m̴͉̋́p̷̠͂l̵͇̍̔ȩ̶̣͝"));
    }
}<|MERGE_RESOLUTION|>--- conflicted
+++ resolved
@@ -22,11 +22,7 @@
 use serde::{Deserialize, Serialize};
 
 /// Represent an element in a pattern literal (the RHS of the like operation)
-<<<<<<< HEAD
-#[derive(Serialize, Deserialize, Hash, Debug, Clone, Copy, PartialEq, Eq)]
-=======
 #[derive(Deserialize, Serialize, Hash, Debug, Clone, Copy, PartialEq, Eq)]
->>>>>>> 3458cd20
 #[cfg_attr(feature = "arbitrary", derive(arbitrary::Arbitrary))]
 pub enum PatternElem {
     /// A character literal
@@ -35,7 +31,6 @@
     Wildcard,
 }
 
-<<<<<<< HEAD
 #[cfg(feature = "protobuffers")]
 impl From<&proto::expr::like::PatternElem> for PatternElem {
     fn from(v: &proto::expr::like::PatternElem) -> Self {
@@ -69,8 +64,6 @@
     }
 }
 
-=======
->>>>>>> 3458cd20
 /// Represent a pattern literal (the RHS of the like operator)
 /// Also provides an implementation of the Display trait as well as a wildcard matching method.
 #[derive(Debug, Clone, Hash, Eq, PartialEq, Serialize, Deserialize)]
