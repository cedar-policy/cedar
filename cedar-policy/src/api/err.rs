--- conflicted
+++ resolved
@@ -1343,7 +1343,6 @@
 }
 
 #[cfg(feature = "tpe")]
-<<<<<<< HEAD
 impl From<tpe_err::ReauthorizationError> for TPEReauthorizationError {
     fn from(value: tpe_err::ReauthorizationError) -> Self {
         match value {
@@ -1355,7 +1354,9 @@
             }
         }
     }
-=======
+}
+
+#[cfg(feature = "tpe")]
 /// Errors that can be encountered when performing a permission query
 #[derive(Debug, Error)]
 pub enum PermissionQueryError {
@@ -1368,5 +1369,4 @@
     /// When concrete entities fail validation
     #[error(transparent)]
     EntityValidation(#[from] EntitySchemaConformanceError),
->>>>>>> 6d7855f8
 }