/*
 * Copyright Cedar Contributors
 *
 * Licensed under the Apache License, Version 2.0 (the "License");
 * you may not use this file except in compliance with the License.
 * You may obtain a copy of the License at
 *
 *      https://www.apache.org/licenses/LICENSE-2.0
 *
 * Unless required by applicable law or agreed to in writing, software
 * distributed under the License is distributed on an "AS IS" BASIS,
 * WITHOUT WARRANTIES OR CONDITIONS OF ANY KIND, either express or implied.
 * See the License for the specific language governing permissions and
 * limitations under the License.
 */

//! Defines structures for entity type and action id information used by the
//! validator. The contents of these structures should be populated from and schema
//! with a few transformations applied to the data. Specifically, the
//! `member_of` relation from the schema is reversed and the transitive closure is
//! computed to obtain a `descendants` relation.

use cedar_policy_core::{
    ast::{Entity, EntityType, EntityUID, InternalName, Name, UnreservedId},
    entities::{err::EntitiesError, Entities, TCComputation},
    extensions::Extensions,
    parser::Loc,
    transitive_closure::compute_tc,
};
use entity_type::{StandardValidatorEntityType, ValidatorEntityTypeKind};
use itertools::Itertools;
use namespace_def::EntityTypeFragment;
use nonempty::NonEmpty;
use serde::{Deserialize, Serialize};
use serde_with::serde_as;
use smol_str::ToSmolStr;
use std::collections::{hash_map::Entry, BTreeMap, BTreeSet, HashMap, HashSet};
use std::str::FromStr;
use std::sync::Arc;

use crate::{
    cedar_schema::SchemaWarning,
    json_schema,
    types::{Attributes, EntityRecordKind, OpenTag, Type},
};

#[cfg(feature = "protobufs")]
use crate::proto;

#[cfg(feature = "protobufs")]
use cedar_policy_core::ast;

mod action;
pub use action::ValidatorActionId;
pub(crate) use action::ValidatorApplySpec;
mod entity_type;
pub use entity_type::ValidatorEntityType;
mod namespace_def;
pub(crate) use namespace_def::try_jsonschema_type_into_validator_type;
pub use namespace_def::ValidatorNamespaceDef;
mod raw_name;
pub use raw_name::{ConditionalName, RawName, ReferenceType};
pub(crate) mod err;
use err::{schema_errors::*, *};

/// Configurable validator behaviors regarding actions
#[derive(Debug, Eq, PartialEq, Copy, Clone, Default)]
pub enum ActionBehavior {
    /// Action entities cannot have attributes. Attempting to declare attributes
    /// will result in a error when constructing the schema.
    ///
    /// Since we do not have a formal model for action attributes, this behavior
    /// (disabling/prohibiting them) is the default.
    #[default]
    ProhibitAttributes,
    /// Action entities may have attributes.
    PermitAttributes,
}

/// A `ValidatorSchemaFragment` consists of any number (even 0) of
/// `ValidatorNamespaceDef`s.
#[derive(Debug, Clone)]
pub struct ValidatorSchemaFragment<N, A>(Vec<ValidatorNamespaceDef<N, A>>);

impl TryInto<ValidatorSchemaFragment<ConditionalName, ConditionalName>>
    for json_schema::Fragment<RawName>
{
    type Error = SchemaError;

    fn try_into(self) -> Result<ValidatorSchemaFragment<ConditionalName, ConditionalName>> {
        ValidatorSchemaFragment::from_schema_fragment(
            self,
            ActionBehavior::default(),
            Extensions::all_available(),
        )
    }
}

impl<N, A> ValidatorSchemaFragment<N, A> {
    /// Construct a [`ValidatorSchemaFragment`] from multiple [`ValidatorNamespaceDef`]s
    pub fn from_namespaces(
        namespaces: impl IntoIterator<Item = ValidatorNamespaceDef<N, A>>,
    ) -> Self {
        Self(namespaces.into_iter().collect())
    }

    /// Get the fully-qualified [`InternalName`]s for the namespaces in this
    /// fragment.
    /// `None` indicates the empty namespace.
    pub fn namespaces(&self) -> impl Iterator<Item = Option<&InternalName>> {
        self.0.iter().map(|d| d.namespace())
    }
}

impl ValidatorSchemaFragment<ConditionalName, ConditionalName> {
    /// Construct a [`ValidatorSchemaFragment`] from a [`json_schema::Fragment`]
    pub fn from_schema_fragment(
        fragment: json_schema::Fragment<RawName>,
        action_behavior: ActionBehavior,
        extensions: &Extensions<'_>,
    ) -> Result<Self> {
        Ok(Self(
            fragment
                .0
                .into_iter()
                .map(|(fragment_ns, ns_def)| {
                    ValidatorNamespaceDef::from_namespace_definition(
                        fragment_ns.map(Into::into),
                        ns_def,
                        action_behavior,
                        extensions,
                    )
                })
                .collect::<Result<Vec<_>>>()?,
        ))
    }

    /// Convert this [`ValidatorSchemaFragment<ConditionalName, A>`] into a
    /// [`ValidatorSchemaFragment<Name, A>`] by fully-qualifying all typenames that
    /// appear anywhere in any definitions.
    ///
    /// `all_defs` needs to contain the full set of all fully-qualified typenames
    /// and actions that are defined in the schema (in all schema fragments).
    pub fn fully_qualify_type_references(
        self,
        all_defs: &AllDefs,
    ) -> Result<ValidatorSchemaFragment<InternalName, EntityType>> {
        let (nsdefs, errs) = self
            .0
            .into_iter()
            .map(|ns_def| ns_def.fully_qualify_type_references(all_defs))
            .partition_result::<Vec<ValidatorNamespaceDef<InternalName, EntityType>>, Vec<SchemaError>, _, _>();
        if let Some(errs) = NonEmpty::from_vec(errs) {
            Err(SchemaError::join_nonempty(errs))
        } else {
            Ok(ValidatorSchemaFragment(nsdefs))
        }
    }
}

/// Internal representation of the schema for use by the validator.
///
/// In this representation, all common types are fully expanded, and all entity
/// type names are fully disambiguated (fully qualified).
#[serde_as]
#[derive(Clone, Debug, Serialize)]
#[serde(rename_all = "camelCase")]
pub struct ValidatorSchema {
    /// Map from entity type names to the [`ValidatorEntityType`] object.
    #[serde_as(as = "Vec<(_, _)>")]
    entity_types: HashMap<EntityType, ValidatorEntityType>,

    /// Map from action id names to the [`ValidatorActionId`] object.
    #[serde_as(as = "Vec<(_, _)>")]
    action_ids: HashMap<EntityUID, ValidatorActionId>,

    /// For easy lookup, this is a map from action name to `Entity` object
    /// for each action in the schema. This information is contained in the
    /// `ValidatorSchema`, but not efficient to extract -- getting the `Entity`
    /// from the `ValidatorSchema` is O(N) as of this writing, but with this
    /// cache it's O(1).
    #[serde_as(as = "Vec<(_, _)>")]
    pub(crate) actions: HashMap<EntityUID, Arc<Entity>>,
}

/// Construct [`ValidatorSchema`] from a string containing a schema formatted
/// in the Cedar schema format.
impl std::str::FromStr for ValidatorSchema {
    type Err = CedarSchemaError;

    fn from_str(s: &str) -> std::result::Result<Self, Self::Err> {
        Self::from_cedarschema_str(s, Extensions::all_available()).map(|(schema, _)| schema)
    }
}

impl TryFrom<json_schema::NamespaceDefinition<RawName>> for ValidatorSchema {
    type Error = SchemaError;

    fn try_from(nsd: json_schema::NamespaceDefinition<RawName>) -> Result<ValidatorSchema> {
        ValidatorSchema::from_schema_fragments(
            [ValidatorSchemaFragment::from_namespaces([nsd.try_into()?])],
            Extensions::all_available(),
        )
    }
}

impl TryFrom<json_schema::Fragment<RawName>> for ValidatorSchema {
    type Error = SchemaError;

    fn try_from(frag: json_schema::Fragment<RawName>) -> Result<ValidatorSchema> {
        ValidatorSchema::from_schema_fragments([frag.try_into()?], Extensions::all_available())
    }
}

impl ValidatorSchema {
    /// Returns an iterator over every entity type that can be a principal for any action in this schema
    pub fn principals(&self) -> impl Iterator<Item = &EntityType> {
        self.action_ids
            .values()
            .flat_map(ValidatorActionId::principals)
    }

    /// Returns an iterator over every entity type that can be a resource for any action in this schema
    pub fn resources(&self) -> impl Iterator<Item = &EntityType> {
        self.action_ids
            .values()
            .flat_map(ValidatorActionId::resources)
    }

    /// Returns an iterator over every entity type that can be a principal for `action` in this schema
    ///
    /// # Errors
    ///
    /// Returns [`None`] if `action` is not found in the schema
    pub fn principals_for_action(
        &self,
        action: &EntityUID,
    ) -> Option<impl Iterator<Item = &EntityType>> {
        self.action_ids
            .get(action)
            .map(ValidatorActionId::principals)
    }

    /// Returns an iterator over every entity type that can be a resource for `action` in this schema
    ///
    /// # Errors
    ///
    /// Returns [`None`] if `action` is not found in the schema
    pub fn resources_for_action(
        &self,
        action: &EntityUID,
    ) -> Option<impl Iterator<Item = &EntityType>> {
        self.action_ids
            .get(action)
            .map(ValidatorActionId::resources)
    }

    /// Returns an iterator over all the entity types that can be a parent of `ty`
    ///
    /// # Errors
    ///
    /// Returns [`None`] if the `ty` is not found in the schema
    pub fn ancestors<'a>(
        &'a self,
        ty: &'a EntityType,
    ) -> Option<impl Iterator<Item = &'a EntityType> + 'a> {
        if self.entity_types.contains_key(ty) {
            Some(self.entity_types.values().filter_map(|ety| {
                if ety.descendants.contains(ty) {
                    Some(&ety.name)
                } else {
                    None
                }
            }))
        } else {
            None
        }
    }

    /// Returns an iterator over all the action groups defined in this schema
    pub fn action_groups(&self) -> impl Iterator<Item = &EntityUID> {
        self.action_ids.values().filter_map(|action| {
            if action.descendants.is_empty() {
                None
            } else {
                Some(&action.name)
            }
        })
    }

    /// Returns an iterator over all actions defined in this schema
    pub fn actions(&self) -> impl Iterator<Item = &EntityUID> {
        self.action_ids.keys()
    }

    /// Create a [`ValidatorSchema`] without any definitions (of entity types,
    /// common types, or actions).
    pub fn empty() -> ValidatorSchema {
        Self {
            entity_types: HashMap::new(),
            action_ids: HashMap::new(),
            actions: HashMap::new(),
        }
    }

    /// Construct a [`ValidatorSchema`] from a JSON value in the appropriate
    /// shape.
    pub fn from_json_value(json: serde_json::Value, extensions: &Extensions<'_>) -> Result<Self> {
        Self::from_schema_frag(
            json_schema::Fragment::<RawName>::from_json_value(json)?,
            ActionBehavior::default(),
            extensions,
        )
    }

    /// Construct a [`ValidatorSchema`] from a string containing JSON in the
    /// appropriate shape.
    pub fn from_json_str(json: &str, extensions: &Extensions<'_>) -> Result<Self> {
        Self::from_schema_frag(
            json_schema::Fragment::<RawName>::from_json_str(json)?,
            ActionBehavior::default(),
            extensions,
        )
    }

    /// Construct a [`ValidatorSchema`] directly from a file containing JSON
    /// in the appropriate shape.
    pub fn from_json_file(file: impl std::io::Read, extensions: &Extensions<'_>) -> Result<Self> {
        Self::from_schema_frag(
            json_schema::Fragment::<RawName>::from_json_file(file)?,
            ActionBehavior::default(),
            extensions,
        )
    }

    /// Construct a [`ValidatorSchema`] directly from a file containing the
    /// Cedar schema syntax.
    pub fn from_cedarschema_file<'a>(
        r: impl std::io::Read,
        extensions: &'a Extensions<'a>,
    ) -> std::result::Result<(Self, impl Iterator<Item = SchemaWarning> + 'a), CedarSchemaError>
    {
        let (fragment, warnings) = json_schema::Fragment::from_cedarschema_file(r, extensions)?;
        let schema_and_warnings =
            Self::from_schema_frag(fragment, ActionBehavior::default(), extensions)
                .map(|schema| (schema, warnings))?;
        Ok(schema_and_warnings)
    }

    /// Construct a [`ValidatorSchema`] from a string containing the Cedar
    /// schema syntax.
    pub fn from_cedarschema_str<'a>(
        src: &str,
        extensions: &Extensions<'a>,
    ) -> std::result::Result<(Self, impl Iterator<Item = SchemaWarning> + 'a), CedarSchemaError>
    {
        let (fragment, warnings) = json_schema::Fragment::from_cedarschema_str(src, extensions)?;
        let schema_and_warnings =
            Self::from_schema_frag(fragment, ActionBehavior::default(), extensions)
                .map(|schema| (schema, warnings))?;
        Ok(schema_and_warnings)
    }

    /// Helper function to construct a [`ValidatorSchema`] from a single [`json_schema::Fragment`].
    pub(crate) fn from_schema_frag(
        schema_file: json_schema::Fragment<RawName>,
        action_behavior: ActionBehavior,
        extensions: &Extensions<'_>,
    ) -> Result<ValidatorSchema> {
        Self::from_schema_fragments(
            [ValidatorSchemaFragment::from_schema_fragment(
                schema_file,
                action_behavior,
                extensions,
            )?],
            extensions,
        )
    }

    /// Construct a [`ValidatorSchema`] from some number of [`ValidatorSchemaFragment`]s.
    pub fn from_schema_fragments(
        fragments: impl IntoIterator<Item = ValidatorSchemaFragment<ConditionalName, ConditionalName>>,
        extensions: &Extensions<'_>,
    ) -> Result<ValidatorSchema> {
        let mut fragments = fragments
            .into_iter()
            // All schemas implicitly include the following fragment as well,
            // defining the items in the `__cedar` namespace.
            .chain(std::iter::once(cedar_fragment(extensions)))
            .collect::<Vec<_>>();

        // Build the sets of all entity type, common type, and action definitions
        // (fully-qualified names) in all fragments.
        let mut all_defs = AllDefs::new(|| fragments.iter());

        // Now we have enough information to do the checks required by RFC 70.
        // We do not need all _references_ to types/actions to be fully resolved yet,
        // because RFC 70 does not actually say anything about references, and can be
        // enforced knowing only about the _definitions_.
        // Furthermore, doing these checks before adding the builtin common-type aliases
        // in the empty namespace is convenient, because at this point the only
        // definitions in the empty namespace are the ones the user has put there, which
        // are thus subject to RFC 70 shadowing rules.
        all_defs.rfc_70_shadowing_checks()?;

        // Add aliases for primitive and extension typenames in the empty namespace,
        // so that they can be accessed without `__cedar`.
        // (Only add each alias if it doesn't conflict with a user declaration --
        // if it does conflict, we won't add the alias and the user needs to use
        // `__cedar` to refer to the primitive/extension type.)
        // In the future, if we support some kind of `use` keyword to make names
        // available in the empty namespace, we'd probably add that here.
        for tyname in primitive_types::<Name>()
            .map(|(id, _)| Name::unqualified_name(id))
            .chain(extensions.ext_types().cloned().map(Into::into))
        {
            if !all_defs.is_defined_as_entity(tyname.as_ref())
                && !all_defs.is_defined_as_common(tyname.as_ref())
            {
                assert!(
                    tyname.is_unqualified(),
                    "expected all primitive and extension type names to be unqualified"
                );
                fragments.push(single_alias_in_empty_namespace(
                    tyname.basename().clone(),
                    tyname.as_ref().qualify_with(Some(&InternalName::__cedar())),
                    None, // there is no source loc associated with the builtin definitions of primitive and extension types
                ));
                all_defs.mark_as_defined_as_common_type(tyname.into());
            }
        }

        // Now use `all_defs` to resolve all [`ConditionalName`] type references
        // into fully-qualified [`InternalName`] references.
        // ("Resolve" here just means convert to fully-qualified
        // `InternalName`s; it does not mean inlining common types -- that will
        // come later.)
        // This produces an intermediate form of schema fragment,
        // `ValidatorSchemaFragment<InternalName, EntityType>`.
        let (fragments, errs) = fragments
            .into_iter()
            .map(|frag| frag.fully_qualify_type_references(&all_defs))
            .partition_result::<Vec<ValidatorSchemaFragment<InternalName, EntityType>>, Vec<SchemaError>, _, _>();
        if let Some(errs) = NonEmpty::from_vec(errs) {
            return Err(SchemaError::join_nonempty(errs));
        }

        // Now that all references are fully-qualified, we can build the aggregate
        // maps for common types, entity types, and actions, checking that nothing
        // is defined twice. Since all of these names are already fully-qualified,
        // the same base type name may appear multiple times so long as the
        // namespaces are different.
        let mut common_types = HashMap::new();
        let mut entity_type_fragments: HashMap<EntityType, _> = HashMap::new();
        let mut action_fragments = HashMap::new();
        for ns_def in fragments.into_iter().flat_map(|f| f.0.into_iter()) {
            for (name, ty) in ns_def.common_types.defs {
                match common_types.entry(name) {
                    Entry::Vacant(v) => v.insert(ty),
                    Entry::Occupied(o) => {
                        return Err(DuplicateCommonTypeError {
                            ty: o.key().clone(),
                        }
                        .into());
                    }
                };
            }

            for (name, entity_type) in ns_def.entity_types.defs {
                match entity_type_fragments.entry(name) {
                    Entry::Vacant(v) => v.insert(entity_type),
                    Entry::Occupied(o) => {
                        return Err(DuplicateEntityTypeError {
                            ty: o.key().clone(),
                        }
                        .into())
                    }
                };
            }

            for (action_euid, action) in ns_def.actions.actions {
                match action_fragments.entry(action_euid) {
                    Entry::Vacant(v) => v.insert(action),
                    Entry::Occupied(o) => {
                        return Err(DuplicateActionError(o.key().to_smolstr()).into())
                    }
                };
            }
        }

        let resolver = CommonTypeResolver::new(&common_types);
        let common_types = resolver.resolve(extensions)?;

        // Invert the `parents` relation defined by entities and action so far
        // to get a `children` relation.
        let mut entity_children: HashMap<EntityType, HashSet<EntityType>> = HashMap::new();
        for (name, entity_type) in entity_type_fragments.iter() {
            for parent in entity_type.parents() {
                entity_children
                    .entry(internal_name_to_entity_type(parent.clone())?)
                    .or_default()
                    .insert(name.clone());
            }
        }

        let mut entity_types = entity_type_fragments
            .into_iter()
            .map(|(name, entity_type)| -> Result<_> {
                // Keys of the `entity_children` map were values of an
                // `memberOfTypes` list, so they might not have been declared in
                // their fragment.  By removing entries from `entity_children`
                // where the key is a declared name, we will be left with a map
                // where the keys are undeclared. These keys are used to report
                // an error when undeclared entity types are referenced inside a
                // `memberOfTypes` list. The error is reported alongside the
                // error for any other undeclared entity types by
                // `check_for_undeclared`.
                let descendants = entity_children.remove(&name).unwrap_or_default();
<<<<<<< HEAD
                match entity_type {
                    EntityTypeFragment::Enum(choices) => Ok((
                        name.clone(),
                        ValidatorEntityType {
                            name,
                            descendants,
                            kind: ValidatorEntityTypeKind::Enum(choices),
                        },
                    )),
                    EntityTypeFragment::Standard {
=======
                let (attributes, open_attributes) = {
                    let unresolved = try_jsonschema_type_into_validator_type(
                        entity_type.attributes.0,
                        extensions,
                    )?;
                    Self::record_attributes_or_none(
                        unresolved.resolve_common_type_refs(&common_types)?,
                    )
                    .ok_or_else(|| ContextOrShapeNotRecordError {
                        ctx_or_shape: ContextOrShape::EntityTypeShape(name.clone()),
                    })?
                };
                let tags = entity_type
                    .tags
                    .map(|tags| try_jsonschema_type_into_validator_type(tags, extensions))
                    .transpose()?
                    .map(|unresolved| unresolved.resolve_common_type_refs(&common_types))
                    .transpose()?;
                Ok((
                    name.clone(),
                    ValidatorEntityType {
                        name,
                        descendants,
>>>>>>> 5b61b76b
                        attributes,
                        parents: _,
                        tags,
                    } => {
                        let (attributes, open_attributes) = {
                            let unresolved =
                                try_jsonschema_type_into_validator_type(attributes.0, extensions)?;
                            Self::record_attributes_or_none(
                                unresolved.resolve_common_type_refs(&common_types)?,
                            )
                            .ok_or_else(|| {
                                ContextOrShapeNotRecordError(ContextOrShape::EntityTypeShape(
                                    name.clone(),
                                ))
                            })?
                        };
                        let tags = tags
                            .map(|tags| try_jsonschema_type_into_validator_type(tags, extensions))
                            .transpose()?
                            .map(|unresolved| unresolved.resolve_common_type_refs(&common_types))
                            .transpose()?;
                        Ok((
                            name.clone(),
                            ValidatorEntityType {
                                name,
                                descendants,
                                kind: ValidatorEntityTypeKind::Standard(
                                    StandardValidatorEntityType {
                                        attributes,
                                        open_attributes,
                                        tags,
                                    },
                                ),
                            },
                        ))
                    }
                }
            })
            .collect::<Result<HashMap<_, _>>>()?;

        let mut action_children = HashMap::new();
        for (euid, action) in action_fragments.iter() {
            for parent in action.parents.iter() {
                action_children
                    .entry(parent.clone().try_into()?)
                    .or_insert_with(HashSet::new)
                    .insert(euid.clone());
            }
        }
        let mut action_ids = action_fragments
            .into_iter()
            .map(|(name, action)| -> Result<_> {
                let descendants = action_children.remove(&name).unwrap_or_default();
                let (context, open_context_attributes) = {
                    let unresolved =
                        try_jsonschema_type_into_validator_type(action.context, extensions)?;
                    Self::record_attributes_or_none(
                        unresolved.resolve_common_type_refs(&common_types)?,
                    )
                    .ok_or_else(|| ContextOrShapeNotRecordError {
                        ctx_or_shape: ContextOrShape::ActionContext(name.clone()),
                    })?
                };
                Ok((
                    name.clone(),
                    ValidatorActionId {
                        name,
                        applies_to: action.applies_to,
                        descendants,
                        context: Type::record_with_attributes(
                            context.attrs,
                            open_context_attributes,
                        ),
                        attribute_types: action.attribute_types,
                        attributes: action.attributes,
                    },
                ))
            })
            .collect::<Result<HashMap<_, _>>>()?;

        // We constructed entity types and actions with child maps, but we need
        // transitively closed descendants.
        compute_tc(&mut entity_types, false)
            .map_err(|e| EntityTypeTransitiveClosureError::from(Box::new(e)))?;
        // Pass `true` here so that we also check that the action hierarchy does
        // not contain cycles.
        compute_tc(&mut action_ids, true)?;

        // Return with an error if there is an undeclared entity or action
        // referenced in any fragment. `{entity,action}_children` are provided
        // for the `undeclared_parent_{entities,actions}` arguments because
        // removed keys from these maps as we encountered declarations for the
        // entity types or actions. Any keys left in the map are therefore
        // undeclared.
        Self::check_for_undeclared(
            &entity_types,
            entity_children.into_keys(),
            &action_ids,
            action_children.into_keys(),
            common_types.into_values(),
        )?;

        let actions = Self::action_entities_iter(&action_ids)
            .map(|e| (e.uid().clone(), Arc::new(e)))
            .collect();

        Ok(ValidatorSchema {
            entity_types,
            action_ids,
            actions,
        })
    }

    /// Check that all entity types and actions referenced in the schema are in
    /// the set of declared entity type or action names.
    /// This function assumes that all entity types are fully qualified, which
    /// is indicated by the use of the [`EntityType`] and [`EntityUID`] types.
    fn check_for_undeclared(
        entity_types: &HashMap<EntityType, ValidatorEntityType>,
        undeclared_parent_entities: impl IntoIterator<Item = EntityType>,
        action_ids: &HashMap<EntityUID, ValidatorActionId>,
        undeclared_parent_actions: impl IntoIterator<Item = EntityUID>,
        common_types: impl IntoIterator<Item = Type>,
    ) -> Result<()> {
        // When we constructed `entity_types`, we removed entity types from  the
        // `entity_children` map as we encountered a declaration for that type.
        // Any entity types left in the map are therefore undeclared. These are
        // any undeclared entity types which appeared in a `memberOf` list.
        let mut undeclared_e = undeclared_parent_entities
            .into_iter()
            .collect::<BTreeSet<EntityType>>();
        // Looking at entity types, we need to check entity references in
        // attribute types. We already know that all elements of the
        // `descendants` list were declared because the list is a result of
        // inverting the `memberOf` relationship which mapped declared entity
        // types to their parent entity types.
        for entity_type in entity_types.values() {
            for (_, attr_typ) in entity_type.attributes() {
                Self::check_undeclared_in_type(
                    &attr_typ.attr_type,
                    entity_types,
                    &mut undeclared_e,
                );
            }
        }

        // Check for undeclared entity types within common types.
        for common_type in common_types {
            Self::check_undeclared_in_type(&common_type, entity_types, &mut undeclared_e);
        }

        // Undeclared actions in a `memberOf` list.
        let undeclared_a = undeclared_parent_actions.into_iter();
        // For actions, we check entity references in the context attribute
        // types and `appliesTo` lists. See the `entity_types` loop for why the
        // `descendants` list is not checked.
        for action in action_ids.values() {
            Self::check_undeclared_in_type(&action.context, entity_types, &mut undeclared_e);

            for p_entity in action.applies_to_principals() {
                if !entity_types.contains_key(p_entity) {
                    undeclared_e.insert(p_entity.clone());
                }
            }

            for r_entity in action.applies_to_resources() {
                if !entity_types.contains_key(r_entity) {
                    undeclared_e.insert(r_entity.clone());
                }
            }
        }
        if let Some(types) = NonEmpty::collect(undeclared_e) {
            return Err(UndeclaredEntityTypesError { types }.into());
        }
        if let Some(euids) = NonEmpty::collect(undeclared_a) {
            // This should not happen, because undeclared actions should be caught
            // earlier, when we are resolving action names into fully-qualified [`Name`]s.
            return Err(ActionInvariantViolationError { euids }.into());
        }

        Ok(())
    }

    fn record_attributes_or_none(ty: Type) -> Option<(Attributes, OpenTag)> {
        match ty {
            Type::EntityOrRecord(EntityRecordKind::Record {
                attrs,
                open_attributes,
            }) => Some((attrs, open_attributes)),
            _ => None,
        }
    }

    /// Check that all entity types appearing inside a type are in the set of
    /// declared entity types, adding any undeclared entity types to the
    /// `undeclared_types` set.
    fn check_undeclared_in_type(
        ty: &Type,
        entity_types: &HashMap<EntityType, ValidatorEntityType>,
        undeclared_types: &mut BTreeSet<EntityType>,
    ) {
        match ty {
            Type::EntityOrRecord(EntityRecordKind::Entity(lub)) => {
                for name in lub.iter() {
                    if !entity_types.contains_key(name) {
                        undeclared_types.insert(name.clone());
                    }
                }
            }

            Type::EntityOrRecord(EntityRecordKind::Record { attrs, .. }) => {
                for (_, attr_ty) in attrs.iter() {
                    Self::check_undeclared_in_type(
                        &attr_ty.attr_type,
                        entity_types,
                        undeclared_types,
                    );
                }
            }

            Type::Set {
                element_type: Some(element_type),
            } => Self::check_undeclared_in_type(element_type, entity_types, undeclared_types),

            _ => (),
        }
    }

    /// Lookup the [`ValidatorActionId`] object in the schema with the given name.
    pub fn get_action_id(&self, action_id: &EntityUID) -> Option<&ValidatorActionId> {
        self.action_ids.get(action_id)
    }

    /// Lookup the [`ValidatorEntityType`] object in the schema with the given name.
    pub fn get_entity_type<'a>(
        &'a self,
        entity_type_id: &EntityType,
    ) -> Option<&'a ValidatorEntityType> {
        self.entity_types.get(entity_type_id)
    }

    /// Return true when the `action_id` corresponds to a valid action.
    pub(crate) fn is_known_action_id(&self, action_id: &EntityUID) -> bool {
        self.action_ids.contains_key(action_id)
    }

    /// Return true when the `entity_type` corresponds to a valid entity type.
    pub(crate) fn is_known_entity_type(&self, entity_type: &EntityType) -> bool {
        entity_type.is_action() || self.entity_types.contains_key(entity_type)
    }

    /// Return true when `euid` has an entity type declared by the schema.
    pub(crate) fn euid_has_known_entity_type(&self, euid: &EntityUID) -> bool {
        self.is_known_entity_type(euid.entity_type())
    }

    /// An iterator over the action ids in the schema.
    pub(crate) fn known_action_ids(&self) -> impl Iterator<Item = &EntityUID> {
        self.action_ids.keys()
    }

    /// An iterator over the entity type names in the schema.
    pub(crate) fn known_entity_types(&self) -> impl Iterator<Item = &EntityType> {
        self.entity_types.keys()
    }

    /// An iterator matching the entity Types to their Validator Types
    pub fn entity_types(&self) -> impl Iterator<Item = (&EntityType, &ValidatorEntityType)> {
        self.entity_types.iter()
    }

    /// Get all entity types in the schema where an `{entity0} in {entity}` can
    /// evaluate to `true` for some `entity0` with that entity type. This
    /// includes all entity types that are descendants of the type of `entity`
    /// according  to the schema, and the type of `entity` itself because
    /// `entity in entity` evaluates to `true`.
    pub(crate) fn get_entity_types_in<'a>(&'a self, entity: &'a EntityUID) -> Vec<&'a EntityType> {
        let mut descendants = self
            .get_entity_type(entity.entity_type())
            .map(|v_ety| v_ety.descendants.iter().collect::<Vec<_>>())
            .unwrap_or_default();
        descendants.push(entity.entity_type());
        descendants
    }

    /// Get all entity types in the schema where an `{entity0} in {euids}` can
    /// evaluate to `true` for some `entity0` with that entity type. See comment
    /// on `get_entity_types_in`.
    pub(crate) fn get_entity_types_in_set<'a>(
        &'a self,
        euids: impl IntoIterator<Item = &'a EntityUID> + 'a,
    ) -> impl Iterator<Item = &'a EntityType> {
        euids.into_iter().flat_map(|e| self.get_entity_types_in(e))
    }

    /// Get all action entities in the schema where `action in euids` evaluates
    /// to `true`. This includes all actions which are descendants of some
    /// element of `euids`, and all elements of `euids`.
    pub(crate) fn get_actions_in_set<'a>(
        &'a self,
        euids: impl IntoIterator<Item = &'a EntityUID> + 'a,
    ) -> Option<Vec<&'a EntityUID>> {
        euids
            .into_iter()
            .map(|e| {
                self.get_action_id(e).map(|action| {
                    action
                        .descendants
                        .iter()
                        .chain(std::iter::once(&action.name))
                })
            })
            .collect::<Option<Vec<_>>>()
            .map(|v| v.into_iter().flatten().collect::<Vec<_>>())
    }

    /// Get the `Type` of context expected for the given `action`.
    /// This always returns a closed record type.
    ///
    /// Returns `None` if the action is not in the schema.
    pub fn context_type(&self, action: &EntityUID) -> Option<&Type> {
        // INVARIANT: `ValidatorActionId::context_type` always returns a closed
        // record type
        self.get_action_id(action)
            .map(ValidatorActionId::context_type)
    }

    /// Invert the action hierarchy to get the ancestor relation expected for
    /// the `Entity` datatype instead of descendants as stored by the schema.
    pub(crate) fn action_entities_iter(
        action_ids: &HashMap<EntityUID, ValidatorActionId>,
    ) -> impl Iterator<Item = cedar_policy_core::ast::Entity> + '_ {
        // We could store the un-inverted `memberOf` relation for each action,
        // but I [john-h-kastner-aws] judge that the current implementation is
        // actually less error prone, as it minimizes the threading of data
        // structures through some complicated bits of schema construction code,
        // and avoids computing the TC twice.
        let mut action_ancestors: HashMap<&EntityUID, HashSet<EntityUID>> = HashMap::new();
        for (action_euid, action_def) in action_ids {
            for descendant in &action_def.descendants {
                action_ancestors
                    .entry(descendant)
                    .or_default()
                    .insert(action_euid.clone());
            }
        }
        action_ids.iter().map(move |(action_id, action)| {
            Entity::new_with_attr_partial_value_serialized_as_expr(
                action_id.clone(),
                action.attributes.clone(),
                action_ancestors.remove(action_id).unwrap_or_default(),
            )
        })
    }

    /// Construct an `Entity` object for each action in the schema
    pub fn action_entities(&self) -> std::result::Result<Entities, EntitiesError> {
        let extensions = Extensions::all_available();
        Entities::from_entities(
            self.actions.values().map(|entity| entity.as_ref().clone()),
            None::<&cedar_policy_core::entities::NoEntitiesSchema>, // we don't want to tell `Entities::from_entities()` to add the schema's action entities, that would infinitely recurse
            TCComputation::AssumeAlreadyComputed,
            extensions,
        )
        .map_err(Into::into)
    }
}

#[cfg(feature = "protobufs")]
impl From<&ValidatorSchema> for proto::ValidatorSchema {
    fn from(v: &ValidatorSchema) -> Self {
        Self {
            entity_types: v
                .entity_types
                .iter()
                .map(|(k, v)| proto::EntityTypeWithTypesMap {
                    key: Some(ast::proto::EntityType::from(k)),
                    value: Some(proto::ValidatorEntityType::from(v)),
                })
                .collect(),
            action_ids: v
                .action_ids
                .iter()
                .map(|(k, v)| proto::EntityUidWithActionIdsMap {
                    key: Some(ast::proto::EntityUid::from(k)),
                    value: Some(proto::ValidatorActionId::from(v)),
                })
                .collect(),
        }
    }
}

#[cfg(feature = "protobufs")]
impl From<&proto::ValidatorSchema> for ValidatorSchema {
    // PANIC SAFETY: experimental feature
    #[allow(clippy::expect_used)]
    fn from(v: &proto::ValidatorSchema) -> Self {
        let action_ids = v
            .action_ids
            .iter()
            .map(|kvp| {
                let k = ast::EntityUID::from(
                    kvp.key
                        .as_ref()
                        .expect("`as_ref()` for field that should exist"),
                );
                let v = ValidatorActionId::from(
                    kvp.value
                        .as_ref()
                        .expect("`as_ref()` for field that should exist"),
                );
                (k, v)
            })
            .collect();

        let actions = Self::action_entities_iter(&action_ids)
            .map(|e| (e.uid().clone(), Arc::new(e)))
            .collect();

        Self {
            entity_types: v
                .entity_types
                .iter()
                .map(|kvp| {
                    let k = ast::EntityType::from(
                        kvp.key
                            .as_ref()
                            .expect("`as_ref()` for field that should exist"),
                    );
                    let v = ValidatorEntityType::from(
                        kvp.value
                            .as_ref()
                            .expect("`as_ref()` for field that should exist"),
                    );
                    (k, v)
                })
                .collect(),
            action_ids,
            actions,
        }
    }
}

/// Used to write a schema implicitly overriding the default handling of action
/// groups.
#[derive(Debug, Clone, Deserialize)]
#[serde(bound(deserialize = "N: Deserialize<'de> + From<RawName>"))]
#[serde(transparent)]
pub(crate) struct NamespaceDefinitionWithActionAttributes<N>(
    pub(crate) json_schema::NamespaceDefinition<N>,
);

impl TryInto<ValidatorSchema> for NamespaceDefinitionWithActionAttributes<RawName> {
    type Error = SchemaError;

    fn try_into(self) -> Result<ValidatorSchema> {
        ValidatorSchema::from_schema_fragments(
            [ValidatorSchemaFragment::from_namespaces([
                ValidatorNamespaceDef::from_namespace_definition(
                    None,
                    self.0,
                    crate::ActionBehavior::PermitAttributes,
                    Extensions::all_available(),
                )?,
            ])],
            Extensions::all_available(),
        )
    }
}

/// Get a [`ValidatorSchemaFragment`] describing the items that implicitly exist
/// in the `__cedar` namespace.
fn cedar_fragment(
    extensions: &Extensions<'_>,
) -> ValidatorSchemaFragment<ConditionalName, ConditionalName> {
    // PANIC SAFETY: these are valid `Id`s
    #[allow(clippy::unwrap_used)]
    let mut common_types = HashMap::from_iter(primitive_types());
    for ext_type in extensions.ext_types() {
        assert!(
            ext_type.is_unqualified(),
            "expected extension type names to be unqualified"
        );
        let ext_type = ext_type.basename().clone();
        common_types.insert(
            ext_type.clone(),
            json_schema::Type::Type {
                ty: json_schema::TypeVariant::Extension { name: ext_type },
                loc: None,
            },
        );
    }

    // PANIC SAFETY: this is a valid schema fragment. This code is tested by every test that constructs `ValidatorSchema`, and this fragment is the same every time, modulo active extensions.
    #[allow(clippy::unwrap_used)]
    ValidatorSchemaFragment(vec![ValidatorNamespaceDef::from_common_type_defs(
        Some(InternalName::__cedar()),
        common_types,
    )
    .unwrap()])
}

/// Get a [`ValidatorSchemaFragment`] containing just one common-type definition,
/// defining the unqualified name `id` in the empty namespace as an alias for
/// the fully-qualified name `def`. (This will eventually cause an error if
/// `def` is not defined somewhere.)
///
/// `def` is allowed to be [`InternalName`] because it's totally valid to define
/// `type Foo = __cedar::String` etc.
fn single_alias_in_empty_namespace(
    id: UnreservedId,
    def: InternalName,
    loc: Option<Loc>,
) -> ValidatorSchemaFragment<ConditionalName, ConditionalName> {
    ValidatorSchemaFragment(vec![ValidatorNamespaceDef::from_common_type_def(
        None,
        (
            id,
            json_schema::Type::Type {
                ty: json_schema::TypeVariant::EntityOrCommon {
                    type_name: ConditionalName::unconditional(def, ReferenceType::CommonOrEntity),
                },
                loc,
            },
        ),
    )])
}

/// Get the names of all primitive types, as unqualified `UnreservedId`s,
/// paired with the primitive [`json_schema::Type`]s they represent
fn primitive_types<N>() -> impl Iterator<Item = (UnreservedId, json_schema::Type<N>)> {
    // PANIC SAFETY: these are valid `UnreservedId`s
    #[allow(clippy::unwrap_used)]
    [
        (
            UnreservedId::from_str("Bool").unwrap(),
            json_schema::Type::Type {
                ty: json_schema::TypeVariant::Boolean,
                loc: None,
            },
        ),
        (
            UnreservedId::from_str("Long").unwrap(),
            json_schema::Type::Type {
                ty: json_schema::TypeVariant::Long,
                loc: None,
            },
        ),
        (
            UnreservedId::from_str("String").unwrap(),
            json_schema::Type::Type {
                ty: json_schema::TypeVariant::String,
                loc: None,
            },
        ),
    ]
    .into_iter()
}

/// Convert an [`InternalName`] to an [`EntityType`].
/// If this fails (because the name contained `__cedar`), this throws a
/// `ReservedNameError`. As of this writing, there are no valid entity types
/// containing `__cedar`.
fn internal_name_to_entity_type(
    name: InternalName,
) -> std::result::Result<EntityType, cedar_policy_core::ast::ReservedNameError> {
    Name::try_from(name).map(Into::into)
}

/// Holds the sets of all entity type, common type, and action definitions
/// (fully-qualified names) in all fragments.
#[derive(Debug)]
pub struct AllDefs {
    /// All entity type definitions, in all fragments, as fully-qualified names.
    entity_defs: HashSet<InternalName>,
    /// All common type definitions, in all fragments, as fully-qualified names.
    common_defs: HashSet<InternalName>,
    /// All action definitions, in all fragments, with fully-qualified typenames.
    action_defs: HashSet<EntityUID>,
}

impl AllDefs {
    /// Build the sets of all entity type, common type, and action definitions
    /// (fully-qualified names) in all fragments.
    pub fn new<'a, N: 'a, A: 'a, I>(fragments: impl Fn() -> I) -> Self
    where
        I: Iterator<Item = &'a ValidatorSchemaFragment<N, A>>,
    {
        Self {
            entity_defs: fragments()
                .flat_map(|f| f.0.iter())
                .flat_map(|ns_def| ns_def.all_declared_entity_type_names().cloned())
                .collect(),
            common_defs: fragments()
                .flat_map(|f| f.0.iter())
                .flat_map(|ns_def| ns_def.all_declared_common_type_names().cloned())
                .collect(),
            action_defs: fragments()
                .flat_map(|f| f.0.iter())
                .flat_map(|ns_def| ns_def.all_declared_action_names().cloned())
                .collect(),
        }
    }

    /// Build an [`AllDefs`] assuming that the given fragment is the only
    /// fragment that exists.
    /// Any names referring to definitions in other fragments will not resolve
    /// properly.
    pub fn single_fragment<N, A>(fragment: &ValidatorSchemaFragment<N, A>) -> Self {
        Self::new(|| std::iter::once(fragment))
    }

    /// Is the given (fully-qualified) [`InternalName`] defined as an entity
    /// type in any fragment?
    pub fn is_defined_as_entity(&self, name: &InternalName) -> bool {
        self.entity_defs.contains(name)
    }

    /// Is the given (fully-qualified) [`InternalName`] defined as a common type
    /// in any fragment?
    pub fn is_defined_as_common(&self, name: &InternalName) -> bool {
        self.common_defs.contains(name)
    }

    /// Is the given (fully-qualified) [`EntityUID`] defined as an action in any
    /// fragment?
    pub fn is_defined_as_action(&self, euid: &EntityUID) -> bool {
        self.action_defs.contains(euid)
    }

    /// Mark the given [`InternalName`] as defined as a common type
    pub fn mark_as_defined_as_common_type(&mut self, name: InternalName) {
        self.common_defs.insert(name);
    }

    /// Return an error if the definitions in this [`AllDefs`] violate the
    /// restrictions specified in [RFC 70].
    ///
    /// RFC 70 disallows definitions of entity types, common types, and actions
    /// that would shadow definitions of other entity types, common types, or
    /// actions in the empty namespace.
    ///
    /// [RFC 70]: https://github.com/cedar-policy/rfcs/blob/main/text/0070-disallow-empty-namespace-shadowing.md
    pub fn rfc_70_shadowing_checks(&self) -> Result<()> {
        for unqualified_name in self
            .entity_and_common_names()
            .filter(|name| name.is_unqualified())
        {
            // `unqualified_name` is a definition in the empty namespace
            if let Some(name) = self.entity_and_common_names().find(|name| {
                !name.is_unqualified() // RFC 70 specifies that shadowing an entity typename with a common typename is OK, including in the empty namespace
                && !name.is_reserved() // do not throw an error if the shadowing name is something like `__cedar::String` "shadowing" an empty-namespace declaration of `String`
                && name.basename() == unqualified_name.basename()
            }) {
                return Err(TypeShadowingError {
                    shadowed_def: unqualified_name.clone(),
                    shadowing_def: name.clone(),
                }
                .into());
            }
        }
        for unqualified_action in self
            .action_defs
            .iter()
            .filter(|euid| euid.entity_type().as_ref().is_unqualified())
        {
            // `unqualified_action` is a definition in the empty namespace
            if let Some(action) = self.action_defs.iter().find(|euid| {
                !euid.entity_type().as_ref().is_unqualified() // do not throw an error for an action "shadowing" itself
                // we do not need to check that the basenames are the same, because we assume they are both `Action`
                && euid.eid() == unqualified_action.eid()
            }) {
                return Err(ActionShadowingError {
                    shadowed_def: unqualified_action.clone(),
                    shadowing_def: action.clone(),
                }
                .into());
            }
        }
        Ok(())
    }

    /// Iterate over all (fully-qualified) entity and common-type names defined
    /// in the [`AllDefs`].
    fn entity_and_common_names(&self) -> impl Iterator<Item = &InternalName> {
        self.entity_defs.iter().chain(self.common_defs.iter())
    }

    /// Build an [`AllDefs`] that assumes the given fully-qualified
    /// [`InternalName`]s are defined (by the user) as entity types, and there
    /// are no defined common types or actions.
    #[cfg(test)]
    pub(crate) fn from_entity_defs(names: impl IntoIterator<Item = InternalName>) -> Self {
        Self {
            entity_defs: names.into_iter().collect(),
            common_defs: HashSet::new(),
            action_defs: HashSet::new(),
        }
    }
}

/// A common type reference resolver.
/// This resolver is designed to operate on fully-qualified references.
/// It facilitates inlining the definitions of common types.
///
/// INVARIANT: There should be no dangling references. That is, all common-type
/// references that occur in the [`json_schema::Type`]s in `defs`, should be to
/// common types that appear as keys in `defs`.
/// This invariant is upheld by callers because the process of converting
/// references to fully-qualified ensures that the targets exist (else, it
/// throws [`TypeNotDefinedError`]).
#[derive(Debug)]
struct CommonTypeResolver<'a> {
    /// Definition of each common type.
    ///
    /// Definitions (values in the map) may refer to other common-type names,
    /// but not in a way that causes a cycle.
    ///
    /// In this map, names are already fully-qualified, both in common-type
    /// definitions (keys in the map) and in common-type references appearing in
    /// [`json_schema::Type`]s (values in the map).
    defs: &'a HashMap<InternalName, json_schema::Type<InternalName>>,
    /// The dependency graph among common type names.
    /// The graph contains a vertex for each [`InternalName`], and
    /// `graph.get(u)` gives the set of vertices `v` for which `(u,v)` is a
    /// directed edge in the graph.
    ///
    /// In this map, names are already fully-qualified, both in keys and values
    /// in the map.
    graph: HashMap<&'a InternalName, HashSet<&'a InternalName>>,
}

impl<'a> CommonTypeResolver<'a> {
    /// Construct the resolver.
    /// Note that this requires that all common-type references are already
    /// fully qualified, because it uses [`InternalName`] and not [`RawName`].
    ///
    /// INVARIANT: There should be no dangling references. That is, all common-type
    /// references that occur in the [`json_schema::Type`]s in `defs`, should be
    /// to common types that appear as keys in `defs`.
    /// This invariant is upheld by callers because the process of converting
    /// references to fully-qualified ensures that the targets exist (else, it
    /// throws [`TypeNotDefinedError`]).
    fn new(defs: &'a HashMap<InternalName, json_schema::Type<InternalName>>) -> Self {
        let mut graph = HashMap::new();
        for (name, ty) in defs {
            graph.insert(name, HashSet::from_iter(ty.common_type_references()));
        }
        Self { defs, graph }
    }

    /// Perform topological sort on the dependency graph
    ///
    /// Let A -> B denote the RHS of type `A` refers to type `B` (i.e., `A`
    /// depends on `B`)
    ///
    /// `topo_sort(A -> B -> C)` produces [C, B, A]
    ///
    /// If there is a cycle, a type name involving in this cycle is the error
    ///
    /// It implements a variant of Kahn's algorithm
    fn topo_sort(&self) -> std::result::Result<Vec<&'a InternalName>, InternalName> {
        // The in-degree map
        // Note that the keys of this map may be a superset of all common type
        // names
        let mut indegrees: HashMap<&InternalName, usize> = HashMap::new();
        for (ty_name, deps) in self.graph.iter() {
            // Ensure that declared common types have values in `indegrees`
            indegrees.entry(ty_name).or_insert(0);
            for dep in deps {
                match indegrees.entry(dep) {
                    std::collections::hash_map::Entry::Occupied(mut o) => {
                        o.insert(o.get() + 1);
                    }
                    std::collections::hash_map::Entry::Vacant(v) => {
                        v.insert(1);
                    }
                }
            }
        }

        // The set that contains type names with zero incoming edges
        let mut work_set: HashSet<&'a InternalName> = HashSet::new();
        let mut res: Vec<&'a InternalName> = Vec::new();

        // Find all type names with zero incoming edges
        for (name, degree) in indegrees.iter() {
            let name = *name;
            if *degree == 0 {
                work_set.insert(name);
                // The result only contains *declared* type names
                if self.graph.contains_key(name) {
                    res.push(name);
                }
            }
        }

        // Pop a node
        while let Some(name) = work_set.iter().next().cloned() {
            work_set.remove(name);
            if let Some(deps) = self.graph.get(name) {
                for dep in deps {
                    if let Some(degree) = indegrees.get_mut(dep) {
                        // There will not be any underflows here because
                        // in order for the in-degree to underflow, `dep`'s
                        // in-degree must be 0 at this point
                        // The only possibility where a node's in-degree
                        // becomes 0 is through the subtraction below, which
                        // means it has been visited and hence has 0 in-degrees
                        // In other words, all its in-coming edges have been
                        // "removed" and hence contradicts with the fact that
                        // one of them is being "removed"
                        *degree -= 1;
                        if *degree == 0 {
                            work_set.insert(dep);
                            if self.graph.contains_key(dep) {
                                res.push(dep);
                            }
                        }
                    }
                }
            }
        }

        // The set of nodes that have not been added to the result
        // i.e., there are still in-coming edges and hence exists a cycle
        let mut set: HashSet<&InternalName> = HashSet::from_iter(self.graph.keys().cloned());
        for name in res.iter() {
            set.remove(name);
        }

        if let Some(cycle) = set.into_iter().next() {
            Err(cycle.clone())
        } else {
            // We need to reverse the result because, e.g.,
            // `res` is now [A,B,C] for A -> B -> C because no one depends on A
            res.reverse();
            Ok(res)
        }
    }

    // Substitute common type references in `ty` according to `resolve_table`.
    // Resolved types will still have the source loc of `ty`, unless `ty` is
    // exactly a common type reference, in which case they will have the source
    // loc of the definition of that reference.
    fn resolve_type(
        resolve_table: &HashMap<&InternalName, json_schema::Type<InternalName>>,
        ty: json_schema::Type<InternalName>,
    ) -> Result<json_schema::Type<InternalName>> {
        match ty {
            json_schema::Type::CommonTypeRef { type_name, .. } => resolve_table
                .get(&type_name)
                .ok_or_else(|| CommonTypeInvariantViolationError { name: type_name }.into())
                .cloned(),
            json_schema::Type::Type {
                ty: json_schema::TypeVariant::EntityOrCommon { type_name },
                loc,
            } => match resolve_table.get(&type_name) {
                Some(def) => Ok(def.clone()),
                None => Ok(json_schema::Type::Type {
                    ty: json_schema::TypeVariant::Entity { name: type_name },
                    loc,
                }),
            },
            json_schema::Type::Type {
                ty: json_schema::TypeVariant::Set { element },
                loc,
            } => Ok(json_schema::Type::Type {
                ty: json_schema::TypeVariant::Set {
                    element: Box::new(Self::resolve_type(resolve_table, *element)?),
                },
                loc,
            }),
            json_schema::Type::Type {
                ty:
                    json_schema::TypeVariant::Record(json_schema::RecordType {
                        attributes,
                        additional_attributes,
                    }),
                loc,
            } => Ok(json_schema::Type::Type {
                ty: json_schema::TypeVariant::Record(json_schema::RecordType {
                    attributes: BTreeMap::from_iter(
                        attributes
                            .into_iter()
                            .map(|(attr, attr_ty)| {
                                Ok((
                                    attr,
                                    json_schema::TypeOfAttribute {
                                        required: attr_ty.required,
                                        ty: Self::resolve_type(resolve_table, attr_ty.ty)?,
                                        annotations: attr_ty.annotations,
                                    },
                                ))
                            })
                            .collect::<Result<Vec<(_, _)>>>()?,
                    ),
                    additional_attributes,
                }),
                loc,
            }),
            _ => Ok(ty),
        }
    }

    // Resolve common type references, returning a map from (fully-qualified)
    // [`InternalName`] of a common type to its [`Type`] definition
    fn resolve(&self, extensions: &Extensions<'_>) -> Result<HashMap<&'a InternalName, Type>> {
        let sorted_names = self.topo_sort().map_err(|n| {
            SchemaError::CycleInCommonTypeReferences(CycleInCommonTypeReferencesError { ty: n })
        })?;

        let mut resolve_table: HashMap<&InternalName, json_schema::Type<InternalName>> =
            HashMap::new();
        let mut tys: HashMap<&'a InternalName, Type> = HashMap::new();

        for &name in sorted_names.iter() {
            // PANIC SAFETY: `name.basename()` should be an existing common type id
            #[allow(clippy::unwrap_used)]
            let ty = self.defs.get(name).unwrap();
            let substituted_ty = Self::resolve_type(&resolve_table, ty.clone())?;
            resolve_table.insert(name, substituted_ty.clone());
            tys.insert(
                name,
                try_jsonschema_type_into_validator_type(substituted_ty, extensions)?
                    .resolve_common_type_refs(&HashMap::new())?,
            );
        }

        Ok(tys)
    }
}

// PANIC SAFETY unit tests
#[allow(clippy::panic)]
// PANIC SAFETY unit tests
#[allow(clippy::indexing_slicing)]
#[cfg(test)]
pub(crate) mod test {
    use std::{
        collections::{BTreeMap, HashSet},
        str::FromStr,
    };

    use crate::json_schema;
    use crate::types::Type;

    use cedar_policy_core::ast::RestrictedExpr;
    use cedar_policy_core::test_utils::{expect_err, ExpectedErrorMessageBuilder};
    use cool_asserts::assert_matches;

    use serde_json::json;

    use super::*;

    pub(crate) mod utils {
        use super::{CedarSchemaError, SchemaError, ValidatorEntityType, ValidatorSchema};
        use cedar_policy_core::extensions::Extensions;

        /// Transform the output of functions like
        /// `ValidatorSchema::from_cedarschema_str()`, which has type `(ValidatorSchema, impl Iterator<...>)`,
        /// into `(ValidatorSchema, Vec<...>)`, which implements `Debug` and thus can be used with
        /// `assert_matches`, `.unwrap_err()`, etc
        pub fn collect_warnings<A, B, E>(
            r: std::result::Result<(A, impl Iterator<Item = B>), E>,
        ) -> std::result::Result<(A, Vec<B>), E> {
            r.map(|(a, iter)| (a, iter.collect()))
        }

        /// Given an entity type as string, get the `ValidatorEntityType` from the
        /// schema, panicking if it does not exist (or if `etype` fails to parse as
        /// an entity type)
        #[track_caller]
        pub fn assert_entity_type_exists<'s>(
            schema: &'s ValidatorSchema,
            etype: &str,
        ) -> &'s ValidatorEntityType {
            schema.get_entity_type(&etype.parse().unwrap()).unwrap()
        }

        #[track_caller]
        pub fn assert_valid_cedar_schema(src: &str) -> ValidatorSchema {
            match ValidatorSchema::from_cedarschema_str(src, Extensions::all_available()) {
                Ok((schema, _)) => schema,
                Err(e) => panic!("{:?}", miette::Report::new(e)),
            }
        }

        #[track_caller]
        pub fn assert_invalid_cedar_schema(src: &str) {
            match ValidatorSchema::from_cedarschema_str(src, Extensions::all_available()) {
                Ok(_) => panic!("{src} should be an invalid schema"),
                Err(CedarSchemaError::Parsing(_)) => {}
                Err(e) => panic!("unexpected error: {:?}", miette::Report::new(e)),
            }
        }

        #[track_caller]
        pub fn assert_valid_json_schema(json: serde_json::Value) -> ValidatorSchema {
            match ValidatorSchema::from_json_value(json, Extensions::all_available()) {
                Ok(schema) => schema,
                Err(e) => panic!("{:?}", miette::Report::new(e)),
            }
        }

        #[track_caller]
        pub fn assert_invalid_json_schema(json: serde_json::Value) {
            match ValidatorSchema::from_json_value(json.clone(), Extensions::all_available()) {
                Ok(_) => panic!("{json} should be an invalid schema"),
                Err(SchemaError::JsonDeserialization(_)) => {}
                Err(e) => panic!("unexpected error: {:?}", miette::Report::new(e)),
            }
        }
    }

    use utils::*;

    // Well-formed schema
    #[test]
    fn test_from_schema_file() {
        let src = json!(
        {
            "entityTypes": {
                "User": {
                    "memberOfTypes": [ "Group" ]
                },
                "Group": {
                    "memberOfTypes": []
                },
                "Photo": {
                    "memberOfTypes": [ "Album" ]
                },
                "Album": {
                    "memberOfTypes": []
                }
            },
            "actions": {
                "view_photo": {
                    "appliesTo": {
                        "principalTypes": ["User", "Group"],
                        "resourceTypes": ["Photo"]
                    }
                }
            }
        });
        let schema_file: json_schema::NamespaceDefinition<RawName> =
            serde_json::from_value(src).unwrap();
        let schema: Result<ValidatorSchema> = schema_file.try_into();
        assert!(schema.is_ok());
    }

    // Duplicate entity "Photo"
    #[test]
    fn test_from_schema_file_duplicate_entity() {
        // Test written using `from_str` instead of `from_value` because the
        // `json!` macro silently ignores duplicate map keys.
        let src = r#"
        {"": {
            "entityTypes": {
                "User": {
                    "memberOfTypes": [ "Group" ]
                },
                "Group": {
                    "memberOfTypes": []
                },
                "Photo": {
                    "memberOfTypes": [ "Album" ]
                },
                "Photo": {
                    "memberOfTypes": []
                }
            },
            "actions": {
                "view_photo": {
                    "memberOf": [],
                    "appliesTo": {
                        "principalTypes": ["User", "Group"],
                        "resourceTypes": ["Photo"]
                    }
                }
            }
        }}"#;

        match ValidatorSchema::from_json_str(src, Extensions::all_available()) {
            Err(SchemaError::JsonDeserialization(_)) => (),
            _ => panic!("Expected JSON deserialization error due to duplicate entity type."),
        }
    }

    // Duplicate action "view_photo"
    #[test]
    fn test_from_schema_file_duplicate_action() {
        // Test written using `from_str` instead of `from_value` because the
        // `json!` macro silently ignores duplicate map keys.
        let src = r#"
        {"": {
            "entityTypes": {
                "User": {
                    "memberOfTypes": [ "Group" ]
                },
                "Group": {
                    "memberOfTypes": []
                },
                "Photo": {
                    "memberOfTypes": []
                }
            },
            "actions": {
                "view_photo": {
                    "memberOf": [],
                    "appliesTo": {
                        "principalTypes": ["User", "Group"],
                        "resourceTypes": ["Photo"]
                    }
                },
                "view_photo": { }
            }
        }"#;
        match ValidatorSchema::from_json_str(src, Extensions::all_available()) {
            Err(SchemaError::JsonDeserialization(_)) => (),
            _ => panic!("Expected JSON deserialization error due to duplicate action type."),
        }
    }

    // Undefined entity types "Grop", "Usr", "Phoot"
    #[test]
    fn test_from_schema_file_undefined_entities() {
        let src = json!(
        {
            "entityTypes": {
                "User": {
                    "memberOfTypes": [ "Grop" ]
                },
                "Group": {
                    "memberOfTypes": []
                },
                "Photo": {
                    "memberOfTypes": []
                }
            },
            "actions": {
                "view_photo": {
                    "appliesTo": {
                        "principalTypes": ["Usr", "Group"],
                        "resourceTypes": ["Phoot"]
                    }
                }
            }
        });
        let schema_file: json_schema::NamespaceDefinition<RawName> =
            serde_json::from_value(src.clone()).unwrap();
        let schema: Result<ValidatorSchema> = schema_file.try_into();
        assert_matches!(schema, Err(e) => {
            expect_err(
                &src,
                &miette::Report::new(e),
                &ExpectedErrorMessageBuilder::error(r#"failed to resolve types: Grop, Usr, Phoot"#)
                    .help("`Grop` has not been declared as an entity type")
                    .exactly_one_underline("Grop")
                    .build());
        });
    }

    #[test]
    fn undefined_entity_namespace_member_of() {
        let src = json!(
        {"Foo": {
            "entityTypes": {
                "User": {
                    "memberOfTypes": [ "Foo::Group", "Bar::Group" ]
                },
                "Group": { }
            },
            "actions": {}
        }});
        let schema_file = json_schema::Fragment::from_json_value(src.clone()).unwrap();
        let schema: Result<ValidatorSchema> = schema_file.try_into();
        assert_matches!(schema, Err(e) => {
            expect_err(
                &src,
                &miette::Report::new(e),
                &ExpectedErrorMessageBuilder::error(r#"failed to resolve type: Bar::Group"#)
                    .help("`Bar::Group` has not been declared as an entity type")
                    .exactly_one_underline("Bar::Group")
                    .build());
        });
    }

    #[test]
    fn undefined_entity_namespace_applies_to() {
        let src = json!(
        {"Foo": {
            "entityTypes": { "User": { }, "Photo": { } },
            "actions": {
                "view_photo": {
                    "appliesTo": {
                        "principalTypes": ["Foo::User", "Bar::User"],
                        "resourceTypes": ["Photo", "Bar::Photo"],
                    }
                }
            }
        }});
        let schema_file = json_schema::Fragment::from_json_value(src.clone()).unwrap();
        let schema: Result<ValidatorSchema> = schema_file.try_into();
        assert_matches!(schema, Err(e) => {
            expect_err(
                &src,
                &miette::Report::new(e),
                &ExpectedErrorMessageBuilder::error(r#"failed to resolve types: Bar::User, Bar::Photo"#)
                    .help("`Bar::User` has not been declared as an entity type")
                    .exactly_one_underline("Bar::User")
                    .build());
        });
    }

    // Undefined action "photo_actions"
    #[test]
    fn test_from_schema_file_undefined_action() {
        let src = json!(
        {
            "entityTypes": {
                "User": {
                    "memberOfTypes": [ "Group" ]
                },
                "Group": {
                    "memberOfTypes": []
                },
                "Photo": {
                    "memberOfTypes": []
                }
            },
            "actions": {
                "view_photo": {
                    "memberOf": [ {"id": "photo_action"} ],
                    "appliesTo": {
                        "principalTypes": ["User", "Group"],
                        "resourceTypes": ["Photo"]
                    }
                }
            }
        });
        let schema_file: json_schema::NamespaceDefinition<RawName> =
            serde_json::from_value(src.clone()).unwrap();
        let schema: Result<ValidatorSchema> = schema_file.try_into();
        assert_matches!(schema, Err(e) => {
            expect_err(
                &src,
                &miette::Report::new(e),
                &ExpectedErrorMessageBuilder::error(r#"undeclared action: Action::"photo_action""#)
                    .help("any actions appearing as parents need to be declared as actions")
                    .build());
        });
    }

    // Trivial cycle in action hierarchy
    // view_photo -> view_photo
    #[test]
    fn test_from_schema_file_action_cycle1() {
        let src = json!(
        {
            "entityTypes": {},
            "actions": {
                "view_photo": {
                    "memberOf": [ {"id": "view_photo"} ]
                }
            }
        });
        let schema_file: json_schema::NamespaceDefinition<RawName> =
            serde_json::from_value(src).unwrap();
        let schema: Result<ValidatorSchema> = schema_file.try_into();
        assert_matches!(
            schema,
            Err(SchemaError::CycleInActionHierarchy(CycleInActionHierarchyError { uid: euid })) => {
                assert_eq!(euid, r#"Action::"view_photo""#.parse().unwrap());
            }
        )
    }

    // Slightly more complex cycle in action hierarchy
    // view_photo -> edit_photo -> delete_photo -> view_photo
    #[test]
    fn test_from_schema_file_action_cycle2() {
        let src = json!(
        {
            "entityTypes": {},
            "actions": {
                "view_photo": {
                    "memberOf": [ {"id": "edit_photo"} ]
                },
                "edit_photo": {
                    "memberOf": [ {"id": "delete_photo"} ]
                },
                "delete_photo": {
                    "memberOf": [ {"id": "view_photo"} ]
                },
                "other_action": {
                    "memberOf": [ {"id": "edit_photo"} ]
                }
            }
        });
        let schema_file: json_schema::NamespaceDefinition<RawName> =
            serde_json::from_value(src).unwrap();
        let schema: Result<ValidatorSchema> = schema_file.try_into();
        assert_matches!(
            schema,
            // The exact action reported as being in the cycle isn't deterministic.
            Err(SchemaError::CycleInActionHierarchy(_)),
        )
    }

    #[test]
    fn namespaced_schema() {
        let src = r#"
        { "N::S": {
            "entityTypes": {
                "User": {},
                "Photo": {}
            },
            "actions": {
                "view_photo": {
                    "appliesTo": {
                        "principalTypes": ["User"],
                        "resourceTypes": ["Photo"]
                    }
                }
            }
        } }
        "#;
        let schema_file = json_schema::Fragment::from_json_str(src).unwrap();
        let schema: ValidatorSchema = schema_file
            .try_into()
            .expect("Namespaced schema failed to convert.");
        dbg!(&schema);
        let user_entity_type = &"N::S::User"
            .parse()
            .expect("Namespaced entity type should have parsed");
        let photo_entity_type = &"N::S::Photo"
            .parse()
            .expect("Namespaced entity type should have parsed");
        assert!(
            schema.entity_types.contains_key(user_entity_type),
            "Expected and entity type User."
        );
        assert!(
            schema.entity_types.contains_key(photo_entity_type),
            "Expected an entity type Photo."
        );
        assert_eq!(
            schema.entity_types.len(),
            2,
            "Expected exactly 2 entity types."
        );
        assert!(
            schema.action_ids.contains_key(
                &"N::S::Action::\"view_photo\""
                    .parse()
                    .expect("Namespaced action should have parsed")
            ),
            "Expected an action \"view_photo\"."
        );
        assert_eq!(schema.action_ids.len(), 1, "Expected exactly 1 action.");

        let action = &schema.action_ids.values().next().expect("Expected Action");
        assert_eq!(
            action.applies_to_principals().collect::<Vec<_>>(),
            vec![user_entity_type]
        );
        assert_eq!(
            action.applies_to_resources().collect::<Vec<_>>(),
            vec![photo_entity_type]
        );
    }

    #[test]
    fn cant_use_namespace_in_entity_type() {
        let src = r#"
        {
            "entityTypes": { "NS::User": {} },
            "actions": {}
        }
        "#;
        assert_matches!(
            serde_json::from_str::<json_schema::NamespaceDefinition<RawName>>(src),
            Err(_)
        );
    }

    #[test]
    fn entity_attribute_entity_type_with_namespace() {
        let src = json!(
        {"A::B": {
            "entityTypes": {
                "Foo": {
                    "shape": {
                        "type": "Record",
                        "attributes": {
                            "name": { "type": "Entity", "name": "C::D::Foo" }
                        }
                    }
                }
            },
            "actions": {}
          }});
        let schema_json = json_schema::Fragment::from_json_value(src.clone()).unwrap();
        let schema: Result<ValidatorSchema> = schema_json.try_into();
        assert_matches!(schema, Err(e) => {
            expect_err(
                &src,
                &miette::Report::new(e),
                &ExpectedErrorMessageBuilder::error(r#"failed to resolve type: C::D::Foo"#)
                    .help("`C::D::Foo` has not been declared as an entity type")
                    .exactly_one_underline("C::D::Foo")
                    .build());
        });
    }

    #[test]
    fn entity_attribute_entity_type_with_declared_namespace() {
        let schema_json = json_schema::Fragment::from_json_str(
            r#"
            {"A::B": {
                "entityTypes": {
                    "Foo": {
                        "shape": {
                            "type": "Record",
                            "attributes": {
                                "name": { "type": "Entity", "name": "A::B::Foo" }
                            }
                        }
                    }
                },
                "actions": {}
              }}
            "#,
        )
        .unwrap();

        let schema: ValidatorSchema = schema_json
            .try_into()
            .expect("Expected schema to construct without error.");

        let foo_name: EntityType = "A::B::Foo".parse().expect("Expected entity type name");
        let foo_type = schema
            .entity_types
            .get(&foo_name)
            .expect("Expected to find entity");
        let name_type = foo_type
            .attr("name")
            .expect("Expected attribute name")
            .attr_type
            .clone();
        assert_eq!(name_type, Type::named_entity_reference(foo_name));
    }

    #[test]
    fn cannot_declare_action_type_when_prohibited() {
        let schema_json: json_schema::NamespaceDefinition<RawName> = serde_json::from_str(
            r#"
            {
                "entityTypes": { "Action": {} },
                "actions": {}
              }
            "#,
        )
        .unwrap();
        let schema: Result<ValidatorSchema> = schema_json.try_into();
        assert!(matches!(
            schema,
            Err(SchemaError::ActionEntityTypeDeclared(_))
        ));
    }

    #[test]
    fn can_declare_other_type_when_action_type_prohibited() {
        let schema_json: json_schema::NamespaceDefinition<RawName> = serde_json::from_str(
            r#"
            {
                "entityTypes": { "Foo": { } },
                "actions": {}
              }
            "#,
        )
        .unwrap();

        TryInto::<ValidatorSchema>::try_into(schema_json).expect("Did not expect any errors.");
    }

    #[test]
    fn cannot_declare_action_in_group_when_prohibited() {
        let schema_json = json_schema::Fragment::from_json_str(
            r#"
            {"": {
                "entityTypes": {},
                "actions": {
                    "universe": { },
                    "view_photo": {
                        "attributes": {"id": "universe"}
                    },
                    "edit_photo": {
                        "attributes": {"id": "universe"}
                    },
                    "delete_photo": {
                        "attributes": {"id": "universe"}
                    }
                }
              }}
            "#,
        )
        .unwrap();

        let schema = ValidatorSchemaFragment::from_schema_fragment(
            schema_json,
            ActionBehavior::ProhibitAttributes,
            Extensions::all_available(),
        );
        match schema {
            Err(e) => {
                expect_err(
                    "",
                    &miette::Report::new(e),
                    &ExpectedErrorMessageBuilder::error("unsupported feature used in schema")
                        .source(r#"action declared with attributes: [delete_photo, edit_photo, view_photo]"#)
                        .build()
                )
            }
            _ => panic!("Did not see expected error."),
        }
    }

    #[test]
    fn test_entity_type_no_namespace() {
        let src = json!({"type": "Entity", "name": "Foo"});
        let schema_ty: json_schema::Type<RawName> = serde_json::from_value(src).unwrap();
        assert_eq!(
            schema_ty,
            json_schema::Type::Type {
                ty: json_schema::TypeVariant::Entity {
                    name: "Foo".parse().unwrap()
                },
                loc: None
            },
        );
        let schema_ty = schema_ty.conditionally_qualify_type_references(Some(
            &InternalName::parse_unqualified_name("NS").unwrap(),
        ));
        let all_defs = AllDefs::from_entity_defs([
            InternalName::from_str("NS::Foo").unwrap(),
            InternalName::from_str("Bar").unwrap(),
        ]);
        let schema_ty = schema_ty.fully_qualify_type_references(&all_defs).unwrap();
        let ty: Type =
            try_jsonschema_type_into_validator_type(schema_ty, Extensions::all_available())
                .expect("Error converting schema type to type.")
                .resolve_common_type_refs(&HashMap::new())
                .unwrap();
        assert_eq!(ty, Type::named_entity_reference_from_str("NS::Foo"));
    }

    #[test]
    fn test_entity_type_namespace() {
        let src = json!({"type": "Entity", "name": "NS::Foo"});
        let schema_ty: json_schema::Type<RawName> = serde_json::from_value(src).unwrap();
        assert_eq!(
            schema_ty,
            json_schema::Type::Type {
                ty: json_schema::TypeVariant::Entity {
                    name: "NS::Foo".parse().unwrap()
                },
                loc: None
            },
        );
        let schema_ty = schema_ty.conditionally_qualify_type_references(Some(
            &InternalName::parse_unqualified_name("NS").unwrap(),
        ));
        let all_defs = AllDefs::from_entity_defs([
            InternalName::from_str("NS::Foo").unwrap(),
            InternalName::from_str("Foo").unwrap(),
        ]);
        let schema_ty = schema_ty.fully_qualify_type_references(&all_defs).unwrap();
        let ty: Type =
            try_jsonschema_type_into_validator_type(schema_ty, Extensions::all_available())
                .expect("Error converting schema type to type.")
                .resolve_common_type_refs(&HashMap::new())
                .unwrap();
        assert_eq!(ty, Type::named_entity_reference_from_str("NS::Foo"));
    }

    #[test]
    fn test_entity_type_namespace_parse_error() {
        let src = json!({"type": "Entity", "name": "::Foo"});
        assert_matches!(
            serde_json::from_value::<json_schema::Type<RawName>>(src),
            Err(_)
        );
    }

    #[test]
    fn schema_type_record_is_validator_type_record() {
        let src = json!({"type": "Record", "attributes": {}});
        let schema_ty: json_schema::Type<RawName> = serde_json::from_value(src).unwrap();
        assert_eq!(
            schema_ty,
            json_schema::Type::Type {
                ty: json_schema::TypeVariant::Record(json_schema::RecordType {
                    attributes: BTreeMap::new(),
                    additional_attributes: false,
                }),
                loc: None
            },
        );
        let schema_ty = schema_ty.conditionally_qualify_type_references(None);
        let all_defs = AllDefs::from_entity_defs([InternalName::from_str("Foo").unwrap()]);
        let schema_ty = schema_ty.fully_qualify_type_references(&all_defs).unwrap();
        let ty: Type =
            try_jsonschema_type_into_validator_type(schema_ty, Extensions::all_available())
                .expect("Error converting schema type to type.")
                .resolve_common_type_refs(&HashMap::new())
                .unwrap();
        assert_eq!(ty, Type::closed_record_with_attributes(None));
    }

    #[test]
    fn get_namespaces() {
        let fragment = json_schema::Fragment::from_json_value(json!({
            "Foo::Bar::Baz": {
                "entityTypes": {},
                "actions": {}
            },
            "Foo": {
                "entityTypes": {},
                "actions": {}
            },
            "Bar": {
                "entityTypes": {},
                "actions": {}
            },
        }))
        .unwrap();

        let schema_fragment: ValidatorSchemaFragment<ConditionalName, ConditionalName> =
            fragment.try_into().unwrap();
        assert_eq!(
            schema_fragment
                .0
                .iter()
                .map(|f| f.namespace())
                .collect::<HashSet<_>>(),
            HashSet::from([
                Some(&"Foo::Bar::Baz".parse().unwrap()),
                Some(&"Foo".parse().unwrap()),
                Some(&"Bar".parse().unwrap())
            ])
        );
    }

    #[test]
    fn schema_no_fragments() {
        let schema =
            ValidatorSchema::from_schema_fragments([], Extensions::all_available()).unwrap();
        assert!(schema.entity_types.is_empty());
        assert!(schema.action_ids.is_empty());
    }

    #[test]
    fn same_action_different_namespace() {
        let fragment = json_schema::Fragment::from_json_value(json!({
            "Foo::Bar": {
                "entityTypes": {},
                "actions": {
                    "Baz": {}
                }
            },
            "Bar::Foo": {
                "entityTypes": {},
                "actions": {
                    "Baz": { }
                }
            },
            "Biz": {
                "entityTypes": {},
                "actions": {
                    "Baz": { }
                }
            }
        }))
        .unwrap();

        let schema: ValidatorSchema = fragment.try_into().unwrap();
        assert!(schema
            .get_action_id(&"Foo::Bar::Action::\"Baz\"".parse().unwrap())
            .is_some());
        assert!(schema
            .get_action_id(&"Bar::Foo::Action::\"Baz\"".parse().unwrap())
            .is_some());
        assert!(schema
            .get_action_id(&"Biz::Action::\"Baz\"".parse().unwrap())
            .is_some());
    }

    #[test]
    fn same_type_different_namespace() {
        let fragment = json_schema::Fragment::from_json_value(json!({
            "Foo::Bar": {
                "entityTypes": {"Baz" : {}},
                "actions": { }
            },
            "Bar::Foo": {
                "entityTypes": {"Baz" : {}},
                "actions": { }
            },
            "Biz": {
                "entityTypes": {"Baz" : {}},
                "actions": { }
            }
        }))
        .unwrap();
        let schema: ValidatorSchema = fragment.try_into().unwrap();

        assert_entity_type_exists(&schema, "Foo::Bar::Baz");
        assert_entity_type_exists(&schema, "Bar::Foo::Baz");
        assert_entity_type_exists(&schema, "Biz::Baz");
    }

    #[test]
    fn member_of_different_namespace() {
        let fragment = json_schema::Fragment::from_json_value(json!({
            "Bar": {
                "entityTypes": {
                    "Baz": {
                        "memberOfTypes": ["Foo::Buz"]
                    }
                },
                "actions": {}
            },
            "Foo": {
                "entityTypes": { "Buz": {} },
                "actions": { }
            }
        }))
        .unwrap();
        let schema: ValidatorSchema = fragment.try_into().unwrap();

        let buz = assert_entity_type_exists(&schema, "Foo::Buz");
        assert_eq!(
            buz.descendants,
            HashSet::from(["Bar::Baz".parse().unwrap()])
        );
    }

    #[test]
    fn attribute_different_namespace() {
        let fragment = json_schema::Fragment::from_json_value(json!({
            "Bar": {
                "entityTypes": {
                    "Baz": {
                        "shape": {
                            "type": "Record",
                            "attributes": {
                                "fiz": {
                                    "type": "Entity",
                                    "name": "Foo::Buz"
                                }
                            }
                        }
                    }
                },
                "actions": {}
            },
            "Foo": {
                "entityTypes": { "Buz": {} },
                "actions": { }
            }
        }))
        .unwrap();

        let schema: ValidatorSchema = fragment.try_into().unwrap();
        let baz = assert_entity_type_exists(&schema, "Bar::Baz");
        assert_eq!(
            baz.attr("fiz").unwrap().attr_type,
            Type::named_entity_reference_from_str("Foo::Buz"),
        );
    }

    #[test]
    fn applies_to_different_namespace() {
        let fragment = json_schema::Fragment::from_json_value(json!({
            "Foo::Bar": {
                "entityTypes": { },
                "actions": {
                    "Baz": {
                        "appliesTo": {
                            "principalTypes": [ "Fiz::Buz" ],
                            "resourceTypes": [ "Fiz::Baz" ],
                        }
                    }
                }
            },
            "Fiz": {
                "entityTypes": {
                    "Buz": {},
                    "Baz": {}
                },
                "actions": { }
            }
        }))
        .unwrap();
        let schema: ValidatorSchema = fragment.try_into().unwrap();

        let baz = schema
            .get_action_id(&"Foo::Bar::Action::\"Baz\"".parse().unwrap())
            .unwrap();
        assert_eq!(
            baz.applies_to
                .applicable_principal_types()
                .collect::<HashSet<_>>(),
            HashSet::from([&("Fiz::Buz".parse().unwrap())])
        );
        assert_eq!(
            baz.applies_to
                .applicable_resource_types()
                .collect::<HashSet<_>>(),
            HashSet::from([&("Fiz::Baz".parse().unwrap())])
        );
    }

    #[test]
    fn simple_defined_type() {
        let fragment = json_schema::Fragment::from_json_value(json!({
            "": {
                "commonTypes": {
                    "MyLong": {"type": "Long"}
                },
                "entityTypes": {
                    "User": {
                        "shape": {
                            "type": "Record",
                            "attributes": {
                                "a": {"type": "MyLong"}
                            }
                        }
                    }
                },
                "actions": {}
            }
        }))
        .unwrap();
        let schema: ValidatorSchema = fragment.try_into().unwrap();
        assert_eq!(
            Attributes::with_required_attributes(
                schema
                    .entity_types
                    .iter()
                    .next()
                    .unwrap()
                    .1
                    .attributes()
                    .map(|(attr, ty)| (attr.clone(), ty.attr_type.clone()))
            ),
            Attributes::with_required_attributes([("a".into(), Type::primitive_long())])
        );
    }

    #[test]
    fn defined_record_as_attrs() {
        let fragment = json_schema::Fragment::from_json_value(json!({
            "": {
                "commonTypes": {
                    "MyRecord": {
                        "type": "Record",
                        "attributes":  {
                            "a": {"type": "Long"}
                        }
                    }
                },
                "entityTypes": {
                    "User": { "shape": { "type": "MyRecord", } }
                },
                "actions": {}
            }
        }))
        .unwrap();
        let schema: ValidatorSchema = fragment.try_into().unwrap();
        assert_eq!(
            Attributes::with_required_attributes(
                schema
                    .entity_types
                    .iter()
                    .next()
                    .unwrap()
                    .1
                    .attributes()
                    .map(|(attr, ty)| (attr.clone(), ty.attr_type.clone()))
            ),
            Attributes::with_required_attributes([("a".into(), Type::primitive_long())])
        );
    }

    #[test]
    fn cross_namespace_type() {
        let fragment = json_schema::Fragment::from_json_value(json!({
            "A": {
                "commonTypes": {
                    "MyLong": {"type": "Long"}
                },
                "entityTypes": { },
                "actions": {}
            },
            "B": {
                "entityTypes": {
                    "User": {
                        "shape": {
                            "type": "Record",
                            "attributes": {
                                "a": {"type": "A::MyLong"}
                            }
                        }
                    }
                },
                "actions": {}
            }
        }))
        .unwrap();
        let schema: ValidatorSchema = fragment.try_into().unwrap();
        assert_eq!(
            Attributes::with_required_attributes(
                schema
                    .entity_types
                    .iter()
                    .next()
                    .unwrap()
                    .1
                    .attributes()
                    .map(|(attr, ty)| (attr.clone(), ty.attr_type.clone()))
            ),
            Attributes::with_required_attributes([("a".into(), Type::primitive_long())])
        );
    }

    #[test]
    fn cross_fragment_type() {
        let fragment1: ValidatorSchemaFragment<ConditionalName, ConditionalName> =
            json_schema::Fragment::from_json_value(json!({
                "A": {
                    "commonTypes": {
                        "MyLong": {"type": "Long"}
                    },
                    "entityTypes": { },
                    "actions": {}
                }
            }))
            .unwrap()
            .try_into()
            .unwrap();
        let fragment2: ValidatorSchemaFragment<ConditionalName, ConditionalName> =
            json_schema::Fragment::from_json_value(json!({
                "A": {
                    "entityTypes": {
                        "User": {
                            "shape": {
                                "type": "Record",
                                "attributes": {
                                    "a": {"type": "MyLong"}
                                }
                            }
                        }
                    },
                    "actions": {}
                }
            }))
            .unwrap()
            .try_into()
            .unwrap();
        let schema = ValidatorSchema::from_schema_fragments(
            [fragment1, fragment2],
            Extensions::all_available(),
        )
        .unwrap();

        assert_eq!(
            Attributes::with_required_attributes(
                schema
                    .entity_types
                    .iter()
                    .next()
                    .unwrap()
                    .1
                    .attributes()
                    .map(|(attr, ty)| (attr.clone(), ty.attr_type.clone()))
            ),
            Attributes::with_required_attributes([("a".into(), Type::primitive_long())])
        );
    }

    #[test]
    fn cross_fragment_duplicate_type() {
        let fragment1: ValidatorSchemaFragment<ConditionalName, ConditionalName> =
            json_schema::Fragment::from_json_value(json!({
                "A": {
                    "commonTypes": {
                        "MyLong": {"type": "Long"}
                    },
                    "entityTypes": {},
                    "actions": {}
                }
            }))
            .unwrap()
            .try_into()
            .unwrap();
        let fragment2: ValidatorSchemaFragment<ConditionalName, ConditionalName> =
            json_schema::Fragment::from_json_value(json!({
                "A": {
                    "commonTypes": {
                        "MyLong": {"type": "Long"}
                    },
                    "entityTypes": {},
                    "actions": {}
                }
            }))
            .unwrap()
            .try_into()
            .unwrap();

        let schema = ValidatorSchema::from_schema_fragments(
            [fragment1, fragment2],
            Extensions::all_available(),
        );

        // should error because schema fragments have duplicate types
        assert_matches!(schema, Err(SchemaError::DuplicateCommonType(DuplicateCommonTypeError { ty })) => {
            assert_eq!(ty, "A::MyLong".parse().unwrap());
        });
    }

    #[test]
    fn undeclared_type_in_attr() {
        let fragment = json_schema::Fragment::from_json_value(json!({
            "": {
                "commonTypes": { },
                "entityTypes": {
                    "User": {
                        "shape": {
                            "type": "Record",
                            "attributes": {
                                "a": {"type": "MyLong"}
                            }
                        }
                    }
                },
                "actions": {}
            }
        }))
        .unwrap();
        assert_matches!(
            TryInto::<ValidatorSchema>::try_into(fragment),
            Err(SchemaError::TypeNotDefined(_))
        );
    }

    #[test]
    fn undeclared_type_in_common_types() {
        let fragment = json_schema::Fragment::from_json_value(json!({
            "": {
                "commonTypes": {
                    "a": { "type": "b" }
                },
                "entityTypes": { },
                "actions": {}
            }
        }))
        .unwrap();
        assert_matches!(
            TryInto::<ValidatorSchema>::try_into(fragment),
            Err(SchemaError::TypeNotDefined(_))
        );
    }

    #[test]
    fn shape_not_record() {
        let fragment = json_schema::Fragment::from_json_value(json!({
            "": {
                "commonTypes": {
                    "MyLong": { "type": "Long" }
                },
                "entityTypes": {
                    "User": {
                        "shape": { "type": "MyLong" }
                    }
                },
                "actions": {}
            }
        }))
        .unwrap();
        assert_matches!(
            TryInto::<ValidatorSchema>::try_into(fragment),
            Err(SchemaError::ContextOrShapeNotRecord(_))
        );
    }

    /// This test checks for regressions on (adapted versions of) the examples
    /// mentioned in the thread at
    /// [cedar#134](https://github.com/cedar-policy/cedar/pull/134)
    #[test]
    fn counterexamples_from_cedar_134() {
        // non-normalized entity type name
        let bad1 = json!({
            "": {
                "entityTypes": {
                    "User // comment": {
                        "memberOfTypes": [
                            "UserGroup"
                        ]
                    },
                    "User": {
                        "memberOfTypes": [
                            "UserGroup"
                        ]
                    },
                    "UserGroup": {}
                },
                "actions": {}
            }
        });
        assert_matches!(json_schema::Fragment::from_json_value(bad1), Err(_));

        // non-normalized schema namespace
        let bad2 = json!({
            "ABC     :: //comment \n XYZ  ": {
                "entityTypes": {
                    "User": {
                        "memberOfTypes": []
                    }
                },
                "actions": {}
            }
        });
        assert_matches!(json_schema::Fragment::from_json_value(bad2), Err(_));
    }

    #[test]
    fn simple_action_entity() {
        let src = json!(
        {
            "entityTypes": { },
            "actions": {
                "view_photo": { },
            }
        });

        let schema_file: json_schema::NamespaceDefinition<RawName> =
            serde_json::from_value(src).unwrap();
        let schema: ValidatorSchema = schema_file.try_into().unwrap();
        let actions = schema.action_entities().expect("Entity Construct Error");

        let action_uid = EntityUID::from_str("Action::\"view_photo\"").unwrap();
        let view_photo = actions.entity(&action_uid);
        assert_eq!(
            view_photo.unwrap(),
            &Entity::new_with_attr_partial_value(action_uid, [], HashSet::new())
        );
    }

    #[test]
    fn action_entity_hierarchy() {
        let src = json!(
        {
            "entityTypes": { },
            "actions": {
                "read": {},
                "view": {
                    "memberOf": [{"id": "read"}]
                },
                "view_photo": {
                    "memberOf": [{"id": "view"}]
                },
            }
        });

        let schema_file: json_schema::NamespaceDefinition<RawName> =
            serde_json::from_value(src).unwrap();
        let schema: ValidatorSchema = schema_file.try_into().unwrap();
        let actions = schema.action_entities().expect("Entity Construct Error");

        let view_photo_uid = EntityUID::from_str("Action::\"view_photo\"").unwrap();
        let view_uid = EntityUID::from_str("Action::\"view\"").unwrap();
        let read_uid = EntityUID::from_str("Action::\"read\"").unwrap();

        let view_photo_entity = actions.entity(&view_photo_uid);
        assert_eq!(
            view_photo_entity.unwrap(),
            &Entity::new_with_attr_partial_value(
                view_photo_uid,
                [],
                HashSet::from([view_uid.clone(), read_uid.clone()])
            )
        );

        let view_entity = actions.entity(&view_uid);
        assert_eq!(
            view_entity.unwrap(),
            &Entity::new_with_attr_partial_value(view_uid, [], HashSet::from([read_uid.clone()]))
        );

        let read_entity = actions.entity(&read_uid);
        assert_eq!(
            read_entity.unwrap(),
            &Entity::new_with_attr_partial_value(read_uid, [], HashSet::new())
        );
    }

    #[test]
    fn action_entity_attribute() {
        let src = json!(
        {
            "entityTypes": { },
            "actions": {
                "view_photo": {
                    "attributes": { "attr": "foo" }
                },
            }
        });

        let schema_file: NamespaceDefinitionWithActionAttributes<RawName> =
            serde_json::from_value(src).unwrap();
        let schema: ValidatorSchema = schema_file.try_into().unwrap();
        let actions = schema.action_entities().expect("Entity Construct Error");

        let action_uid = EntityUID::from_str("Action::\"view_photo\"").unwrap();
        let view_photo = actions.entity(&action_uid);
        assert_eq!(
            view_photo.unwrap(),
            &Entity::new(
                action_uid,
                [("attr".into(), RestrictedExpr::val("foo"))],
                HashSet::new(),
                [],
                Extensions::none(),
            )
            .unwrap(),
        );
    }

    #[test]
    fn test_action_namespace_inference_multi_success() {
        let src = json!({
            "Foo" : {
                "entityTypes" : {},
                "actions" : {
                    "read" : {}
                }
            },
            "ExampleCo::Personnel" : {
                "entityTypes" : {},
                "actions" : {
                    "viewPhoto" : {
                        "memberOf" : [
                            {
                                "id" : "read",
                                "type" : "Foo::Action"
                            }
                        ]
                    }
                }
            },
        });
        let schema_fragment =
            json_schema::Fragment::from_json_value(src).expect("Failed to parse schema");
        let schema: ValidatorSchema = schema_fragment.try_into().expect("Schema should construct");
        let view_photo = ValidatorSchema::action_entities_iter(&schema.action_ids)
            .find(|e| e.uid() == &r#"ExampleCo::Personnel::Action::"viewPhoto""#.parse().unwrap())
            .unwrap();
        let ancestors = view_photo.ancestors().collect::<Vec<_>>();
        let read = ancestors[0];
        let read_eid: &str = read.eid().as_ref();
        assert_eq!(read_eid, "read");
        assert_eq!(read.entity_type().to_string(), "Foo::Action");
    }

    #[test]
    fn test_action_namespace_inference_multi() {
        let src = json!({
            "ExampleCo::Personnel::Foo" : {
                "entityTypes" : {},
                "actions" : {
                    "read" : {}
                }
            },
            "ExampleCo::Personnel" : {
                "entityTypes" : {},
                "actions" : {
                    "viewPhoto" : {
                        "memberOf" : [
                            {
                                "id" : "read",
                                "type" : "Foo::Action"
                            }
                        ]
                    }
                }
            },
        });
        let schema_fragment =
            json_schema::Fragment::from_json_value(src).expect("Failed to parse schema");
        let schema: std::result::Result<ValidatorSchema, _> = schema_fragment.try_into();
        schema.expect_err("Schema should fail to construct as the normalization rules treat any qualification as starting from the root");
    }

    #[test]
    fn test_action_namespace_inference() {
        let src = json!({
            "ExampleCo::Personnel" : {
                "entityTypes" : { },
                "actions" : {
                    "read" : {},
                    "viewPhoto" : {
                        "memberOf" : [
                            {
                                "id" :  "read",
                                "type" : "Action"
                            }
                        ]
                    }
                }
            }
        });
        let schema_fragment =
            json_schema::Fragment::from_json_value(src).expect("Failed to parse schema");
        let schema: ValidatorSchema = schema_fragment.try_into().unwrap();
        let view_photo = ValidatorSchema::action_entities_iter(&schema.action_ids)
            .find(|e| e.uid() == &r#"ExampleCo::Personnel::Action::"viewPhoto""#.parse().unwrap())
            .unwrap();
        let ancestors = view_photo.ancestors().collect::<Vec<_>>();
        let read = ancestors[0];
        let read_eid: &str = read.eid().as_ref();
        assert_eq!(read_eid, "read");
        assert_eq!(
            read.entity_type().to_string(),
            "ExampleCo::Personnel::Action"
        );
    }

    #[test]
    fn fallback_to_empty_namespace() {
        let src = json!(
            {
                "Demo": {
                  "entityTypes": {
                    "User": {
                      "memberOfTypes": [],
                      "shape": {
                        "type": "Record",
                        "attributes": {
                          "id": { "type": "id" },
                        }
                      }
                    }
                  },
                  "actions": {}
                },
                "": {
                  "commonTypes": {
                    "id": {
                      "type": "String"
                    },
                  },
                  "entityTypes": {},
                  "actions": {}
                }
              }
        );
        let schema = ValidatorSchema::from_json_value(src, Extensions::all_available()).unwrap();
        let mut attributes = assert_entity_type_exists(&schema, "Demo::User").attributes();
        let (attr_name, attr_ty) = attributes.next().unwrap();
        assert_eq!(attr_name, "id");
        assert_eq!(&attr_ty.attr_type, &Type::primitive_string());
        assert_matches!(attributes.next(), None);
    }

    #[test]
    fn qualified_undeclared_common_types2() {
        let src = json!(
            {
                "Demo": {
                  "entityTypes": {
                    "User": {
                      "memberOfTypes": [],
                      "shape": {
                        "type": "Record",
                        "attributes": {
                          "id": { "type": "Demo::id" },
                        }
                      }
                    }
                  },
                  "actions": {}
                },
                "": {
                  "commonTypes": {
                    "id": {
                      "type": "String"
                    },
                  },
                  "entityTypes": {},
                  "actions": {}
                }
              }
        );
        let schema = ValidatorSchema::from_json_value(src.clone(), Extensions::all_available());
        assert_matches!(schema, Err(e) => {
            expect_err(
                &src,
                &miette::Report::new(e),
                &ExpectedErrorMessageBuilder::error(r#"failed to resolve type: Demo::id"#)
                    .help("`Demo::id` has not been declared as a common type")
                    .exactly_one_underline("Demo::id")
                    .build());
        });
    }

    #[test]
    fn undeclared_entity_type_in_common_type() {
        let src = json!(
            {
                "": {
                  "commonTypes": {
                    "id": {
                      "type": "Entity",
                      "name": "undeclared"
                    },
                  },
                  "entityTypes": {},
                  "actions": {}
                }
              }
        );
        let schema = ValidatorSchema::from_json_value(src.clone(), Extensions::all_available());
        assert_matches!(schema, Err(e) => {
            expect_err(
                &src,
                &miette::Report::new(e),
                &ExpectedErrorMessageBuilder::error(r#"failed to resolve type: undeclared"#)
                    .help("`undeclared` has not been declared as an entity type")
                    .exactly_one_underline("undeclared")
                    .build());
        });
    }

    #[test]
    fn undeclared_entity_type_in_common_type_record() {
        let src = json!(
            {
                "": {
                  "commonTypes": {
                    "id": {
                      "type": "Record",
                      "attributes": {
                        "first": {
                            "type": "Entity",
                            "name": "undeclared"
                        }
                      }
                    },
                  },
                  "entityTypes": {},
                  "actions": {}
                }
              }
        );
        let schema = ValidatorSchema::from_json_value(src.clone(), Extensions::all_available());
        assert_matches!(schema, Err(e) => {
            expect_err(
                &src,
                &miette::Report::new(e),
                &ExpectedErrorMessageBuilder::error(r#"failed to resolve type: undeclared"#)
                    .help("`undeclared` has not been declared as an entity type")
                    .exactly_one_underline("undeclared")
                    .build());
        });
    }

    #[test]
    fn undeclared_entity_type_in_common_type_set() {
        let src = json!(
            {
                "": {
                  "commonTypes": {
                    "id": {
                      "type": "Set",
                      "element": {
                        "type": "Entity",
                        "name": "undeclared"
                      }
                    },
                  },
                  "entityTypes": {},
                  "actions": {}
                }
              }
        );
        let schema = ValidatorSchema::from_json_value(src.clone(), Extensions::all_available());
        assert_matches!(schema, Err(e) => {
            expect_err(
                &src,
                &miette::Report::new(e),
                &ExpectedErrorMessageBuilder::error(r#"failed to resolve type: undeclared"#)
                    .help("`undeclared` has not been declared as an entity type")
                    .exactly_one_underline("undeclared")
                    .build());
        });
    }

    #[test]
    fn unknown_extension_type() {
        let src: serde_json::Value = json!({
            "": {
                "commonTypes": { },
                "entityTypes": {
                    "User": {
                        "shape": {
                            "type": "Record",
                            "attributes": {
                                "a": {
                                    "type": "Extension",
                                    "name": "ip",
                                }
                            }
                        }
                    }
                },
                "actions": {}
            }
        });
        let schema = ValidatorSchema::from_json_value(src.clone(), Extensions::all_available());
        assert_matches!(schema, Err(e) => {
            expect_err(
                &src,
                &miette::Report::new(e),
                &ExpectedErrorMessageBuilder::error("unknown extension type `ip`")
                    .help("did you mean `ipaddr`?")
                    .build());
        });

        let src: serde_json::Value = json!({
            "": {
                "commonTypes": { },
                "entityTypes": {
                    "User": {},
                    "Folder" :{}
                },
                "actions": {
                    "A": {
                        "appliesTo": {
                            "principalTypes" : ["User"],
                            "resourceTypes" : ["Folder"],
                            "context": {
                                "type": "Record",
                                "attributes": {
                                    "a": {
                                        "type": "Extension",
                                        "name": "deciml",
                                    }
                                }
                            }
                        }
                    }
                }
            }
        });
        let schema = ValidatorSchema::from_json_value(src.clone(), Extensions::all_available());
        assert_matches!(schema, Err(e) => {
            expect_err(
                &src,
                &miette::Report::new(e),
                &ExpectedErrorMessageBuilder::error("unknown extension type `deciml`")
                    .help("did you mean `decimal`?")
                    .build());
        });

        let src: serde_json::Value = json!({
            "": {
                "commonTypes": {
                    "ty": {
                        "type": "Record",
                        "attributes": {
                            "a": {
                                "type": "Extension",
                                "name": "i",
                            }
                        }
                    }
                },
                "entityTypes": { },
                "actions": { },
            }
        });
        let schema = ValidatorSchema::from_json_value(src.clone(), Extensions::all_available());
        assert_matches!(schema, Err(e) => {
            expect_err(
                &src,
                &miette::Report::new(e),
                &ExpectedErrorMessageBuilder::error("unknown extension type `i`")
                    .help("did you mean `ipaddr`?")
                    .build());
        });

        let src: serde_json::Value = json!({
            "": {
                "commonTypes": {
                    "ty": {
                        "type": "Record",
                        "attributes": {
                            "a": {
                                "type": "Extension",
                                "name": "partial_evaluation",
                            }
                        }
                    }
                },
                "entityTypes": { },
                "actions": { },
            }
        });
        let schema = ValidatorSchema::from_json_value(src.clone(), Extensions::all_available());
        assert_matches!(schema, Err(e) => {
            expect_err(
                &src,
                &miette::Report::new(e),
                &ExpectedErrorMessageBuilder::error("unknown extension type `partial_evaluation`")
                    .help("did you mean `duration`?")
                    .build());
        });
    }

    #[track_caller]
    fn assert_invalid_json_schema(src: serde_json::Value) {
        let schema = ValidatorSchema::from_json_value(src, Extensions::all_available());
        assert_matches!(schema, Err(SchemaError::JsonDeserialization(e)) if e.to_smolstr().contains("this is reserved and cannot be the basename of a common-type declaration"));
    }

    // Names like `Set`, `Record`, `Entity`, and Extension` are not allowed as common type names, as specified in #1070 and #1139.
    #[test]
    fn test_common_type_name_conflicts() {
        // `Record` cannot be a common type name
        let src: serde_json::Value = json!({
            "": {
                "commonTypes": {
                    "Record": {
                        "type": "Record",
                        "attributes": {
                            "a": {
                                "type": "Long",
                            }
                        }
                    }
                },
                "entityTypes": {
                    "b": {
                        "shape" : {
                            "type" : "Record",
                            "attributes" : {
                                "c" : {
                                    "type" : "Record"
                                }
                        }
                    }
                }
                },
                "actions": { },
            }
        });
        assert_invalid_json_schema(src);

        let src: serde_json::Value = json!({
            "NS": {
                "commonTypes": {
                    "Record": {
                        "type": "Record",
                        "attributes": {
                            "a": {
                                "type": "Long",
                            }
                        }
                    }
                },
                "entityTypes": {
                    "b": {
                        "shape" : {
                            "type" : "Record",
                            "attributes" : {
                                "c" : {
                                    "type" : "Record"
                                }
                        }
                    }
                }
                },
                "actions": { },
            }
        });
        assert_invalid_json_schema(src);

        // `Extension` cannot be a common type name
        let src: serde_json::Value = json!({
            "": {
                "commonTypes": {
                    "Extension": {
                        "type": "Record",
                        "attributes": {
                            "a": {
                                "type": "Long",
                            }
                        }
                    }
                },
                "entityTypes": {
                    "b": {
                        "shape" : {
                            "type" : "Record",
                            "attributes" : {
                                "c" : {
                                    "type" : "Extension"
                                }
                        }
                    }
                }
                },
                "actions": { },
            }
        });
        assert_invalid_json_schema(src);

        let src: serde_json::Value = json!({
            "NS": {
                "commonTypes": {
                    "Extension": {
                        "type": "Record",
                        "attributes": {
                            "a": {
                                "type": "Long",
                            }
                        }
                    }
                },
                "entityTypes": {
                    "b": {
                        "shape" : {
                            "type" : "Record",
                            "attributes" : {
                                "c" : {
                                    "type" : "Extension"
                                }
                        }
                    }
                }
                },
                "actions": { },
            }
        });
        assert_invalid_json_schema(src);

        // `Entity` cannot be a common type name
        let src: serde_json::Value = json!({
            "": {
                "commonTypes": {
                    "Entity": {
                        "type": "Record",
                        "attributes": {
                            "a": {
                                "type": "Long",
                            }
                        }
                    }
                },
                "entityTypes": {
                    "b": {
                        "shape" : {
                            "type" : "Record",
                            "attributes" : {
                                "c" : {
                                    "type" : "Entity"
                                }
                        }
                    }
                }
                },
                "actions": { },
            }
        });
        assert_invalid_json_schema(src);

        let src: serde_json::Value = json!({
            "NS": {
                "commonTypes": {
                    "Entity": {
                        "type": "Record",
                        "attributes": {
                            "a": {
                                "type": "Long",
                            }
                        }
                    }
                },
                "entityTypes": {
                    "b": {
                        "shape" : {
                            "type" : "Record",
                            "attributes" : {
                                "c" : {
                                    "type" : "Entity"
                                }
                        }
                    }
                }
                },
                "actions": { },
            }
        });
        assert_invalid_json_schema(src);

        // `Set` cannot be a common type name
        let src: serde_json::Value = json!({
            "": {
                "commonTypes": {
                    "Set": {
                        "type": "Record",
                        "attributes": {
                            "a": {
                                "type": "Long",
                            }
                        }
                    }
                },
                "entityTypes": {
                    "b": {
                        "shape" : {
                            "type" : "Record",
                            "attributes" : {
                                "c" : {
                                    "type" : "Set"
                                }
                        }
                    }
                }
                },
                "actions": { },
            }
        });
        assert_invalid_json_schema(src);

        let src: serde_json::Value = json!({
            "NS": {
                "commonTypes": {
                    "Set": {
                        "type": "Record",
                        "attributes": {
                            "a": {
                                "type": "Long",
                            }
                        }
                    }
                },
                "entityTypes": {
                    "b": {
                        "shape" : {
                            "type" : "Record",
                            "attributes" : {
                                "c" : {
                                    "type" : "Set"
                                }
                        }
                    }
                }
                },
                "actions": { },
            }
        });
        assert_invalid_json_schema(src);

        // `Long` cannot be a common type name
        let src: serde_json::Value = json!({
            "": {
                "commonTypes": {
                    "Long": {
                        "type": "Record",
                        "attributes": {
                            "a": {
                                "type": "Long",
                            }
                        }
                    }
                },
                "entityTypes": {
                    "b": {
                        "shape" : {
                            "type" : "Record",
                            "attributes" : {
                                "c" : {
                                    "type" : "Long"
                                }
                        }
                    }
                }
                },
                "actions": { },
            }
        });
        assert_invalid_json_schema(src);

        let src: serde_json::Value = json!({
            "NS": {
                "commonTypes": {
                    "Long": {
                        "type": "Record",
                        "attributes": {
                            "a": {
                                "type": "Long",
                            }
                        }
                    }
                },
                "entityTypes": {
                    "b": {
                        "shape" : {
                            "type" : "Record",
                            "attributes" : {
                                "c" : {
                                    "type" : "Long"
                                }
                        }
                    }
                }
                },
                "actions": { },
            }
        });
        assert_invalid_json_schema(src);

        // `Boolean` cannot be a common type name
        let src: serde_json::Value = json!({
            "": {
                "commonTypes": {
                    "Boolean": {
                        "type": "Record",
                        "attributes": {
                            "a": {
                                "type": "Long",
                            }
                        }
                    }
                },
                "entityTypes": {
                    "b": {
                        "shape" : {
                            "type" : "Record",
                            "attributes" : {
                                "c" : {
                                    "type" : "Boolean"
                                }
                        }
                    }
                }
                },
                "actions": { },
            }
        });
        assert_invalid_json_schema(src);

        let src: serde_json::Value = json!({
            "NS": {
                "commonTypes": {
                    "Boolean": {
                        "type": "Record",
                        "attributes": {
                            "a": {
                                "type": "Long",
                            }
                        }
                    }
                },
                "entityTypes": {
                    "b": {
                        "shape" : {
                            "type" : "Record",
                            "attributes" : {
                                "c" : {
                                    "type" : "Boolean"
                                }
                        }
                    }
                }
                },
                "actions": { },
            }
        });
        assert_invalid_json_schema(src);

        // `String` cannot be a common type name
        let src: serde_json::Value = json!({
            "": {
                "commonTypes": {
                    "String": {
                        "type": "Record",
                        "attributes": {
                            "a": {
                                "type": "Long",
                            }
                        }
                    }
                },
                "entityTypes": {
                    "b": {
                        "shape" : {
                            "type" : "Record",
                            "attributes" : {
                                "c" : {
                                    "type" : "String"
                                }
                        }
                    }
                }
                },
                "actions": { },
            }
        });
        assert_invalid_json_schema(src);

        let src: serde_json::Value = json!({
            "NS": {
                "commonTypes": {
                    "String": {
                        "type": "Record",
                        "attributes": {
                            "a": {
                                "type": "Long",
                            }
                        }
                    }
                },
                "entityTypes": {
                    "b": {
                        "shape" : {
                            "type" : "Record",
                            "attributes" : {
                                "c" : {
                                    "type" : "String"
                                }
                        }
                    }
                }
                },
                "actions": { },
            }
        });
        assert_invalid_json_schema(src);

        // Cedar examines common type name declarations eagerly.
        // So it throws an error for the following example even though `Record`
        // is not referenced.
        let src: serde_json::Value = json!({
            "": {
                "commonTypes": {
                    "Record": {
                        "type": "Set",
                        "element": {
                            "type": "Long"
                        }
                    }
                },
                "entityTypes": {
                    "b": {
                        "shape" :
                        {
                            "type": "Record",
                            "attributes" : {
                                "c" : {
                                    "type" : "String"
                                }
                            }
                        }
                    }
                },
                "actions": { },
            }
        });
        assert_invalid_json_schema(src);
    }

    #[test]
    fn reserved_namespace() {
        let src: serde_json::Value = json!({
            "__cedar": {
                "commonTypes": { },
                "entityTypes": { },
                "actions": { },
            }
        });
        let schema = ValidatorSchema::from_json_value(src, Extensions::all_available());
        assert_matches!(schema, Err(SchemaError::JsonDeserialization(_)));

        let src: serde_json::Value = json!({
            "__cedar::A": {
                "commonTypes": { },
                "entityTypes": { },
                "actions": { },
            }
        });
        let schema = ValidatorSchema::from_json_value(src, Extensions::all_available());
        assert_matches!(schema, Err(SchemaError::JsonDeserialization(_)));

        let src: serde_json::Value = json!({
            "": {
                "commonTypes": {
                    "__cedar": {
                        "type": "String",
                    }
                },
                "entityTypes": { },
                "actions": { },
            }
        });
        let schema = ValidatorSchema::from_json_value(src, Extensions::all_available());
        assert_matches!(schema, Err(SchemaError::JsonDeserialization(_)));

        let src: serde_json::Value = json!({
            "A": {
                "commonTypes": {
                    "__cedar": {
                        "type": "String",
                    }
                },
                "entityTypes": { },
                "actions": { },
            }
        });
        let schema = ValidatorSchema::from_json_value(src, Extensions::all_available());
        assert_matches!(schema, Err(SchemaError::JsonDeserialization(_)));

        let src: serde_json::Value = json!({
            "": {
                "commonTypes": {
                    "A": {
                        "type": "__cedar",
                    }
                },
                "entityTypes": { },
                "actions": { },
            }
        });
        let schema = ValidatorSchema::from_json_value(src.clone(), Extensions::all_available());
        assert_matches!(schema, Err(e) => {
            expect_err(
                &src,
                &miette::Report::new(e),
                &ExpectedErrorMessageBuilder::error("failed to resolve type: __cedar")
                    .help("`__cedar` has not been declared as a common type")
                    .exactly_one_underline("__cedar")
                    .build(),
            );
        });
    }

    #[test]
    fn attr_named_tags() {
        let src = r#"
            entity E { tags: Set<{key: String, value: Set<String>}> };
        "#;
        assert_valid_cedar_schema(src);
    }
}

#[cfg(test)]
mod test_579; // located in separate file test_579.rs

#[cfg(test)]
#[allow(clippy::cognitive_complexity)]
mod test_rfc70 {
    use super::test::utils::*;
    use super::ValidatorSchema;
    use crate::types::Type;
    use cedar_policy_core::{
        extensions::Extensions,
        test_utils::{expect_err, ExpectedErrorMessageBuilder},
    };
    use cool_asserts::assert_matches;
    use serde_json::json;

    /// Common type shadowing a common type is disallowed in both syntaxes
    #[test]
    fn common_common_conflict() {
        let src = "
            type T = String;
            namespace NS {
                type T = String;
                entity User { t: T };
            }
        ";
        assert_matches!(collect_warnings(ValidatorSchema::from_cedarschema_str(src, Extensions::all_available())), Err(e) => {
            expect_err(
                src,
                &miette::Report::new(e),
                &ExpectedErrorMessageBuilder::error("definition of `NS::T` illegally shadows the existing definition of `T`")
                    .help("try renaming one of the definitions, or moving `T` to a different namespace")
                    .build(),
            );
        });

        let src_json = json!({
            "": {
                "commonTypes": {
                    "T": { "type": "String" },
                },
                "entityTypes": {},
                "actions": {},
            },
            "NS": {
                "commonTypes": {
                    "T": { "type": "String" },
                },
                "entityTypes": {
                    "User": {
                        "shape": {
                            "type": "Record",
                            "attributes": {
                                "t": { "type": "T" },
                            },
                        }
                    }
                },
                "actions": {},
            }
        });
        assert_matches!(ValidatorSchema::from_json_value(src_json.clone(), Extensions::all_available()), Err(e) => {
            expect_err(
                &src_json,
                &miette::Report::new(e),
                &ExpectedErrorMessageBuilder::error("definition of `NS::T` illegally shadows the existing definition of `T`")
                    .help("try renaming one of the definitions, or moving `T` to a different namespace")
                    .build(),
            );
        });
    }

    /// Entity type shadowing an entity type is disallowed in both syntaxes
    #[test]
    fn entity_entity_conflict() {
        let src = "
            entity T in T { foo: String };
            namespace NS {
                entity T { bar: String };
                entity User { t: T };
            }
        ";
        assert_matches!(collect_warnings(ValidatorSchema::from_cedarschema_str(src, Extensions::all_available())), Err(e) => {
            expect_err(
                src,
                &miette::Report::new(e),
                &ExpectedErrorMessageBuilder::error("definition of `NS::T` illegally shadows the existing definition of `T`")
                    .help("try renaming one of the definitions, or moving `T` to a different namespace")
                    .build(),
            );
        });

        // still disallowed even if there are no ambiguous references to `T`
        let src = "
            entity T { foo: String };
            namespace NS {
                entity T { bar: String };
            }
        ";
        assert_matches!(collect_warnings(ValidatorSchema::from_cedarschema_str(src, Extensions::all_available())), Err(e) => {
            expect_err(
                src,
                &miette::Report::new(e),
                &ExpectedErrorMessageBuilder::error("definition of `NS::T` illegally shadows the existing definition of `T`")
                    .help("try renaming one of the definitions, or moving `T` to a different namespace")
                    .build(),
            );
        });

        let src_json = json!({
            "": {
                "entityTypes": {
                    "T": {
                        "memberOfTypes": ["T"],
                        "shape": {
                            "type": "Record",
                            "attributes": {
                                "foo": { "type": "String" },
                            },
                        }
                    }
                },
                "actions": {},
            },
            "NS": {
                "entityTypes": {
                    "T": {
                        "shape": {
                            "type": "Record",
                            "attributes": {
                                "bar": { "type": "String" },
                            },
                        }
                    },
                    "User": {
                        "shape": {
                            "type": "Record",
                            "attributes": {
                                "t": { "type": "Entity", "name": "T" },
                            },
                        }
                    },
                },
                "actions": {},
            }
        });
        assert_matches!(ValidatorSchema::from_json_value(src_json.clone(), Extensions::all_available()), Err(e) => {
            expect_err(
                &src_json,
                &miette::Report::new(e),
                &ExpectedErrorMessageBuilder::error("definition of `NS::T` illegally shadows the existing definition of `T`")
                    .help("try renaming one of the definitions, or moving `T` to a different namespace")
                    .build(),
            );
        });
    }

    /// Common type shadowing an entity type is disallowed in both syntaxes,
    /// even though it would be unambiguous in the JSON syntax
    #[test]
    fn common_entity_conflict() {
        let src = "
            entity T in T { foo: String };
            namespace NS {
                type T = String;
                entity User { t: T };
            }
        ";
        assert_matches!(collect_warnings(ValidatorSchema::from_cedarschema_str(src, Extensions::all_available())), Err(e) => {
            expect_err(
                src,
                &miette::Report::new(e),
                &ExpectedErrorMessageBuilder::error("definition of `NS::T` illegally shadows the existing definition of `T`")
                    .help("try renaming one of the definitions, or moving `T` to a different namespace")
                    .build(),
            );
        });

        let src_json = json!({
            "": {
                "entityTypes": {
                    "T": {
                        "memberOfTypes": ["T"],
                        "shape": {
                            "type": "Record",
                            "attributes": {
                                "foo": { "type": "String" },
                            },
                        }
                    }
                },
                "actions": {},
            },
            "NS": {
                "commonTypes": {
                    "T": { "type": "String" },
                },
                "entityTypes": {
                    "User": {
                        "shape": {
                            "type": "Record",
                            "attributes": {
                                "t": { "type": "T" },
                            }
                        }
                    }
                },
                "actions": {},
            }
        });
        assert_matches!(ValidatorSchema::from_json_value(src_json.clone(), Extensions::all_available()), Err(e) => {
            expect_err(
                &src_json,
                &miette::Report::new(e),
                &ExpectedErrorMessageBuilder::error("definition of `NS::T` illegally shadows the existing definition of `T`")
                    .help("try renaming one of the definitions, or moving `T` to a different namespace")
                    .build(),
            );
        });
    }

    /// Entity type shadowing a common type is disallowed in both syntaxes, even
    /// though it would be unambiguous in the JSON syntax
    #[test]
    fn entity_common_conflict() {
        let src = "
            type T = String;
            namespace NS {
                entity T in T { foo: String };
                entity User { t: T };
            }
        ";
        assert_matches!(collect_warnings(ValidatorSchema::from_cedarschema_str(src, Extensions::all_available())), Err(e) => {
            expect_err(
                src,
                &miette::Report::new(e),
                &ExpectedErrorMessageBuilder::error("definition of `NS::T` illegally shadows the existing definition of `T`")
                    .help("try renaming one of the definitions, or moving `T` to a different namespace")
                    .build(),
            );
        });

        let src_json = json!({
            "": {
                "commonTypes": {
                    "T": { "type": "String" },
                },
                "entityTypes": {},
                "actions": {},
            },
            "NS": {
                "entityTypes": {
                    "T": {
                        "memberOfTypes": ["T"],
                        "shape": {
                            "type": "Record",
                            "attributes": {
                                "foo": { "type": "String" },
                            },
                        }
                    },
                    "User": {
                        "shape": {
                            "type": "Record",
                            "attributes": {
                                "t": { "type": "T" },
                            }
                        }
                    }
                },
                "actions": {},
            }
        });
        assert_matches!(ValidatorSchema::from_json_value(src_json.clone(), Extensions::all_available()), Err(e) => {
            expect_err(
                &src_json,
                &miette::Report::new(e),
                &ExpectedErrorMessageBuilder::error("definition of `NS::T` illegally shadows the existing definition of `T`")
                    .help("try renaming one of the definitions, or moving `T` to a different namespace")
                    .build(),
            );
        });
    }

    /// Action shadowing an action is disallowed in both syntaxes
    #[test]
    fn action_action_conflict() {
        let src = "
            action A;
            namespace NS {
                action A;
            }
        ";
        assert_matches!(collect_warnings(ValidatorSchema::from_cedarschema_str(src, Extensions::all_available())), Err(e) => {
            expect_err(
                src,
                &miette::Report::new(e),
                &ExpectedErrorMessageBuilder::error("definition of `NS::Action::\"A\"` illegally shadows the existing definition of `Action::\"A\"`")
                    .help("try renaming one of the actions, or moving `Action::\"A\"` to a different namespace")
                    .build(),
            );
        });

        let src_json = json!({
            "": {
                "entityTypes": {},
                "actions": {
                    "A": {},
                },
            },
            "NS": {
                "entityTypes": {},
                "actions": {
                    "A": {},
                },
            }
        });
        assert_matches!(ValidatorSchema::from_json_value(src_json.clone(), Extensions::all_available()), Err(e) => {
            expect_err(
                &src_json,
                &miette::Report::new(e),
                &ExpectedErrorMessageBuilder::error("definition of `NS::Action::\"A\"` illegally shadows the existing definition of `Action::\"A\"`")
                    .help("try renaming one of the actions, or moving `Action::\"A\"` to a different namespace")
                    .build(),
            );
        });
    }

    /// Action with same name as a common type is allowed
    #[test]
    fn action_common_conflict() {
        let src = "
            action A;
            action B; // same name as a common type in same (empty) namespace
            action C; // same name as a common type in different (nonempty) namespace
            type B = String;
            type E = String;
            namespace NS1 {
                type C = String;
                entity User { b: B, c: C, e: E };
            }
            namespace NS2 {
                type D = String;
                action D; // same name as a common type in same (nonempty) namespace
                action E; // same name as a common type in different (empty) namespace
                entity User { b: B, d: D, e: E };
            }
        ";
        assert_valid_cedar_schema(src);

        let src_json = json!({
            "": {
                "commonTypes": {
                    "B": { "type": "String" },
                    "E": { "type": "String" },
                },
                "entityTypes": {},
                "actions": {
                    "A": {},
                    "B": {},
                    "C": {},
                },
            },
            "NS1": {
                "commonTypes": {
                    "C": { "type": "String" },
                },
                "entityTypes": {
                    "User": {
                        "shape": {
                            "type": "Record",
                            "attributes": {
                                "b": { "type": "B" },
                                "c": { "type": "C" },
                                "e": { "type": "E" },
                            }
                        }
                    },
                },
                "actions": {}
            },
            "NS2": {
                "commonTypes": {
                    "D": { "type": "String" },
                },
                "entityTypes": {
                    "User": {
                        "shape": {
                            "type": "Record",
                            "attributes": {
                                "b": { "type": "B" },
                                "d": { "type": "D" },
                                "e": { "type": "E" },
                            }
                        }
                    }
                },
                "actions": {
                    "D": {},
                    "E": {},
                }
            }
        });
        assert_valid_json_schema(src_json);
    }

    /// Action with same name as an entity type is allowed
    #[test]
    fn action_entity_conflict() {
        let src = "
            action A;
            action B; // same name as an entity type in same (empty) namespace
            action C; // same name as an entity type in different (nonempty) namespace
            entity B;
            entity E;
            namespace NS1 {
                entity C;
                entity User { b: B, c: C, e: E };
            }
            namespace NS2 {
                entity D;
                action D; // same name as an entity type in same (nonempty) namespace
                action E; // same name as an entity type in different (empty) namespace
                entity User { b: B, d: D, e: E };
            }
        ";
        assert_valid_cedar_schema(src);

        let src_json = json!({
            "": {
                "entityTypes": {
                    "B": {},
                    "E": {},
                },
                "actions": {
                    "A": {},
                    "B": {},
                    "C": {},
                },
            },
            "NS1": {
                "entityTypes": {
                    "C": {},
                    "User": {
                        "shape": {
                            "type": "Record",
                            "attributes": {
                                "b": { "type": "Entity", "name": "B" },
                                "c": { "type": "Entity", "name": "C" },
                                "e": { "type": "Entity", "name": "E" },
                            }
                        }
                    },
                },
                "actions": {}
            },
            "NS2": {
                "entityTypes": {
                    "D": {},
                    "User": {
                        "shape": {
                            "type": "Record",
                            "attributes": {
                                "b": { "type": "Entity", "name": "B" },
                                "d": { "type": "Entity", "name": "D" },
                                "e": { "type": "Entity", "name": "E" },
                            }
                        }
                    }
                },
                "actions": {
                    "D": {},
                    "E": {},
                }
            }
        });
        assert_valid_json_schema(src_json);
    }

    /// Common type shadowing an entity type in the same namespace is allowed.
    /// In the JSON syntax, but not the Cedar syntax, you can even define
    /// `entity T; type T = T;`. (In the Cedar syntax, there's no way to specify
    /// that the RHS `T` should refer to the entity type, but in the JSON syntax
    /// there is.)
    #[test]
    fn common_shadowing_entity_same_namespace() {
        let src = "
            entity T;
            type T = Bool; // works in the empty namespace
            namespace NS {
                entity E;
                type E = Bool; // works in a nonempty namespace
            }
        ";
        assert_valid_cedar_schema(src);

        let src_json = json!({
            "": {
                "commonTypes": {
                    "T": { "type": "Entity", "name": "T" },
                },
                "entityTypes": {
                    "T": {},
                },
                "actions": {}
            },
            "NS1": {
                "commonTypes": {
                    "E": { "type": "Entity", "name": "E" },
                },
                "entityTypes": {
                    "E": {},
                },
                "actions": {}
            },
            "NS2": {
                "commonTypes": {
                    "E": { "type": "String" },
                },
                "entityTypes": {
                    "E": {},
                },
                "actions": {}
            }
        });
        assert_valid_json_schema(src_json);
    }

    /// Common type shadowing a JSON schema primitive type is disallowed per #1139;
    /// you can still refer to the primitive type using __cedar
    #[test]
    fn common_shadowing_primitive() {
        let src = "
            type String = Long;
            entity E {
                a: String,
                b: __cedar::String,
                c: Long,
                d: __cedar::Long,
            };
            namespace NS {
                type Bool = Long;
                entity F {
                    a: Bool,
                    b: __cedar::Bool,
                    c: Long,
                    d: __cedar::Long,
                };
            }
        ";
        assert_invalid_cedar_schema(src);
        let src = "
            type _String = Long;
            entity E {
                a: _String,
                b: __cedar::String,
                c: Long,
                d: __cedar::Long,
            };
            namespace NS {
                type _Bool = Long;
                entity F {
                    a: _Bool,
                    b: __cedar::Bool,
                    c: Long,
                    d: __cedar::Long,
                };
            }
        ";
        let schema = assert_valid_cedar_schema(src);
        let e = assert_entity_type_exists(&schema, "E");
        assert_matches!(e.attr("a"), Some(atype) => {
            assert_eq!(&atype.attr_type, &Type::primitive_long()); // using the common type definition
        });
        assert_matches!(e.attr("b"), Some(atype) => {
            assert_eq!(&atype.attr_type, &Type::primitive_string());
        });
        assert_matches!(e.attr("c"), Some(atype) => {
            assert_eq!(&atype.attr_type, &Type::primitive_long());
        });
        assert_matches!(e.attr("d"), Some(atype) => {
            assert_eq!(&atype.attr_type, &Type::primitive_long());
        });
        let f = assert_entity_type_exists(&schema, "NS::F");
        assert_matches!(f.attr("a"), Some(atype) => {
            assert_eq!(&atype.attr_type, &Type::primitive_long()); // using the common type definition
        });
        assert_matches!(f.attr("b"), Some(atype) => {
            assert_eq!(&atype.attr_type, &Type::primitive_boolean());
        });
        assert_matches!(f.attr("c"), Some(atype) => {
            assert_eq!(&atype.attr_type, &Type::primitive_long());
        });
        assert_matches!(f.attr("d"), Some(atype) => {
            assert_eq!(&atype.attr_type, &Type::primitive_long());
        });

        let src_json = json!({
            "": {
                "commonTypes": {
                    "String": { "type": "Long" },
                },
                "entityTypes": {
                    "E": {
                        "shape": {
                            "type": "Record",
                            "attributes": {
                                "a": { "type": "String" },
                                "b": { "type": "__cedar::String" },
                                "c": { "type": "Long" },
                                "d": { "type": "__cedar::Long" },
                            }
                        }
                    },
                },
                "actions": {}
            },
            "NS": {
                "commonTypes": {
                    "Bool": { "type": "Long" },
                },
                "entityTypes": {
                    "F": {
                        "shape": {
                            "type": "Record",
                            "attributes": {
                                "a": { "type": "Bool" },
                                "b": { "type": "__cedar::Bool" },
                                "c": { "type": "Long" },
                                "d": { "type": "__cedar::Long" },
                            }
                        }
                    },
                },
                "actions": {}
            }
        });
        assert_invalid_json_schema(src_json);
        let src_json = json!({
            "": {
                "commonTypes": {
                    "_String": { "type": "Long" },
                },
                "entityTypes": {
                    "E": {
                        "shape": {
                            "type": "Record",
                            "attributes": {
                                "a": { "type": "_String" },
                                "b": { "type": "__cedar::String" },
                                "c": { "type": "Long" },
                                "d": { "type": "__cedar::Long" },
                            }
                        }
                    },
                },
                "actions": {}
            },
            "NS": {
                "commonTypes": {
                    "_Bool": { "type": "Long" },
                },
                "entityTypes": {
                    "F": {
                        "shape": {
                            "type": "Record",
                            "attributes": {
                                "a": { "type": "_Bool" },
                                "b": { "type": "__cedar::Bool" },
                                "c": { "type": "Long" },
                                "d": { "type": "__cedar::Long" },
                            }
                        }
                    },
                },
                "actions": {}
            }
        });
        let schema = assert_valid_json_schema(src_json);
        let e = assert_entity_type_exists(&schema, "E");
        assert_matches!(e.attr("a"), Some(atype) => {
            assert_eq!(&atype.attr_type, &Type::primitive_long());
        });
        assert_matches!(e.attr("b"), Some(atype) => {
            assert_eq!(&atype.attr_type, &Type::primitive_string());
        });
        assert_matches!(e.attr("c"), Some(atype) => {
            assert_eq!(&atype.attr_type, &Type::primitive_long());
        });
        assert_matches!(e.attr("d"), Some(atype) => {
            assert_eq!(&atype.attr_type, &Type::primitive_long());
        });
        let f = assert_entity_type_exists(&schema, "NS::F");
        assert_matches!(f.attr("a"), Some(atype) => {
            assert_eq!(&atype.attr_type, &Type::primitive_long()); // using the common type definition
        });
        assert_matches!(f.attr("b"), Some(atype) => {
            assert_eq!(&atype.attr_type, &Type::primitive_boolean());
        });
        assert_matches!(f.attr("c"), Some(atype) => {
            assert_eq!(&atype.attr_type, &Type::primitive_long());
        });
        assert_matches!(f.attr("d"), Some(atype) => {
            assert_eq!(&atype.attr_type, &Type::primitive_long());
        });
    }

    /// Common type shadowing an extension type is allowed;
    /// you can still refer to the extension type using __cedar
    #[test]
    fn common_shadowing_extension() {
        let src = "
            type ipaddr = Long;
            entity E {
                a: ipaddr,
                b: __cedar::ipaddr,
                c: Long,
                d: __cedar::Long,
            };
            namespace NS {
                type decimal = Long;
                entity F {
                    a: decimal,
                    b: __cedar::decimal,
                    c: Long,
                    d: __cedar::Long,
                };
            }
        ";
        let schema = assert_valid_cedar_schema(src);
        let e = assert_entity_type_exists(&schema, "E");
        assert_matches!(e.attr("a"), Some(atype) => {
            assert_eq!(&atype.attr_type, &Type::primitive_long()); // using the common type definition
        });
        assert_matches!(e.attr("b"), Some(atype) => {
            assert_eq!(&atype.attr_type, &Type::extension("ipaddr".parse().unwrap()));
        });
        assert_matches!(e.attr("c"), Some(atype) => {
            assert_eq!(&atype.attr_type, &Type::primitive_long());
        });
        assert_matches!(e.attr("d"), Some(atype) => {
            assert_eq!(&atype.attr_type, &Type::primitive_long());
        });
        let f = assert_entity_type_exists(&schema, "NS::F");
        assert_matches!(f.attr("a"), Some(atype) => {
            assert_eq!(&atype.attr_type, &Type::primitive_long()); // using the common type definition
        });
        assert_matches!(f.attr("b"), Some(atype) => {
            assert_eq!(&atype.attr_type, &Type::extension("decimal".parse().unwrap()));
        });
        assert_matches!(f.attr("c"), Some(atype) => {
            assert_eq!(&atype.attr_type, &Type::primitive_long());
        });
        assert_matches!(f.attr("d"), Some(atype) => {
            assert_eq!(&atype.attr_type, &Type::primitive_long());
        });

        let src_json = json!({
            "": {
                "commonTypes": {
                    "ipaddr": { "type": "Long" },
                },
                "entityTypes": {
                    "E": {
                        "shape": {
                            "type": "Record",
                            "attributes": {
                                "a": { "type": "ipaddr" },
                                "b": { "type": "__cedar::ipaddr" },
                                "c": { "type": "Long" },
                                "d": { "type": "__cedar::Long" },
                            }
                        }
                    },
                },
                "actions": {}
            },
            "NS": {
                "commonTypes": {
                    "decimal": { "type": "Long" },
                },
                "entityTypes": {
                    "F": {
                        "shape": {
                            "type": "Record",
                            "attributes": {
                                "a": { "type": "decimal" },
                                "b": { "type": "__cedar::decimal" },
                                "c": { "type": "Long" },
                                "d": { "type": "__cedar::Long" },
                            }
                        }
                    },
                },
                "actions": {}
            }
        });
        let schema = assert_valid_json_schema(src_json);
        let e = assert_entity_type_exists(&schema, "E");
        assert_matches!(e.attr("a"), Some(atype) => {
            assert_eq!(&atype.attr_type, &Type::primitive_long()); // using the common type definition
        });
        assert_matches!(e.attr("b"), Some(atype) => {
            assert_eq!(&atype.attr_type, &Type::extension("ipaddr".parse().unwrap()));
        });
        assert_matches!(e.attr("c"), Some(atype) => {
            assert_eq!(&atype.attr_type, &Type::primitive_long());
        });
        assert_matches!(e.attr("d"), Some(atype) => {
            assert_eq!(&atype.attr_type, &Type::primitive_long());
        });
        let f = assert_entity_type_exists(&schema, "NS::F");
        assert_matches!(f.attr("a"), Some(atype) => {
            assert_eq!(&atype.attr_type, &Type::primitive_long()); // using the common type definition
        });
        assert_matches!(f.attr("b"), Some(atype) => {
            assert_eq!(&atype.attr_type, &Type::extension("decimal".parse().unwrap()));
        });
        assert_matches!(f.attr("c"), Some(atype) => {
            assert_eq!(&atype.attr_type, &Type::primitive_long());
        });
        assert_matches!(f.attr("d"), Some(atype) => {
            assert_eq!(&atype.attr_type, &Type::primitive_long());
        });
    }

    /// Entity type shadowing a primitive type is allowed;
    /// you can still refer to the primitive type using __cedar
    #[test]
    fn entity_shadowing_primitive() {
        let src = "
            entity String;
            entity E {
                a: String,
                b: __cedar::String,
            };
            namespace NS {
                entity Bool;
                entity F {
                    a: Bool,
                    b: __cedar::Bool,
                };
            }
        ";
        let schema = assert_valid_cedar_schema(src);
        let e = assert_entity_type_exists(&schema, "E");
        assert_matches!(e.attr("a"), Some(atype) => {
            assert_eq!(&atype.attr_type, &Type::named_entity_reference_from_str("String"));
        });
        assert_matches!(e.attr("b"), Some(atype) => {
            assert_eq!(&atype.attr_type, &Type::primitive_string());
        });
        let f = assert_entity_type_exists(&schema, "NS::F");
        assert_matches!(f.attr("a"), Some(atype) => {
            assert_eq!(&atype.attr_type, &Type::named_entity_reference_from_str("NS::Bool")); // using the common type definition
        });
        assert_matches!(f.attr("b"), Some(atype) => {
            assert_eq!(&atype.attr_type, &Type::primitive_boolean());
        });

        let src_json = json!({
            "": {
                "entityTypes": {
                    "String": {},
                    "E": {
                        "shape": {
                            "type": "Record",
                            "attributes": {
                                "a": { "type": "Entity", "name": "String" },
                                "b": { "type": "__cedar::String" },
                            }
                        }
                    },
                },
                "actions": {}
            },
            "NS": {
                "entityTypes": {
                    "Bool": {},
                    "F": {
                        "shape": {
                            "type": "Record",
                            "attributes": {
                                "a": { "type": "Entity", "name": "Bool" },
                                "b": { "type": "__cedar::Bool" },
                            }
                        }
                    },
                },
                "actions": {}
            }
        });
        let schema = assert_valid_json_schema(src_json);
        let e = assert_entity_type_exists(&schema, "E");
        assert_matches!(e.attr("a"), Some(atype) => {
            assert_eq!(&atype.attr_type, &Type::named_entity_reference_from_str("String"));
        });
        assert_matches!(e.attr("b"), Some(atype) => {
            assert_eq!(&atype.attr_type, &Type::primitive_string());
        });
        let f = assert_entity_type_exists(&schema, "NS::F");
        assert_matches!(f.attr("a"), Some(atype) => {
            assert_eq!(&atype.attr_type, &Type::named_entity_reference_from_str("NS::Bool"));
        });
        assert_matches!(f.attr("b"), Some(atype) => {
            assert_eq!(&atype.attr_type, &Type::primitive_boolean());
        });
    }

    /// Entity type shadowing an extension type is allowed;
    /// you can still refer to the extension type using __cedar
    #[test]
    fn entity_shadowing_extension() {
        let src = "
            entity ipaddr;
            entity E {
                a: ipaddr,
                b: __cedar::ipaddr,
            };
            namespace NS {
                entity decimal;
                entity F {
                    a: decimal,
                    b: __cedar::decimal,
                };
            }
        ";
        let schema = assert_valid_cedar_schema(src);
        let e = assert_entity_type_exists(&schema, "E");
        assert_matches!(e.attr("a"), Some(atype) => {
            assert_eq!(&atype.attr_type, &Type::named_entity_reference_from_str("ipaddr"));
        });
        assert_matches!(e.attr("b"), Some(atype) => {
            assert_eq!(&atype.attr_type, &Type::extension("ipaddr".parse().unwrap()));
        });
        let f = assert_entity_type_exists(&schema, "NS::F");
        assert_matches!(f.attr("a"), Some(atype) => {
            assert_eq!(&atype.attr_type, &Type::named_entity_reference_from_str("NS::decimal"));
        });
        assert_matches!(f.attr("b"), Some(atype) => {
            assert_eq!(&atype.attr_type, &Type::extension("decimal".parse().unwrap()));
        });

        let src_json = json!({
            "": {
                "entityTypes": {
                    "ipaddr": {},
                    "E": {
                        "shape": {
                            "type": "Record",
                            "attributes": {
                                "a": { "type": "Entity", "name": "ipaddr" },
                                "b": { "type": "__cedar::ipaddr" },
                            }
                        }
                    },
                },
                "actions": {}
            },
            "NS": {
                "entityTypes": {
                    "decimal": {},
                    "F": {
                        "shape": {
                            "type": "Record",
                            "attributes": {
                                "a": { "type": "Entity", "name": "decimal" },
                                "b": { "type": "__cedar::decimal" },
                            }
                        }
                    },
                },
                "actions": {}
            }
        });
        let schema = assert_valid_json_schema(src_json);
        let e = assert_entity_type_exists(&schema, "E");
        assert_matches!(e.attr("a"), Some(atype) => {
            assert_eq!(&atype.attr_type, &Type::named_entity_reference_from_str("ipaddr"));
        });
        assert_matches!(e.attr("b"), Some(atype) => {
            assert_eq!(&atype.attr_type, &Type::extension("ipaddr".parse().unwrap()));
        });
        let f = assert_entity_type_exists(&schema, "NS::F");
        assert_matches!(f.attr("a"), Some(atype) => {
            assert_eq!(&atype.attr_type, &Type::named_entity_reference_from_str("NS::decimal"));
        });
        assert_matches!(f.attr("b"), Some(atype) => {
            assert_eq!(&atype.attr_type, &Type::extension("decimal".parse().unwrap()));
        });
    }
}

/// Tests involving entity tags (RFC 82)
#[cfg(test)]
#[allow(clippy::cognitive_complexity)]
mod entity_tags {
    use super::{test::utils::*, *};
    use cedar_policy_core::{
        extensions::Extensions,
        test_utils::{expect_err, ExpectedErrorMessageBuilder},
    };
    use cool_asserts::assert_matches;
    use serde_json::json;

    use crate::types::Primitive;

    #[test]
    fn cedar_syntax_tags() {
        // This schema taken directly from the RFC 82 text
        let src = "
          entity User = {
            jobLevel: Long,
          } tags Set<String>;
          entity Document = {
            owner: User,
          } tags Set<String>;
        ";
        assert_matches!(collect_warnings(ValidatorSchema::from_cedarschema_str(src, Extensions::all_available())), Ok((schema, warnings)) => {
            assert!(warnings.is_empty());
            let user = assert_entity_type_exists(&schema, "User");
            assert_matches!(user.tag_type(), Some(Type::Set { element_type: Some(el_ty) }) => {
                assert_matches!(&**el_ty, Type::Primitive { primitive_type: Primitive::String });
            });
            let doc = assert_entity_type_exists(&schema, "Document");
            assert_matches!(doc.tag_type(), Some(Type::Set { element_type: Some(el_ty) }) => {
                assert_matches!(&**el_ty, Type::Primitive { primitive_type: Primitive::String });
            });
        });
    }

    #[test]
    fn json_syntax_tags() {
        // This schema taken directly from the RFC 82 text
        let json = json!({"": {
            "entityTypes": {
                "User" : {
                    "shape" : {
                        "type" : "Record",
                        "attributes" : {
                            "jobLevel" : {
                                "type" : "Long"
                            },
                        }
                    },
                    "tags" : {
                        "type" : "Set",
                        "element": { "type": "String" }
                    }
                },
                "Document" : {
                    "shape" : {
                        "type" : "Record",
                        "attributes" : {
                            "owner" : {
                                "type" : "Entity",
                                "name" : "User"
                            },
                        }
                    },
                    "tags" : {
                      "type" : "Set",
                      "element": { "type": "String" }
                    }
                }
            },
            "actions": {}
        }});
        assert_matches!(ValidatorSchema::from_json_value(json, Extensions::all_available()), Ok(schema) => {
            let user = assert_entity_type_exists(&schema, "User");
            assert_matches!(user.tag_type(), Some(Type::Set { element_type: Some(el_ty) }) => {
                assert_matches!(&**el_ty, Type::Primitive { primitive_type: Primitive::String });
            });
            let doc = assert_entity_type_exists(&schema, "Document");
            assert_matches!(doc.tag_type(), Some(Type::Set { element_type: Some(el_ty) }) => {
                assert_matches!(&**el_ty, Type::Primitive { primitive_type: Primitive::String });
            });
        });
    }

    #[test]
    fn other_tag_types() {
        let src = "
            entity E;
            type Blah = {
                foo: Long,
                bar: Set<E>,
            };
            entity Foo1 in E {
                bool: Bool,
            } tags Bool;
            entity Foo2 in E {
                bool: Bool,
            } tags { bool: Bool };
            entity Foo3 in E tags E;
            entity Foo4 in E tags Set<E>;
            entity Foo5 in E tags { a: String, b: Long };
            entity Foo6 in E tags Blah;
            entity Foo7 in E tags Set<Set<{a: Blah}>>;
            entity Foo8 in E tags Foo7;
        ";
        assert_matches!(collect_warnings(ValidatorSchema::from_cedarschema_str(src, Extensions::all_available())), Ok((schema, warnings)) => {
            assert!(warnings.is_empty());
            let e = assert_entity_type_exists(&schema, "E");
            assert_matches!(e.tag_type(), None);
            let foo1 = assert_entity_type_exists(&schema, "Foo1");
            assert_matches!(foo1.tag_type(), Some(Type::Primitive { primitive_type: Primitive::Bool }));
            let foo2 = assert_entity_type_exists(&schema, "Foo2");
            assert_matches!(foo2.tag_type(), Some(Type::EntityOrRecord(EntityRecordKind::Record { .. })));
            let foo3 = assert_entity_type_exists(&schema, "Foo3");
            assert_matches!(foo3.tag_type(), Some(Type::EntityOrRecord(EntityRecordKind::Entity(_))));
            let foo4 = assert_entity_type_exists(&schema, "Foo4");
            assert_matches!(foo4.tag_type(), Some(Type::Set { element_type }) => assert_matches!(element_type.as_deref(), Some(Type::EntityOrRecord(EntityRecordKind::Entity(_)))));
            let foo5 = assert_entity_type_exists(&schema, "Foo5");
            assert_matches!(foo5.tag_type(), Some(Type::EntityOrRecord(EntityRecordKind::Record { .. })));
            let foo6 = assert_entity_type_exists(&schema, "Foo6");
            assert_matches!(foo6.tag_type(), Some(Type::EntityOrRecord(EntityRecordKind::Record { .. })));
            let foo7 = assert_entity_type_exists(&schema, "Foo7");
            assert_matches!(foo7.tag_type(), Some(Type::Set { element_type }) => assert_matches!(element_type.as_deref(), Some(Type::Set { element_type }) => assert_matches!(element_type.as_deref(), Some(Type::EntityOrRecord(EntityRecordKind::Record { .. })))));
            let foo8 = assert_entity_type_exists(&schema, "Foo8");
            assert_matches!(foo8.tag_type(), Some(Type::EntityOrRecord(EntityRecordKind::Entity(_))));
        });
    }

    #[test]
    fn invalid_tags() {
        let src = "entity E tags Undef;";
        assert_matches!(collect_warnings(ValidatorSchema::from_cedarschema_str(src, Extensions::all_available())), Err(e) => {
            expect_err(
                src,
                &miette::Report::new(e),
                &ExpectedErrorMessageBuilder::error("failed to resolve type: Undef")
                    .help("`Undef` has not been declared as a common or entity type")
                    .exactly_one_underline("Undef")
                    .build(),
            );
        });
    }
}

#[cfg(test)]
mod test_resolver {
    use std::collections::HashMap;

    use cedar_policy_core::{ast::InternalName, extensions::Extensions};
    use cool_asserts::assert_matches;

    use super::{AllDefs, CommonTypeResolver};
    use crate::{
        err::SchemaError, json_schema, types::Type, ConditionalName, ValidatorSchemaFragment,
    };

    fn resolve(schema_json: serde_json::Value) -> Result<HashMap<InternalName, Type>, SchemaError> {
        let sfrag = json_schema::Fragment::from_json_value(schema_json).unwrap();
        let schema: ValidatorSchemaFragment<ConditionalName, ConditionalName> =
            sfrag.try_into().unwrap();
        let all_defs = AllDefs::single_fragment(&schema);
        let schema = schema.fully_qualify_type_references(&all_defs).unwrap();
        let mut defs = HashMap::new();
        for def in schema.0 {
            defs.extend(def.common_types.defs.into_iter());
        }
        let resolver = CommonTypeResolver::new(&defs);
        resolver
            .resolve(Extensions::all_available())
            .map(|map| map.into_iter().map(|(k, v)| (k.clone(), v)).collect())
    }

    #[test]
    fn test_simple() {
        let schema = serde_json::json!(
            {
                "": {
                    "entityTypes": {},
                    "actions": {},
                    "commonTypes": {
                        "a" : {
                            "type": "b"
                        },
                        "b": {
                            "type": "Boolean"
                        }
                    }
                }
            }
        );
        let res = resolve(schema).unwrap();
        assert_eq!(
            res,
            HashMap::from_iter([
                ("a".parse().unwrap(), Type::primitive_boolean()),
                ("b".parse().unwrap(), Type::primitive_boolean())
            ])
        );

        let schema = serde_json::json!(
            {
                "": {
                    "entityTypes": {},
                    "actions": {},
                    "commonTypes": {
                        "a" : {
                            "type": "b"
                        },
                        "b": {
                            "type": "c"
                        },
                        "c": {
                            "type": "Boolean"
                        }
                    }
                }
            }
        );
        let res = resolve(schema).unwrap();
        assert_eq!(
            res,
            HashMap::from_iter([
                ("a".parse().unwrap(), Type::primitive_boolean()),
                ("b".parse().unwrap(), Type::primitive_boolean()),
                ("c".parse().unwrap(), Type::primitive_boolean())
            ])
        );
    }

    #[test]
    fn test_set() {
        let schema = serde_json::json!(
            {
                "": {
                    "entityTypes": {},
                    "actions": {},
                    "commonTypes": {
                        "a" : {
                            "type": "Set",
                            "element": {
                                "type": "b"
                            }
                        },
                        "b": {
                            "type": "Boolean"
                        }
                    }
                }
            }
        );
        let res = resolve(schema).unwrap();
        assert_eq!(
            res,
            HashMap::from_iter([
                ("a".parse().unwrap(), Type::set(Type::primitive_boolean())),
                ("b".parse().unwrap(), Type::primitive_boolean())
            ])
        );
    }

    #[test]
    fn test_record() {
        let schema = serde_json::json!(
            {
                "": {
                    "entityTypes": {},
                    "actions": {},
                    "commonTypes": {
                        "a" : {
                            "type": "Record",
                            "attributes": {
                                "foo": {
                                    "type": "b"
                                }
                            }
                        },
                        "b": {
                            "type": "Boolean"
                        }
                    }
                }
            }
        );
        let res = resolve(schema).unwrap();
        assert_eq!(
            res,
            HashMap::from_iter([
                (
                    "a".parse().unwrap(),
                    Type::record_with_required_attributes(
                        std::iter::once(("foo".into(), Type::primitive_boolean())),
                        crate::types::OpenTag::ClosedAttributes
                    )
                ),
                ("b".parse().unwrap(), Type::primitive_boolean())
            ])
        );
    }

    #[test]
    fn test_names() {
        let schema = serde_json::json!(
            {
                "A": {
                    "entityTypes": {},
                    "actions": {},
                    "commonTypes": {
                        "a" : {
                            "type": "B::a"
                        }
                    }
                },
                "B": {
                    "entityTypes": {},
                    "actions": {},
                    "commonTypes": {
                        "a" : {
                            "type": "Boolean"
                        }
                    }
                }
            }
        );
        let res = resolve(schema).unwrap();
        assert_eq!(
            res,
            HashMap::from_iter([
                ("A::a".parse().unwrap(), Type::primitive_boolean()),
                ("B::a".parse().unwrap(), Type::primitive_boolean())
            ])
        );
    }

    #[test]
    fn test_cycles() {
        // self reference
        let schema = serde_json::json!(
            {
                "": {
                    "entityTypes": {},
                    "actions": {},
                    "commonTypes": {
                        "a" : {
                            "type": "a"
                        }
                    }
                }
            }
        );
        let res = resolve(schema);
        assert_matches!(res, Err(SchemaError::CycleInCommonTypeReferences(_)));

        // 2 node loop
        let schema = serde_json::json!(
            {
                "": {
                    "entityTypes": {},
                    "actions": {},
                    "commonTypes": {
                        "a" : {
                            "type": "b"
                        },
                        "b" : {
                            "type": "a"
                        }
                    }
                }
            }
        );
        let res = resolve(schema);
        assert_matches!(res, Err(SchemaError::CycleInCommonTypeReferences(_)));

        // 3 node loop
        let schema = serde_json::json!(
            {
                "": {
                    "entityTypes": {},
                    "actions": {},
                    "commonTypes": {
                        "a" : {
                            "type": "b"
                        },
                        "b" : {
                            "type": "c"
                        },
                        "c" : {
                            "type": "a"
                        }
                    }
                }
            }
        );
        let res = resolve(schema);
        assert_matches!(res, Err(SchemaError::CycleInCommonTypeReferences(_)));

        // cross-namespace 2 node loop
        let schema = serde_json::json!(
            {
                "A": {
                    "entityTypes": {},
                    "actions": {},
                    "commonTypes": {
                        "a" : {
                            "type": "B::a"
                        }
                    }
                },
                "B": {
                    "entityTypes": {},
                    "actions": {},
                    "commonTypes": {
                        "a" : {
                            "type": "A::a"
                        }
                    }
                }
            }
        );
        let res = resolve(schema);
        assert_matches!(res, Err(SchemaError::CycleInCommonTypeReferences(_)));

        // cross-namespace 3 node loop
        let schema = serde_json::json!(
            {
                "A": {
                    "entityTypes": {},
                    "actions": {},
                    "commonTypes": {
                        "a" : {
                            "type": "B::a"
                        }
                    }
                },
                "B": {
                    "entityTypes": {},
                    "actions": {},
                    "commonTypes": {
                        "a" : {
                            "type": "C::a"
                        }
                    }
                },
                "C": {
                    "entityTypes": {},
                    "actions": {},
                    "commonTypes": {
                        "a" : {
                            "type": "A::a"
                        }
                    }
                }
            }
        );
        let res = resolve(schema);
        assert_matches!(res, Err(SchemaError::CycleInCommonTypeReferences(_)));

        // cross-namespace 3 node loop
        let schema = serde_json::json!(
            {
                "A": {
                    "entityTypes": {},
                    "actions": {},
                    "commonTypes": {
                        "a" : {
                            "type": "B::a"
                        }
                    }
                },
                "B": {
                    "entityTypes": {},
                    "actions": {},
                    "commonTypes": {
                        "a" : {
                            "type": "c"
                        },
                        "c": {
                            "type": "A::a"
                        }
                    }
                }
            }
        );
        let res = resolve(schema);
        assert_matches!(res, Err(SchemaError::CycleInCommonTypeReferences(_)));
    }
}

#[cfg(test)]
mod test_access {
    use super::*;

    fn schema() -> ValidatorSchema {
        let src = r#"
        type Task = {
    "id": Long,
    "name": String,
    "state": String,
};

type Tasks = Set<Task>;
entity List in [Application] = {
  "editors": Team,
  "name": String,
  "owner": User,
  "readers": Team,
  "tasks": Tasks,
};
entity Application;
entity User in [Team, Application] = {
  "joblevel": Long,
  "location": String,
};

entity CoolList;

entity Team in [Team, Application];

action Read, Write, Create;

action DeleteList, EditShare, UpdateList, CreateTask, UpdateTask, DeleteTask in Write appliesTo {
    principal: [User],
    resource : [List]
};

action GetList in Read appliesTo {
    principal : [User],
    resource : [List, CoolList]
};

action GetLists in Read appliesTo {
    principal : [User],
    resource : [Application]
};

action CreateList in Create appliesTo {
    principal : [User],
    resource : [Application]
};

        "#;

        src.parse().unwrap()
    }

    #[test]
    fn principals() {
        let schema = schema();
        let principals = schema.principals().collect::<HashSet<_>>();
        assert_eq!(principals.len(), 1);
        let user: EntityType = "User".parse().unwrap();
        assert!(principals.contains(&user));
        let principals = schema.principals().collect::<Vec<_>>();
        assert!(principals.len() > 1);
        assert!(principals.iter().all(|ety| **ety == user));
    }

    #[test]
    fn empty_schema_principals_and_resources() {
        let empty: ValidatorSchema = "".parse().unwrap();
        assert!(empty.principals().next().is_none());
        assert!(empty.resources().next().is_none());
    }

    #[test]
    fn resources() {
        let schema = schema();
        let resources = schema.resources().cloned().collect::<HashSet<_>>();
        let expected: HashSet<EntityType> = HashSet::from([
            "List".parse().unwrap(),
            "Application".parse().unwrap(),
            "CoolList".parse().unwrap(),
        ]);
        assert_eq!(resources, expected);
    }

    #[test]
    fn principals_for_action() {
        let schema = schema();
        let delete_list: EntityUID = r#"Action::"DeleteList""#.parse().unwrap();
        let delete_user: EntityUID = r#"Action::"DeleteUser""#.parse().unwrap();
        let got = schema
            .principals_for_action(&delete_list)
            .unwrap()
            .cloned()
            .collect::<Vec<_>>();
        assert_eq!(got, vec!["User".parse().unwrap()]);
        assert!(schema.principals_for_action(&delete_user).is_none());
    }

    #[test]
    fn resources_for_action() {
        let schema = schema();
        let delete_list: EntityUID = r#"Action::"DeleteList""#.parse().unwrap();
        let delete_user: EntityUID = r#"Action::"DeleteUser""#.parse().unwrap();
        let create_list: EntityUID = r#"Action::"CreateList""#.parse().unwrap();
        let get_list: EntityUID = r#"Action::"GetList""#.parse().unwrap();
        let got = schema
            .resources_for_action(&delete_list)
            .unwrap()
            .cloned()
            .collect::<Vec<_>>();
        assert_eq!(got, vec!["List".parse().unwrap()]);
        let got = schema
            .resources_for_action(&create_list)
            .unwrap()
            .cloned()
            .collect::<Vec<_>>();
        assert_eq!(got, vec!["Application".parse().unwrap()]);
        let got = schema
            .resources_for_action(&get_list)
            .unwrap()
            .cloned()
            .collect::<HashSet<_>>();
        assert_eq!(
            got,
            HashSet::from(["List".parse().unwrap(), "CoolList".parse().unwrap()])
        );
        assert!(schema.principals_for_action(&delete_user).is_none());
    }

    #[test]
    fn principal_parents() {
        let schema = schema();
        let user: EntityType = "User".parse().unwrap();
        let parents = schema
            .ancestors(&user)
            .unwrap()
            .cloned()
            .collect::<HashSet<_>>();
        let expected = HashSet::from(["Team".parse().unwrap(), "Application".parse().unwrap()]);
        assert_eq!(parents, expected);
        let parents = schema
            .ancestors(&"List".parse().unwrap())
            .unwrap()
            .cloned()
            .collect::<HashSet<_>>();
        let expected = HashSet::from(["Application".parse().unwrap()]);
        assert_eq!(parents, expected);
        assert!(schema.ancestors(&"Foo".parse().unwrap()).is_none());
        let parents = schema
            .ancestors(&"CoolList".parse().unwrap())
            .unwrap()
            .cloned()
            .collect::<HashSet<_>>();
        let expected = HashSet::from([]);
        assert_eq!(parents, expected);
    }

    #[test]
    fn action_groups() {
        let schema = schema();
        let groups = schema.action_groups().cloned().collect::<HashSet<_>>();
        let expected = ["Read", "Write", "Create"]
            .into_iter()
            .map(|ty| format!("Action::\"{ty}\"").parse().unwrap())
            .collect::<HashSet<EntityUID>>();
        assert_eq!(groups, expected);
    }

    #[test]
    fn actions() {
        let schema = schema();
        let actions = schema.actions().cloned().collect::<HashSet<_>>();
        let expected = [
            "Read",
            "Write",
            "Create",
            "DeleteList",
            "EditShare",
            "UpdateList",
            "CreateTask",
            "UpdateTask",
            "DeleteTask",
            "GetList",
            "GetLists",
            "CreateList",
        ]
        .into_iter()
        .map(|ty| format!("Action::\"{ty}\"").parse().unwrap())
        .collect::<HashSet<EntityUID>>();
        assert_eq!(actions, expected);
    }

    #[test]
    fn entities() {
        let schema = schema();
        let entities = schema
            .entity_types()
            .map(|(ty, _)| ty)
            .cloned()
            .collect::<HashSet<_>>();
        let expected = ["List", "Application", "User", "CoolList", "Team"]
            .into_iter()
            .map(|ty| ty.parse().unwrap())
            .collect::<HashSet<EntityType>>();
        assert_eq!(entities, expected);
    }
}

#[cfg(test)]
mod test_access_namespace {
    use super::*;

    fn schema() -> ValidatorSchema {
        let src = r#"
        namespace Foo {
        type Task = {
    "id": Long,
    "name": String,
    "state": String,
};

type Tasks = Set<Task>;
entity List in [Application] = {
  "editors": Team,
  "name": String,
  "owner": User,
  "readers": Team,
  "tasks": Tasks,
};
entity Application;
entity User in [Team, Application] = {
  "joblevel": Long,
  "location": String,
};

entity CoolList;

entity Team in [Team, Application];

action Read, Write, Create;

action DeleteList, EditShare, UpdateList, CreateTask, UpdateTask, DeleteTask in Write appliesTo {
    principal: [User],
    resource : [List]
};

action GetList in Read appliesTo {
    principal : [User],
    resource : [List, CoolList]
};

action GetLists in Read appliesTo {
    principal : [User],
    resource : [Application]
};

action CreateList in Create appliesTo {
    principal : [User],
    resource : [Application]
};
    }

        "#;

        src.parse().unwrap()
    }

    #[test]
    fn principals() {
        let schema = schema();
        let principals = schema.principals().collect::<HashSet<_>>();
        assert_eq!(principals.len(), 1);
        let user: EntityType = "Foo::User".parse().unwrap();
        assert!(principals.contains(&user));
        let principals = schema.principals().collect::<Vec<_>>();
        assert!(principals.len() > 1);
        assert!(principals.iter().all(|ety| **ety == user));
    }

    #[test]
    fn empty_schema_principals_and_resources() {
        let empty: ValidatorSchema = "".parse().unwrap();
        assert!(empty.principals().next().is_none());
        assert!(empty.resources().next().is_none());
    }

    #[test]
    fn resources() {
        let schema = schema();
        let resources = schema.resources().cloned().collect::<HashSet<_>>();
        let expected: HashSet<EntityType> = HashSet::from([
            "Foo::List".parse().unwrap(),
            "Foo::Application".parse().unwrap(),
            "Foo::CoolList".parse().unwrap(),
        ]);
        assert_eq!(resources, expected);
    }

    #[test]
    fn principals_for_action() {
        let schema = schema();
        let delete_list: EntityUID = r#"Foo::Action::"DeleteList""#.parse().unwrap();
        let delete_user: EntityUID = r#"Foo::Action::"DeleteUser""#.parse().unwrap();
        let got = schema
            .principals_for_action(&delete_list)
            .unwrap()
            .cloned()
            .collect::<Vec<_>>();
        assert_eq!(got, vec!["Foo::User".parse().unwrap()]);
        assert!(schema.principals_for_action(&delete_user).is_none());
    }

    #[test]
    fn resources_for_action() {
        let schema = schema();
        let delete_list: EntityUID = r#"Foo::Action::"DeleteList""#.parse().unwrap();
        let delete_user: EntityUID = r#"Foo::Action::"DeleteUser""#.parse().unwrap();
        let create_list: EntityUID = r#"Foo::Action::"CreateList""#.parse().unwrap();
        let get_list: EntityUID = r#"Foo::Action::"GetList""#.parse().unwrap();
        let got = schema
            .resources_for_action(&delete_list)
            .unwrap()
            .cloned()
            .collect::<Vec<_>>();
        assert_eq!(got, vec!["Foo::List".parse().unwrap()]);
        let got = schema
            .resources_for_action(&create_list)
            .unwrap()
            .cloned()
            .collect::<Vec<_>>();
        assert_eq!(got, vec!["Foo::Application".parse().unwrap()]);
        let got = schema
            .resources_for_action(&get_list)
            .unwrap()
            .cloned()
            .collect::<HashSet<_>>();
        assert_eq!(
            got,
            HashSet::from([
                "Foo::List".parse().unwrap(),
                "Foo::CoolList".parse().unwrap()
            ])
        );
        assert!(schema.principals_for_action(&delete_user).is_none());
    }

    #[test]
    fn principal_parents() {
        let schema = schema();
        let user: EntityType = "Foo::User".parse().unwrap();
        let parents = schema
            .ancestors(&user)
            .unwrap()
            .cloned()
            .collect::<HashSet<_>>();
        let expected = HashSet::from([
            "Foo::Team".parse().unwrap(),
            "Foo::Application".parse().unwrap(),
        ]);
        assert_eq!(parents, expected);
        let parents = schema
            .ancestors(&"Foo::List".parse().unwrap())
            .unwrap()
            .cloned()
            .collect::<HashSet<_>>();
        let expected = HashSet::from(["Foo::Application".parse().unwrap()]);
        assert_eq!(parents, expected);
        assert!(schema.ancestors(&"Foo::Foo".parse().unwrap()).is_none());
        let parents = schema
            .ancestors(&"Foo::CoolList".parse().unwrap())
            .unwrap()
            .cloned()
            .collect::<HashSet<_>>();
        let expected = HashSet::from([]);
        assert_eq!(parents, expected);
    }

    #[test]
    fn action_groups() {
        let schema = schema();
        let groups = schema.action_groups().cloned().collect::<HashSet<_>>();
        let expected = ["Read", "Write", "Create"]
            .into_iter()
            .map(|ty| format!("Foo::Action::\"{ty}\"").parse().unwrap())
            .collect::<HashSet<EntityUID>>();
        assert_eq!(groups, expected);
    }

    #[test]
    fn actions() {
        let schema = schema();
        let actions = schema.actions().cloned().collect::<HashSet<_>>();
        let expected = [
            "Read",
            "Write",
            "Create",
            "DeleteList",
            "EditShare",
            "UpdateList",
            "CreateTask",
            "UpdateTask",
            "DeleteTask",
            "GetList",
            "GetLists",
            "CreateList",
        ]
        .into_iter()
        .map(|ty| format!("Foo::Action::\"{ty}\"").parse().unwrap())
        .collect::<HashSet<EntityUID>>();
        assert_eq!(actions, expected);
    }

    #[test]
    fn entities() {
        let schema = schema();
        let entities = schema
            .entity_types()
            .map(|(ty, _)| ty)
            .cloned()
            .collect::<HashSet<_>>();
        let expected = [
            "Foo::List",
            "Foo::Application",
            "Foo::User",
            "Foo::CoolList",
            "Foo::Team",
        ]
        .into_iter()
        .map(|ty| ty.parse().unwrap())
        .collect::<HashSet<EntityType>>();
        assert_eq!(entities, expected);
    }
}<|MERGE_RESOLUTION|>--- conflicted
+++ resolved
@@ -516,7 +516,6 @@
                 // error for any other undeclared entity types by
                 // `check_for_undeclared`.
                 let descendants = entity_children.remove(&name).unwrap_or_default();
-<<<<<<< HEAD
                 match entity_type {
                     EntityTypeFragment::Enum(choices) => Ok((
                         name.clone(),
@@ -527,31 +526,6 @@
                         },
                     )),
                     EntityTypeFragment::Standard {
-=======
-                let (attributes, open_attributes) = {
-                    let unresolved = try_jsonschema_type_into_validator_type(
-                        entity_type.attributes.0,
-                        extensions,
-                    )?;
-                    Self::record_attributes_or_none(
-                        unresolved.resolve_common_type_refs(&common_types)?,
-                    )
-                    .ok_or_else(|| ContextOrShapeNotRecordError {
-                        ctx_or_shape: ContextOrShape::EntityTypeShape(name.clone()),
-                    })?
-                };
-                let tags = entity_type
-                    .tags
-                    .map(|tags| try_jsonschema_type_into_validator_type(tags, extensions))
-                    .transpose()?
-                    .map(|unresolved| unresolved.resolve_common_type_refs(&common_types))
-                    .transpose()?;
-                Ok((
-                    name.clone(),
-                    ValidatorEntityType {
-                        name,
-                        descendants,
->>>>>>> 5b61b76b
                         attributes,
                         parents: _,
                         tags,
@@ -563,9 +537,9 @@
                                 unresolved.resolve_common_type_refs(&common_types)?,
                             )
                             .ok_or_else(|| {
-                                ContextOrShapeNotRecordError(ContextOrShape::EntityTypeShape(
-                                    name.clone(),
-                                ))
+                                ContextOrShapeNotRecordError {
+                                    ctx_or_shape: ContextOrShape::EntityTypeShape(name.clone()),
+                                }
                             })?
                         };
                         let tags = tags
