--- conflicted
+++ resolved
@@ -495,7 +495,6 @@
         self.0.basename().clone().try_into().unwrap()
     }
 
-<<<<<<< HEAD
     /// Test if a [`Name`] is an [`Id`]
     pub fn is_unqualified(&self) -> bool {
         self.0.is_unqualified()
@@ -516,11 +515,11 @@
         // This is safe (upholds the `Name` invariant) because both `self` and `namespace`
         // cannot contain `__cedar` -- they were already `Name`s
         Self(self.as_ref().qualify_with(namespace.map(|n| n.as_ref())))
-=======
+    }
+
     /// Get the source location
     pub fn loc(&self) -> Option<&Loc> {
         self.0.loc()
->>>>>>> a7b6d5c3
     }
 }
 
