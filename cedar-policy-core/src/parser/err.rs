--- conflicted
+++ resolved
@@ -18,11 +18,8 @@
 use std::fmt::{self, Display, Write};
 use std::iter;
 use std::ops::{Deref, DerefMut};
-<<<<<<< HEAD
 use std::str::FromStr;
-=======
 use std::sync::Arc;
->>>>>>> 2647376c
 
 use either::Either;
 use lalrpop_util as lalr;
