--- conflicted
+++ resolved
@@ -23,13 +23,11 @@
 - The `Response::new()` constructor now expects a `Vec<AuthorizationError>` as its third argument.
 - Implements RFC #19, making validation slightly more strict, but more explainable.
 - Improved formatting for error messages.
-<<<<<<< HEAD
 - `Entities::from_*()` methods now automatically add action entities present in the `schema`
   to the constructed `Entities`, if a `schema` is provided.
 - `Entities::from_*()` methods now validate the entities against the `schema`, if a `schema`
   is provided.
 - `Entities::from_entities()` and `Entities::add_entities()` now take an optional schema argument.
-=======
 - Changed the semantics of equality for IP ranges. For example,
   `ip("192.168.0.1/24") == ip("192.168.0.3/24")` was previously `true` and is now
   `false`. The behavior of equality on single IP addresses is unchanged, and so is
@@ -40,7 +38,6 @@
 	+ Template instantiation records
 	+ Entity slice JSONs
 	+ Context JSONs
->>>>>>> d582bfcc
 
 ## 2.4.1
 
