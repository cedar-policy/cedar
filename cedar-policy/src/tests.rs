--- conflicted
+++ resolved
@@ -3479,7 +3479,6 @@
     }
 }
 
-<<<<<<< HEAD
 mod macro_tests {
     use std::str::FromStr;
 
@@ -3511,7 +3510,8 @@
     fn fail() {
         let t = trybuild::TestCases::new();
         t.compile_fail("macro-tests/fail.rs");
-=======
+    }
+}
 mod issue_596 {
     use super::*;
 
@@ -4415,6 +4415,5 @@
 
         let err = PolicySet::from_json_str(value).err().unwrap().to_string();
         assert!(err.contains("while parsing a template link, expected a literal entity reference"));
->>>>>>> 5e1e4861
     }
 }