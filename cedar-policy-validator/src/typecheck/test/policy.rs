--- conflicted
+++ resolved
@@ -21,13 +21,8 @@
 use std::sync::Arc;
 
 use cedar_policy_core::{
-<<<<<<< HEAD
-    ast::{EntityUID, Expr, PolicyID, Template, Var},
+    ast::{EntityUID, Expr, PolicyID, Template},
     parser::{parse_policy, parse_policy_or_template},
-=======
-    ast::{EntityUID, Expr, PolicyID, Template},
-    parser::{parse_policy, parse_policy_template},
->>>>>>> 7384fadc
 };
 
 use super::test_utils::{
@@ -1147,15 +1142,7 @@
     fn resource_slot_error_body() {
         let src = r#"permit(principal, action, resource in ?resource) when { resource in Group::"Friends" && resource.bogus };"#;
         assert_policy_typecheck_fails_simple_schema(
-<<<<<<< HEAD
-            parse_policy_or_template(
-                None,
-                r#"permit(principal, action, resource in ?resource) when { resource in Group::"Friends" && resource.bogus };"#,
-            )
-            .unwrap(),
-=======
-            parse_policy_template(None, src).unwrap(),
->>>>>>> 7384fadc
+            parse_policy_or_template(None, src).unwrap(),
             vec![ValidationError::unsafe_attribute_access(
                 get_loc(src, "resource.bogus"),
                 PolicyID::from_string("policy0"),
@@ -1184,15 +1171,7 @@
     fn principal_slot_error_body() {
         let src = r#"permit(principal == ?principal, action, resource) when { principal has age && principal.bogus > 0 };"#;
         assert_policy_typecheck_fails_simple_schema(
-<<<<<<< HEAD
-            parse_policy_or_template(
-                None,
-                r#"permit(principal == ?principal, action, resource) when { principal has age && principal.bogus > 0 };"#,
-            )
-            .unwrap(),
-=======
-            parse_policy_template(None, src).unwrap(),
->>>>>>> 7384fadc
+            parse_policy_or_template(None, src).unwrap(),
             vec![ValidationError::unsafe_attribute_access(
                 get_loc(src, "principal.bogus"),
                 PolicyID::from_string("policy0"),
