/*
 * Copyright Cedar Contributors
 *
 * Licensed under the Apache License, Version 2.0 (the "License");
 * you may not use this file except in compliance with the License.
 * You may obtain a copy of the License at
 *
 *      https://www.apache.org/licenses/LICENSE-2.0
 *
 * Unless required by applicable law or agreed to in writing, software
 * distributed under the License is distributed on an "AS IS" BASIS,
 * WITHOUT WARRANTIES OR CONDITIONS OF ANY KIND, either express or implied.
 * See the License for the specific language governing permissions and
 * limitations under the License.
 */

//! Structures defining the JSON syntax for Cedar schemas

use cedar_policy_core::{
    ast::{Eid, EntityUID, InternalName, Name, UnreservedId},
    entities::CedarValueJson,
    est::Annotations,
    extensions::Extensions,
    parser::Loc,
    FromNormalizedStr,
};
use educe::Educe;
use nonempty::nonempty;
use serde::{
    de::{MapAccess, Visitor},
    ser::SerializeMap,
    Deserialize, Deserializer, Serialize, Serializer,
};
use serde_with::serde_as;
use smol_str::{SmolStr, ToSmolStr};
use std::{
    collections::{BTreeMap, HashMap, HashSet},
    fmt::Display,
    marker::PhantomData,
    str::FromStr,
};
use thiserror::Error;

use crate::{
    cedar_schema::{
        self, fmt::ToCedarSchemaSyntaxError, parser::parse_cedar_schema_fragment, SchemaWarning,
    },
    err::{schema_errors::*, Result},
    AllDefs, CedarSchemaError, CedarSchemaParseError, ConditionalName, RawName, ReferenceType,
};

/// Represents the definition of a common type in the schema.
#[derive(Educe, Debug, Clone, Serialize, Deserialize)]
#[educe(PartialEq, Eq)]
#[serde(bound(deserialize = "N: Deserialize<'de> + From<RawName>"))]
pub struct CommonType<N> {
    /// The referred type
    #[serde(flatten)]
    pub ty: Type<N>,
    /// Annotations
    #[serde(default)]
    #[serde(skip_serializing_if = "Annotations::is_empty")]
    pub annotations: Annotations,
    /// Source location
    ///
    /// (As of this writing, this is not populated when parsing from JSON.
    /// It is only populated if constructing this structure from the
    /// corresponding Cedar-syntax structure.)
    #[serde(skip)]
    #[educe(PartialEq(ignore))]
    pub loc: Option<Loc>,
}

/// A [`Fragment`] is split into multiple namespace definitions, and is just a
/// map from namespace name to namespace definition (i.e., definitions of common
/// types, entity types, and actions in that namespace).
/// The namespace name is implicitly applied to all definitions in the
/// corresponding [`NamespaceDefinition`].
/// See [`NamespaceDefinition`].
///
/// The parameter `N` is the type of entity type names and common type names in
/// attributes/parents fields in this [`Fragment`], including recursively. (It
/// doesn't affect the type of common and entity type names _that are being
/// declared here_, which is always an [`UnreservedId`] and unambiguously refers
/// to the [`InternalName`] with the appropriate implicit namespace prepended.
/// It only affects the type of common and entity type _references_.)
/// For example:
/// - `N` = [`RawName`]: This is the schema JSON format exposed to users
/// - `N` = [`ConditionalName`]: a [`Fragment`] which has been partially
///     processed, by converting [`RawName`]s into [`ConditionalName`]s
/// - `N` = [`InternalName`]: a [`Fragment`] in which all names have been
///     resolved into fully-qualified [`InternalName`]s
#[derive(Debug, Clone, PartialEq, Eq, Deserialize)]
#[serde(bound(deserialize = "N: Deserialize<'de> + From<RawName>"))]
#[serde(transparent)]
#[cfg_attr(feature = "wasm", derive(tsify::Tsify))]
#[cfg_attr(feature = "wasm", tsify(into_wasm_abi, from_wasm_abi))]
#[cfg_attr(feature = "wasm", serde(rename = "SchemaJson"))]
pub struct Fragment<N>(
    #[serde(deserialize_with = "deserialize_schema_fragment")]
    #[cfg_attr(
        feature = "wasm",
        tsify(type = "Record<string, NamespaceDefinition<N>>")
    )]
    pub BTreeMap<Option<Name>, NamespaceDefinition<N>>,
);

/// Custom deserializer to ensure that the empty namespace is mapped to `None`
fn deserialize_schema_fragment<'de, D, N: Deserialize<'de> + From<RawName>>(
    deserializer: D,
) -> std::result::Result<BTreeMap<Option<Name>, NamespaceDefinition<N>>, D::Error>
where
    D: Deserializer<'de>,
{
    let raw: BTreeMap<SmolStr, NamespaceDefinition<N>> =
        serde_with::rust::maps_duplicate_key_is_error::deserialize(deserializer)?;
    Ok(BTreeMap::from_iter(
        raw.into_iter()
            .map(|(key, value)| {
                let key = if key.is_empty() {
                    if !value.annotations.is_empty() {
                        Err(serde::de::Error::custom(format!(
                            "annotations are not allowed on the empty namespace"
                        )))?
                    }
                    None
                } else {
                    Some(Name::from_normalized_str(&key).map_err(|err| {
                        serde::de::Error::custom(format!("invalid namespace `{key}`: {err}"))
                    })?)
                };
                Ok((key, value))
            })
            .collect::<std::result::Result<Vec<(Option<Name>, NamespaceDefinition<N>)>, D::Error>>(
            )?,
    ))
}

impl<N: Serialize> Serialize for Fragment<N> {
    /// Custom serializer to ensure that `None` is mapped to the empty namespace
    fn serialize<S>(&self, serializer: S) -> std::result::Result<S::Ok, S::Error>
    where
        S: Serializer,
    {
        let mut map = serializer.serialize_map(Some(self.0.len()))?;
        for (k, v) in &self.0 {
            let k: SmolStr = match k {
                None => "".into(),
                Some(name) => name.to_smolstr(),
            };
            map.serialize_entry(&k, &v)?;
        }
        map.end()
    }
}

impl Fragment<RawName> {
    /// Create a [`Fragment`] from a string containing JSON (which should
    /// be an object of the appropriate shape).
    pub fn from_json_str(json: &str) -> Result<Self> {
        serde_json::from_str(json).map_err(|e| JsonDeserializationError::new(e, Some(json)).into())
    }

    /// Create a [`Fragment`] from a JSON value (which should be an object
    /// of the appropriate shape).
    pub fn from_json_value(json: serde_json::Value) -> Result<Self> {
        serde_json::from_value(json).map_err(|e| JsonDeserializationError::new(e, None).into())
    }

    /// Create a [`Fragment`] directly from a file containing a JSON object.
    pub fn from_json_file(file: impl std::io::Read) -> Result<Self> {
        serde_json::from_reader(file).map_err(|e| JsonDeserializationError::new(e, None).into())
    }

    /// Parse the schema (in the Cedar schema syntax) from a string
    pub fn from_cedarschema_str<'a>(
        src: &str,
        extensions: &Extensions<'a>,
    ) -> std::result::Result<(Self, impl Iterator<Item = SchemaWarning> + 'a), CedarSchemaError>
    {
        parse_cedar_schema_fragment(src, extensions)
            .map_err(|e| CedarSchemaParseError::new(e, src).into())
    }

    /// Parse the schema (in the Cedar schema syntax) from a reader
    pub fn from_cedarschema_file<'a>(
        mut file: impl std::io::Read,
        extensions: &'a Extensions<'_>,
    ) -> std::result::Result<(Self, impl Iterator<Item = SchemaWarning> + 'a), CedarSchemaError>
    {
        let mut src = String::new();
        file.read_to_string(&mut src)?;
        Self::from_cedarschema_str(&src, extensions)
    }
}

impl<N: Display> Fragment<N> {
    /// Pretty print this [`Fragment`]
    pub fn to_cedarschema(&self) -> std::result::Result<String, ToCedarSchemaSyntaxError> {
        let src = cedar_schema::fmt::json_schema_to_cedar_schema_str(self)?;
        Ok(src)
    }
}

/// An [`UnreservedId`] that cannot be reserved JSON schema keywords
/// like `Set`, `Long`, and etc.
#[derive(Debug, Clone, PartialEq, Eq, Hash, Serialize, PartialOrd, Ord)]
#[cfg_attr(feature = "wasm", derive(tsify::Tsify))]
#[cfg_attr(feature = "wasm", tsify(into_wasm_abi, from_wasm_abi))]
pub struct CommonTypeId(#[cfg_attr(feature = "wasm", tsify(type = "string"))] UnreservedId);

impl From<CommonTypeId> for UnreservedId {
    fn from(value: CommonTypeId) -> Self {
        value.0
    }
}

impl AsRef<UnreservedId> for CommonTypeId {
    fn as_ref(&self) -> &UnreservedId {
        &self.0
    }
}

impl CommonTypeId {
    /// Create a [`CommonTypeId`] from an [`UnreservedId`], failing if it is a reserved basename
    pub fn new(id: UnreservedId) -> std::result::Result<Self, ReservedCommonTypeBasenameError> {
        if Self::is_reserved_schema_keyword(&id) {
            Err(ReservedCommonTypeBasenameError { id })
        } else {
            Ok(Self(id))
        }
    }

    /// Create a [`CommonTypeId`] based on an [`UnreservedId`] but do not check
    /// if the latter is valid or not
    pub fn unchecked(id: UnreservedId) -> Self {
        Self(id)
    }

    // Test if this id is a reserved JSON schema keyword.
    // Issues:
    // https://github.com/cedar-policy/cedar/issues/1070
    // https://github.com/cedar-policy/cedar/issues/1139
    fn is_reserved_schema_keyword(id: &UnreservedId) -> bool {
        matches!(
            id.as_ref(),
            "Bool" | "Boolean" | "Entity" | "Extension" | "Long" | "Record" | "Set" | "String"
        )
    }

    /// Make a valid [`CommonTypeId`] from this [`UnreservedId`], modifying the
    /// id if needed to avoid reserved basenames
    #[cfg(feature = "arbitrary")]
    fn make_into_valid_common_type_id(id: UnreservedId) -> Self {
        Self::new(id.clone()).unwrap_or_else(|_| {
            // PANIC SAFETY: `_Bool`, `_Record`, and etc are valid unreserved names.
            #[allow(clippy::unwrap_used)]
            let new_id = format!("_{id}").parse().unwrap();
            // PANIC SAFETY: `_Bool`, `_Record`, and etc are valid common type basenames.
            #[allow(clippy::unwrap_used)]
            Self::new(new_id).unwrap()
        })
    }
}

impl Display for CommonTypeId {
    fn fmt(&self, f: &mut std::fmt::Formatter<'_>) -> std::fmt::Result {
        self.0.fmt(f)
    }
}

#[cfg(feature = "arbitrary")]
impl<'a> arbitrary::Arbitrary<'a> for CommonTypeId {
    fn arbitrary(u: &mut arbitrary::Unstructured<'a>) -> arbitrary::Result<Self> {
        let id: UnreservedId = u.arbitrary()?;
        Ok(CommonTypeId::make_into_valid_common_type_id(id))
    }

    fn size_hint(depth: usize) -> (usize, Option<usize>) {
        <UnreservedId as arbitrary::Arbitrary>::size_hint(depth)
    }
}

/// Deserialize a [`CommonTypeId`]
impl<'de> Deserialize<'de> for CommonTypeId {
    fn deserialize<D>(deserializer: D) -> std::result::Result<Self, D::Error>
    where
        D: Deserializer<'de>,
    {
        UnreservedId::deserialize(deserializer).and_then(|id| {
            CommonTypeId::new(id).map_err(|e| serde::de::Error::custom(format!("{e}")))
        })
    }
}

/// Error when a common-type basename is reserved
#[derive(Debug, Error, PartialEq, Eq, Clone)]
#[error("this is reserved and cannot be the basename of a common-type declaration: {id}")]
pub struct ReservedCommonTypeBasenameError {
    /// `id` that is a reserved common-type basename
    pub(crate) id: UnreservedId,
}

/// A single namespace definition from a Fragment.
/// This is composed of common types, entity types, and action definitions.
///
/// The parameter `N` is the type of entity type names and common type names in
/// attributes/parents fields in this [`NamespaceDefinition`], including
/// recursively. (It doesn't affect the type of common and entity type names
/// _that are being declared here_, which is always an `UnreservedId` and unambiguously
/// refers to the [`InternalName`] with the implicit current/active namespace prepended.)
/// See notes on [`Fragment`].
#[derive(Debug, Clone, PartialEq, Eq, Serialize, Deserialize)]
#[serde_as]
#[serde(bound(deserialize = "N: Deserialize<'de> + From<RawName>"))]
#[serde(bound(serialize = "N: Serialize"))]
#[serde(deny_unknown_fields)]
#[serde(rename_all = "camelCase")]
#[doc(hidden)]
#[cfg_attr(feature = "wasm", derive(tsify::Tsify))]
#[cfg_attr(feature = "wasm", tsify(into_wasm_abi, from_wasm_abi))]
pub struct NamespaceDefinition<N> {
    #[serde(default)]
    #[serde(skip_serializing_if = "BTreeMap::is_empty")]
    #[serde(with = "::serde_with::rust::maps_duplicate_key_is_error")]
    pub common_types: BTreeMap<CommonTypeId, CommonType<N>>,
    #[serde(with = "::serde_with::rust::maps_duplicate_key_is_error")]
    pub entity_types: BTreeMap<UnreservedId, EntityType<N>>,
    #[serde(with = "::serde_with::rust::maps_duplicate_key_is_error")]
    pub actions: BTreeMap<SmolStr, ActionType<N>>,
    /// Annotations
    #[serde(default)]
    #[serde(skip_serializing_if = "Annotations::is_empty")]
    pub annotations: Annotations,
}

impl<N> NamespaceDefinition<N> {
    pub fn new(
        entity_types: impl IntoIterator<Item = (UnreservedId, EntityType<N>)>,
        actions: impl IntoIterator<Item = (SmolStr, ActionType<N>)>,
    ) -> Self {
        Self {
            common_types: BTreeMap::new(),
            entity_types: entity_types.into_iter().collect(),
            actions: actions.into_iter().collect(),
            annotations: Annotations::new(),
        }
    }
}

impl NamespaceDefinition<RawName> {
    /// (Conditionally) prefix unqualified entity and common type references with the namespace they are in
    pub fn conditionally_qualify_type_references(
        self,
        ns: Option<&InternalName>,
    ) -> NamespaceDefinition<ConditionalName> {
        NamespaceDefinition {
            common_types: self
                .common_types
                .into_iter()
                .map(|(k, v)| {
                    (
                        k,
                        CommonType {
                            ty: v.ty.conditionally_qualify_type_references(ns),
                            annotations: v.annotations,
                            loc: v.loc,
                        },
                    )
                })
                .collect(),
            entity_types: self
                .entity_types
                .into_iter()
                .map(|(k, v)| (k, v.conditionally_qualify_type_references(ns)))
                .collect(),
            actions: self
                .actions
                .into_iter()
                .map(|(k, v)| (k, v.conditionally_qualify_type_references(ns)))
                .collect(),
            annotations: self.annotations,
        }
    }
}

impl NamespaceDefinition<ConditionalName> {
    /// Convert this [`NamespaceDefinition<ConditionalName>`] into a
    /// [`NamespaceDefinition<InternalName>`] by fully-qualifying all typenames
    /// that appear anywhere in any definitions.
    ///
    /// `all_defs` needs to contain the full set of all fully-qualified typenames
    /// and actions that are defined in the schema (in all schema fragments).
    pub fn fully_qualify_type_references(
        self,
        all_defs: &AllDefs,
    ) -> Result<NamespaceDefinition<InternalName>> {
        Ok(NamespaceDefinition {
            common_types: self
                .common_types
                .into_iter()
                .map(|(k, v)| {
                    Ok((
                        k,
                        CommonType {
                            ty: v.ty.fully_qualify_type_references(all_defs)?,
                            annotations: v.annotations,
                            loc: v.loc,
                        },
                    ))
                })
                .collect::<std::result::Result<_, TypeNotDefinedError>>()?,
            entity_types: self
                .entity_types
                .into_iter()
                .map(|(k, v)| Ok((k, v.fully_qualify_type_references(all_defs)?)))
                .collect::<std::result::Result<_, TypeNotDefinedError>>()?,
            actions: self
                .actions
                .into_iter()
                .map(|(k, v)| Ok((k, v.fully_qualify_type_references(all_defs)?)))
                .collect::<Result<_>>()?,
            annotations: self.annotations,
        })
    }
}

/// ...
#[derive(Debug, Clone, PartialEq, Eq, Serialize, Deserialize)]
#[serde(bound(deserialize = "N: Deserialize<'de> + From<RawName>"))]
#[serde(untagged)]
pub enum EntityTypeKind<N> {
    /// ...
    Common(CommonEntityType<N>),
    /// ...
    Enum {
        #[serde(rename = "Enum")]
        /// ...
        choices: Vec<SmolStr>,
    },
}

/// Represents the definition of a common type in the schema.
#[derive(Debug, Clone, Serialize, PartialEq, Eq, Deserialize)]
#[serde(bound(deserialize = "N: Deserialize<'de> + From<RawName>"))]
pub struct EntityType<N> {
    /// The referred type
    #[serde(flatten)]
    pub kind: EntityTypeKind<N>,
    /// Annotations
    #[serde(default)]
    #[serde(skip_serializing_if = "Annotations::is_empty")]
    pub annotations: Annotations,
}

/// Represents the full definition of an entity type in the schema.
/// Entity types describe the relationships in the entity store, including what
/// entities can be members of groups of what types, and what attributes
/// can/should be included on entities of each type.
///
/// The parameter `N` is the type of entity type names and common type names in
/// this [`EntityType`], including recursively.
/// See notes on [`Fragment`].
#[derive(Educe, Debug, Clone, Serialize, Deserialize)]
#[educe(PartialEq, Eq)]
#[serde(bound(deserialize = "N: Deserialize<'de> + From<RawName>"))]
#[serde(deny_unknown_fields)]
#[serde(rename_all = "camelCase")]
#[cfg_attr(feature = "wasm", derive(tsify::Tsify))]
#[cfg_attr(feature = "wasm", tsify(into_wasm_abi, from_wasm_abi))]
pub struct CommonEntityType<N> {
    /// Entities of this [`EntityType`] are allowed to be members of entities of
    /// these types.
    #[serde(default)]
    #[serde(skip_serializing_if = "Vec::is_empty")]
    pub member_of_types: Vec<N>,
    /// Description of the attributes for entities of this [`EntityType`].
    #[serde(default)]
    #[serde(skip_serializing_if = "AttributesOrContext::is_empty_record")]
    pub shape: AttributesOrContext<N>,
    /// Tag type for entities of this [`EntityType`]; `None` means entities of this [`EntityType`] do not have tags.
    #[serde(default)]
    #[serde(skip_serializing_if = "Option::is_none")]
    pub tags: Option<Type<N>>,
<<<<<<< HEAD
=======
    /// Annotations
    #[serde(default)]
    #[serde(skip_serializing_if = "Annotations::is_empty")]
    pub annotations: Annotations,
    /// Source location
    ///
    /// (As of this writing, this is not populated when parsing from JSON.
    /// It is only populated if constructing this structure from the
    /// corresponding Cedar-syntax structure.)
    #[serde(skip)]
    #[educe(PartialEq(ignore))]
    pub loc: Option<Loc>,
>>>>>>> ebc07856
}

impl EntityType<RawName> {
    /// (Conditionally) prefix unqualified entity and common type references with the namespace they are in
    pub fn conditionally_qualify_type_references(
        self,
        ns: Option<&InternalName>,
    ) -> EntityType<ConditionalName> {
<<<<<<< HEAD
        let Self { kind, annotations } = self;
        let kind = match kind {
            EntityTypeKind::Common(et) => EntityTypeKind::Common(CommonEntityType {
                member_of_types: et
                    .member_of_types
                    .into_iter()
                    .map(|rname| rname.conditionally_qualify_with(ns, ReferenceType::Entity)) // Only entity, not common, here for now; see #1064
                    .collect(),
                shape: et.shape.conditionally_qualify_type_references(ns),
                tags: et
                    .tags
                    .map(|ty| ty.conditionally_qualify_type_references(ns)),
            }),
            EntityTypeKind::Enum { choices } => EntityTypeKind::Enum { choices },
        };
        EntityType { kind, annotations }
=======
        EntityType {
            member_of_types: self
                .member_of_types
                .into_iter()
                .map(|rname| rname.conditionally_qualify_with(ns, ReferenceType::Entity)) // Only entity, not common, here for now; see #1064
                .collect(),
            shape: self.shape.conditionally_qualify_type_references(ns),
            tags: self
                .tags
                .map(|ty| ty.conditionally_qualify_type_references(ns)),
            annotations: self.annotations,
            loc: self.loc,
        }
>>>>>>> ebc07856
    }
}

impl EntityType<ConditionalName> {
    /// Convert this [`EntityType<ConditionalName>`] into an
    /// [`EntityType<InternalName>`] by fully-qualifying all typenames that
    /// appear anywhere in any definitions.
    ///
    /// `all_defs` needs to contain the full set of all fully-qualified typenames
    /// and actions that are defined in the schema (in all schema fragments).
    pub fn fully_qualify_type_references(
        self,
        all_defs: &AllDefs,
    ) -> std::result::Result<EntityType<InternalName>, TypeNotDefinedError> {
<<<<<<< HEAD
        let Self { kind, annotations } = self;
        match kind {
            EntityTypeKind::Common(et) => Ok(EntityType {
                kind: EntityTypeKind::Common(CommonEntityType {
                    member_of_types: et
                        .member_of_types
                        .into_iter()
                        .map(|cname| cname.resolve(all_defs))
                        .collect::<std::result::Result<_, _>>()?,
                    shape: et.shape.fully_qualify_type_references(all_defs)?,
                    tags: et
                        .tags
                        .map(|ty| ty.fully_qualify_type_references(all_defs))
                        .transpose()?,
                }),
                annotations: annotations,
            }),
            EntityTypeKind::Enum { choices } => Ok(EntityType {
                kind: EntityTypeKind::Enum { choices },
                annotations,
            }),
        }
=======
        Ok(EntityType {
            member_of_types: self
                .member_of_types
                .into_iter()
                .map(|cname| cname.resolve(all_defs))
                .collect::<std::result::Result<_, _>>()?,
            shape: self.shape.fully_qualify_type_references(all_defs)?,
            tags: self
                .tags
                .map(|ty| ty.fully_qualify_type_references(all_defs))
                .transpose()?,
            annotations: self.annotations,
            loc: self.loc,
        })
>>>>>>> ebc07856
    }
}

/// Declaration of entity or record attributes, or of an action context.
/// These share a JSON format.
///
/// The parameter `N` is the type of entity type names and common type names in
/// this [`AttributesOrContext`], including recursively.
/// See notes on [`Fragment`].
#[derive(Debug, Clone, PartialEq, Eq, Serialize, Deserialize)]
#[serde(bound(deserialize = "N: Deserialize<'de> + From<RawName>"))]
#[serde(transparent)]
#[cfg_attr(feature = "wasm", derive(tsify::Tsify))]
#[cfg_attr(feature = "wasm", tsify(into_wasm_abi, from_wasm_abi))]
pub struct AttributesOrContext<N>(
    // We use the usual `Type` deserialization, but it will ultimately need to
    // be a `Record` or common-type reference which resolves to a `Record`.
    pub Type<N>,
);

impl<N> AttributesOrContext<N> {
    /// Convert the [`AttributesOrContext`] into its [`Type`].
    pub fn into_inner(self) -> Type<N> {
        self.0
    }

    /// Is this `AttributesOrContext` an empty record?
    pub fn is_empty_record(&self) -> bool {
        self.0.is_empty_record()
    }
}

impl<N> Default for AttributesOrContext<N> {
    fn default() -> Self {
        Self::from(RecordType::default())
    }
}

impl<N: Display> Display for AttributesOrContext<N> {
    fn fmt(&self, f: &mut std::fmt::Formatter<'_>) -> std::fmt::Result {
        self.0.fmt(f)
    }
}

impl<N> From<RecordType<N>> for AttributesOrContext<N> {
    fn from(rty: RecordType<N>) -> AttributesOrContext<N> {
        Self(Type::Type(TypeVariant::Record(rty)))
    }
}

impl AttributesOrContext<RawName> {
    /// (Conditionally) prefix unqualified entity and common type references with the namespace they are in
    pub fn conditionally_qualify_type_references(
        self,
        ns: Option<&InternalName>,
    ) -> AttributesOrContext<ConditionalName> {
        AttributesOrContext(self.0.conditionally_qualify_type_references(ns))
    }
}

impl AttributesOrContext<ConditionalName> {
    /// Convert this [`AttributesOrContext<ConditionalName>`] into an
    /// [`AttributesOrContext<InternalName>`] by fully-qualifying all typenames
    /// that appear anywhere in any definitions.
    ///
    /// `all_defs` needs to contain the full set of all fully-qualified typenames
    /// and actions that are defined in the schema (in all schema fragments).
    pub fn fully_qualify_type_references(
        self,
        all_defs: &AllDefs,
    ) -> std::result::Result<AttributesOrContext<InternalName>, TypeNotDefinedError> {
        Ok(AttributesOrContext(
            self.0.fully_qualify_type_references(all_defs)?,
        ))
    }
}

/// An [`ActionType`] describes a specific action entity.
/// It also describes what principals/resources/contexts are valid for the
/// action.
///
/// The parameter `N` is the type of entity type names and common type names in
/// this [`ActionType`], including recursively.
/// See notes on [`Fragment`].
#[derive(Educe, Debug, Clone, Serialize, Deserialize)]
#[educe(PartialEq, Eq)]
#[serde(bound(deserialize = "N: Deserialize<'de> + From<RawName>"))]
#[serde(deny_unknown_fields)]
#[serde(rename_all = "camelCase")]
#[cfg_attr(feature = "wasm", derive(tsify::Tsify))]
#[cfg_attr(feature = "wasm", tsify(into_wasm_abi, from_wasm_abi))]
pub struct ActionType<N> {
    /// This maps attribute names to
    /// `cedar_policy_core::entities::CedarValueJson` which is the
    /// canonical representation of a cedar value as JSON.
    #[serde(default)]
    #[serde(skip_serializing_if = "Option::is_none")]
    pub attributes: Option<HashMap<SmolStr, CedarValueJson>>,
    /// Describes what principals/resources/contexts are valid for this action.
    #[serde(default)]
    #[serde(skip_serializing_if = "Option::is_none")]
    pub applies_to: Option<ApplySpec<N>>,
    /// Which actions are parents of this action.
    #[serde(default)]
    #[serde(skip_serializing_if = "Option::is_none")]
    pub member_of: Option<Vec<ActionEntityUID<N>>>,
    /// Annotations
    #[serde(default)]
    #[serde(skip_serializing_if = "Annotations::is_empty")]
    pub annotations: Annotations,
    /// Source location
    ///
    /// (As of this writing, this is not populated when parsing from JSON.
    /// It is only populated if constructing this structure from the
    /// corresponding Cedar-syntax structure.)
    #[serde(skip)]
    #[educe(PartialEq(ignore))]
    pub loc: Option<Loc>,
}

impl ActionType<RawName> {
    /// (Conditionally) prefix unqualified entity and common type references with the namespace they are in
    pub fn conditionally_qualify_type_references(
        self,
        ns: Option<&InternalName>,
    ) -> ActionType<ConditionalName> {
        ActionType {
            attributes: self.attributes,
            applies_to: self
                .applies_to
                .map(|applyspec| applyspec.conditionally_qualify_type_references(ns)),
            member_of: self.member_of.map(|v| {
                v.into_iter()
                    .map(|aeuid| aeuid.conditionally_qualify_type_references(ns))
                    .collect()
            }),
            annotations: self.annotations,
            loc: self.loc,
        }
    }
}

impl ActionType<ConditionalName> {
    /// Convert this [`ActionType<ConditionalName>`] into an
    /// [`ActionType<InternalName>`] by fully-qualifying all typenames that
    /// appear anywhere in any definitions.
    ///
    /// `all_defs` needs to contain the full set of all fully-qualified typenames
    /// and actions that are defined in the schema (in all schema fragments).
    pub fn fully_qualify_type_references(
        self,
        all_defs: &AllDefs,
    ) -> Result<ActionType<InternalName>> {
        Ok(ActionType {
            attributes: self.attributes,
            applies_to: self
                .applies_to
                .map(|applyspec| applyspec.fully_qualify_type_references(all_defs))
                .transpose()?,
            member_of: self
                .member_of
                .map(|v| {
                    v.into_iter()
                        .map(|aeuid| aeuid.fully_qualify_type_references(all_defs))
                        .collect::<std::result::Result<_, ActionNotDefinedError>>()
                })
                .transpose()?,
            annotations: self.annotations,
            loc: self.loc,
        })
    }
}

/// The apply spec specifies what principals and resources an action can be used
/// with.  This specification can either be done through containing to entity
/// types.
/// An empty list is interpreted as specifying that there are no principals or
/// resources that an action applies to.
///
/// The parameter `N` is the type of entity type names and common type names in
/// this [`ApplySpec`], including recursively.
/// See notes on [`Fragment`].
#[derive(Debug, Clone, PartialEq, Eq, Serialize, Deserialize)]
#[serde(bound(deserialize = "N: Deserialize<'de> + From<RawName>"))]
#[serde(deny_unknown_fields)]
#[serde(rename_all = "camelCase")]
#[cfg_attr(feature = "wasm", derive(tsify::Tsify))]
#[cfg_attr(feature = "wasm", tsify(into_wasm_abi, from_wasm_abi))]
pub struct ApplySpec<N> {
    /// Resource types that are valid for the action
    pub resource_types: Vec<N>,
    /// Principal types that are valid for the action
    pub principal_types: Vec<N>,
    /// Context type that this action expects
    #[serde(default)]
    #[serde(skip_serializing_if = "AttributesOrContext::is_empty_record")]
    pub context: AttributesOrContext<N>,
}

impl ApplySpec<RawName> {
    /// (Conditionally) prefix unqualified entity and common type references with the namespace they are in
    pub fn conditionally_qualify_type_references(
        self,
        ns: Option<&InternalName>,
    ) -> ApplySpec<ConditionalName> {
        ApplySpec {
            resource_types: self
                .resource_types
                .into_iter()
                .map(|rname| rname.conditionally_qualify_with(ns, ReferenceType::Entity)) // Only entity, not common, here for now; see #1064
                .collect(),
            principal_types: self
                .principal_types
                .into_iter()
                .map(|rname| rname.conditionally_qualify_with(ns, ReferenceType::Entity)) // Only entity, not common, here for now; see #1064
                .collect(),
            context: self.context.conditionally_qualify_type_references(ns),
        }
    }
}

impl ApplySpec<ConditionalName> {
    /// Convert this [`ApplySpec<ConditionalName>`] into an
    /// [`ApplySpec<InternalName>`] by fully-qualifying all typenames that
    /// appear anywhere in any definitions.
    ///
    /// `all_defs` needs to contain the full set of all fully-qualified typenames
    /// and actions that are defined in the schema (in all schema fragments).
    pub fn fully_qualify_type_references(
        self,
        all_defs: &AllDefs,
    ) -> std::result::Result<ApplySpec<InternalName>, TypeNotDefinedError> {
        Ok(ApplySpec {
            resource_types: self
                .resource_types
                .into_iter()
                .map(|cname| cname.resolve(all_defs))
                .collect::<std::result::Result<_, TypeNotDefinedError>>()?,
            principal_types: self
                .principal_types
                .into_iter()
                .map(|cname| cname.resolve(all_defs))
                .collect::<std::result::Result<_, TypeNotDefinedError>>()?,
            context: self.context.fully_qualify_type_references(all_defs)?,
        })
    }
}

/// Represents the [`cedar_policy_core::ast::EntityUID`] of an action
#[derive(Debug, Clone, PartialEq, Eq, Hash, Serialize, Deserialize)]
#[serde(bound(deserialize = "N: Deserialize<'de> + From<RawName>"))]
#[serde(deny_unknown_fields)]
#[serde(rename_all = "camelCase")]
#[cfg_attr(feature = "wasm", derive(tsify::Tsify))]
#[cfg_attr(feature = "wasm", tsify(into_wasm_abi, from_wasm_abi))]
pub struct ActionEntityUID<N> {
    /// Represents the [`cedar_policy_core::ast::Eid`] of the action
    pub id: SmolStr,

    /// Represents the type of the action.
    /// `None` is shorthand for `Action`.
    /// If this is `Some`, the last component of the `N` should be `Action`.
    ///
    /// INVARIANT: This can only be `None` in the `N` = `RawName` case.
    /// This invariant is upheld by all the code below that constructs
    /// `ActionEntityUID`.
    /// We also rely on `ActionEntityUID<N>` only being `Deserialize` for
    /// `N` = `RawName`, so that you can't create an `ActionEntityUID` that
    /// violates this invariant via deserialization.
    #[serde(rename = "type")]
    #[serde(default)]
    #[serde(skip_serializing_if = "Option::is_none")]
    ty: Option<N>,
}

impl ActionEntityUID<RawName> {
    /// Create a new `ActionEntityUID<RawName>`.
    /// `ty` = `None` is shorthand for `Action`.
    pub fn new(ty: Option<RawName>, id: SmolStr) -> Self {
        Self { id, ty }
    }

    /// Given an `id`, get the [`ActionEntityUID`] representing `Action::<id>`.
    //
    // This function is only available for `RawName` and not other values of `N`,
    // in order to uphold the INVARIANT on self.ty.
    pub fn default_type(id: SmolStr) -> Self {
        Self { id, ty: None }
    }
}

impl<N: std::fmt::Display> std::fmt::Display for ActionEntityUID<N> {
    fn fmt(&self, f: &mut std::fmt::Formatter<'_>) -> std::fmt::Result {
        if let Some(ty) = &self.ty {
            write!(f, "{}::", ty)?
        } else {
            write!(f, "Action::")?
        }
        write!(f, "\"{}\"", self.id.escape_debug())
    }
}

impl ActionEntityUID<RawName> {
    /// (Conditionally) prefix this action entity UID's typename with the given namespace
    pub fn conditionally_qualify_type_references(
        self,
        ns: Option<&InternalName>,
    ) -> ActionEntityUID<ConditionalName> {
        // Upholding the INVARIANT on ActionEntityUID.ty: constructing an `ActionEntityUID<ConditionalName>`,
        // so in the constructed `ActionEntityUID`, `.ty` must be `Some` in all cases
        ActionEntityUID {
            id: self.id,
            ty: {
                // PANIC SAFETY: this is a valid raw name
                #[allow(clippy::expect_used)]
                let raw_name = self
                    .ty
                    .unwrap_or_else(|| RawName::from_str("Action").expect("valid raw name"));
                Some(raw_name.conditionally_qualify_with(ns, ReferenceType::Entity))
            },
        }
    }

    /// Unconditionally prefix this action entity UID's typename with the given namespace
    pub fn qualify_with(self, ns: Option<&InternalName>) -> ActionEntityUID<InternalName> {
        // Upholding the INVARIANT on ActionEntityUID.ty: constructing an `ActionEntityUID<InternalName>`,
        // so in the constructed `ActionEntityUID`, `.ty` must be `Some` in all cases
        ActionEntityUID {
            id: self.id,
            ty: {
                // PANIC SAFETY: this is a valid raw name
                #[allow(clippy::expect_used)]
                let raw_name = self
                    .ty
                    .unwrap_or_else(|| RawName::from_str("Action").expect("valid raw name"));
                Some(raw_name.qualify_with(ns))
            },
        }
    }
}

impl ActionEntityUID<ConditionalName> {
    /// Get the action type, as a [`ConditionalName`].
    pub fn ty(&self) -> &ConditionalName {
        // PANIC SAFETY: by INVARIANT on self.ty
        #[allow(clippy::expect_used)]
        self.ty.as_ref().expect("by INVARIANT on self.ty")
    }

    /// Convert this [`ActionEntityUID<ConditionalName>`] into an
    /// [`ActionEntityUID<InternalName>`] by fully-qualifying its typename.
    ///
    /// `all_defs` needs to contain the full set of all fully-qualified typenames
    /// and actions that are defined in the schema (in all schema fragments).
    /// This `ActionEntityUID<ConditionalName>` must resolve to something defined
    /// in `all_defs` or else it throws [`ActionNotDefinedError`].
    pub fn fully_qualify_type_references(
        self,
        all_defs: &AllDefs,
    ) -> std::result::Result<ActionEntityUID<InternalName>, ActionNotDefinedError> {
        for possibility in self.possibilities() {
            // This ignores any possibilities that aren't valid `EntityUID`,
            // because we know that all defined actions are valid `EntityUID`s
            // (because `all_action_defs` has type `&HashSet<EntityUID>`).
            if let Ok(euid) = EntityUID::try_from(possibility.clone()) {
                if all_defs.is_defined_as_action(&euid) {
                    return Ok(possibility);
                }
            }
        }
        Err(ActionNotDefinedError(nonempty!(self)))
    }

    /// Get the possible fully-qualified [`ActionEntityUID<InternalName>`]s
    /// which this [`ActionEntityUID<ConditionalName>`] might resolve to, in
    /// priority order (highest-priority first).
    pub(crate) fn possibilities(&self) -> impl Iterator<Item = ActionEntityUID<InternalName>> + '_ {
        // Upholding the INVARIANT on ActionEntityUID.ty: constructing `ActionEntityUID<InternalName>`,
        // so in the constructed `ActionEntityUID`, `.ty` must be `Some` in all cases
        self.ty()
            .possibilities()
            .map(|possibility| ActionEntityUID {
                id: self.id.clone(),
                ty: Some(possibility.clone()),
            })
    }

    /// Convert this [`ActionEntityUID<ConditionalName>`] back into a [`ActionEntityUID<RawName>`].
    /// As of this writing, [`ActionEntityUID<RawName>`] has a `Display` impl while
    /// [`ActionEntityUID<ConditionalName>`] does not.
    pub(crate) fn as_raw(&self) -> ActionEntityUID<RawName> {
        ActionEntityUID {
            id: self.id.clone(),
            ty: self.ty.as_ref().map(|ty| ty.raw().clone()),
        }
    }
}

impl ActionEntityUID<Name> {
    /// Get the action type, as a [`Name`].
    pub fn ty(&self) -> &Name {
        // PANIC SAFETY: by INVARIANT on self.ty
        #[allow(clippy::expect_used)]
        self.ty.as_ref().expect("by INVARIANT on self.ty")
    }
}

impl ActionEntityUID<InternalName> {
    /// Get the action type, as an [`InternalName`].
    pub fn ty(&self) -> &InternalName {
        // PANIC SAFETY: by INVARIANT on self.ty
        #[allow(clippy::expect_used)]
        self.ty.as_ref().expect("by INVARIANT on self.ty")
    }
}

impl From<ActionEntityUID<Name>> for EntityUID {
    fn from(aeuid: ActionEntityUID<Name>) -> Self {
        EntityUID::from_components(aeuid.ty().clone().into(), Eid::new(aeuid.id), None)
    }
}

impl TryFrom<ActionEntityUID<InternalName>> for EntityUID {
    type Error = <InternalName as TryInto<Name>>::Error;
    fn try_from(aeuid: ActionEntityUID<InternalName>) -> std::result::Result<Self, Self::Error> {
        let ty = Name::try_from(aeuid.ty().clone())?;
        Ok(EntityUID::from_components(
            ty.into(),
            Eid::new(aeuid.id),
            None,
        ))
    }
}

impl From<EntityUID> for ActionEntityUID<Name> {
    fn from(euid: EntityUID) -> Self {
        let (ty, id) = euid.components();
        ActionEntityUID {
            ty: Some(ty.into()),
            id: <Eid as AsRef<SmolStr>>::as_ref(&id).clone(),
        }
    }
}

/// A restricted version of the [`crate::types::Type`] enum containing only the types
/// which are exposed to users.
///
/// The parameter `N` is the type of entity type names and common type names in
/// this [`Type`], including recursively.
/// See notes on [`Fragment`].
#[derive(Debug, Clone, PartialEq, Eq, PartialOrd, Ord, Serialize)]
// This enum is `untagged` with these variants as a workaround to a serde
// limitation. It is not possible to have the known variants on one enum, and
// then, have catch-all variant for any unrecognized tag in the same enum that
// captures the name of the unrecognized tag.
#[serde(untagged)]
#[cfg_attr(feature = "wasm", derive(tsify::Tsify))]
#[cfg_attr(feature = "wasm", tsify(into_wasm_abi, from_wasm_abi))]
pub enum Type<N> {
    /// One of the standard types exposed to users.
    ///
    /// This branch also includes the "entity-or-common-type-reference" possibility.
    Type(TypeVariant<N>),
    /// Reference to a common type
    ///
    /// This is only used for references that _must_ resolve to common types.
    /// References that may resolve to either common or entity types can use
    /// `Type::Type(TypeVariant::EntityOrCommon)`.
    CommonTypeRef {
        /// Name of the common type.
        /// For the important case of `N` = [`RawName`], this is the schema JSON
        /// format, and the `RawName` is exactly how it appears in the schema;
        /// may not yet be fully qualified
        #[serde(rename = "type")]
        type_name: N,
    },
}

impl<N> Type<N> {
    /// Iterate over all references which occur in the type and (must or may)
    /// resolve to a common type
    pub(crate) fn common_type_references(&self) -> Box<dyn Iterator<Item = &N> + '_> {
        match self {
            Type::Type(TypeVariant::Record(RecordType { attributes, .. })) => attributes
                .iter()
                .map(|(_, ty)| ty.ty.common_type_references())
                .fold(Box::new(std::iter::empty()), |it, tys| {
                    Box::new(it.chain(tys))
                }),
            Type::Type(TypeVariant::Set { element }) => element.common_type_references(),
            Type::Type(TypeVariant::EntityOrCommon { type_name }) => {
                Box::new(std::iter::once(type_name))
            }
            Type::CommonTypeRef { type_name } => Box::new(std::iter::once(type_name)),
            _ => Box::new(std::iter::empty()),
        }
    }

    /// Is this [`Type`] an extension type, or does it contain one
    /// (recursively)? Returns `None` if this is a `CommonTypeRef` or
    /// `EntityOrCommon` because we can't easily check the type of a common type
    /// reference, accounting for namespaces, without first converting to a
    /// [`crate::types::Type`].
    pub fn is_extension(&self) -> Option<bool> {
        match self {
            Self::Type(TypeVariant::Extension { .. }) => Some(true),
            Self::Type(TypeVariant::Set { element }) => element.is_extension(),
            Self::Type(TypeVariant::Record(RecordType { attributes, .. })) => attributes
                .values()
                .try_fold(false, |a, e| match e.ty.is_extension() {
                    Some(true) => Some(true),
                    Some(false) => Some(a),
                    None => None,
                }),
            Self::Type(_) => Some(false),
            Self::CommonTypeRef { .. } => None,
        }
    }

    /// Is this [`Type`] an empty record? This function is used by the `Display`
    /// implementation to avoid printing unnecessary entity/action data.
    pub fn is_empty_record(&self) -> bool {
        match self {
            Self::Type(TypeVariant::Record(rty)) => rty.is_empty_record(),
            _ => false,
        }
    }
}

impl Type<RawName> {
    /// (Conditionally) prefix unqualified entity and common type references with the namespace they are in
    pub fn conditionally_qualify_type_references(
        self,
        ns: Option<&InternalName>,
    ) -> Type<ConditionalName> {
        match self {
            Self::Type(tv) => Type::Type(tv.conditionally_qualify_type_references(ns)),
            Self::CommonTypeRef { type_name } => Type::CommonTypeRef {
                type_name: type_name.conditionally_qualify_with(ns, ReferenceType::Common),
            },
        }
    }

    fn into_n<N: From<RawName>>(self) -> Type<N> {
        match self {
            Self::Type(tv) => Type::Type(tv.into_n()),
            Self::CommonTypeRef { type_name } => Type::CommonTypeRef {
                type_name: type_name.into(),
            },
        }
    }
}

impl Type<ConditionalName> {
    /// Convert this [`Type<ConditionalName>`] into a [`Type<InternalName>`] by
    /// fully-qualifying all typenames that appear anywhere in any definitions.
    ///
    /// `all_defs` needs to contain the full set of all fully-qualified typenames
    /// and actions that are defined in the schema (in all schema fragments).
    pub fn fully_qualify_type_references(
        self,
        all_defs: &AllDefs,
    ) -> std::result::Result<Type<InternalName>, TypeNotDefinedError> {
        match self {
            Self::Type(tv) => Ok(Type::Type(tv.fully_qualify_type_references(all_defs)?)),
            Self::CommonTypeRef { type_name } => Ok(Type::CommonTypeRef {
                type_name: type_name.resolve(all_defs)?,
            }),
        }
    }
}

impl<'de, N: Deserialize<'de> + From<RawName>> Deserialize<'de> for Type<N> {
    fn deserialize<D>(deserializer: D) -> std::result::Result<Self, D::Error>
    where
        D: serde::Deserializer<'de>,
    {
        deserializer.deserialize_any(TypeVisitor {
            _phantom: PhantomData,
        })
    }
}

/// The fields for a `Type`. Used for implementing deserialization.
#[derive(Debug, Clone, Hash, Eq, PartialEq, Deserialize)]
#[serde(field_identifier, rename_all = "camelCase")]
enum TypeFields {
    Type,
    Element,
    Attributes,
    AdditionalAttributes,
    Name,
}

// This macro is used to avoid duplicating the fields names when calling
// `serde::de::Error::unknown_field`. It wants an `&'static [&'static str]`, and
// AFAIK, the elements of the static slice must be literals.
macro_rules! type_field_name {
    (Type) => {
        "type"
    };
    (Element) => {
        "element"
    };
    (Attributes) => {
        "attributes"
    };
    (AdditionalAttributes) => {
        "additionalAttributes"
    };
    (Name) => {
        "name"
    };
}

impl TypeFields {
    fn as_str(&self) -> &'static str {
        match self {
            TypeFields::Type => type_field_name!(Type),
            TypeFields::Element => type_field_name!(Element),
            TypeFields::Attributes => type_field_name!(Attributes),
            TypeFields::AdditionalAttributes => type_field_name!(AdditionalAttributes),
            TypeFields::Name => type_field_name!(Name),
        }
    }
}

/// Used during deserialization to deserialize the attributes type map while
/// reporting an error if there are any duplicate keys in the map. I could not
/// find a way to do the `serde_with` conversion inline without introducing this
/// struct.
#[derive(Debug, Deserialize)]
struct AttributesTypeMap(
    #[serde(with = "serde_with::rust::maps_duplicate_key_is_error")]
    BTreeMap<SmolStr, TypeOfAttribute<RawName>>,
);

struct TypeVisitor<N> {
    _phantom: PhantomData<N>,
}

impl<'de, N: Deserialize<'de> + From<RawName>> Visitor<'de> for TypeVisitor<N> {
    type Value = Type<N>;

    fn expecting(&self, formatter: &mut std::fmt::Formatter<'_>) -> std::fmt::Result {
        formatter.write_str("builtin type or reference to type defined in commonTypes")
    }

    fn visit_map<M>(self, mut map: M) -> std::result::Result<Self::Value, M::Error>
    where
        M: MapAccess<'de>,
    {
        use TypeFields::{AdditionalAttributes, Attributes, Element, Name, Type as TypeField};

        let mut type_name: Option<SmolStr> = None;
        let mut element: Option<Type<N>> = None;
        let mut attributes: Option<AttributesTypeMap> = None;
        let mut additional_attributes: Option<bool> = None;
        let mut name: Option<SmolStr> = None;

        // Gather all the fields in the object. Any fields that are not one of
        // the possible fields for some schema type will have been reported by
        // serde already.
        while let Some(key) = map.next_key()? {
            match key {
                TypeField => {
                    if type_name.is_some() {
                        return Err(serde::de::Error::duplicate_field(TypeField.as_str()));
                    }
                    type_name = Some(map.next_value()?);
                }
                Element => {
                    if element.is_some() {
                        return Err(serde::de::Error::duplicate_field(Element.as_str()));
                    }
                    element = Some(map.next_value()?);
                }
                Attributes => {
                    if attributes.is_some() {
                        return Err(serde::de::Error::duplicate_field(Attributes.as_str()));
                    }
                    attributes = Some(map.next_value()?);
                }
                AdditionalAttributes => {
                    if additional_attributes.is_some() {
                        return Err(serde::de::Error::duplicate_field(
                            AdditionalAttributes.as_str(),
                        ));
                    }
                    additional_attributes = Some(map.next_value()?);
                }
                Name => {
                    if name.is_some() {
                        return Err(serde::de::Error::duplicate_field(Name.as_str()));
                    }
                    name = Some(map.next_value()?);
                }
            }
        }

        Self::build_schema_type::<M>(type_name, element, attributes, additional_attributes, name)
    }
}

impl<'de, N: Deserialize<'de> + From<RawName>> TypeVisitor<N> {
    /// Construct a schema type given the name of the type and its fields.
    /// Fields which were not present are `None`. It is an error for a field
    /// which is not used for a particular type to be `Some` when building that
    /// type.
    fn build_schema_type<M>(
        type_name: Option<SmolStr>,
        element: Option<Type<N>>,
        attributes: Option<AttributesTypeMap>,
        additional_attributes: Option<bool>,
        name: Option<SmolStr>,
    ) -> std::result::Result<Type<N>, M::Error>
    where
        M: MapAccess<'de>,
    {
        use TypeFields::{AdditionalAttributes, Attributes, Element, Name, Type as TypeField};
        // Fields that remain to be parsed
        let mut remaining_fields = [
            (TypeField, type_name.is_some()),
            (Element, element.is_some()),
            (Attributes, attributes.is_some()),
            (AdditionalAttributes, additional_attributes.is_some()),
            (Name, name.is_some()),
        ]
        .into_iter()
        .filter(|(_, present)| *present)
        .map(|(field, _)| field)
        .collect::<HashSet<_>>();

        match type_name.as_ref() {
            Some(s) => {
                // We've concluded that type exists
                remaining_fields.remove(&TypeField);
                // Used to generate the appropriate serde error if a field is present
                // when it is not expected.
                let error_if_fields = |fs: &[TypeFields],
                                       expected: &'static [&'static str]|
                 -> std::result::Result<(), M::Error> {
                    for f in fs {
                        if remaining_fields.contains(f) {
                            return Err(serde::de::Error::unknown_field(f.as_str(), expected));
                        }
                    }
                    Ok(())
                };
                let error_if_any_fields = || -> std::result::Result<(), M::Error> {
                    error_if_fields(&[Element, Attributes, AdditionalAttributes, Name], &[])
                };
                match s.as_str() {
                    "String" => {
                        error_if_any_fields()?;
                        Ok(Type::Type(TypeVariant::String))
                    }
                    "Long" => {
                        error_if_any_fields()?;
                        Ok(Type::Type(TypeVariant::Long))
                    }
                    "Boolean" => {
                        error_if_any_fields()?;
                        Ok(Type::Type(TypeVariant::Boolean))
                    }
                    "Set" => {
                        error_if_fields(
                            &[Attributes, AdditionalAttributes, Name],
                            &[type_field_name!(Element)],
                        )?;

                        match element {
                            Some(element) => Ok(Type::Type(TypeVariant::Set {
                                element: Box::new(element),
                            })),
                            None => Err(serde::de::Error::missing_field(Element.as_str())),
                        }
                    }
                    "Record" => {
                        error_if_fields(
                            &[Element, Name],
                            &[
                                type_field_name!(Attributes),
                                type_field_name!(AdditionalAttributes),
                            ],
                        )?;

                        if let Some(attributes) = attributes {
                            let additional_attributes =
                                additional_attributes.unwrap_or_else(partial_schema_default);
                            Ok(Type::Type(TypeVariant::Record(RecordType {
                                attributes: attributes
                                    .0
                                    .into_iter()
                                    .map(
                                        |(
                                            k,
                                            TypeOfAttribute {
                                                ty,
                                                required,
                                                annotations,
                                            },
                                        )| {
                                            (
                                                k,
                                                TypeOfAttribute {
                                                    ty: ty.into_n(),

                                                    required,
                                                    annotations,
                                                },
                                            )
                                        },
                                    )
                                    .collect(),
                                additional_attributes,
                            })))
                        } else {
                            Err(serde::de::Error::missing_field(Attributes.as_str()))
                        }
                    }
                    "Entity" => {
                        error_if_fields(
                            &[Element, Attributes, AdditionalAttributes],
                            &[type_field_name!(Name)],
                        )?;
                        match name {
                            Some(name) => Ok(Type::Type(TypeVariant::Entity {
                                name: RawName::from_normalized_str(&name)
                                    .map_err(|err| {
                                        serde::de::Error::custom(format!(
                                            "invalid entity type `{name}`: {err}"
                                        ))
                                    })?
                                    .into(),
                            })),
                            None => Err(serde::de::Error::missing_field(Name.as_str())),
                        }
                    }
                    "EntityOrCommon" => {
                        error_if_fields(
                            &[Element, Attributes, AdditionalAttributes],
                            &[type_field_name!(Name)],
                        )?;
                        match name {
                            Some(name) => Ok(Type::Type(TypeVariant::EntityOrCommon {
                                type_name: RawName::from_normalized_str(&name)
                                    .map_err(|err| {
                                        serde::de::Error::custom(format!(
                                            "invalid entity or common type `{name}`: {err}"
                                        ))
                                    })?
                                    .into(),
                            })),
                            None => Err(serde::de::Error::missing_field(Name.as_str())),
                        }
                    }
                    "Extension" => {
                        error_if_fields(
                            &[Element, Attributes, AdditionalAttributes],
                            &[type_field_name!(Name)],
                        )?;

                        match name {
                            Some(name) => Ok(Type::Type(TypeVariant::Extension {
                                name: UnreservedId::from_normalized_str(&name).map_err(|err| {
                                    serde::de::Error::custom(format!(
                                        "invalid extension type `{name}`: {err}"
                                    ))
                                })?,
                            })),
                            None => Err(serde::de::Error::missing_field(Name.as_str())),
                        }
                    }
                    type_name => {
                        error_if_any_fields()?;
                        Ok(Type::CommonTypeRef {
                            type_name: N::from(RawName::from_normalized_str(type_name).map_err(
                                |err| {
                                    serde::de::Error::custom(format!(
                                        "invalid common type `{type_name}`: {err}"
                                    ))
                                },
                            )?),
                        })
                    }
                }
            }
            None => Err(serde::de::Error::missing_field(TypeField.as_str())),
        }
    }
}

impl<N> From<TypeVariant<N>> for Type<N> {
    fn from(variant: TypeVariant<N>) -> Self {
        Self::Type(variant)
    }
}

/// Represents the type-level information about a record type.
///
/// The parameter `N` is the type of entity type names and common type names in
/// this [`RecordType`], including recursively.
/// See notes on [`Fragment`].
#[derive(Debug, Clone, PartialEq, Eq, PartialOrd, Ord, Serialize, Deserialize)]
#[serde(bound(deserialize = "N: Deserialize<'de> + From<RawName>"))]
#[serde(rename_all = "camelCase")]
#[cfg_attr(feature = "wasm", derive(tsify::Tsify))]
#[cfg_attr(feature = "wasm", tsify(into_wasm_abi, from_wasm_abi))]
pub struct RecordType<N> {
    /// Attribute names and types for the record
    pub attributes: BTreeMap<SmolStr, TypeOfAttribute<N>>,
    /// Whether "additional attributes" are possible on this record
    #[serde(default = "partial_schema_default")]
    #[serde(skip_serializing_if = "is_partial_schema_default")]
    pub additional_attributes: bool,
}

impl<N> Default for RecordType<N> {
    fn default() -> Self {
        Self {
            attributes: BTreeMap::new(),
            additional_attributes: partial_schema_default(),
        }
    }
}

impl<N> RecordType<N> {
    /// Is this [`RecordType`] an empty record?
    pub fn is_empty_record(&self) -> bool {
        self.additional_attributes == partial_schema_default() && self.attributes.is_empty()
    }
}

impl RecordType<RawName> {
    /// (Conditionally) prefix unqualified entity and common type references with the namespace they are in
    pub fn conditionally_qualify_type_references(
        self,
        ns: Option<&InternalName>,
    ) -> RecordType<ConditionalName> {
        RecordType {
            attributes: self
                .attributes
                .into_iter()
                .map(|(k, v)| (k, v.conditionally_qualify_type_references(ns)))
                .collect(),
            additional_attributes: self.additional_attributes,
        }
    }
}

impl RecordType<ConditionalName> {
    /// Convert this [`RecordType<ConditionalName>`] into a
    /// [`RecordType<InternalName>`] by fully-qualifying all typenames that
    /// appear anywhere in any definitions.
    ///
    /// `all_defs` needs to contain the full set of all fully-qualified typenames
    /// and actions that are defined in the schema (in all schema fragments).
    pub fn fully_qualify_type_references(
        self,
        all_defs: &AllDefs,
    ) -> std::result::Result<RecordType<InternalName>, TypeNotDefinedError> {
        Ok(RecordType {
            attributes: self
                .attributes
                .into_iter()
                .map(|(k, v)| Ok((k, v.fully_qualify_type_references(all_defs)?)))
                .collect::<std::result::Result<_, TypeNotDefinedError>>()?,
            additional_attributes: self.additional_attributes,
        })
    }
}

/// All the variants of [`Type`] other than common types, which are handled
/// directly in [`Type`]. See notes on [`Type`] for why it's necessary to have a
/// separate enum here.
///
/// The parameter `N` is the type of entity type names and common type names in
/// this [`TypeVariant`], including recursively.
/// See notes on [`Fragment`].
#[derive(Debug, Clone, PartialEq, Eq, PartialOrd, Ord, Serialize, Deserialize)]
#[serde(tag = "type")]
#[serde(bound(deserialize = "N: Deserialize<'de> + From<RawName>"))]
#[cfg_attr(feature = "wasm", derive(tsify::Tsify))]
#[cfg_attr(feature = "wasm", tsify(into_wasm_abi, from_wasm_abi))]
pub enum TypeVariant<N> {
    /// String
    String,
    /// Long
    Long,
    /// Boolean
    Boolean,
    /// Set
    Set {
        /// Element type
        element: Box<Type<N>>,
    },
    /// Record
    Record(RecordType<N>),
    /// Entity
    Entity {
        /// Name of the entity type.
        /// For the important case of `N` = `RawName`, this is the schema JSON
        /// format, and the `RawName` is exactly how it appears in the schema;
        /// may not yet be fully qualified
        name: N,
    },
    /// Reference that may resolve to either an entity or common type
    EntityOrCommon {
        /// Name of the entity or common type.
        /// For the important case of `N` = `RawName`, this is the schema JSON
        /// format, and the `RawName` is exactly how it appears in the schema;
        /// may not yet be fully qualified.
        ///
        /// There is no possible ambiguity in the JSON syntax between this and
        /// `Entity`, nor between this and `Type::Common`.
        /// - To represent a must-be-entity-type reference in the JSON syntax,
        ///     use `{ "type": "Entity", "name": "foo" }`. This ser/de as
        ///     `Type::Type(TypeVariant::Entity)`.
        /// - To represent a must-be-common-type reference in the JSON syntax,
        ///     use `{ "type": "foo" }`. This ser/de as
        ///     `Type::CommonTypeRef`.
        /// - To represent an either-entity-or-common-type reference in the
        ///     JSON syntax, use `{ "type": "EntityOrCommon", "name": "foo" }`.
        ///     This ser/de as `Type::Type(TypeVariant::EntityOrCommon`.
        ///
        /// You can still use `{ "type": "Entity" }` alone (no `"name"` key) to
        /// indicate a common type named `Entity`, and likewise for
        /// `EntityOrCommon`.
        #[serde(rename = "name")]
        type_name: N,
    },
    /// Extension types
    Extension {
        /// Name of the extension type
        name: UnreservedId,
    },
}

impl TypeVariant<RawName> {
    /// (Conditionally) prefix unqualified entity and common type references with the namespace they are in
    pub fn conditionally_qualify_type_references(
        self,
        ns: Option<&InternalName>,
    ) -> TypeVariant<ConditionalName> {
        match self {
            Self::Boolean => TypeVariant::Boolean,
            Self::Long => TypeVariant::Long,
            Self::String => TypeVariant::String,
            Self::Extension { name } => TypeVariant::Extension { name },
            Self::Entity { name } => TypeVariant::Entity {
                name: name.conditionally_qualify_with(ns, ReferenceType::Entity), // `Self::Entity` must resolve to an entity type, not a common type
            },
            Self::EntityOrCommon { type_name } => TypeVariant::EntityOrCommon {
                type_name: type_name.conditionally_qualify_with(ns, ReferenceType::CommonOrEntity),
            },
            Self::Set { element } => TypeVariant::Set {
                element: Box::new(element.conditionally_qualify_type_references(ns)),
            },
            Self::Record(RecordType {
                attributes,
                additional_attributes,
            }) => TypeVariant::Record(RecordType {
                attributes: BTreeMap::from_iter(attributes.into_iter().map(
                    |(
                        attr,
                        TypeOfAttribute {
                            ty,
                            required,
                            annotations,
                        },
                    )| {
                        (
                            attr,
                            TypeOfAttribute {
                                ty: ty.conditionally_qualify_type_references(ns),

                                required,
                                annotations,
                            },
                        )
                    },
                )),
                additional_attributes,
            }),
        }
    }

    fn into_n<N: From<RawName>>(self) -> TypeVariant<N> {
        match self {
            Self::Boolean => TypeVariant::Boolean,
            Self::Long => TypeVariant::Long,
            Self::String => TypeVariant::String,
            Self::Entity { name } => TypeVariant::Entity { name: name.into() },
            Self::EntityOrCommon { type_name } => TypeVariant::EntityOrCommon {
                type_name: type_name.into(),
            },
            Self::Record(RecordType {
                attributes,
                additional_attributes,
            }) => TypeVariant::Record(RecordType {
                attributes: attributes
                    .into_iter()
                    .map(|(k, v)| (k, v.into_n()))
                    .collect(),
                additional_attributes,
            }),
            Self::Set { element } => TypeVariant::Set {
                element: Box::new(element.into_n()),
            },
            Self::Extension { name } => TypeVariant::Extension { name },
        }
    }
}

impl TypeVariant<ConditionalName> {
    /// Convert this [`TypeVariant<ConditionalName>`] into a
    /// [`TypeVariant<InternalName>`] by fully-qualifying all typenames that
    /// appear anywhere in any definitions.
    ///
    /// `all_defs` needs to contain the full set of all fully-qualified typenames
    /// and actions that are defined in the schema (in all schema fragments).
    pub fn fully_qualify_type_references(
        self,
        all_defs: &AllDefs,
    ) -> std::result::Result<TypeVariant<InternalName>, TypeNotDefinedError> {
        match self {
            Self::Boolean => Ok(TypeVariant::Boolean),
            Self::Long => Ok(TypeVariant::Long),
            Self::String => Ok(TypeVariant::String),
            Self::Extension { name } => Ok(TypeVariant::Extension { name }),
            Self::Entity { name } => Ok(TypeVariant::Entity {
                name: name.resolve(all_defs)?,
            }),
            Self::EntityOrCommon { type_name } => Ok(TypeVariant::EntityOrCommon {
                type_name: type_name.resolve(all_defs)?,
            }),
            Self::Set { element } => Ok(TypeVariant::Set {
                element: Box::new(element.fully_qualify_type_references(all_defs)?),
            }),
            Self::Record(RecordType {
                attributes,
                additional_attributes,
            }) => Ok(TypeVariant::Record(RecordType {
                attributes: attributes
                    .into_iter()
                    .map(
                        |(
                            attr,
                            TypeOfAttribute {
                                ty,
                                required,
                                annotations,
                            },
                        )| {
                            Ok((
                                attr,
                                TypeOfAttribute {
                                    ty: ty.fully_qualify_type_references(all_defs)?,
                                    required,
                                    annotations,
                                },
                            ))
                        },
                    )
                    .collect::<std::result::Result<BTreeMap<_, _>, TypeNotDefinedError>>()?,
                additional_attributes,
            })),
        }
    }
}

// Only used for serialization
fn is_partial_schema_default(b: &bool) -> bool {
    *b == partial_schema_default()
}

#[cfg(feature = "arbitrary")]
// PANIC SAFETY property testing code
#[allow(clippy::panic)]
impl<'a> arbitrary::Arbitrary<'a> for Type<RawName> {
    fn arbitrary(u: &mut arbitrary::Unstructured<'a>) -> arbitrary::Result<Type<RawName>> {
        use std::collections::BTreeSet;

        Ok(Type::Type(match u.int_in_range::<u8>(1..=8)? {
            1 => TypeVariant::String,
            2 => TypeVariant::Long,
            3 => TypeVariant::Boolean,
            4 => TypeVariant::Set {
                element: Box::new(u.arbitrary()?),
            },
            5 => {
                let attributes = {
                    let attr_names: BTreeSet<String> = u.arbitrary()?;
                    attr_names
                        .into_iter()
                        .map(|attr_name| {
                            Ok((
                                attr_name.into(),
                                u.arbitrary::<TypeOfAttribute<RawName>>()?.into(),
                            ))
                        })
                        .collect::<arbitrary::Result<_>>()?
                };
                TypeVariant::Record(RecordType {
                    attributes,
                    additional_attributes: u.arbitrary()?,
                })
            }
            6 => TypeVariant::Entity {
                name: u.arbitrary()?,
            },
            7 => TypeVariant::Extension {
                // PANIC SAFETY: `ipaddr` is a valid `UnreservedId`
                #[allow(clippy::unwrap_used)]
                name: "ipaddr".parse().unwrap(),
            },
            8 => TypeVariant::Extension {
                // PANIC SAFETY: `decimal` is a valid `UnreservedId`
                #[allow(clippy::unwrap_used)]
                name: "decimal".parse().unwrap(),
            },
            n => panic!("bad index: {n}"),
        }))
    }
    fn size_hint(_depth: usize) -> (usize, Option<usize>) {
        (1, None) // Unfortunately, we probably can't be more precise than this
    }
}

/// Used to describe the type of a record or entity attribute. It contains a the
/// type of the attribute and whether the attribute is required. The type is
/// flattened for serialization, so, in JSON format, this appears as a regular
/// type with one extra property `required`.
///
/// The parameter `N` is the type of entity type names and common type names in
/// this [`TypeOfAttribute`], including recursively.
/// See notes on [`Fragment`].
///
/// Note that we can't add `#[serde(deny_unknown_fields)]` here because we are
/// using `#[serde(tag = "type")]` in [`Type`] which is flattened here.
/// The way `serde(flatten)` is implemented means it may be possible to access
/// fields incorrectly if a struct contains two structs that are flattened
/// (`<https://github.com/serde-rs/serde/issues/1547>`). This shouldn't apply to
/// us as we're using `flatten` only once
/// (`<https://github.com/serde-rs/serde/issues/1600>`). This should be ok because
/// unknown fields for [`TypeOfAttribute`] should be passed to [`Type`] where
/// they will be denied (`<https://github.com/serde-rs/serde/issues/1600>`).
#[derive(Debug, Clone, PartialEq, Serialize, Deserialize, Eq, PartialOrd, Ord)]
#[serde(bound(deserialize = "N: Deserialize<'de> + From<RawName>"))]
pub struct TypeOfAttribute<N> {
    /// Underlying type of the attribute
    #[serde(flatten)]
    pub ty: Type<N>,
    /// Annotations
    #[serde(default)]
    #[serde(skip_serializing_if = "Annotations::is_empty")]
    pub annotations: Annotations,
    /// Whether the attribute is required
    #[serde(default = "record_attribute_required_default")]
    #[serde(skip_serializing_if = "is_record_attribute_required_default")]
    pub required: bool,
}

impl TypeOfAttribute<RawName> {
    fn into_n<N: From<RawName>>(self) -> TypeOfAttribute<N> {
        TypeOfAttribute {
            ty: self.ty.into_n(),

            required: self.required,
            annotations: self.annotations,
        }
    }

    /// (Conditionally) prefix unqualified entity and common type references with the namespace they are in
    pub fn conditionally_qualify_type_references(
        self,
        ns: Option<&InternalName>,
    ) -> TypeOfAttribute<ConditionalName> {
        TypeOfAttribute {
            ty: self.ty.conditionally_qualify_type_references(ns),
            required: self.required,
            annotations: self.annotations,
        }
    }
}

impl TypeOfAttribute<ConditionalName> {
    /// Convert this [`TypeOfAttribute<ConditionalName>`] into a
    /// [`TypeOfAttribute<InternalName>`] by fully-qualifying all typenames that
    /// appear anywhere in any definitions.
    ///
    /// `all_defs` needs to contain the full set of all fully-qualified typenames
    /// and actions that are defined in the schema (in all schema fragments).
    pub fn fully_qualify_type_references(
        self,
        all_defs: &AllDefs,
    ) -> std::result::Result<TypeOfAttribute<InternalName>, TypeNotDefinedError> {
        Ok(TypeOfAttribute {
            ty: self.ty.fully_qualify_type_references(all_defs)?,
            required: self.required,
            annotations: self.annotations,
        })
    }
}

#[cfg(feature = "arbitrary")]
impl<'a> arbitrary::Arbitrary<'a> for TypeOfAttribute<RawName> {
    fn arbitrary(u: &mut arbitrary::Unstructured<'a>) -> arbitrary::Result<Self> {
        Ok(Self {
            ty: u.arbitrary::<Type<RawName>>()?,
            required: u.arbitrary()?,
            annotations: u.arbitrary()?,
        })
    }

    fn size_hint(depth: usize) -> (usize, Option<usize>) {
        arbitrary::size_hint::and_all(&[
            <Type<RawName> as arbitrary::Arbitrary>::size_hint(depth),
            <bool as arbitrary::Arbitrary>::size_hint(depth),
            <cedar_policy_core::est::Annotations as arbitrary::Arbitrary>::size_hint(depth),
        ])
    }
}

// Only used for serialization
fn is_record_attribute_required_default(b: &bool) -> bool {
    *b == record_attribute_required_default()
}

/// By default schema properties which enable parts of partial schema validation
/// should be `false`.  Defines the default value for `additionalAttributes`.
fn partial_schema_default() -> bool {
    false
}

/// Defines the default value for `required` on record and entity attributes.
fn record_attribute_required_default() -> bool {
    true
}

#[cfg(test)]
mod test {
    use cedar_policy_core::{
        extensions::Extensions,
        test_utils::{expect_err, ExpectedErrorMessageBuilder},
    };
    use cool_asserts::assert_matches;

    use crate::ValidatorSchema;

    use super::*;

    #[test]
    fn test_entity_type_parser1() {
        let user = r#"
        {
            "memberOfTypes" : ["UserGroup"]
        }
        "#;
        let et = serde_json::from_str::<CommonEntityType<RawName>>(user).expect("Parse Error");
        assert_eq!(et.member_of_types, vec!["UserGroup".parse().unwrap()]);
        assert_eq!(
            et.shape,
            AttributesOrContext(Type::Type(TypeVariant::Record(RecordType {
                attributes: BTreeMap::new(),
                additional_attributes: false
            }))),
        );
    }

    #[test]
    fn test_entity_type_parser2() {
        let src = r#"
              { }
        "#;
        let et = serde_json::from_str::<CommonEntityType<RawName>>(src).expect("Parse Error");
        assert_eq!(et.member_of_types.len(), 0);
        assert_eq!(
            et.shape,
            AttributesOrContext(Type::Type(TypeVariant::Record(RecordType {
                attributes: BTreeMap::new(),
                additional_attributes: false
            }))),
        );
    }

    #[test]
    fn test_action_type_parser1() {
        let src = r#"
              {
                "appliesTo" : {
                  "resourceTypes": ["Album"],
                  "principalTypes": ["User"]
                },
                "memberOf": [{"id": "readWrite"}]
              }
        "#;
        let at: ActionType<RawName> = serde_json::from_str(src).expect("Parse Error");
        let spec = ApplySpec {
            resource_types: vec!["Album".parse().unwrap()],
            principal_types: vec!["User".parse().unwrap()],
            context: AttributesOrContext::default(),
        };
        assert_eq!(at.applies_to, Some(spec));
        assert_eq!(
            at.member_of,
            Some(vec![ActionEntityUID {
                ty: None,
                id: "readWrite".into()
            }])
        );
    }

    #[test]
    fn test_action_type_parser2() {
        let src = r#"
              { }
        "#;
        let at: ActionType<RawName> = serde_json::from_str(src).expect("Parse Error");
        assert_eq!(at.applies_to, None);
        assert!(at.member_of.is_none());
    }

    #[test]
    fn test_schema_file_parser() {
        let src = serde_json::json!(
        {
            "entityTypes": {

              "User": {
                "memberOfTypes": ["UserGroup"]
              },
              "Photo": {
                "memberOfTypes": ["Album", "Account"]
              },

              "Album": {
                "memberOfTypes": ["Album", "Account"]
              },
              "Account": { },
              "UserGroup": { }
           },

           "actions": {
              "readOnly": { },
              "readWrite": { },
              "createAlbum": {
                "appliesTo" : {
                  "resourceTypes": ["Account", "Album"],
                  "principalTypes": ["User"]
                },
                "memberOf": [{"id": "readWrite"}]
              },
              "addPhotoToAlbum": {
                "appliesTo" : {
                  "resourceTypes": ["Album"],
                  "principalTypes": ["User"]
                },
                "memberOf": [{"id": "readWrite"}]
              },
              "viewPhoto": {
                "appliesTo" : {
                  "resourceTypes": ["Photo"],
                  "principalTypes": ["User"]
                },
                "memberOf": [{"id": "readOnly"}, {"id": "readWrite"}]
              },
              "viewComments": {
                "appliesTo" : {
                  "resourceTypes": ["Photo"],
                  "principalTypes": ["User"]
                },
                "memberOf": [{"id": "readOnly"}, {"id": "readWrite"}]
              }
            }
          });
        let schema_file: NamespaceDefinition<RawName> =
            serde_json::from_value(src).expect("Parse Error");

        assert_eq!(schema_file.entity_types.len(), 5);
        assert_eq!(schema_file.actions.len(), 6);
    }

    #[test]
    fn test_parse_namespaces() {
        let src = r#"
        {
            "foo::foo::bar::baz": {
                "entityTypes": {},
                "actions": {}
            }
        }"#;
        let schema: Fragment<RawName> = serde_json::from_str(src).expect("Parse Error");
        let (namespace, _descriptor) = schema.0.into_iter().next().unwrap();
        assert_eq!(namespace, Some("foo::foo::bar::baz".parse().unwrap()));
    }

    #[test]
    #[should_panic(expected = "unknown field `requiredddddd`")]
    fn test_schema_file_with_misspelled_required() {
        let src = serde_json::json!(
        {
            "entityTypes": {
                "User": {
                    "shape": {
                        "type": "Record",
                        "attributes": {
                            "favorite": {
                                "type": "Entity",
                                "name": "Photo",
                                "requiredddddd": false
                            }
                        }
                    }
                }
            },
            "actions": {}
        });
        let schema: NamespaceDefinition<RawName> = serde_json::from_value(src).unwrap();
        println!("{:#?}", schema);
    }

    #[test]
    #[should_panic(expected = "unknown field `nameeeeee`")]
    fn test_schema_file_with_misspelled_field() {
        let src = serde_json::json!(
        {
            "entityTypes": {
                "User": {
                    "shape": {
                        "type": "Record",
                        "attributes": {
                            "favorite": {
                                "type": "Entity",
                                "nameeeeee": "Photo",
                            }
                        }
                    }
                }
            },
            "actions": {}
        });
        let schema: NamespaceDefinition<RawName> = serde_json::from_value(src).unwrap();
        println!("{:#?}", schema);
    }

    #[test]
    #[should_panic(expected = "unknown field `extra`")]
    fn test_schema_file_with_extra_field() {
        let src = serde_json::json!(
        {
            "entityTypes": {
                "User": {
                    "shape": {
                        "type": "Record",
                        "attributes": {
                            "favorite": {
                                "type": "Entity",
                                "name": "Photo",
                                "extra": "Should not exist"
                            }
                        }
                    }
                }
            },
            "actions": {}
        });
        let schema: NamespaceDefinition<RawName> = serde_json::from_value(src).unwrap();
        println!("{:#?}", schema);
    }

    #[test]
    #[should_panic(expected = "unknown field `memberOfTypes`")]
    fn test_schema_file_with_misplaced_field() {
        let src = serde_json::json!(
        {
            "entityTypes": {
                "User": {
                    "shape": {
                        "memberOfTypes": [],
                        "type": "Record",
                        "attributes": {
                            "favorite": {
                                "type": "Entity",
                                "name": "Photo",
                            }
                        }
                    }
                }
            },
            "actions": {}
        });
        let schema: NamespaceDefinition<RawName> = serde_json::from_value(src).unwrap();
        println!("{:#?}", schema);
    }

    #[test]
    fn schema_file_with_missing_field() {
        let src = serde_json::json!(
        {
            "": {
                "entityTypes": {
                    "User": {
                        "shape": {
                            "type": "Record",
                            "attributes": {
                                "favorite": {
                                    "type": "Entity",
                                }
                            }
                        }
                    }
                },
                "actions": {}
            }
        });
        let schema = ValidatorSchema::from_json_value(src.clone(), Extensions::all_available());
        assert_matches!(schema, Err(e) => {
            expect_err(
                &src,
                &miette::Report::new(e),
                &ExpectedErrorMessageBuilder::error(r#"missing field `name`"#)
                    .build());
        });
    }

    #[test]
    #[should_panic(expected = "missing field `type`")]
    fn schema_file_with_missing_type() {
        let src = serde_json::json!(
        {
            "entityTypes": {
                "User": {
                    "shape": { }
                }
            },
            "actions": {}
        });
        let schema: NamespaceDefinition<RawName> = serde_json::from_value(src).unwrap();
        println!("{:#?}", schema);
    }

    #[test]
    fn schema_file_unexpected_malformed_attribute() {
        let src = serde_json::json!(
        { "": {
            "entityTypes": {
                "User": {
                    "shape": {
                        "type": "Record",
                        "attributes": {
                            "a": {
                                "type": "Long",
                                "attributes": {
                                    "b": {"foo": "bar"}
                                }
                            }
                        }
                    }
                }
            },
            "actions": {}
        }});
        let schema = ValidatorSchema::from_json_value(src, Extensions::all_available());
        assert_matches!(schema, Err(e) => {
            expect_err(
                "",
                &miette::Report::new(e),
                &ExpectedErrorMessageBuilder::error(r#"unknown field `foo`, expected one of `type`, `element`, `attributes`, `additionalAttributes`, `name`"#).build()
            );
        });
    }

    #[test]
    fn error_in_nested_attribute_fails_fast_top_level_attr() {
        let src = serde_json::json!(
            {
                "": {
                  "entityTypes": {
                    "User": {
                      "shape": {
                        "type": "Record",
                        "attributes": {
                          "foo": {
                            "type": "Record",
                            // Parsing should fail here when `element` is not expected instead of failing later on `"bar"`
                            "element": { "type": "Long" }
                          },
                          "bar": { "type": "Long" }
                        }
                      }
                    }
                  },
                  "actions": {}
                }
              }
        );

        let schema = ValidatorSchema::from_json_value(src, Extensions::all_available());
        assert_matches!(schema, Err(e) => {
            expect_err(
                "",
                &miette::Report::new(e),
                &ExpectedErrorMessageBuilder::error(r#"unknown field `element`, expected `attributes` or `additionalAttributes`"#).build()
            );
        });
    }

    #[test]
    fn error_in_nested_attribute_fails_fast_nested_attr() {
        let src = serde_json::json!(
            { "": {
                "entityTypes": {
                    "a": {
                        "shape": {
                            "type": "Record",
                            "attributes": {
                                 "foo": { "type": "Entity", "name": "b" },
                                 "baz": { "type": "Record",
                                    "attributes": {
                                        // Parsing should fail here instead of continuing and failing on the `"b"` as in #417
                                        "z": "Boolean"
                                    }
                                }
                            }
                        }
                    },
                    "b": {}
                }
             } }
        );

        let schema = ValidatorSchema::from_json_value(src, Extensions::all_available());
        assert_matches!(schema, Err(e) => {
            expect_err(
                "",
                &miette::Report::new(e),
                &ExpectedErrorMessageBuilder::error(r#"invalid type: string "Boolean", expected struct TypeOfAttribute"#).build()
            );
        });
    }

    #[test]
    fn missing_namespace() {
        let src = r#"
        {
            "entityTypes": { "User": { } },
            "actions": {}
        }"#;
        let schema = ValidatorSchema::from_json_str(src, Extensions::all_available());
        assert_matches!(schema, Err(e) => {
            expect_err(
                src,
                &miette::Report::new(e),
                &ExpectedErrorMessageBuilder::error(r#"unknown field `User`, expected one of `commonTypes`, `entityTypes`, `actions`, `annotations` at line 3 column 35"#)
                    .help("JSON formatted schema must specify a namespace. If you want to use the empty namespace, explicitly specify it with `{ \"\": {..} }`")
                    .build());
        });
    }
}

/// Tests related to PR #749
#[cfg(test)]
mod strengthened_types {
    use cool_asserts::assert_matches;

    use super::{
        ActionEntityUID, ApplySpec, CommonEntityType, Fragment, NamespaceDefinition, RawName, Type,
    };

    /// Assert that `result` is an `Err`, and the error message matches `msg`
    #[track_caller] // report the caller's location as the location of the panic, not the location in this function
    fn assert_error_matches<T: std::fmt::Debug>(result: Result<T, serde_json::Error>, msg: &str) {
        assert_matches!(result, Err(err) => assert_eq!(&err.to_string(), msg));
    }

    #[test]
    fn invalid_namespace() {
        let src = serde_json::json!(
        {
           "\n" : {
            "entityTypes": {},
            "actions": {}
           }
        });
        let schema: Result<Fragment<RawName>, _> = serde_json::from_value(src);
        assert_error_matches(schema, "invalid namespace `\n`: unexpected end of input");

        let src = serde_json::json!(
        {
           "1" : {
            "entityTypes": {},
            "actions": {}
           }
        });
        let schema: Result<Fragment<RawName>, _> = serde_json::from_value(src);
        assert_error_matches(schema, "invalid namespace `1`: unexpected token `1`");

        let src = serde_json::json!(
        {
           "*1" : {
            "entityTypes": {},
            "actions": {}
           }
        });
        let schema: Result<Fragment<RawName>, _> = serde_json::from_value(src);
        assert_error_matches(schema, "invalid namespace `*1`: unexpected token `*`");

        let src = serde_json::json!(
        {
           "::" : {
            "entityTypes": {},
            "actions": {}
           }
        });
        let schema: Result<Fragment<RawName>, _> = serde_json::from_value(src);
        assert_error_matches(schema, "invalid namespace `::`: unexpected token `::`");

        let src = serde_json::json!(
        {
           "A::" : {
            "entityTypes": {},
            "actions": {}
           }
        });
        let schema: Result<Fragment<RawName>, _> = serde_json::from_value(src);
        assert_error_matches(schema, "invalid namespace `A::`: unexpected end of input");
    }

    #[test]
    fn invalid_common_type() {
        let src = serde_json::json!(
        {
            "entityTypes": {},
            "actions": {},
            "commonTypes": {
                "" : {
                    "type": "String"
                }
            }
        });
        let schema: Result<NamespaceDefinition<RawName>, _> = serde_json::from_value(src);
        assert_error_matches(schema, "invalid id ``: unexpected end of input");

        let src = serde_json::json!(
        {
            "entityTypes": {},
            "actions": {},
            "commonTypes": {
                "~" : {
                    "type": "String"
                }
            }
        });
        let schema: Result<NamespaceDefinition<RawName>, _> = serde_json::from_value(src);
        assert_error_matches(schema, "invalid id `~`: invalid token");

        let src = serde_json::json!(
        {
            "entityTypes": {},
            "actions": {},
            "commonTypes": {
                "A::B" : {
                    "type": "String"
                }
            }
        });
        let schema: Result<NamespaceDefinition<RawName>, _> = serde_json::from_value(src);
        assert_error_matches(schema, "invalid id `A::B`: unexpected token `::`");
    }

    #[test]
    fn invalid_entity_type() {
        let src = serde_json::json!(
        {
            "entityTypes": {
                "": {}
            },
            "actions": {}
        });
        let schema: Result<NamespaceDefinition<RawName>, _> = serde_json::from_value(src);
        assert_error_matches(schema, "invalid id ``: unexpected end of input");

        let src = serde_json::json!(
        {
            "entityTypes": {
                "*": {}
            },
            "actions": {}
        });
        let schema: Result<NamespaceDefinition<RawName>, _> = serde_json::from_value(src);
        assert_error_matches(schema, "invalid id `*`: unexpected token `*`");

        let src = serde_json::json!(
        {
            "entityTypes": {
                "A::B": {}
            },
            "actions": {}
        });
        let schema: Result<NamespaceDefinition<RawName>, _> = serde_json::from_value(src);
        assert_error_matches(schema, "invalid id `A::B`: unexpected token `::`");
    }

    #[test]
    fn invalid_member_of_types() {
        let src = serde_json::json!(
        {
           "memberOfTypes": [""]
        });
        let schema: Result<CommonEntityType<RawName>, _> = serde_json::from_value(src);
        assert_error_matches(schema, "invalid name ``: unexpected end of input");

        let src = serde_json::json!(
        {
           "memberOfTypes": ["*"]
        });
        let schema: Result<CommonEntityType<RawName>, _> = serde_json::from_value(src);
        assert_error_matches(schema, "invalid name `*`: unexpected token `*`");

        let src = serde_json::json!(
        {
           "memberOfTypes": ["A::"]
        });
        let schema: Result<CommonEntityType<RawName>, _> = serde_json::from_value(src);
        assert_error_matches(schema, "invalid name `A::`: unexpected end of input");

        let src = serde_json::json!(
        {
           "memberOfTypes": ["::A"]
        });
        let schema: Result<CommonEntityType<RawName>, _> = serde_json::from_value(src);
        assert_error_matches(schema, "invalid name `::A`: unexpected token `::`");
    }

    #[test]
    fn invalid_apply_spec() {
        let src = serde_json::json!(
        {
           "resourceTypes": [""]
        });
        let schema: Result<ApplySpec<RawName>, _> = serde_json::from_value(src);
        assert_error_matches(schema, "invalid name ``: unexpected end of input");

        let src = serde_json::json!(
        {
           "resourceTypes": ["*"]
        });
        let schema: Result<ApplySpec<RawName>, _> = serde_json::from_value(src);
        assert_error_matches(schema, "invalid name `*`: unexpected token `*`");

        let src = serde_json::json!(
        {
           "resourceTypes": ["A::"]
        });
        let schema: Result<ApplySpec<RawName>, _> = serde_json::from_value(src);
        assert_error_matches(schema, "invalid name `A::`: unexpected end of input");

        let src = serde_json::json!(
        {
           "resourceTypes": ["::A"]
        });
        let schema: Result<ApplySpec<RawName>, _> = serde_json::from_value(src);
        assert_error_matches(schema, "invalid name `::A`: unexpected token `::`");
    }

    #[test]
    fn invalid_schema_entity_types() {
        let src = serde_json::json!(
        {
           "type": "Entity",
            "name": ""
        });
        let schema: Result<Type<RawName>, _> = serde_json::from_value(src);
        assert_error_matches(schema, "invalid entity type ``: unexpected end of input");

        let src = serde_json::json!(
        {
           "type": "Entity",
            "name": "*"
        });
        let schema: Result<Type<RawName>, _> = serde_json::from_value(src);
        assert_error_matches(schema, "invalid entity type `*`: unexpected token `*`");

        let src = serde_json::json!(
        {
           "type": "Entity",
            "name": "::A"
        });
        let schema: Result<Type<RawName>, _> = serde_json::from_value(src);
        assert_error_matches(schema, "invalid entity type `::A`: unexpected token `::`");

        let src = serde_json::json!(
        {
           "type": "Entity",
            "name": "A::"
        });
        let schema: Result<Type<RawName>, _> = serde_json::from_value(src);
        assert_error_matches(schema, "invalid entity type `A::`: unexpected end of input");
    }

    #[test]
    fn invalid_action_euid() {
        let src = serde_json::json!(
        {
           "id": "action",
            "type": ""
        });
        let schema: Result<ActionEntityUID<RawName>, _> = serde_json::from_value(src);
        assert_error_matches(schema, "invalid name ``: unexpected end of input");

        let src = serde_json::json!(
        {
           "id": "action",
            "type": "*"
        });
        let schema: Result<ActionEntityUID<RawName>, _> = serde_json::from_value(src);
        assert_error_matches(schema, "invalid name `*`: unexpected token `*`");

        let src = serde_json::json!(
        {
           "id": "action",
            "type": "Action::"
        });
        let schema: Result<ActionEntityUID<RawName>, _> = serde_json::from_value(src);
        assert_error_matches(schema, "invalid name `Action::`: unexpected end of input");

        let src = serde_json::json!(
        {
           "id": "action",
            "type": "::Action"
        });
        let schema: Result<ActionEntityUID<RawName>, _> = serde_json::from_value(src);
        assert_error_matches(schema, "invalid name `::Action`: unexpected token `::`");
    }

    #[test]
    fn invalid_schema_common_types() {
        let src = serde_json::json!(
        {
           "type": ""
        });
        let schema: Result<Type<RawName>, _> = serde_json::from_value(src);
        assert_error_matches(schema, "invalid common type ``: unexpected end of input");

        let src = serde_json::json!(
        {
           "type": "*"
        });
        let schema: Result<Type<RawName>, _> = serde_json::from_value(src);
        assert_error_matches(schema, "invalid common type `*`: unexpected token `*`");

        let src = serde_json::json!(
        {
           "type": "::A"
        });
        let schema: Result<Type<RawName>, _> = serde_json::from_value(src);
        assert_error_matches(schema, "invalid common type `::A`: unexpected token `::`");

        let src = serde_json::json!(
        {
           "type": "A::"
        });
        let schema: Result<Type<RawName>, _> = serde_json::from_value(src);
        assert_error_matches(schema, "invalid common type `A::`: unexpected end of input");
    }

    #[test]
    fn invalid_schema_extension_types() {
        let src = serde_json::json!(
        {
           "type": "Extension",
           "name": ""
        });
        let schema: Result<Type<RawName>, _> = serde_json::from_value(src);
        assert_error_matches(schema, "invalid extension type ``: unexpected end of input");

        let src = serde_json::json!(
        {
            "type": "Extension",
           "name": "*"
        });
        let schema: Result<Type<RawName>, _> = serde_json::from_value(src);
        assert_error_matches(schema, "invalid extension type `*`: unexpected token `*`");

        let src = serde_json::json!(
        {
            "type": "Extension",
           "name": "__cedar::decimal"
        });
        let schema: Result<Type<RawName>, _> = serde_json::from_value(src);
        assert_error_matches(
            schema,
            "invalid extension type `__cedar::decimal`: unexpected token `::`",
        );

        let src = serde_json::json!(
        {
            "type": "Extension",
           "name": "__cedar::"
        });
        let schema: Result<Type<RawName>, _> = serde_json::from_value(src);
        assert_error_matches(
            schema,
            "invalid extension type `__cedar::`: unexpected token `::`",
        );

        let src = serde_json::json!(
        {
            "type": "Extension",
           "name": "::__cedar"
        });
        let schema: Result<Type<RawName>, _> = serde_json::from_value(src);
        assert_error_matches(
            schema,
            "invalid extension type `::__cedar`: unexpected token `::`",
        );
    }
}

/// Tests involving entity tags (RFC 82)
#[cfg(test)]
mod entity_tags {
    use super::*;
    use cedar_policy_core::test_utils::{expect_err, ExpectedErrorMessageBuilder};
    use cool_asserts::assert_matches;
    use serde_json::json;

    /// This schema taken directly from the RFC 82 text
    #[track_caller]
    fn example_json_schema() -> serde_json::Value {
        json!({"": {
            "entityTypes": {
                "User" : {
                    "shape" : {
                        "type" : "Record",
                        "attributes" : {
                            "jobLevel" : {
                                "type" : "Long"
                            },
                        }
                    },
                    "tags" : {
                        "type" : "Set",
                        "element": { "type": "String" }
                    }
                },
                "Document" : {
                    "shape" : {
                        "type" : "Record",
                        "attributes" : {
                            "owner" : {
                                "type" : "Entity",
                                "name" : "User"
                            },
                        }
                    },
                    "tags" : {
                      "type" : "Set",
                      "element": { "type": "String" }
                    }
                }
            },
            "actions": {}
        }})
    }

    #[test]
    fn roundtrip() {
        let json = example_json_schema();
        let json_schema = Fragment::from_json_value(json.clone()).expect("should be valid");
        let serialized_json_schema = serde_json::to_value(json_schema).expect("should be valid");
        assert_eq!(json, serialized_json_schema);
    }

    #[test]
    fn basic() {
        let json = example_json_schema();
        assert_matches!(Fragment::from_json_value(json), Ok(frag) => {
            let user = &frag.0.get(&None).unwrap().entity_types.get(&"User".parse().unwrap()).unwrap();
            assert_matches!(&user.tags, Some(Type::Type(TypeVariant::Set { element })) => {
                assert_matches!(&**element, Type::Type(TypeVariant::String)); // TODO: why is this `TypeVariant::String` in this case but `EntityOrCommon { "String" }` in all the other cases in this test? Do we accept common types as the element type for sets?
            });
            let doc = &frag.0.get(&None).unwrap().entity_types.get(&"Document".parse().unwrap()).unwrap();
            assert_matches!(&doc.tags, Some(Type::Type(TypeVariant::Set { element })) => {
                assert_matches!(&**element, Type::Type(TypeVariant::String)); // TODO: why is this `TypeVariant::String` in this case but `EntityOrCommon { "String" }` in all the other cases in this test? Do we accept common types as the element type for sets?
            });
        })
    }

    /// In this schema, the tag type is a common type
    #[test]
    fn tag_type_is_common_type() {
        let json = json!({"": {
            "commonTypes": {
                "T": { "type": "String" },
            },
            "entityTypes": {
                "User" : {
                    "shape" : {
                        "type" : "Record",
                        "attributes" : {
                            "jobLevel" : {
                                "type" : "Long"
                            },
                        }
                    },
                    "tags" : { "type" : "T" },
                },
            },
            "actions": {}
        }});
        assert_matches!(Fragment::from_json_value(json), Ok(frag) => {
            let user = &frag.0.get(&None).unwrap().entity_types.get(&"User".parse().unwrap()).unwrap();
            assert_matches!(&user.tags, Some(Type::CommonTypeRef { type_name }) => {
                assert_eq!(&format!("{type_name}"), "T");
            });
        })
    }

    /// In this schema, the tag type is an entity type
    #[test]
    fn tag_type_is_entity_type() {
        let json = json!({"": {
            "entityTypes": {
                "User" : {
                    "shape" : {
                        "type" : "Record",
                        "attributes" : {
                            "jobLevel" : {
                                "type" : "Long"
                            },
                        }
                    },
                    "tags" : { "type" : "Entity", "name": "User" },
                },
            },
            "actions": {}
        }});
        assert_matches!(Fragment::from_json_value(json), Ok(frag) => {
            let user = &frag.0.get(&None).unwrap().entity_types.get(&"User".parse().unwrap()).unwrap();
            assert_matches!(&user.tags, Some(Type::Type(TypeVariant::Entity{ name })) => {
                assert_eq!(&format!("{name}"), "User");
            });
        })
    }

    /// This schema has `tags` inside `shape` instead of parallel to it
    #[test]
    fn bad_tags() {
        let json = json!({"": {
            "entityTypes": {
                "User": {
                    "shape": {
                        "type": "Record",
                        "attributes": {
                            "jobLevel": {
                                "type": "Long"
                            },
                        },
                        "tags": { "type": "String" },
                    }
                },
            },
            "actions": {}
        }});
        assert_matches!(Fragment::from_json_value(json.clone()), Err(e) => {
            expect_err(
                &json,
                &miette::Report::new(e),
                &ExpectedErrorMessageBuilder::error("unknown field `tags`, expected one of `type`, `element`, `attributes`, `additionalAttributes`, `name`")
                    .build(),
            );
        });
    }
}

/// Check that (de)serialization works as expected.
#[cfg(test)]
mod test_json_roundtrip {
    use super::*;

    #[track_caller] // report the caller's location as the location of the panic, not the location in this function
    fn roundtrip(schema: Fragment<RawName>) {
        let json = serde_json::to_value(schema.clone()).unwrap();
        let new_schema: Fragment<RawName> = serde_json::from_value(json).unwrap();
        assert_eq!(schema, new_schema);
    }

    #[test]
    fn empty_namespace() {
        let fragment = Fragment(BTreeMap::from([(
            None,
            NamespaceDefinition {
                common_types: BTreeMap::new(),
                entity_types: BTreeMap::new(),
                actions: BTreeMap::new(),
                annotations: Annotations::new(),
            },
        )]));
        roundtrip(fragment);
    }

    #[test]
    fn nonempty_namespace() {
        let fragment = Fragment(BTreeMap::from([(
            Some("a".parse().unwrap()),
            NamespaceDefinition {
                common_types: BTreeMap::new(),
                entity_types: BTreeMap::new(),
                actions: BTreeMap::new(),
                annotations: Annotations::new(),
            },
        )]));
        roundtrip(fragment);
    }

    #[test]
    fn nonempty_entity_types() {
        let fragment = Fragment(BTreeMap::from([(
            None,
            NamespaceDefinition {
                common_types: BTreeMap::new(),
                entity_types: BTreeMap::from([(
                    "a".parse().unwrap(),
                    CommonEntityType {
                        member_of_types: vec!["a".parse().unwrap()],
                        shape: AttributesOrContext(Type::Type(TypeVariant::Record(RecordType {
                            attributes: BTreeMap::new(),
                            additional_attributes: false,
                        }))),
                        tags: None,
                        annotations: Annotations::new(),
                        loc: None,
                    },
                )]),
                actions: BTreeMap::from([(
                    "action".into(),
                    ActionType {
                        attributes: None,
                        applies_to: Some(ApplySpec {
                            resource_types: vec!["a".parse().unwrap()],
                            principal_types: vec!["a".parse().unwrap()],
                            context: AttributesOrContext(Type::Type(TypeVariant::Record(
                                RecordType {
                                    attributes: BTreeMap::new(),
                                    additional_attributes: false,
                                },
                            ))),
                        }),
                        member_of: None,
                        annotations: Annotations::new(),
                        loc: None,
                    },
                )]),
                annotations: Annotations::new(),
            },
        )]));
        roundtrip(fragment);
    }

    #[test]
    fn multiple_namespaces() {
        let fragment = Fragment(BTreeMap::from([
            (
                Some("foo".parse().unwrap()),
                NamespaceDefinition {
                    common_types: BTreeMap::new(),
                    entity_types: BTreeMap::from([(
                        "a".parse().unwrap(),
                        CommonEntityType {
                            member_of_types: vec!["a".parse().unwrap()],
                            shape: AttributesOrContext(Type::Type(TypeVariant::Record(
                                RecordType {
                                    attributes: BTreeMap::new(),
                                    additional_attributes: false,
                                },
                            ))),
                            tags: None,
                            annotations: Annotations::new(),
                            loc: None,
                        },
                    )]),
                    actions: BTreeMap::new(),
                    annotations: Annotations::new(),
                },
            ),
            (
                None,
                NamespaceDefinition {
                    common_types: BTreeMap::new(),
                    entity_types: BTreeMap::new(),
                    actions: BTreeMap::from([(
                        "action".into(),
                        ActionType {
                            attributes: None,
                            applies_to: Some(ApplySpec {
                                resource_types: vec!["foo::a".parse().unwrap()],
                                principal_types: vec!["foo::a".parse().unwrap()],
                                context: AttributesOrContext(Type::Type(TypeVariant::Record(
                                    RecordType {
                                        attributes: BTreeMap::new(),
                                        additional_attributes: false,
                                    },
                                ))),
                            }),
                            member_of: None,
                            annotations: Annotations::new(),
                            loc: None,
                        },
                    )]),
                    annotations: Annotations::new(),
                },
            ),
        ]));
        roundtrip(fragment);
    }
}

/// Tests in this module check the behavior of schema parsing given duplicate
/// map keys. The `json!` macro silently drops duplicate keys before they reach
/// our parser, so these tests must be written with `from_json_str`
/// instead.
#[cfg(test)]
mod test_duplicates_error {
    use super::*;

    #[test]
    #[should_panic(expected = "invalid entry: found duplicate key")]
    fn namespace() {
        let src = r#"{
            "Foo": {
              "entityTypes" : {},
              "actions": {}
            },
            "Foo": {
              "entityTypes" : {},
              "actions": {}
            }
        }"#;
        Fragment::from_json_str(src).unwrap();
    }

    #[test]
    #[should_panic(expected = "invalid entry: found duplicate key")]
    fn entity_type() {
        let src = r#"{
            "Foo": {
              "entityTypes" : {
                "Bar": {},
                "Bar": {}
              },
              "actions": {}
            }
        }"#;
        Fragment::from_json_str(src).unwrap();
    }

    #[test]
    #[should_panic(expected = "invalid entry: found duplicate key")]
    fn action() {
        let src = r#"{
            "Foo": {
              "entityTypes" : {},
              "actions": {
                "Bar": {},
                "Bar": {}
              }
            }
        }"#;
        Fragment::from_json_str(src).unwrap();
    }

    #[test]
    #[should_panic(expected = "invalid entry: found duplicate key")]
    fn common_types() {
        let src = r#"{
            "Foo": {
              "entityTypes" : {},
              "actions": { },
              "commonTypes": {
                "Bar": {"type": "Long"},
                "Bar": {"type": "String"}
              }
            }
        }"#;
        Fragment::from_json_str(src).unwrap();
    }

    #[test]
    #[should_panic(expected = "invalid entry: found duplicate key")]
    fn record_type() {
        let src = r#"{
            "Foo": {
              "entityTypes" : {
                "Bar": {
                    "shape": {
                        "type": "Record",
                        "attributes": {
                            "Baz": {"type": "Long"},
                            "Baz": {"type": "String"}
                        }
                    }
                }
              },
              "actions": { }
            }
        }"#;
        Fragment::from_json_str(src).unwrap();
    }

    #[test]
    #[should_panic(expected = "missing field `resourceTypes`")]
    fn missing_resource() {
        let src = r#"{
            "Foo": {
              "entityTypes" : {},
              "actions": {
                "foo" : {
                    "appliesTo" : {
                        "principalTypes" : ["a"]
                    }
                }
              }
            }
        }"#;
        Fragment::from_json_str(src).unwrap();
    }

    #[test]
    #[should_panic(expected = "missing field `principalTypes`")]
    fn missing_principal() {
        let src = r#"{
            "Foo": {
              "entityTypes" : {},
              "actions": {
                "foo" : {
                    "appliesTo" : {
                        "resourceTypes" : ["a"]
                    }
                }
              }
            }
        }"#;
        Fragment::from_json_str(src).unwrap();
    }

    #[test]
    #[should_panic(expected = "missing field `resourceTypes`")]
    fn missing_both() {
        let src = r#"{
            "Foo": {
              "entityTypes" : {},
              "actions": {
                "foo" : {
                    "appliesTo" : {
                    }
                }
              }
            }
        }"#;
        Fragment::from_json_str(src).unwrap();
    }
}

#[cfg(test)]
mod annotations {
    use crate::RawName;
    use cool_asserts::assert_matches;

    use super::Fragment;

    #[test]
    fn empty_namespace() {
        let src = serde_json::json!(
        {
           "" : {
            "entityTypes": {},
            "actions": {},
            "annotations": {
                "doc": "this is a doc"
            }
           }
        });
        let schema: Result<Fragment<RawName>, _> = serde_json::from_value(src);
        assert_matches!(schema, Err(err) => {
            assert_eq!(&err.to_string(), "annotations are not allowed on the empty namespace");
        });
    }

    #[test]
    fn basic() {
        let src = serde_json::json!(
        {
           "N" : {
            "entityTypes": {},
            "actions": {},
            "annotations": {
                "doc": "this is a doc"
            }
           }
        });
        let schema: Result<Fragment<RawName>, _> = serde_json::from_value(src);
        assert_matches!(schema, Ok(_));

        let src = serde_json::json!(
        {
           "N" : {
            "entityTypes": {
                "a": {
                    "annotations": {
                        "a": "",
                        // null is also allowed like ESTs
                        "d": null,
                        "b": "c",
                    },
                    "shape": {
                        "type": "Long",
                    }
                }
            },
            "actions": {},
            "annotations": {
                "doc": "this is a doc"
            }
           }
        });
        let schema: Result<Fragment<RawName>, _> = serde_json::from_value(src);
        assert_matches!(schema, Ok(_));

        let src = serde_json::json!(
        {
           "N" : {
            "entityTypes": {
                "a": {
                    "annotations": {
                        "a": "",
                        "b": "c",
                    },
                    "shape": {
                        "type": "Long",
                    }
                }
            },
            "actions": {
                "a": {
                    "annotations": {
                        "doc": "this is a doc"
                    },
                    "appliesTo": {
                        "principalTypes": ["A"],
                        "resourceTypes": ["B"],
                    }
                },
            },
            "annotations": {
                "doc": "this is a doc"
            }
           }
        });
        let schema: Result<Fragment<RawName>, _> = serde_json::from_value(src);
        assert_matches!(schema, Ok(_));

        let src = serde_json::json!({
            "N": {
            "entityTypes": {},
            "actions": {},
            "commonTypes": {
                "Task": {
                "annotations": {
                    "doc": "a common type representing a task"
                },
                "type": "Record",
                "attributes": {
                    "id": {
                        "type": "Long",
                        "annotations": {
                            "doc": "task id"
                        }
                    },
                    "name": {
                        "type": "String"
                    },
                    "state": {
                        "type": "String"
                    }
                }
        }}}});
        let schema: Result<Fragment<RawName>, _> = serde_json::from_value(src);
        assert_matches!(schema, Ok(_));

        let src = serde_json::json!({
            "N": {
                "entityTypes": {
                    "User" : {
                        "shape" : {
                            "type" : "Record",
                            "attributes" : {
                                "name" : {
                                    "annotations": {
                                        "a": null,
                                    },
                                    "type" : "String"
                                },
                                "age" : {
                                    "type" : "Long"
                                }
                            }
                        }
                    }
                },
                "actions": {},
                "commonTypes": {}
        }});
        let schema: Result<Fragment<RawName>, _> = serde_json::from_value(src);
        assert_matches!(schema, Ok(_));

        // nested record
        let src = serde_json::json!({
            "N": {
                "entityTypes": {
                    "User" : {
                        "shape" : {
                            "type" : "Record",
                            "attributes" : {
                                "name" : {
                                    "annotations": {
                                        "first_layer": "b"
                                    },
                                    "type" : "Record",
                                    "attributes": {
                                        "a": {
                                            "type": "Record",
                                            "annotations": {
                                                "second_layer": "d"
                                            },
                                            "attributes": {
                                                "...": {
                                                    "annotations": {
                                                        "last_layer": null,
                                                    },
                                                    "type": "Long"
                                                }
                                            }
                                        }
                                    }
                                },
                                "age" : {
                                    "type" : "Long"
                                }
                            }
                        }
                    }
                },
                "actions": {},
                "commonTypes": {}
        }});
        let schema: Result<Fragment<RawName>, _> = serde_json::from_value(src);
        assert_matches!(schema, Ok(_));
    }

    #[track_caller]
    fn test_unknown_fields(src: serde_json::Value, field: &str, expected: &str) {
        let schema: Result<Fragment<RawName>, _> = serde_json::from_value(src);
        assert_matches!(schema, Err(errs) => {
            assert_eq!(errs.to_string(), format!("unknown field {field}, expected one of {expected}"));
        });
    }

    const ENTITY_TYPE_EXPECTED_ATTRIBUTES: &str = "`memberOfTypes`, `shape`, `tags`, `annotations`";
    const NAMESPACE_EXPECTED_ATTRIBUTES: &str =
        "`commonTypes`, `entityTypes`, `actions`, `annotations`";
    const ATTRIBUTE_TYPE_EXPECTED_ATTRIBUTES: &str =
        "`type`, `element`, `attributes`, `additionalAttributes`, `name`";
    const APPLIES_TO_EXPECTED_ATTRIBUTES: &str = "`resourceTypes`, `principalTypes`, `context`";

    #[test]
    fn unknown_fields() {
        let src = serde_json::json!(
        {
            "N": {
                "entityTypes": {
            "UserGroup": {
                "shape44": {
                    "type": "Record",
                    "attributes": {}
                },
                "memberOfTypes": [
                    "UserGroup"
                ]
            }},
            "actions": {},
        }});
        test_unknown_fields(src, "`shape44`", ENTITY_TYPE_EXPECTED_ATTRIBUTES);

        let src = serde_json::json!(
        {
            "N": {
                "entityTypes": {},
                "actions": {},
                "commonTypes": {
                "C": {
                    "type": "Set",
                        "element": {
                            "annotations": {
                            "doc": "this is a doc"
                            },
                           "type": "Long"
                        }
                }
        }}});
        test_unknown_fields(src, "`annotations`", ATTRIBUTE_TYPE_EXPECTED_ATTRIBUTES);

        let src = serde_json::json!(
        {
            "N": {
                "entityTypes": {},
                "actions": {},
                "commonTypes": {
                "C": {
                    "type": "Long",
                    "foo": 1,
                            "annotations": {
                            "doc": "this is a doc"
                            },
        }}}});
        test_unknown_fields(src, "`foo`", ATTRIBUTE_TYPE_EXPECTED_ATTRIBUTES);

        let src = serde_json::json!(
        {
            "N": {
                "entityTypes": {},
                "actions": {},
                "commonTypes": {
                "C": {
                    "type": "Record",
                    "attributes": {
                        "a": {
                            "annotations": {
                            "doc": "this is a doc"
                            },
                            "type": "Long",
                            "foo": 2,
                            "required": true,
                        }
                    },
        }}}});
        test_unknown_fields(src, "`foo`", ATTRIBUTE_TYPE_EXPECTED_ATTRIBUTES);

        let src = serde_json::json!(
        {
            "N": {
                "entityTypes": {},
                "actions": {},
                "commonTypes": {
                "C": {
                    "type": "Record",
                    "attributes": {
                        "a": {
                            "annotations": {
                            "doc": "this is a doc"
                            },
                            "type": "Record",
                            "attributes": {
                                "b": {
                                    "annotations": {
                            "doc": "this is a doc"
                            },
                            "type": "Long",
                            "bar": 3,
                                },
                            },
                            "required": true,
                        }
                    },
        }}}});
        test_unknown_fields(src, "`bar`", ATTRIBUTE_TYPE_EXPECTED_ATTRIBUTES);

        let src = serde_json::json!(
        {
            "N": {
                "entityTypes": {
            "UserGroup": {
                "shape": {
                    "annotations": {
                        "doc": "this is a doc"
                    },
                    "type": "Record",
                    "attributes": {}
                },
                "memberOfTypes": [
                    "UserGroup"
                ]
            }},
            "actions": {},
        }});
        test_unknown_fields(src, "`annotations`", ATTRIBUTE_TYPE_EXPECTED_ATTRIBUTES);

        let src = serde_json::json!(
        {
            "N": {
                "entityTypes": {},
                "actions": {
                    "a": {
                        "appliesTo": {
                            "annotations": {
                                "doc": "this is a doc"
                            },
                            "principalTypes": ["A"],
                            "resourceTypes": ["B"],
                        }
                    },
                },
        }});
        test_unknown_fields(src, "`annotations`", APPLIES_TO_EXPECTED_ATTRIBUTES);

        let src = serde_json::json!(
        {
           "N" : {
            "entityTypes": {},
            "actions": {},
            "foo": "",
            "annotations": {
                "doc": "this is a doc"
            }
           }
        });
        test_unknown_fields(src, "`foo`", NAMESPACE_EXPECTED_ATTRIBUTES);

        let src = serde_json::json!(
        {
           "" : {
            "entityTypes": {},
            "actions": {},
            "commonTypes": {
                "a": {
                    "type": "Long",
                    "annotations": {
                        "foo": ""
                    },
                    "bar": 1
                }
            }
           }
        });
        test_unknown_fields(src, "`bar`", ATTRIBUTE_TYPE_EXPECTED_ATTRIBUTES);

        let src = serde_json::json!(
        {
           "N" : {
            "entityTypes": {},
            "actions": {},
            "commonTypes": {
                "a": {
                    "type": "Record",
                    "annotations": {
                        "foo": ""
                    },
                    "attributes": {
                        "a": {
                            "bar": 1,
                            "type": "Long"
                        }
                    }
                }
            }
           }
        });
        test_unknown_fields(src, "`bar`", ATTRIBUTE_TYPE_EXPECTED_ATTRIBUTES);
    }
}<|MERGE_RESOLUTION|>--- conflicted
+++ resolved
@@ -482,8 +482,6 @@
     #[serde(default)]
     #[serde(skip_serializing_if = "Option::is_none")]
     pub tags: Option<Type<N>>,
-<<<<<<< HEAD
-=======
     /// Annotations
     #[serde(default)]
     #[serde(skip_serializing_if = "Annotations::is_empty")]
@@ -496,7 +494,6 @@
     #[serde(skip)]
     #[educe(PartialEq(ignore))]
     pub loc: Option<Loc>,
->>>>>>> ebc07856
 }
 
 impl EntityType<RawName> {
@@ -505,24 +502,6 @@
         self,
         ns: Option<&InternalName>,
     ) -> EntityType<ConditionalName> {
-<<<<<<< HEAD
-        let Self { kind, annotations } = self;
-        let kind = match kind {
-            EntityTypeKind::Common(et) => EntityTypeKind::Common(CommonEntityType {
-                member_of_types: et
-                    .member_of_types
-                    .into_iter()
-                    .map(|rname| rname.conditionally_qualify_with(ns, ReferenceType::Entity)) // Only entity, not common, here for now; see #1064
-                    .collect(),
-                shape: et.shape.conditionally_qualify_type_references(ns),
-                tags: et
-                    .tags
-                    .map(|ty| ty.conditionally_qualify_type_references(ns)),
-            }),
-            EntityTypeKind::Enum { choices } => EntityTypeKind::Enum { choices },
-        };
-        EntityType { kind, annotations }
-=======
         EntityType {
             member_of_types: self
                 .member_of_types
@@ -536,7 +515,6 @@
             annotations: self.annotations,
             loc: self.loc,
         }
->>>>>>> ebc07856
     }
 }
 
@@ -551,30 +529,6 @@
         self,
         all_defs: &AllDefs,
     ) -> std::result::Result<EntityType<InternalName>, TypeNotDefinedError> {
-<<<<<<< HEAD
-        let Self { kind, annotations } = self;
-        match kind {
-            EntityTypeKind::Common(et) => Ok(EntityType {
-                kind: EntityTypeKind::Common(CommonEntityType {
-                    member_of_types: et
-                        .member_of_types
-                        .into_iter()
-                        .map(|cname| cname.resolve(all_defs))
-                        .collect::<std::result::Result<_, _>>()?,
-                    shape: et.shape.fully_qualify_type_references(all_defs)?,
-                    tags: et
-                        .tags
-                        .map(|ty| ty.fully_qualify_type_references(all_defs))
-                        .transpose()?,
-                }),
-                annotations: annotations,
-            }),
-            EntityTypeKind::Enum { choices } => Ok(EntityType {
-                kind: EntityTypeKind::Enum { choices },
-                annotations,
-            }),
-        }
-=======
         Ok(EntityType {
             member_of_types: self
                 .member_of_types
@@ -589,7 +543,6 @@
             annotations: self.annotations,
             loc: self.loc,
         })
->>>>>>> ebc07856
     }
 }
 
