/*
 * Copyright Cedar Contributors
 *
 * Licensed under the Apache License, Version 2.0 (the "License");
 * you may not use this file except in compliance with the License.
 * You may obtain a copy of the License at
 *
 *      https://www.apache.org/licenses/LICENSE-2.0
 *
 * Unless required by applicable law or agreed to in writing, software
 * distributed under the License is distributed on an "AS IS" BASIS,
 * WITHOUT WARRANTIES OR CONDITIONS OF ANY KIND, either express or implied.
 * See the License for the specific language governing permissions and
 * limitations under the License.
 */

use crate::entities::json::{
    ContextJsonDeserializationError, ContextJsonParser, NullContextSchema,
};
use crate::evaluator::{EvaluationError, RestrictedEvaluator};
use crate::extensions::Extensions;
use crate::parser::MaybeLoc;
use miette::Diagnostic;
use serde::{Deserialize, Serialize};
use smol_str::{SmolStr, ToSmolStr};
use std::collections::{BTreeMap, HashMap};
use std::sync::Arc;
use thiserror::Error;

use super::{
    BorrowedRestrictedExpr, BoundedDisplay, EntityType, EntityUID, Expr, ExprKind,
    ExpressionConstructionError, PartialValue, RestrictedExpr, Unknown, Value, ValueKind, Var,
};

/// Represents the request tuple <P, A, R, C> (see the Cedar design doc).
#[derive(Debug, Clone)]
pub struct Request {
    /// Principal associated with the request
    pub(crate) principal: EntityUIDEntry,

    /// Action associated with the request
    pub(crate) action: EntityUIDEntry,

    /// Resource associated with the request
    pub(crate) resource: EntityUIDEntry,

    /// Context associated with the request.
    /// `None` means that variable will result in a residual for partial evaluation.
    pub(crate) context: Option<Context>,
}

/// Represents the principal type, resource type, and action UID.
#[derive(Debug, Clone, PartialEq, Eq, Hash, Deserialize, Serialize)]
#[serde(rename_all = "camelCase")]
pub struct RequestType {
    /// Principal type
    pub principal: EntityType,
    /// Action type
    pub action: EntityUID,
    /// Resource type
    pub resource: EntityType,
}

/// An entry in a request for a Entity UID.
/// It may either be a concrete EUID
/// or an unknown in the case of partial evaluation
#[derive(Debug, Clone)]
pub enum EntityUIDEntry {
    /// A concrete EntityUID
    Known {
        /// The concrete `EntityUID`
        euid: Arc<EntityUID>,
        /// Source location associated with the `EntityUIDEntry`, if any
        loc: MaybeLoc,
    },
    /// An EntityUID left as unknown for partial evaluation
    Unknown {
        /// The type of the unknown EntityUID, if known.
        ty: Option<EntityType>,

        /// Source location associated with the `EntityUIDEntry`, if any
        loc: MaybeLoc,
    },
}

impl EntityUIDEntry {
    /// Evaluate the entry to either:
    /// A value, if the entry is concrete
    /// An unknown corresponding to the passed `var`
    pub fn evaluate(&self, var: Var) -> PartialValue {
        match self {
            EntityUIDEntry::Known { euid, loc } => {
                Value::new(Arc::unwrap_or_clone(Arc::clone(euid)), loc.clone()).into()
            }
            EntityUIDEntry::Unknown { ty: None, loc } => {
                Expr::unknown(Unknown::new_untyped(var.to_smolstr()))
                    .with_maybe_source_loc(loc.clone())
                    .into()
            }
            EntityUIDEntry::Unknown {
                ty: Some(known_type),
                loc,
            } => Expr::unknown(Unknown::new_with_type(
                var.to_smolstr(),
                super::Type::Entity {
                    ty: known_type.clone(),
                },
            ))
            .with_maybe_source_loc(loc.clone())
            .into(),
        }
    }

    /// Create an entry with a concrete EntityUID and the given source location
    pub fn known(euid: EntityUID, loc: MaybeLoc) -> Self {
        Self::Known {
            euid: Arc::new(euid),
            loc,
        }
    }

    /// Create an entry with an entirely unknown EntityUID
    pub fn unknown() -> Self {
        Self::Unknown {
            ty: None,
            loc: None,
        }
    }

    /// Create an entry with an unknown EntityUID but known EntityType
    pub fn unknown_with_type(ty: EntityType, loc: MaybeLoc) -> Self {
        Self::Unknown { ty: Some(ty), loc }
    }

    /// Get the UID of the entry, or `None` if it is unknown (partial evaluation)
    pub fn uid(&self) -> Option<&EntityUID> {
        match self {
            Self::Known { euid, .. } => Some(euid),
            Self::Unknown { .. } => None,
        }
    }

    /// Get the type of the entry, or `None` if it is unknown (partial evaluation with no type annotation)
    pub fn get_type(&self) -> Option<&EntityType> {
        match self {
            Self::Known { euid, .. } => Some(euid.entity_type()),
            Self::Unknown { ty, .. } => ty.as_ref(),
        }
    }
}

impl Request {
    /// Default constructor.
    ///
    /// If `schema` is provided, this constructor validates that this `Request`
    /// complies with the given `schema`.
    pub fn new<S: RequestSchema>(
        principal: (EntityUID, MaybeLoc),
        action: (EntityUID, MaybeLoc),
        resource: (EntityUID, MaybeLoc),
        context: Context,
        schema: Option<&S>,
        extensions: &Extensions<'_>,
    ) -> Result<Self, S::Error> {
        let req = Self {
            principal: EntityUIDEntry::known(principal.0, principal.1),
            action: EntityUIDEntry::known(action.0, action.1),
            resource: EntityUIDEntry::known(resource.0, resource.1),
            context: Some(context),
        };
        if let Some(schema) = schema {
            schema.validate_request(&req, extensions)?;
        }
        Ok(req)
    }

    /// Create a new `Request` with potentially unknown (for partial eval) variables.
    ///
    /// If `schema` is provided, this constructor validates that this `Request`
    /// complies with the given `schema` (at least to the extent that we can
    /// validate with the given information)
    pub fn new_with_unknowns<S: RequestSchema>(
        principal: EntityUIDEntry,
        action: EntityUIDEntry,
        resource: EntityUIDEntry,
        context: Option<Context>,
        schema: Option<&S>,
        extensions: &Extensions<'_>,
    ) -> Result<Self, S::Error> {
        let req = Self {
            principal,
            action,
            resource,
            context,
        };
        if let Some(schema) = schema {
            schema.validate_request(&req, extensions)?;
        }
        Ok(req)
    }

    /// Create a new `Request` with potentially unknown (for partial eval) variables/context
    /// and without schema validation.
    pub fn new_unchecked(
        principal: EntityUIDEntry,
        action: EntityUIDEntry,
        resource: EntityUIDEntry,
        context: Option<Context>,
    ) -> Self {
        Self {
            principal,
            action,
            resource,
            context,
        }
    }

    /// Get the principal associated with the request
    pub fn principal(&self) -> &EntityUIDEntry {
        &self.principal
    }

    /// Get the action associated with the request
    pub fn action(&self) -> &EntityUIDEntry {
        &self.action
    }

    /// Get the resource associated with the request
    pub fn resource(&self) -> &EntityUIDEntry {
        &self.resource
    }

    /// Get the context associated with the request
    /// Returning `None` means the variable is unknown, and will result in a residual expression
    pub fn context(&self) -> Option<&Context> {
        self.context.as_ref()
    }

    /// Get the request types that correspond to this request.
    /// This includes the types of the principal, action, and resource.
    /// [`RequestType`] is used by the entity manifest.
    /// The context type is implied by the action's type.
    /// Returns `None` if the request is not fully concrete.
    pub fn to_request_type(&self) -> Option<RequestType> {
        Some(RequestType {
            principal: self.principal().uid()?.entity_type().clone(),
            action: self.action().uid()?.clone(),
            resource: self.resource().uid()?.entity_type().clone(),
        })
    }
}

impl std::fmt::Display for Request {
    fn fmt(&self, f: &mut std::fmt::Formatter<'_>) -> std::fmt::Result {
        let display_euid = |maybe_euid: &EntityUIDEntry| match maybe_euid {
            EntityUIDEntry::Known { euid, .. } => format!("{euid}"),
            EntityUIDEntry::Unknown { ty: None, .. } => "unknown".to_string(),
            EntityUIDEntry::Unknown {
                ty: Some(known_type),
                ..
            } => format!("unknown of type {}", known_type),
        };
        write!(
            f,
            "request with principal {}, action {}, resource {}, and context {}",
            display_euid(&self.principal),
            display_euid(&self.action),
            display_euid(&self.resource),
            match &self.context {
                Some(x) => format!("{x}"),
                None => "unknown".to_string(),
            }
        )
    }
}

/// `Context` field of a `Request`
#[derive(Debug, Clone, PartialEq, Eq)]
pub enum Context {
    /// The context is a concrete value.
    Value(Arc<BTreeMap<SmolStr, Value>>),
    /// The context is a residual expression, containing some unknown value in
    /// the record attributes.
    /// INVARIANT(restricted): Each `Expr` in this map must be a `RestrictedExpr`.
    /// INVARIANT(unknown): At least one `Expr` must contain an `unknown`.
    RestrictedResidual(Arc<BTreeMap<SmolStr, Expr>>),
}

impl Context {
    /// Create an empty `Context`
    pub fn empty() -> Self {
        Self::Value(Arc::new(BTreeMap::new()))
    }

    /// Create a `Context` from a `PartialValue` without checking that the
    /// residual is a restricted expression.  This function does check that the
    /// value or residual is a record and returns `Err` when it is not.
    ///
    /// INVARIANT: if `value` is a residual, then it must be a valid restricted expression.
    fn from_restricted_partial_val_unchecked(
        value: PartialValue,
    ) -> Result<Self, ContextCreationError> {
        match value {
            PartialValue::Value(v) => {
                if let ValueKind::Record(attrs) = v.value {
                    Ok(Context::Value(attrs))
                } else {
                    Err(ContextCreationError::not_a_record(v.into()))
                }
            }
            PartialValue::Residual(e) => {
                if let ExprKind::Record(attrs) = e.expr_kind() {
                    // From the invariant on `PartialValue::Residual`, there is
                    // an unknown in `e`. It is a record, so there must be an
                    // unknown in one of the attributes expressions, satisfying
                    // INVARIANT(unknown). From the invariant on this function,
                    // `e` is a valid restricted expression, satisfying
                    // INVARIANT(restricted).
                    Ok(Context::RestrictedResidual(attrs.clone()))
                } else {
                    Err(ContextCreationError::not_a_record(e))
                }
            }
        }
    }

    /// Create a `Context` from a `RestrictedExpr`, which must be a `Record`.
    ///
    /// `extensions` provides the `Extensions` which should be active for
    /// evaluating the `RestrictedExpr`.
    pub fn from_expr(
        expr: BorrowedRestrictedExpr<'_>,
        extensions: &Extensions<'_>,
    ) -> Result<Self, ContextCreationError> {
        match expr.expr_kind() {
            ExprKind::Record { .. } => {
                let evaluator = RestrictedEvaluator::new(extensions);
                let pval = evaluator.partial_interpret(expr)?;
                // The invariant on `from_restricted_partial_val_unchecked`
                // is satisfied because `expr` is a restricted expression,
                // and must still be restricted after `partial_interpret`.
                // The function call cannot return `Err` because `expr` is a
                // record, and partially evaluating a record expression will
                // yield a record expression or a record value.
                // PANIC SAFETY: See above
                #[allow(clippy::expect_used)]
                Ok(Self::from_restricted_partial_val_unchecked(pval).expect(
                    "`from_restricted_partial_val_unchecked` should succeed when called on a record.",
                ))
            }
            _ => Err(ContextCreationError::not_a_record(expr.to_owned().into())),
        }
    }

    /// Create a `Context` from a map of key to `RestrictedExpr`, or a Vec of
    /// `(key, RestrictedExpr)` pairs, or any other iterator of `(key, RestrictedExpr)` pairs
    ///
    /// `extensions` provides the `Extensions` which should be active for
    /// evaluating the `RestrictedExpr`.
    pub fn from_pairs(
        pairs: impl IntoIterator<Item = (SmolStr, RestrictedExpr)>,
        extensions: &Extensions<'_>,
    ) -> Result<Self, ContextCreationError> {
        match RestrictedExpr::record(pairs) {
            Ok(record) => Self::from_expr(record.as_borrowed(), extensions),
            Err(ExpressionConstructionError::DuplicateKey(err)) => Err(
                ExpressionConstructionError::DuplicateKey(err.with_context("in context")).into(),
            ),
        }
    }

    /// Create a `Context` from a string containing JSON (which must be a JSON
    /// object, not any other JSON type, or you will get an error here).
    /// JSON here must use the `__entity` and `__extn` escapes for entity
    /// references, extension values, etc.
    ///
    /// For schema-based parsing, use `ContextJsonParser`.
    pub fn from_json_str(json: &str) -> Result<Self, ContextJsonDeserializationError> {
        ContextJsonParser::new(None::<&NullContextSchema>, Extensions::all_available())
            .from_json_str(json)
    }

    /// Create a `Context` from a `serde_json::Value` (which must be a JSON
    /// object, not any other JSON type, or you will get an error here).
    /// JSON here must use the `__entity` and `__extn` escapes for entity
    /// references, extension values, etc.
    ///
    /// For schema-based parsing, use `ContextJsonParser`.
    pub fn from_json_value(
        json: serde_json::Value,
    ) -> Result<Self, ContextJsonDeserializationError> {
        ContextJsonParser::new(None::<&NullContextSchema>, Extensions::all_available())
            .from_json_value(json)
    }

    /// Create a `Context` from a JSON file.  The JSON file must contain a JSON
    /// object, not any other JSON type, or you will get an error here.
    /// JSON here must use the `__entity` and `__extn` escapes for entity
    /// references, extension values, etc.
    ///
    /// For schema-based parsing, use `ContextJsonParser`.
    pub fn from_json_file(
        json: impl std::io::Read,
    ) -> Result<Self, ContextJsonDeserializationError> {
        ContextJsonParser::new(None::<&NullContextSchema>, Extensions::all_available())
            .from_json_file(json)
    }

    /// Get the number of keys in this `Context`.
    pub fn num_keys(&self) -> usize {
        match self {
            Context::Value(record) => record.len(),
            Context::RestrictedResidual(record) => record.len(),
        }
    }

    /// Private helper function to implement `into_iter()` for `Context`.
    /// Gets an iterator over the (key, value) pairs in the `Context`, cloning
    /// only if necessary.
    ///
    /// Note that some error messages rely on this function returning keys in
    /// sorted order, or else the error message will not be fully deterministic.
    fn into_pairs(self) -> Box<dyn Iterator<Item = (SmolStr, RestrictedExpr)>> {
        match self {
            Context::Value(record) => Box::new(
                Arc::unwrap_or_clone(record)
                    .into_iter()
                    .map(|(k, v)| (k, RestrictedExpr::from(v))),
            ),
            Context::RestrictedResidual(record) => Box::new(
                Arc::unwrap_or_clone(record)
                    .into_iter()
                    // By INVARIANT(restricted), all attributes expressions are
                    // restricted expressions.
                    .map(|(k, v)| (k, RestrictedExpr::new_unchecked(v))),
            ),
        }
    }

    /// Substitute unknowns with concrete values in this context. If this is
    /// already a `Context::Value`, then this returns `self` unchanged and will
    /// not error. Otherwise delegate to [`Expr::substitute`].
    pub fn substitute(self, mapping: &HashMap<SmolStr, Value>) -> Result<Self, EvaluationError> {
        match self {
            Context::RestrictedResidual(residual_context) => {
                // From Invariant(Restricted), `residual_context` contains only
                // restricted expressions, so `Expr::record_arc` of the attributes
                // will also be a restricted expression. This doesn't change after
                // substitution, so we know `expr` must be a restricted expression.
                let expr = Expr::record_arc(residual_context).substitute(mapping);
                let expr = BorrowedRestrictedExpr::new_unchecked(&expr);

                let extns = Extensions::all_available();
                let eval = RestrictedEvaluator::new(extns);
                let partial_value = eval.partial_interpret(expr)?;

                // The invariant on `from_restricted_partial_val_unchecked`
                // is satisfied because `expr` is restricted and must still be
                // restricted after `partial_interpret`.
                // The function call cannot fail because because `expr` was
                // constructed as a record, and substitution and partial
                // evaluation does not change this.
                // PANIC SAFETY: See above
                #[allow(clippy::expect_used)]
                Ok(
                    Self::from_restricted_partial_val_unchecked(partial_value).expect(
                        "`from_restricted_partial_val_unchecked` should succeed when called on a record.",
                    ),
                )
            }
            Context::Value(_) => Ok(self),
        }
    }
}

/// Utilities for implementing `IntoIterator` for `Context`
mod iter {
    use super::*;

    /// `IntoIter` iterator for `Context`
    pub struct IntoIter(pub(super) Box<dyn Iterator<Item = (SmolStr, RestrictedExpr)>>);

    impl std::fmt::Debug for IntoIter {
        fn fmt(&self, f: &mut std::fmt::Formatter<'_>) -> std::fmt::Result {
            write!(f, "IntoIter(<context>)")
        }
    }

    impl Iterator for IntoIter {
        type Item = (SmolStr, RestrictedExpr);

        fn next(&mut self) -> Option<Self::Item> {
            self.0.next()
        }
    }
}

impl IntoIterator for Context {
    type Item = (SmolStr, RestrictedExpr);
    type IntoIter = iter::IntoIter;

    fn into_iter(self) -> Self::IntoIter {
        iter::IntoIter(self.into_pairs())
    }
}

impl From<Context> for RestrictedExpr {
    fn from(value: Context) -> Self {
        match value {
            Context::Value(attrs) => Value::record_arc(attrs, None).into(),
            Context::RestrictedResidual(attrs) => {
                // By INVARIANT(restricted), all attributes expressions are
                // restricted expressions, so the result of `record_arc` will be
                // a restricted expression.
                RestrictedExpr::new_unchecked(Expr::record_arc(attrs))
            }
        }
    }
}

impl From<Context> for PartialValue {
    fn from(ctx: Context) -> PartialValue {
        match ctx {
            Context::Value(attrs) => Value::record_arc(attrs, None).into(),
            Context::RestrictedResidual(attrs) => {
                // A `PartialValue::Residual` must contain an unknown in the
                // expression. By INVARIANT(unknown), at least one expr in
                // `attrs` contains an unknown, so the `record_arc` expression
                // contains at least one unknown.
                PartialValue::Residual(Expr::record_arc(attrs))
            }
        }
    }
}

impl std::default::Default for Context {
    fn default() -> Context {
        Context::empty()
    }
}

impl std::fmt::Display for Context {
    fn fmt(&self, f: &mut std::fmt::Formatter<'_>) -> std::fmt::Result {
        write!(f, "{}", PartialValue::from(self.clone()))
    }
}

impl BoundedDisplay for Context {
    fn fmt(&self, f: &mut impl std::fmt::Write, n: Option<usize>) -> std::fmt::Result {
        BoundedDisplay::fmt(&PartialValue::from(self.clone()), f, n)
    }
}

/// Errors while trying to create a `Context`
#[derive(Debug, Diagnostic, Error)]
pub enum ContextCreationError {
    /// Tried to create a `Context` out of something other than a record
    #[error(transparent)]
    #[diagnostic(transparent)]
    NotARecord(#[from] context_creation_errors::NotARecord),
    /// Error evaluating the expression given for the `Context`
    #[error(transparent)]
    #[diagnostic(transparent)]
    Evaluation(#[from] EvaluationError),
    /// Error constructing a record for the `Context`.
    /// Only returned by `Context::from_pairs()` and `Context::merge()`
    #[error(transparent)]
    #[diagnostic(transparent)]
    ExpressionConstruction(#[from] ExpressionConstructionError),
}

impl ContextCreationError {
    pub(crate) fn not_a_record(expr: Expr) -> Self {
        Self::NotARecord(context_creation_errors::NotARecord {
            expr: Box::new(expr),
        })
    }
}

/// Error subtypes for [`ContextCreationError`]
pub mod context_creation_errors {
    use super::Expr;
    use crate::impl_diagnostic_from_method_on_field;
    use miette::Diagnostic;
    use thiserror::Error;

    /// Error type for an expression that needed to be a record, but is not
    //
    // CAUTION: this type is publicly exported in `cedar-policy`.
    // Don't make fields `pub`, don't make breaking changes, and use caution
    // when adding public methods.
    #[derive(Debug, Error)]
    #[error("expression is not a record: {expr}")]
    pub struct NotARecord {
        /// Expression which is not a record
        pub(super) expr: Box<Expr>,
    }

    // custom impl of `Diagnostic`: take source location from the `expr` field's `.source_loc()` method
    impl Diagnostic for NotARecord {
        impl_diagnostic_from_method_on_field!(expr, source_loc);
    }
}

/// Trait for schemas capable of validating `Request`s
pub trait RequestSchema {
    /// Error type returned when a request fails validation
    type Error: miette::Diagnostic;
    /// Validate the given `request`, returning `Err` if it fails validation
    fn validate_request(
        &self,
        request: &Request,
        extensions: &Extensions<'_>,
    ) -> Result<(), Self::Error>;

    /// Validate the given `context`, returning `Err` if it fails validation
    fn validate_context<'a>(
        &self,
        context: &Context,
        action: &EntityUID,
        extensions: &Extensions<'a>,
    ) -> std::result::Result<(), Self::Error>;
<<<<<<< HEAD

    /// Validate the entities, returning `Err` if it fails validation
    fn validate_scope_variables(
        &self,
        principal: &EntityUID,
        action: &EntityUID,
        resource: &EntityUID,
    ) -> std::result::Result<(), Self::Error>;
=======
>>>>>>> 67a06653
}

/// A `RequestSchema` that does no validation and always reports a passing result
#[derive(Debug, Clone)]
pub struct RequestSchemaAllPass;
impl RequestSchema for RequestSchemaAllPass {
    type Error = Infallible;
    fn validate_request(
        &self,
        _request: &Request,
        _extensions: &Extensions<'_>,
    ) -> Result<(), Self::Error> {
        Ok(())
    }

    fn validate_context<'a>(
        &self,
        _context: &Context,
        _action: &EntityUID,
        _extensions: &Extensions<'a>,
    ) -> std::result::Result<(), Self::Error> {
        Ok(())
    }
<<<<<<< HEAD
    
    fn validate_scope_variables(
        &self,
        _principal: &EntityUID,
        _action: &EntityUID,
        _resource: &EntityUID,
    ) -> std::result::Result<(), Self::Error> {
        Ok(())
    }
=======
>>>>>>> 67a06653
}

/// Wrapper around `std::convert::Infallible` which also implements
/// `miette::Diagnostic`
#[derive(Debug, Diagnostic, Error)]
#[error(transparent)]
pub struct Infallible(pub std::convert::Infallible);

#[cfg(test)]
mod test {
    use super::*;
    use cool_asserts::assert_matches;

    #[test]
    fn test_json_from_str_non_record() {
        assert_matches!(
            Context::from_expr(RestrictedExpr::val("1").as_borrowed(), Extensions::none()),
            Err(ContextCreationError::NotARecord { .. })
        );
        assert_matches!(
            Context::from_json_str("1"),
            Err(ContextJsonDeserializationError::ContextCreation(
                ContextCreationError::NotARecord { .. }
            ))
        );
    }
}<|MERGE_RESOLUTION|>--- conflicted
+++ resolved
@@ -620,17 +620,14 @@
         action: &EntityUID,
         extensions: &Extensions<'a>,
     ) -> std::result::Result<(), Self::Error>;
-<<<<<<< HEAD
-
-    /// Validate the entities, returning `Err` if it fails validation
+  
+    /// Validate the scope variables, returning `Err` if it fails validation
     fn validate_scope_variables(
         &self,
         principal: &EntityUID,
         action: &EntityUID,
         resource: &EntityUID,
     ) -> std::result::Result<(), Self::Error>;
-=======
->>>>>>> 67a06653
 }
 
 /// A `RequestSchema` that does no validation and always reports a passing result
@@ -654,8 +651,7 @@
     ) -> std::result::Result<(), Self::Error> {
         Ok(())
     }
-<<<<<<< HEAD
-    
+
     fn validate_scope_variables(
         &self,
         _principal: &EntityUID,
@@ -664,8 +660,6 @@
     ) -> std::result::Result<(), Self::Error> {
         Ok(())
     }
-=======
->>>>>>> 67a06653
 }
 
 /// Wrapper around `std::convert::Infallible` which also implements
