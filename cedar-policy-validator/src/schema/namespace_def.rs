/*
 * Copyright Cedar Contributors
 *
 * Licensed under the Apache License, Version 2.0 (the "License");
 * you may not use this file except in compliance with the License.
 * You may obtain a copy of the License at
 *
 *      https://www.apache.org/licenses/LICENSE-2.0
 *
 * Unless required by applicable law or agreed to in writing, software
 * distributed under the License is distributed on an "AS IS" BASIS,
 * WITHOUT WARRANTIES OR CONDITIONS OF ANY KIND, either express or implied.
 * See the License for the specific language governing permissions and
 * limitations under the License.
 */

//! This module contains the definition of `ValidatorNamespaceDef` and of types
//! it relies on

use std::collections::{hash_map::Entry, BTreeMap, HashMap, HashSet};

use cedar_policy_core::{
    ast::{
        Eid, EntityAttrEvaluationError, EntityType, EntityUID, Id, Name,
        PartialValueSerializedAsExpr,
    },
    entities::{json::err::JsonDeserializationErrorContext, CedarValueJson},
    evaluator::RestrictedEvaluator,
    extensions::Extensions,
    FromNormalizedStr,
};
use itertools::Itertools;
use smol_str::{SmolStr, ToSmolStr};

use super::ValidatorApplySpec;
use crate::{
    err::{schema_errors::*, Result, SchemaError},
    schema_file_format,
    types::{AttributeType, Attributes, Type},
    ActionBehavior, ActionEntityUID, ActionType, NamespaceDefinition, RawName, SchemaType,
    SchemaTypeVariant, TypeOfAttribute, PRIMITIVE_TYPES,
};
use crate::{fuzzy_match::fuzzy_search, types::OpenTag};

/// A single namespace definition from the schema json or human syntax,
/// processed into a form which is closer to that used by the validator.
/// The processing includes detection of some errors, for example, parse errors
/// in entity/common type names or entity/common types which are declared
/// multiple times.
///
/// In this representation, there may still be references to undeclared
/// entity/common types, because any entity/common type may be declared in a
/// different fragment that will only be known about when building the complete
/// [`crate::ValidatorSchema`].
///
/// In this representation, entity/common type names are fully
/// qualified/disambiguated. This means that implicit namespace prepending no
/// longer applies: `Foo` refers specifically to the entity/common type `Foo`
/// in the empty namespace, not `Foo` in the current namespace, wherever `Foo`
/// appears (in common type definitions, entity attribute definitions, or
/// as a key in the `type_defs` / `entity_types` maps).
#[derive(Debug)]
pub struct ValidatorNamespaceDef {
    /// The (fully-qualified) name of the namespace this is a definition of, or
    /// `None` if this is a definition for the empty namespace.
    ///
    /// This is informational only; it does not change the semantics of any
    /// definition in `type_defs`, `entity_types`, or `actions`. All
    /// entity/common type names in `type_defs`, `entity_types`, and `actions`
    /// are already fully qualified/disambiguated at all appearances.
    /// This `namespace` field is used only in tests and by the `cedar_policy`
    /// function `SchemaFragment::namespaces()`.
    namespace: Option<Name>,
    /// Common type definitions, which can be used to define entity
    /// type attributes, action contexts, and other common types.
    pub(super) type_defs: TypeDefs,
    /// Entity type declarations.
    pub(super) entity_types: EntityTypesDef,
    /// Action declarations.
    pub(super) actions: ActionsDef,
}

/// Holds a map from (fully qualified) [`Name`]s of common type definitions to
/// their corresponding [`SchemaType`]. The common type [`Name`]s (keys in the
/// map) are fully qualified, and inside the [`SchemaType`]s (values in the
/// map), all entity/common type references are also fully qualified.
#[derive(Debug)]
pub struct TypeDefs {
    pub(super) type_defs: HashMap<Name, SchemaType<Name>>,
}

/// Holds a map from (fully qualified) [`EntityType`]s (names of entity types) to
/// their corresponding [`EntityTypeFragment`]. The [`EntityType`] keys in
/// the map are fully qualified, and inside the [`EntityTypeFragment`]s (values
/// in the map), all entity/common type references are also fully qualified.
///
/// However, inside the [`EntityTypeFragment`]s, entity type parents and
/// attributes may reference undeclared (but fully qualified) entity/common
/// types (that will be declared in a different schema fragment).
///
/// All [`EntityType`] keys in this map are declared in this schema fragment.
#[derive(Debug)]
pub struct EntityTypesDef {
    pub(super) entity_types: HashMap<EntityType, EntityTypeFragment>,
}

/// Holds the attributes and parents information for an entity type definition.
///
/// In this representation, references to common types may not yet have been
/// fully resolved/inlined. But, all entity/common type references are fully
/// qualified. Both `parents` and `attributes` may reference undeclared (but
/// fully qualified) entity/common types.
#[derive(Debug)]
pub struct EntityTypeFragment {
    /// The attributes record type for this entity type. The type is wrapped in
    /// a `WithUnresolvedTypeDefs` because it may refer to common types which
    /// have not yet been resolved/inlined (e.g., because they are not defined
    /// in this schema fragment).
    pub(super) attributes: WithUnresolvedTypeDefs<Type>,
    /// Direct parent entity types for this entity type.
    /// These are fully qualified entity types, but may be entity types declared
    /// in a different namespace or schema fragment.
    /// We will check for undeclared parent types when combining fragments into
    /// a [`crate::ValidatorSchema`].
    pub(super) parents: HashSet<EntityType>,
}

/// Holds a map from (fully qualified) [`EntityUID`]s of action definitions
/// to their corresponding [`ActionFragment`]. The action [`EntityUID`]s (keys
/// in the map) are fully qualified, and inside the [`ActionFragment`]s (values
/// in the map), all entity/common type references (including references to
/// other actions) are also fully qualified.
///
/// However, the [`ActionFragment`]s may reference undeclared (but fully
/// qualified) entity/common types and actions (that will be declared in a
/// different schema fragment).
///
/// The current schema format specification does not include multiple action entity
/// types. All action entities are required to use a single `Action` entity
/// type. However, the action entity type may be namespaced, so an action entity
/// may have a fully qualified entity type `My::Namespace::Action`.
#[derive(Debug)]
pub struct ActionsDef {
    pub(super) actions: HashMap<EntityUID, ActionFragment>,
}

/// Holds the information about an action that comprises an action definition.
///
/// In this representation, references to common types may not yet have been
/// fully resolved/inlined. But, all entity/common type references (including
/// references to other actions) are fully qulaified. This [`ActionFragment`]
/// may also reference undeclared entity/common types and actions (that will be
/// declared in a different schema fragment).
#[derive(Debug)]
pub struct ActionFragment {
    /// The type of the context record for this action. The type is wrapped in
    /// a `WithUnresolvedTypeDefs` because it may refer to common types which
    /// have not yet been resolved/inlined (e.g., because they are not defined
    /// in this schema fragment).
    pub(super) context: WithUnresolvedTypeDefs<Type>,
    /// The principals and resources that an action can be applied to.
    pub(super) applies_to: ValidatorApplySpec,
    /// The direct parent action entities for this action.
    /// These are fully qualified `EntityUID`s, but may be actions declared in a
    /// different namespace or schema fragment, and thus not declared yet.
    /// We will check for undeclared parents when combining fragments into a
    /// [`crate::ValidatorSchema`].
    pub(super) parents: HashSet<EntityUID>,
    /// The types for the attributes defined for this actions entity.
    /// Here, common types have been fully resolved/inlined.
    pub(super) attribute_types: Attributes,
    /// The values for the attributes defined for this actions entity, stored
    /// separately so that we can later extract these values to construct the
    /// actual `Entity` objects defined by the schema.
    pub(super) attributes: BTreeMap<SmolStr, PartialValueSerializedAsExpr>,
}

type ResolveFunc<T> = dyn FnOnce(&HashMap<Name, Type>) -> Result<T>;
/// Represent a type that might be defined in terms of some type definitions
/// which are not necessarily available in the current namespace.
pub enum WithUnresolvedTypeDefs<T> {
    WithUnresolved(Box<ResolveFunc<T>>),
    WithoutUnresolved(T),
}

impl<T: 'static> WithUnresolvedTypeDefs<T> {
    pub fn new(f: impl FnOnce(&HashMap<Name, Type>) -> Result<T> + 'static) -> Self {
        Self::WithUnresolved(Box::new(f))
    }

    pub fn map<U: 'static>(self, f: impl FnOnce(T) -> U + 'static) -> WithUnresolvedTypeDefs<U> {
        match self {
            Self::WithUnresolved(_) => {
                WithUnresolvedTypeDefs::new(|type_defs| self.resolve_type_defs(type_defs).map(f))
            }
            Self::WithoutUnresolved(v) => WithUnresolvedTypeDefs::WithoutUnresolved(f(v)),
        }
    }

    /// Instantiate any names referencing types with the definition of the type
    /// from the input `HashMap`.
    pub fn resolve_type_defs(self, type_defs: &HashMap<Name, Type>) -> Result<T> {
        match self {
            WithUnresolvedTypeDefs::WithUnresolved(f) => f(type_defs),
            WithUnresolvedTypeDefs::WithoutUnresolved(v) => Ok(v),
        }
    }
}

impl<T: 'static> From<T> for WithUnresolvedTypeDefs<T> {
    fn from(value: T) -> Self {
        Self::WithoutUnresolved(value)
    }
}

impl<T: std::fmt::Debug> std::fmt::Debug for WithUnresolvedTypeDefs<T> {
    fn fmt(&self, f: &mut std::fmt::Formatter<'_>) -> std::fmt::Result {
        match self {
            WithUnresolvedTypeDefs::WithUnresolved(_) => f.debug_tuple("WithUnresolved").finish(),
            WithUnresolvedTypeDefs::WithoutUnresolved(v) => {
                f.debug_tuple("WithoutUnresolved").field(v).finish()
            }
        }
    }
}

impl TryInto<ValidatorNamespaceDef> for NamespaceDefinition<RawName> {
    type Error = SchemaError;

    fn try_into(self) -> Result<ValidatorNamespaceDef> {
        ValidatorNamespaceDef::from_namespace_definition(
            None,
            self,
            ActionBehavior::default(),
            Extensions::all_available(),
        )
    }
}

impl ValidatorNamespaceDef {
    /// Construct a new `ValidatorNamespaceDef` from the underlying `NamespaceDefinition`
    pub fn from_namespace_definition(
        namespace: Option<Name>,
        namespace_def: NamespaceDefinition<RawName>,
        action_behavior: ActionBehavior,
        extensions: Extensions<'_>,
    ) -> Result<ValidatorNamespaceDef> {
        if let Some(n) = &namespace {
            if n.is_reserved() {
                return Err(ReservedNamespaceError(n.clone()).into());
            }
        }
        // Return early with an error if actions cannot be in groups or have
        // attributes, but the schema contains action groups or attributes.
        Self::check_action_behavior(&namespace_def, action_behavior)?;

        // Convert the type defs, actions and entity types from the schema file
        // into the representation used by the validator.
        let type_defs = Self::build_type_defs(namespace_def.common_types, namespace.as_ref())?;
        let actions =
            Self::build_action_ids(namespace_def.actions, namespace.as_ref(), extensions)?;
        let entity_types =
            Self::build_entity_types(namespace_def.entity_types, namespace.as_ref(), extensions)?;

        Ok(ValidatorNamespaceDef {
            namespace,
            type_defs,
            entity_types,
            actions,
        })
    }

    fn is_primitive_type_name(name: &str) -> bool {
        PRIMITIVE_TYPES.iter().any(|type_name| &name == type_name)
    }

    fn build_type_defs(
        schema_file_type_def: HashMap<Id, SchemaType<RawName>>,
        schema_namespace: Option<&Name>,
    ) -> Result<TypeDefs> {
        let mut type_defs = HashMap::with_capacity(schema_file_type_def.len());
        for (id, schema_ty) in schema_file_type_def {
            if Self::is_primitive_type_name(id.as_ref()) {
                return Err(SchemaError::CommonTypeNameConflict(
                    CommonTypeNameConflictError(id),
                ));
            }
<<<<<<< HEAD
            let name = Name::from(id.clone()).prefix_namespace_if_unqualified(schema_namespace);
            if name.is_reserved() {
                // We've ruled out the case where the namespace is reserved
                // So it can only error in the empty namespace, where we only
                // need to report the id
                return Err(ReservedNamespaceError(Name::unqualified_name(id)).into());
            }
            match type_defs.entry(name) {
                Entry::Vacant(ventry) => {
                    ventry.insert(
                        schema_ty.prefix_common_type_references_with_namespace(schema_namespace)?,
                    );
=======
            let name = RawName::new(id).qualify_with(schema_namespace);
            match type_defs.entry(name) {
                Entry::Vacant(ventry) => {
                    ventry.insert(schema_ty.qualify_type_references(schema_namespace));
>>>>>>> 0561af92
                }
                Entry::Occupied(oentry) => {
                    return Err(SchemaError::DuplicateCommonType(DuplicateCommonTypeError(
                        oentry.key().clone(),
                    )));
                }
            }
        }
        Ok(TypeDefs { type_defs })
    }

    // Transform the schema data structures for entity types into the structures
    // used internally by the validator. This is mostly accomplished by directly
    // copying data between fields.
    fn build_entity_types(
        schema_files_types: HashMap<Id, schema_file_format::EntityType<RawName>>,
        schema_namespace: Option<&Name>,
        extensions: Extensions<'_>,
    ) -> Result<EntityTypesDef> {
        let mut entity_types: HashMap<EntityType, _> =
            HashMap::with_capacity(schema_files_types.len());
        for (id, entity_type) in schema_files_types {
            let ety = cedar_policy_core::ast::EntityType::from(
                RawName::new(id.clone()).qualify_with(schema_namespace),
            );
<<<<<<< HEAD
            if name.name().is_reserved() {
                // We've ruled out the case where the namespace is reserved
                // So it can only error in the empty namespace, where we only
                // need to report the id
                return Err(ReservedNamespaceError(Name::unqualified_name(id)).into());
            }
            match entity_types.entry(name) {
=======
            match entity_types.entry(ety) {
>>>>>>> 0561af92
                Entry::Vacant(ventry) => {
                    let mut parents: HashSet<EntityType> = HashSet::new();
                    for ty in entity_type.member_of_types {
                        let ty = ty.prefix_namespace_if_unqualified(schema_namespace);
                        if ty.name().is_reserved() {
                            // We've ruled out the case where the namespace is reserved
                            // So it can only error in the empty namespace or
                            // when it's fully qualified
                            return Err(ReservedNamespaceError(ty.name().clone()).into());
                        }
                        parents.insert(ty);
                    }
                    ventry.insert(EntityTypeFragment {
                        attributes: Self::try_schema_type_into_validator_type(
                            entity_type
                                .shape
                                .into_inner()
                                .qualify_type_references(schema_namespace),
                            extensions,
                        )?,
<<<<<<< HEAD
                        parents,
=======
                        parents: entity_type
                            .member_of_types
                            .into_iter()
                            .map(|raw_name| raw_name.qualify_with(schema_namespace).into())
                            .collect(),
>>>>>>> 0561af92
                    });
                }
                Entry::Occupied(_) => {
                    return Err(DuplicateEntityTypeError(Name::unqualified_name(id).into()).into());
                }
            }
        }
        Ok(EntityTypesDef { entity_types })
    }

    // Helper to get types from `CedarValueJson`s. Currently doesn't support all
    // `CedarValueJson` types. Note: If this function is extended to cover move
    // `CedarValueJson`s, we must update `convert_attr_jsonval_map_to_attributes` to
    // handle errors that may occur when parsing these values. This will require
    // a breaking change in the `SchemaError` type in the public API.
    fn jsonval_to_type_helper(v: &CedarValueJson, action_id: &EntityUID) -> Result<Type> {
        match v {
            CedarValueJson::Bool(_) => Ok(Type::primitive_boolean()),
            CedarValueJson::Long(_) => Ok(Type::primitive_long()),
            CedarValueJson::String(_) => Ok(Type::primitive_string()),
            CedarValueJson::Record(r) => {
                let mut required_attrs: HashMap<SmolStr, Type> = HashMap::with_capacity(r.len());
                for (k, v_prime) in r {
                    let t = Self::jsonval_to_type_helper(v_prime, action_id);
                    match t {
                        Ok(ty) => required_attrs.insert(k.clone(), ty),
                        Err(e) => return Err(e),
                    };
                }
                Ok(Type::record_with_required_attributes(
                    required_attrs,
                    OpenTag::ClosedAttributes,
                ))
            }
            CedarValueJson::Set(v) => match v.first() {
                //sets with elements of different types will be rejected elsewhere
                None => Err(ActionAttributesContainEmptySetError(action_id.clone()).into()),
                Some(element) => {
                    let element_type = Self::jsonval_to_type_helper(element, action_id);
                    match element_type {
                        Ok(t) => Ok(Type::Set {
                            element_type: Some(Box::new(t)),
                        }),
                        Err(_) => element_type,
                    }
                }
            },
            CedarValueJson::EntityEscape { __entity: _ } => Err(UnsupportedActionAttributeError(
                action_id.clone(),
                "entity escape (`__entity`)".into(),
            )
            .into()),
            CedarValueJson::ExprEscape { __expr: _ } => Err(UnsupportedActionAttributeError(
                action_id.clone(),
                "expression escape (`__expr`)".into(),
            )
            .into()),
            CedarValueJson::ExtnEscape { __extn: _ } => Err(UnsupportedActionAttributeError(
                action_id.clone(),
                "extension function escape (`__extn`)".into(),
            )
            .into()),
            CedarValueJson::Null => {
                Err(UnsupportedActionAttributeError(action_id.clone(), "null".into()).into())
            }
        }
    }

    fn convert_attr_jsonval_map_to_attributes(
        m: HashMap<SmolStr, CedarValueJson>,
        action_id: &EntityUID,
        extensions: Extensions<'_>,
    ) -> Result<(Attributes, BTreeMap<SmolStr, PartialValueSerializedAsExpr>)> {
        let mut attr_types: HashMap<SmolStr, Type> = HashMap::with_capacity(m.len());
        let mut attr_values: BTreeMap<SmolStr, PartialValueSerializedAsExpr> = BTreeMap::new();
        let evaluator = RestrictedEvaluator::new(&extensions);

        for (k, v) in m {
            let t = Self::jsonval_to_type_helper(&v, action_id);
            match t {
                Ok(ty) => attr_types.insert(k.clone(), ty),
                Err(e) => return Err(e),
            };

            // As an artifact of the limited `CedarValueJson` variants accepted by
            // `Self::jsonval_to_type_helper`, we know that this function will
            // never error. Also note that this is only ever executed when
            // action attributes are enabled, but they cannot be enabled when
            // using Cedar through the public API. This is fortunate because
            // handling an error here would mean adding a new error variant to
            // `SchemaError` in the public API, but we didn't make that enum
            // `non_exhaustive`, so any new variants are a breaking change.
            // PANIC SAFETY: see above
            #[allow(clippy::expect_used)]
            let e = v.into_expr(|| JsonDeserializationErrorContext::EntityAttribute { uid: action_id.clone(), attr: k.clone() }).expect("`Self::jsonval_to_type_helper` will always return `Err` for a `CedarValueJson` that might make `into_expr` return `Err`");
            let pv = evaluator
                .partial_interpret(e.as_borrowed())
                .map_err(|err| {
                    ActionAttrEvalError(EntityAttrEvaluationError {
                        uid: action_id.clone(),
                        attr: k.clone(),
                        err,
                    })
                })?;
            attr_values.insert(k.clone(), pv.into());
        }
        Ok((
            Attributes::with_required_attributes(attr_types),
            attr_values,
        ))
    }

    // Transform the schema data structures for actions into the structures used
    // internally by the validator. This is mostly accomplished by directly
    // copying data between fields.
    fn build_action_ids(
        schema_file_actions: HashMap<SmolStr, ActionType<RawName>>,
        schema_namespace: Option<&Name>,
        extensions: Extensions<'_>,
    ) -> Result<ActionsDef> {
        let mut actions = HashMap::with_capacity(schema_file_actions.len());
        for (action_id_str, action_type) in schema_file_actions {
            let action_id = Self::parse_action_id_with_namespace(
                ActionEntityUID::default_type(action_id_str.clone()),
                schema_namespace,
            );
            match actions.entry(action_id) {
                Entry::Vacant(ventry) => {
                    let (principal_types, resource_types, context) = action_type
                        .applies_to
                        .map(|applies_to| {
                            (
                                applies_to.principal_types,
                                applies_to.resource_types,
                                applies_to.context,
                            )
                        })
                        .unwrap_or_default();

                    // Convert the entries in the `appliesTo` lists into sets of
                    // `EntityTypes`. If one of the lists is `None` (absent from the
                    // schema), then the specification is undefined.
                    let applies_to = ValidatorApplySpec::new(
                        Self::parse_apply_spec_type_list(principal_types, schema_namespace),
                        Self::parse_apply_spec_type_list(resource_types, schema_namespace),
                    );

                    let context = Self::try_schema_type_into_validator_type(
                        context
                            .into_inner()
                            .qualify_type_references(schema_namespace),
                        extensions,
                    )?;

                    let parents = action_type
                        .member_of
                        .unwrap_or_default()
                        .into_iter()
                        .map(|parent| {
                            Self::parse_action_id_with_namespace(parent, schema_namespace)
                        })
                        .collect::<HashSet<_>>();

                    let (attribute_types, attributes) =
                        Self::convert_attr_jsonval_map_to_attributes(
                            action_type.attributes.unwrap_or_default(),
                            ventry.key(),
                            extensions,
                        )?;

                    ventry.insert(ActionFragment {
                        context,
                        applies_to,
                        parents,
                        attribute_types,
                        attributes,
                    });
                }
                Entry::Occupied(_) => {
                    return Err(DuplicateActionError(action_id_str).into());
                }
            }
        }
        Ok(ActionsDef { actions })
    }

    // Check that `schema_file` uses actions in a way consistent with the
    // specified `action_behavior`. When the behavior specifies that actions
    // should not be used in groups and should not have attributes, then this
    // function will return `Err` if it sees any action groups or attributes
    // declared in the schema.
    fn check_action_behavior<N>(
        schema_file: &NamespaceDefinition<N>,
        action_behavior: ActionBehavior,
    ) -> Result<()> {
        if schema_file
            .entity_types
            .iter()
            // The `name` in an entity type declaration cannot be qualified
            // with a namespace (it always implicitly takes the schema
            // namespace), so we do this comparison directly.
            .any(|(name, _)| name.to_smolstr() == cedar_policy_core::ast::ACTION_ENTITY_TYPE)
        {
            return Err(ActionEntityTypeDeclaredError {}.into());
        }
        if action_behavior == ActionBehavior::ProhibitAttributes {
            let mut actions_with_attributes: Vec<String> = Vec::new();
            for (name, a) in &schema_file.actions {
                if a.attributes.is_some() {
                    actions_with_attributes.push(name.to_string());
                }
            }
            if !actions_with_attributes.is_empty() {
                actions_with_attributes.sort(); // TODO(#833): sort required for deterministic error messages
                return Err(
                    UnsupportedFeatureError(UnsupportedFeature::ActionAttributes(
                        actions_with_attributes,
                    ))
                    .into(),
                );
            }
        }

        Ok(())
    }

    /// Given the attributes for an entity type or action context as written in
    /// a schema file (but with fully-qualified names), convert the types of the
    /// attributes into the [`Type`] data structure used by the typechecker, and
    /// return the result as an [`Attributes`] structure.
    fn parse_record_attributes(
        attrs: impl IntoIterator<Item = (SmolStr, TypeOfAttribute<Name>)>,
        extensions: Extensions<'_>,
    ) -> Result<WithUnresolvedTypeDefs<Attributes>> {
        let attrs_with_type_defs = attrs
            .into_iter()
            .map(|(attr, ty)| -> Result<_> {
                Ok((
                    attr,
                    (
                        Self::try_schema_type_into_validator_type(ty.ty, extensions)?,
                        ty.required,
                    ),
                ))
            })
            .collect::<Result<Vec<_>>>()?;
        Ok(WithUnresolvedTypeDefs::new(|typ_defs| {
            attrs_with_type_defs
                .into_iter()
                .map(|(s, (attr_ty, is_req))| {
                    attr_ty
                        .resolve_type_defs(typ_defs)
                        .map(|ty| (s, AttributeType::new(ty, is_req)))
                })
                .collect::<Result<Vec<_>>>()
                .map(Attributes::with_attributes)
        }))
    }

    /// Take a list of raw entity type names from an action apply spec and parse it
    /// into a set of [`EntityType`]s for those entity types.
    fn parse_apply_spec_type_list(
        types: Vec<RawName>,
        namespace: Option<&Name>,
    ) -> HashSet<EntityType> {
        types
            .into_iter()
            .map(|ty| ty.qualify_with(namespace).into())
            .collect::<HashSet<_>>()
    }

    /// Take an action identifier as a string and use it to construct an
    /// [`EntityUID`] for that action. The entity type of the action will always
    /// have the base type `Action`. The type will be qualified with any
    /// namespace provided in the `namespace` argument or with the namespace
    /// inside the [`ActionEntityUID`] if one is present.
    fn parse_action_id_with_namespace(
        action_id: ActionEntityUID<RawName>,
        namespace: Option<&Name>,
    ) -> EntityUID {
        let action_ty = match action_id.ty {
            Some(ty) => ty.clone(),
            None => {
                // PANIC SAFETY: The constant ACTION_ENTITY_TYPE is valid entity type.
                #[allow(clippy::expect_used)]
                RawName::new(Id::from_normalized_str(cedar_policy_core::ast::ACTION_ENTITY_TYPE).expect(
                    "Expected that the constant ACTION_ENTITY_TYPE would be a valid entity type.",
                ))
            }
        };
        EntityUID::from_components(
            action_ty.qualify_with(namespace).into(),
            Eid::new(action_id.id),
            None,
        )
    }

    /// Implemented to convert a type as written in the schema json format (but with
    /// fully-qualified names) into the [`Type`] type used by the validator.
    ///
    /// Conversion can fail if an entity or record attribute name is invalid. It
    /// will also fail for some types that can be written in the schema, but are
    /// not yet implemented in the typechecking logic.
    pub(crate) fn try_schema_type_into_validator_type(
        schema_ty: SchemaType<Name>,
        extensions: Extensions<'_>,
    ) -> Result<WithUnresolvedTypeDefs<Type>> {
        match schema_ty {
            SchemaType::Type(SchemaTypeVariant::String) => Ok(Type::primitive_string().into()),
            SchemaType::Type(SchemaTypeVariant::Long) => Ok(Type::primitive_long().into()),
            SchemaType::Type(SchemaTypeVariant::Boolean) => Ok(Type::primitive_boolean().into()),
            SchemaType::Type(SchemaTypeVariant::Set { element }) => {
                Ok(Self::try_schema_type_into_validator_type(*element, extensions)?.map(Type::set))
            }
            SchemaType::Type(SchemaTypeVariant::Record {
                attributes,
                additional_attributes,
            }) => {
                if cfg!(not(feature = "partial-validate")) && additional_attributes {
                    Err(UnsupportedFeatureError(UnsupportedFeature::OpenRecordsAndEntities).into())
                } else {
                    Ok(
                        Self::parse_record_attributes(attributes, extensions)?.map(move |attrs| {
                            Type::record_with_attributes(
                                attrs,
                                if additional_attributes {
                                    OpenTag::OpenAttributes
                                } else {
                                    OpenTag::ClosedAttributes
                                },
                            )
                        }),
                    )
                }
            }
            SchemaType::Type(SchemaTypeVariant::Entity { name }) => {
<<<<<<< HEAD
                let name = name.prefix_namespace_if_unqualified(default_namespace);
                if name.name().is_reserved() {
                    // We've ruled out the case where the namespace is reserved
                    // So it can only error in the empty namespace or when it
                    // is fully-qualified
                    return Err(ReservedNamespaceError(name.name().clone()).into());
                }
                Ok(Type::named_entity_reference(name).into())
=======
                Ok(Type::named_entity_reference(name.into()).into())
>>>>>>> 0561af92
            }
            SchemaType::Type(SchemaTypeVariant::Extension { name }) => {
                let extension_type_name = Name::unqualified_name(name);
                if extensions.ext_names().contains(&extension_type_name) {
                    Ok(Type::extension(extension_type_name).into())
                } else {
                    let suggested_replacement = fuzzy_search(
                        &extension_type_name.to_string(),
                        &extensions
                            .ext_names()
                            .map(|n| n.to_string())
                            .collect::<Vec<_>>(),
                    );
                    Err(SchemaError::UnknownExtensionType(
                        UnknownExtensionTypeError {
                            actual: extension_type_name,
                            suggested_replacement,
                        },
                    ))
                }
            }
<<<<<<< HEAD
            SchemaType::TypeDef { type_name } => {
                let defined_type_name =
                    type_name.prefix_namespace_if_unqualified(default_namespace);
                if defined_type_name.is_reserved() {
                    // We've ruled out the case where the namespace is reserved
                    // So it can only error in the empty namespace or when it
                    // is fully-qualified
                    return Err(ReservedNamespaceError(defined_type_name).into());
                }
                Ok(WithUnresolvedTypeDefs::new(move |typ_defs| {
                    typ_defs
                        .get(&defined_type_name)
                        .cloned()
                        .ok_or(UndeclaredCommonTypesError(defined_type_name).into())
                }))
            }
=======
            SchemaType::TypeDef { type_name } => Ok(WithUnresolvedTypeDefs::new(move |typ_defs| {
                typ_defs
                    .get(&type_name)
                    .cloned()
                    .ok_or(UndeclaredCommonTypesError(type_name).into())
            })),
>>>>>>> 0561af92
        }
    }

    /// Access the `Name` for the namespace of this definition.
    /// `None` indicates this definition is for the empty namespace.
    pub fn namespace(&self) -> &Option<Name> {
        &self.namespace
    }
}<|MERGE_RESOLUTION|>--- conflicted
+++ resolved
@@ -285,8 +285,7 @@
                     CommonTypeNameConflictError(id),
                 ));
             }
-<<<<<<< HEAD
-            let name = Name::from(id.clone()).prefix_namespace_if_unqualified(schema_namespace);
+            let name = RawName::new(id.clone()).qualify_with(schema_namespace);
             if name.is_reserved() {
                 // We've ruled out the case where the namespace is reserved
                 // So it can only error in the empty namespace, where we only
@@ -295,15 +294,7 @@
             }
             match type_defs.entry(name) {
                 Entry::Vacant(ventry) => {
-                    ventry.insert(
-                        schema_ty.prefix_common_type_references_with_namespace(schema_namespace)?,
-                    );
-=======
-            let name = RawName::new(id).qualify_with(schema_namespace);
-            match type_defs.entry(name) {
-                Entry::Vacant(ventry) => {
                     ventry.insert(schema_ty.qualify_type_references(schema_namespace));
->>>>>>> 0561af92
                 }
                 Entry::Occupied(oentry) => {
                     return Err(SchemaError::DuplicateCommonType(DuplicateCommonTypeError(
@@ -329,28 +320,24 @@
             let ety = cedar_policy_core::ast::EntityType::from(
                 RawName::new(id.clone()).qualify_with(schema_namespace),
             );
-<<<<<<< HEAD
-            if name.name().is_reserved() {
+            if id.is_reserved() {
                 // We've ruled out the case where the namespace is reserved
                 // So it can only error in the empty namespace, where we only
                 // need to report the id
                 return Err(ReservedNamespaceError(Name::unqualified_name(id)).into());
             }
-            match entity_types.entry(name) {
-=======
             match entity_types.entry(ety) {
->>>>>>> 0561af92
                 Entry::Vacant(ventry) => {
-                    let mut parents: HashSet<EntityType> = HashSet::new();
-                    for ty in entity_type.member_of_types {
-                        let ty = ty.prefix_namespace_if_unqualified(schema_namespace);
-                        if ty.name().is_reserved() {
+                    for ty in &entity_type.member_of_types {
+                        if ty.is_reserved() {
                             // We've ruled out the case where the namespace is reserved
                             // So it can only error in the empty namespace or
                             // when it's fully qualified
-                            return Err(ReservedNamespaceError(ty.name().clone()).into());
+                            return Err(ReservedNamespaceError(
+                                ty.clone().qualify_with(schema_namespace),
+                            )
+                            .into());
                         }
-                        parents.insert(ty);
                     }
                     ventry.insert(EntityTypeFragment {
                         attributes: Self::try_schema_type_into_validator_type(
@@ -360,15 +347,11 @@
                                 .qualify_type_references(schema_namespace),
                             extensions,
                         )?,
-<<<<<<< HEAD
-                        parents,
-=======
                         parents: entity_type
                             .member_of_types
                             .into_iter()
                             .map(|raw_name| raw_name.qualify_with(schema_namespace).into())
                             .collect(),
->>>>>>> 0561af92
                     });
                 }
                 Entry::Occupied(_) => {
@@ -705,18 +688,13 @@
                 }
             }
             SchemaType::Type(SchemaTypeVariant::Entity { name }) => {
-<<<<<<< HEAD
-                let name = name.prefix_namespace_if_unqualified(default_namespace);
-                if name.name().is_reserved() {
+                if name.is_reserved() {
                     // We've ruled out the case where the namespace is reserved
                     // So it can only error in the empty namespace or when it
                     // is fully-qualified
-                    return Err(ReservedNamespaceError(name.name().clone()).into());
-                }
-                Ok(Type::named_entity_reference(name).into())
-=======
+                    return Err(ReservedNamespaceError(name.clone()).into());
+                }
                 Ok(Type::named_entity_reference(name.into()).into())
->>>>>>> 0561af92
             }
             SchemaType::Type(SchemaTypeVariant::Extension { name }) => {
                 let extension_type_name = Name::unqualified_name(name);
@@ -738,31 +716,20 @@
                     ))
                 }
             }
-<<<<<<< HEAD
             SchemaType::TypeDef { type_name } => {
-                let defined_type_name =
-                    type_name.prefix_namespace_if_unqualified(default_namespace);
-                if defined_type_name.is_reserved() {
+                if type_name.is_reserved() {
                     // We've ruled out the case where the namespace is reserved
                     // So it can only error in the empty namespace or when it
                     // is fully-qualified
-                    return Err(ReservedNamespaceError(defined_type_name).into());
+                    return Err(ReservedNamespaceError(type_name).into());
                 }
                 Ok(WithUnresolvedTypeDefs::new(move |typ_defs| {
                     typ_defs
-                        .get(&defined_type_name)
+                        .get(&type_name)
                         .cloned()
-                        .ok_or(UndeclaredCommonTypesError(defined_type_name).into())
+                        .ok_or(UndeclaredCommonTypesError(type_name).into())
                 }))
             }
-=======
-            SchemaType::TypeDef { type_name } => Ok(WithUnresolvedTypeDefs::new(move |typ_defs| {
-                typ_defs
-                    .get(&type_name)
-                    .cloned()
-                    .ok_or(UndeclaredCommonTypesError(type_name).into())
-            })),
->>>>>>> 0561af92
         }
     }
 
