--- conflicted
+++ resolved
@@ -24,13 +24,9 @@
     ast::*,
     expr_builder::{self, ExprBuilder as _},
     extensions::Extensions,
-<<<<<<< HEAD
-    parser::{err::ParseErrors, Loc},
+    parser::{err::ParseErrors, AsLocRef, IntoMaybeLoc, Loc, MaybeLoc},
     spec::*,
     verus_utils::*,
-=======
-    parser::{err::ParseErrors, AsLocRef, IntoMaybeLoc, Loc, MaybeLoc},
->>>>>>> cb7fa211
 };
 use educe::Educe;
 use miette::Diagnostic;
@@ -448,13 +444,9 @@
     }
 
     /// Return the `Expr`, but with the new `source_loc` (or `None`).
-<<<<<<< HEAD
-    pub fn with_maybe_source_loc(self, source_loc: Option<Loc>) -> (new_self: Self)
+    pub fn with_maybe_source_loc(self, source_loc: MaybeLoc) -> (new_self: Self)
         ensures self@ == new_self@
     {
-=======
-    pub fn with_maybe_source_loc(self, source_loc: MaybeLoc) -> Self {
->>>>>>> cb7fa211
         Self { source_loc, ..self }
     }
 
