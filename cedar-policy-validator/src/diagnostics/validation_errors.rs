--- conflicted
+++ resolved
@@ -147,29 +147,6 @@
     }
 }
 
-<<<<<<< HEAD
-/// Structure containing details about an unspecified entity error.
-#[derive(Debug, Clone, Error, Hash, Eq, PartialEq)]
-#[error("for policy `{policy_id}`, unspecified entity with id `{}`", .entity_id.escaped())]
-pub struct UnspecifiedEntity {
-    /// Source location
-    pub source_loc: Option<Loc>,
-    /// Policy ID where the error occurred
-    pub policy_id: PolicyID,
-    /// EID of the unspecified entity
-    pub entity_id: Eid,
-}
-
-impl Diagnostic for UnspecifiedEntity {
-    impl_diagnostic_from_source_loc_field!();
-
-    fn help<'a>(&'a self) -> Option<Box<dyn Display + 'a>> {
-        Some(Box::new("unspecified entities cannot be used in policies"))
-    }
-}
-
-=======
->>>>>>> afd99f26
 /// Structure containing details about an unexpected type error.
 #[derive(Error, Debug, Clone, Eq)]
 #[error("for policy `{policy_id}`, unexpected type: expected {} but saw {}",
@@ -594,15 +571,10 @@
     pub source_loc: Option<Loc>,
     /// Policy ID where the error occurred
     pub policy_id: PolicyID,
-<<<<<<< HEAD
     /// LHS (descendant) of the hierarchy relationship
-    pub in_lhs: Option<Name>,
+    pub in_lhs: Option<EntityType>,
     /// RHS (ancestor) of the hierarchy relationship
-    pub in_rhs: Option<Name>,
-=======
-    pub in_lhs: Option<EntityType>,
     pub in_rhs: Option<EntityType>,
->>>>>>> afd99f26
 }
 
 impl Diagnostic for HierarchyNotRespected {
