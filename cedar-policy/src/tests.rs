--- conflicted
+++ resolved
@@ -3259,9 +3259,9 @@
     }
 }
 
-<<<<<<< HEAD
 mod issue_604 {
     use crate::Policy;
+    use cool_asserts::assert_matches;
     #[track_caller]
     fn to_json_is_ok(text: &str) {
         let policy = Policy::parse(None, text).unwrap();
@@ -3311,7 +3311,9 @@
         permit(principal, action, resource) when { resource has context };
         "#,
         );
-=======
+    }
+}
+
 mod issue_606 {
     use cedar_policy_core::est::FromJsonError;
 
@@ -3347,6 +3349,5 @@
                 clausetype: "when"
             })
         ));
->>>>>>> fb306af2
     }
 }