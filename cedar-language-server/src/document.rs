/*
 * Copyright Cedar Contributors
 *
 * Licensed under the Apache License, Version 2.0 (the "License");
 * you may not use this file except in compliance with the License.
 * You may obtain a copy of the License at
 *
 *      https://www.apache.org/licenses/LICENSE-2.0
 *
 * Unless required by applicable law or agreed to in writing, software
 * distributed under the License is distributed on an "AS IS" BASIS,
 * WITHOUT WARRANTIES OR CONDITIONS OF ANY KIND, either express or implied.
 * See the License for the specific language governing permissions and
 * limitations under the License.
 */

use std::sync::{Arc, Weak};

use anyhow::Ok;
use dashmap::DashMap;
use itertools::Itertools;
use ropey::Rope;
use tower_lsp_server::lsp_types::{
    CodeActionOrCommand, CodeActionParams, CodeActionResponse, CompletionResponse, Diagnostic,
    DocumentSymbol, FoldingRange, GotoDefinitionResponse, Hover, Position, Range, TextEdit, Uri,
};

use crate::{
    entities::entities_diagnostics,
    policy::{
        fold_policy_set, format_policy, policy_completions, policy_goto_definition, policy_hover,
        policy_quickfix_code_actions, policy_set_symbols, validate_policyset,
        PolicyLanguageFeatures,
    },
    schema::{
        fold_schema, schema_completions, schema_goto_definition, schema_symbols,
        validate_entire_schema, SchemaInfo, SchemaType,
    },
};

pub(crate) enum CedarUriKind {
    Cedar,
    Schema,
    JsonSchema,
    Entities,
}

impl CedarUriKind {
    #[allow(clippy::case_sensitive_file_extension_comparisons)]
    pub(crate) fn uri_kind(uri: &Uri) -> Option<Self> {
        if uri.path().as_str().ends_with(".cedar") {
            Some(Self::Cedar)
        } else if uri.path().as_str().ends_with(".cedarschema") {
            Some(Self::Schema)
        } else if uri.path().as_str().ends_with(".cedarschema.json") {
            Some(Self::JsonSchema)
        } else if uri.path().as_str().ends_with(".cedarentities.json") {
            Some(Self::Entities)
        } else {
            None
        }
    }
}

pub(crate) type Documents = Arc<DashMap<Uri, Document>>;

#[derive(Debug, Clone)]
pub(crate) enum Document {
    Policy(PolicyDocument),
    Schema(SchemaDocument),
    Entities(EntitiesDocument),
}

impl Document {
    pub(crate) fn try_from_state(state: DocumentState) -> Result<Self, anyhow::Error> {
        match CedarUriKind::uri_kind(&state.uri) {
            Some(CedarUriKind::Cedar) => Ok(Self::Policy(PolicyDocument {
                state,
                schema_uri: None,
            })),
            Some(CedarUriKind::Schema) => Ok(Self::Schema(SchemaDocument {
                state,
                schema_type: SchemaType::CedarSchema,
            })),
            Some(CedarUriKind::JsonSchema) => Ok(Self::Schema(SchemaDocument {
                state,
                schema_type: SchemaType::Json,
            })),
            Some(CedarUriKind::Entities) => Ok(Self::Entities(EntitiesDocument {
                state,
                schema_uri: None,
            })),
            None => Err(anyhow::anyhow!("Unknown document type")),
        }
    }

    pub(crate) fn new(
        text: &str,
        uri: &Uri,
        version: i32,
        documents: &Documents,
    ) -> Result<Self, anyhow::Error> {
        let state = DocumentState::from_content(text, uri, version, documents);
        Self::try_from_state(state)
    }

    #[allow(clippy::case_sensitive_file_extension_comparisons)]
    pub(crate) fn new_uri(
        uri: &Uri,
        version: i32,
        documents: &Documents,
    ) -> Result<Self, anyhow::Error> {
        let state = DocumentState::from_uri(uri, version, documents)?;
        Self::try_from_state(state)
    }

    #[must_use]
    pub(crate) fn into_schema(self) -> Option<SchemaDocument> {
        match self {
            Self::Schema(schema) => Some(schema),
            _ => None,
        }
    }

    #[must_use]
    pub(crate) fn as_schema(&self) -> Option<&SchemaDocument> {
        match self {
            Self::Schema(schema) => Some(schema),
            _ => None,
        }
    }

    pub(crate) fn get_diagnostics(&self) -> anyhow::Result<Vec<Diagnostic>> {
        match self {
            Self::Policy(policy) => policy.get_diagnostics(),
            Self::Schema(schema) => Ok(schema.get_diagnostics()),
            Self::Entities(entities) => entities.get_diagnostics(),
        }
    }

    #[must_use]
    pub(crate) fn state(&self) -> &DocumentState {
        match self {
            Self::Policy(policy) => &policy.state,
            Self::Schema(schema) => &schema.state,
            Self::Entities(entities) => &entities.state,
        }
    }

    pub(crate) fn state_mut(&mut self) -> &mut DocumentState {
        match self {
            Self::Policy(policy) => &mut policy.state,
            Self::Schema(schema) => &mut schema.state,
            Self::Entities(entities) => &mut entities.state,
        }
    }

    pub(crate) fn change(&mut self, range: Option<Range>, text: &str) {
        let state = self.state_mut();
        state.change(range, text);
    }

    pub(crate) fn set_content(&mut self, content: Rope) {
        let state = self.state_mut();
        state.content = content;
    }

    pub(crate) fn set_version(&mut self, version: i32) {
        let state = self.state_mut();
        state.version = version;
    }

    pub(crate) fn set_uri(&mut self, new_uri: Uri) {
        let state = self.state_mut();
        state.uri = new_uri;
    }

    #[must_use]
    pub(crate) fn content(&self) -> &Rope {
        &self.state().content
    }

    #[must_use]
    pub(crate) fn uri(&self) -> &Uri {
        &self.state().uri
    }

    #[must_use]
    pub(crate) fn format(&self) -> Option<Vec<TextEdit>> {
        if let Self::Policy(policy) = self {
            format_policy(&policy.state.content.to_string())
        } else {
            None
        }
    }

    #[must_use]
    pub(crate) fn fold(&self) -> Option<Vec<FoldingRange>> {
        match self {
            Self::Policy(ref policy) => fold_policy_set(&policy.state.content.to_string()),
            Self::Schema(schema) => fold_schema(&schema.into()),
            Self::Entities(_) => None,
        }
    }

    #[must_use]
    pub(crate) fn symbols(&self) -> Option<Vec<DocumentSymbol>> {
        match self {
            Self::Policy(ref policy) => policy_set_symbols(&policy.state.content.to_string()),
            Self::Schema(schema) => schema_symbols(&schema.into()),
            Self::Entities(_) => None,
        }
    }

    #[must_use]
    pub(crate) fn definition(&self, position: Position) -> Option<GotoDefinitionResponse> {
        match self {
            Self::Policy(policy_document) => {
                let schema = policy_document.get_schema_info();
                policy_goto_definition(
                    position,
                    &self.text(),
                    schema,
                    policy_document.schema_uri.as_ref(),
                )
            }
            Self::Schema(schema_document) => schema_goto_definition(
                position,
                &schema_document.into(),
                &schema_document.state.uri,
            ),
            Self::Entities(_) => None,
        }
    }

    #[must_use]
    pub(crate) fn completion(&self, position: Position) -> Option<CompletionResponse> {
        match self {
            Self::Policy(policy) => {
                let completions = policy_completions(
                    position,
                    &self.text(),
                    policy.get_schema_info(),
                    PolicyLanguageFeatures::default(),
                )?;
                CompletionResponse::Array(completions).into()
            }
            Self::Schema(schema_document) => {
                let schema = SchemaInfo::new(schema_document.schema_type, self.text());
                schema_completions(position, &schema)
            }
            Self::Entities(_) => None,
        }
    }

    #[must_use]
    pub(crate) fn hover(&self, position: Position) -> Option<Hover> {
        match self {
            Self::Policy(policy_document) => {
                let schema = policy_document.get_schema_info();
                policy_hover(position, &self.text(), schema)
            }
            Self::Schema(_) | Self::Entities(_) => None,
        }
    }

    pub(crate) fn code_actions(&self, params: CodeActionParams) -> Option<CodeActionResponse> {
        match self {
            Self::Policy(policy_document) => {
                let code_actions =
                    policy_quickfix_code_actions(&policy_document.state.uri, params.context)?;
                code_actions
                    .into_iter()
                    .map(CodeActionOrCommand::CodeAction)
                    .collect_vec()
                    .into()
            }
            _ => None,
        }
    }

    #[must_use]
    fn text(&self) -> String {
        self.state().content.to_string()
    }

    #[must_use]
    pub(crate) fn version(&self) -> i32 {
        self.state().version
    }

    #[must_use]
    pub(crate) fn schema_uri(&self) -> Option<&Uri> {
        match self {
            Self::Policy(policy) => policy.schema_uri.as_ref(),
            Self::Entities(entities) => entities.schema_uri.as_ref(),
            Self::Schema(_) => None,
        }
    }

    pub(crate) fn set_schema_uri(&mut self, schema_uri: Option<Uri>) {
        match self {
            Self::Policy(policy) => policy.schema_uri = schema_uri,
            Self::Entities(entities) => entities.schema_uri = schema_uri,
            Self::Schema(_) => {}
        }
    }
}

#[derive(Debug, Clone)]
pub(crate) struct PolicyDocument {
    state: DocumentState,
    schema_uri: Option<Uri>,
}

impl PolicyDocument {
    fn get_diagnostics(&self) -> anyhow::Result<Vec<Diagnostic>> {
        let schema = self
            .schema_uri
            .as_ref()
            .and_then(|schema_uri| self.state.get_document_or_else_read(schema_uri))
            .and_then(Document::into_schema)
            .map(|s| SchemaInfo::new(s.schema_type, s.state.content.to_string()));

        validate_policyset(&self.state.content.to_string(), schema)
    }

    fn get_diagnostics_with_schema(
        &self,
        schema: &SchemaDocument,
    ) -> anyhow::Result<Vec<Diagnostic>> {
        let schema = Some(schema.into());

        let diagnostics = validate_policyset(&self.state.content.to_string(), schema)?;
        Ok(diagnostics)
    }

    #[must_use]
    fn get_schema_info(&self) -> Option<SchemaInfo> {
        self.schema_uri
            .as_ref()
            .and_then(|schema_uri| self.state.get_document_or_else_read(schema_uri))
            .and_then(Document::into_schema)
            .map(|s| SchemaInfo::new(s.schema_type, s.state.content.to_string()))
    }
}

impl From<PolicyDocument> for Document {
    fn from(value: PolicyDocument) -> Self {
        Self::Policy(value)
    }
}

#[derive(Debug, Clone)]
pub(crate) struct SchemaDocument {
    state: DocumentState,
    schema_type: SchemaType,
}

#[derive(Debug, Clone)]
pub(crate) struct DiagnosticFragment {
    pub(crate) version: i32,
    pub(crate) diagnostics: Vec<Diagnostic>,
}

impl SchemaDocument {
    fn get_diagnostics(&self) -> Vec<Diagnostic> {
        validate_entire_schema(&self.into())
    }

    #[must_use]
<<<<<<< HEAD
    pub(crate) fn get_linked_document_diagnostics(
        &self,
    ) -> Option<DashMap<Uri, DiagnosticFragment>> {
        let documents = self.state.documents.upgrade()?;
        let diagnostics = DashMap::new();
        let doc_list = documents
=======
    pub(crate) fn get_linked_document_diagnostics(&self) -> Option<Vec<(Uri, DiagnosticFragment)>> {
        let documents = self.state.documents.upgrade()?;
        let diagnostics = documents
>>>>>>> 9269ec3a
            .iter()
            .filter_map(|guard| match guard.value() {
                Document::Policy(policy) if policy.schema_uri.as_ref() == Some(&self.state.uri) => {
                    let d = policy.get_diagnostics_with_schema(self).ok()?;
                    let frag = DiagnosticFragment {
                        version: policy.state.version,
                        diagnostics: d,
                    };
                    Some((policy.state.uri.clone(), frag))
                }
                Document::Entities(entities)
                    if entities.schema_uri.as_ref() == Some(&self.state.uri) =>
                {
                    let d = entities.get_diagnostics_with_schema(self).ok()?;
                    let frag = DiagnosticFragment {
                        version: entities.state.version,
                        diagnostics: d,
                    };
                    Some((entities.state.uri.clone(), frag))
                }
                _ => None,
            })
            .collect();
        Some(diagnostics)
    }

    #[must_use]
    pub(crate) fn update_linked_documents(&self, new_schema_uri: Option<&Uri>) -> Vec<Uri> {
        let Some(documents) = self.state.documents.upgrade() else {
            return vec![];
        };
        documents
            .iter_mut()
            .filter_map(|mut doc| match doc.value_mut() {
                Document::Policy(policy) if policy.schema_uri.as_ref() == Some(&self.state.uri) => {
                    policy.schema_uri = new_schema_uri.cloned();
                    Some(policy.state.uri.clone())
                }
                Document::Entities(entities)
                    if entities.schema_uri.as_ref() == Some(&self.state.uri) =>
                {
                    entities.schema_uri = new_schema_uri.cloned();
                    Some(entities.state.uri.clone())
                }
                _ => None,
            })
            .collect()
    }
}

impl From<SchemaDocument> for Document {
    fn from(value: SchemaDocument) -> Self {
        Self::Schema(value)
    }
}

impl From<&SchemaDocument> for SchemaInfo {
    fn from(value: &SchemaDocument) -> Self {
        Self::new(value.schema_type, value.state.content.to_string())
    }
}

#[derive(Debug, Clone)]
pub(crate) struct EntitiesDocument {
    state: DocumentState,
    schema_uri: Option<Uri>,
}

impl EntitiesDocument {
    fn get_diagnostics(&self) -> anyhow::Result<Vec<Diagnostic>> {
        let schema = self
            .schema_uri
            .as_ref()
            .and_then(|schema_uri| self.state.get_document_or_else_read(schema_uri))
            .and_then(Document::into_schema)
            .map(|s| SchemaInfo::new(s.schema_type, s.state.content.to_string()));

        Ok(entities_diagnostics(&self.state.content.to_string(), schema).unwrap_or_default())
    }

    fn get_diagnostics_with_schema(
        &self,
        schema: &SchemaDocument,
    ) -> anyhow::Result<Vec<Diagnostic>> {
        let schema = Some(schema.into());

        let diagnostics =
            entities_diagnostics(&self.state.content.to_string(), schema).unwrap_or_default();
        Ok(diagnostics)
    }
}

impl From<EntitiesDocument> for Document {
    fn from(value: EntitiesDocument) -> Self {
        Self::Entities(value)
    }
}

#[derive(Debug, Clone)]
pub(crate) struct DocumentState {
    content: Rope,
    uri: Uri,
    version: i32,
    documents: Weak<DashMap<Uri, Document>>,
}

impl DocumentState {
    #[must_use]
    fn from_content(content: &str, uri: &Uri, version: i32, documents: &Documents) -> Self {
        let uri = uri.clone();
        let content = Rope::from_str(content);
        Self {
            content,
            version,
            uri,
            documents: Arc::downgrade(documents),
        }
    }

    fn from_uri(uri: &Uri, version: i32, documents: &Documents) -> Result<Self, anyhow::Error> {
        let uri = uri.clone();
        let content = Rope::from_reader(std::fs::File::open(uri.path().as_str())?)?;
        Ok(Self {
            content,
            version,
            uri,
            documents: Arc::downgrade(documents),
        })
    }

    #[must_use]
    fn get_document_or_else_read(&self, other: &Uri) -> Option<Document> {
        let documents = self.documents.upgrade()?;
        if let Some(document) = documents.get(other) {
            return Some(document.value().clone());
        }

        // Read uri from disk
        let document = std::fs::read_to_string(other.path().as_str()).ok()?;
        let document = Document::new(&document, other, 0, &documents).ok()?;
        documents.insert(other.clone(), document.clone());
        Some(document)
    }

    fn change(&mut self, range: Option<Range>, text: &str) {
        if let Some(range) = range {
            let start_idx = self.position_to_char_idx(range.start);
            let end_idx = self.position_to_char_idx(range.end);
            self.content.remove(start_idx..end_idx);
            self.content.insert(start_idx, text);
        } else {
            self.content = Rope::from_str(text);
        }
    }

    fn position_to_char_idx(&self, position: Position) -> usize {
        let line_idx = position.line as usize;
        if line_idx >= self.content.len_lines() {
            return self.content.len_chars();
        }

        let line_start = self.content.line_to_char(line_idx);
        let line = self.content.line(line_idx);
        // The default encoding for positions which servers support utf16. We
        // will need to update this if we support other encoding in the future.
        // https://microsoft.github.io/language-server-protocol/specifications/lsp/3.17/specification/#positionEncodingKind
        let char_idx_from_utf16_cu = line.utf16_cu_to_char(position.character as usize);
        line_start + char_idx_from_utf16_cu
    }
}<|MERGE_RESOLUTION|>--- conflicted
+++ resolved
@@ -369,18 +369,9 @@
     }
 
     #[must_use]
-<<<<<<< HEAD
-    pub(crate) fn get_linked_document_diagnostics(
-        &self,
-    ) -> Option<DashMap<Uri, DiagnosticFragment>> {
-        let documents = self.state.documents.upgrade()?;
-        let diagnostics = DashMap::new();
-        let doc_list = documents
-=======
     pub(crate) fn get_linked_document_diagnostics(&self) -> Option<Vec<(Uri, DiagnosticFragment)>> {
         let documents = self.state.documents.upgrade()?;
         let diagnostics = documents
->>>>>>> 9269ec3a
             .iter()
             .filter_map(|guard| match guard.value() {
                 Document::Policy(policy) if policy.schema_uri.as_ref() == Some(&self.state.uri) => {
