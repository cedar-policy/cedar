--- conflicted
+++ resolved
@@ -13,9 +13,7 @@
 Cedar Language Version: 4.0
 
 ### Added
-<<<<<<< HEAD
-
-=======
+
 - A bunch of new APIs for schemas. Allows you to query
   principals, actions, and resources. (#1141, resolving #1134)
 - JSON representation for Policy Sets, along with methods like
@@ -26,7 +24,6 @@
 - `Context::into_iter` to get the contents of a `Context` and `Context::merge`
   to combine `Context`s, returning an error on duplicate keys (#1027,
   resolving #1013)
->>>>>>> 2bd45edd
 - Additional functionality to the JSON FFI including parsing utilities (#1079)
   and conversion between the Cedar and JSON formats (#1087)
 - (*) Schema JSON syntax now accepts a type `EntityOrCommon` representing a
