--- conflicted
+++ resolved
@@ -20,7 +20,6 @@
 use super::utils::{DetailedError, PolicySet, Schema, WithWarnings};
 use crate::{ValidationMode, Validator};
 use serde::{Deserialize, Serialize};
-use smol_str::{SmolStr, ToSmolStr};
 
 #[cfg(feature = "wasm")]
 extern crate tsify;
@@ -41,34 +40,14 @@
                 .into_errors_and_warnings();
             let validation_errors: Vec<ValidationError> = validation_errors
                 .map(|error| ValidationError {
-<<<<<<< HEAD
-                    policy_id: error.location().policy_id().to_smolstr(),
+                    policy_id: error.location().policy_id().to_string(),
                     error: miette::Report::new(error).into(),
                 })
                 .collect();
             let validation_warnings: Vec<ValidationError> = validation_warnings
                 .map(|error| ValidationError {
-                    policy_id: error.location().policy_id().to_smolstr(),
+                    policy_id: error.location().policy_id().to_string(),
                     error: miette::Report::new(error).into(),
-=======
-                    policy_id: error.location().policy_id().to_string(),
-                    source_location: error
-                        .location()
-                        .range_start_and_end()
-                        .map(|(start, end)| SourceLocation { start, end }),
-                    error: format!("{}", error.error_kind()),
-                })
-                .collect();
-            let validation_warnings: Vec<ValidationWarning> = validation_result
-                .validation_warnings()
-                .map(|error| ValidationWarning {
-                    policy_id: error.location().policy_id().to_string(),
-                    source_location: error
-                        .location()
-                        .range_start_and_end()
-                        .map(|(start, end)| SourceLocation { start, end }),
-                    warning: format!("{}", error.warning_kind()),
->>>>>>> 3ab93300
                 })
                 .collect();
             ValidationAnswer::Success {
@@ -179,60 +158,26 @@
     }
 }
 
-<<<<<<< HEAD
 /// Error (or warning) for a specified policy after validation
 #[derive(Debug, PartialEq, Eq, Clone, Serialize, Deserialize)]
-=======
-/// A range of source code denoted by an offset and length.
-#[derive(Debug, Serialize, Deserialize)]
-#[cfg_attr(feature = "wasm", derive(tsify::Tsify))]
-#[cfg_attr(feature = "wasm", tsify(into_wasm_abi, from_wasm_abi))]
-pub struct SourceLocation {
-    start: usize,
-    end: usize,
-}
-
-/// Error for a specified policy after validation
-#[derive(Debug, Serialize, Deserialize)]
->>>>>>> 3ab93300
 #[cfg_attr(feature = "wasm", derive(tsify::Tsify))]
 #[cfg_attr(feature = "wasm", tsify(into_wasm_abi, from_wasm_abi))]
 #[serde(rename_all = "camelCase")]
 pub struct ValidationError {
-<<<<<<< HEAD
     /// Id of the policy where the error (or warning) occurred
-    #[serde(rename = "policyId")]
-    pub policy_id: SmolStr,
-    /// Error (or warning) in miette JSON format.
+    pub policy_id: String,
+    /// Error (or warning) itself.
     /// You can look at the `severity` field to see whether it is actually an
     /// error or a warning.
+    #[serde(flatten)]
     pub error: DetailedError,
-=======
-    policy_id: String,
-    /// Represents a location in Cedar policy source.
-    source_location: Option<SourceLocation>,
-    error: String,
->>>>>>> 3ab93300
 }
 
 /// Result struct for validation
 #[derive(Debug, Serialize, Deserialize)]
 #[cfg_attr(feature = "wasm", derive(tsify::Tsify))]
 #[cfg_attr(feature = "wasm", tsify(into_wasm_abi, from_wasm_abi))]
-<<<<<<< HEAD
-=======
-#[serde(rename_all = "camelCase")]
-pub struct ValidationWarning {
-    policy_id: String,
-    /// Represents a location in Cedar policy source.
-    source_location: Option<SourceLocation>,
-    warning: String,
-}
-
-/// Result struct for validation
-#[derive(Debug, Serialize, Deserialize)]
->>>>>>> 3ab93300
-#[serde(untagged)]
+#[serde(tag = "type")]
 #[serde(rename_all = "camelCase")]
 pub enum ValidationAnswer {
     /// Represents a failure to parse or call the validator
