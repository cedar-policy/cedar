/*
 * Copyright 2022-2023 Amazon.com, Inc. or its affiliates. All Rights Reserved.
 *
 * Licensed under the Apache License, Version 2.0 (the "License");
 * you may not use this file except in compliance with the License.
 * You may obtain a copy of the License at
 *
 *      https://www.apache.org/licenses/LICENSE-2.0
 *
 * Unless required by applicable law or agreed to in writing, software
 * distributed under the License is distributed on an "AS IS" BASIS,
 * WITHOUT WARRANTIES OR CONDITIONS OF ANY KIND, either express or implied.
 * See the License for the specific language governing permissions and
 * limitations under the License.
 */

use std::collections::HashMap;
use std::error::Error;
use std::fmt::{self, Display, Write};
use std::iter;
use std::ops::{Deref, DerefMut};

use either::Either;
use lalrpop_util as lalr;
use lazy_static::lazy_static;
use miette::{Diagnostic, LabeledSpan, Severity, SourceCode, SourceSpan};
use smol_str::SmolStr;
use thiserror::Error;

use crate::ast::{self, RestrictedExprError};
use crate::ast::{PolicyID, Var};
use crate::parser::unescape::UnescapeError;

use crate::parser::fmt::join_with_conjunction;
use crate::parser::node::ASTNode;

use super::cst;

pub(crate) type RawLocation = usize;
pub(crate) type RawToken<'a> = lalr::lexer::Token<'a>;
pub(crate) type RawUserError = ASTNode<String>;

pub(crate) type RawParseError<'a> = lalr::ParseError<RawLocation, RawToken<'a>, RawUserError>;
pub(crate) type RawErrorRecovery<'a> = lalr::ErrorRecovery<RawLocation, RawToken<'a>, RawUserError>;

type OwnedRawParseError = lalr::ParseError<RawLocation, String, RawUserError>;

/// For errors during parsing
#[derive(Clone, Debug, Diagnostic, Error, PartialEq, Eq)]
pub enum ParseError {
    /// Error from the CST parser.
    #[error(transparent)]
    #[diagnostic(transparent)]
    ToCST(#[from] ToCSTError),
    /// Error in the CST -> AST transform, mostly well-formedness issues.
    #[error(transparent)]
    #[diagnostic(code(cedar_policy_core::parser::to_ast_err))]
    ToAST(#[from] ToASTError),
    /// Error concerning restricted expressions.
    #[error(transparent)]
    RestrictedExpr(#[from] RestrictedExprError),
    /// Errors concerning parsing literals on their own
    #[error(transparent)]
    ParseLiteral(#[from] ParseLiteralError),
}

impl ParseError {
    /// Extract a primary source span locating the error, if one is available.
    pub fn primary_source_span(&self) -> Option<SourceSpan> {
        match self {
            ParseError::ToCST(to_cst_err) => Some(to_cst_err.primary_source_span()),
            ParseError::RestrictedExpr(restricted_expr_err) => match restricted_expr_err {
                RestrictedExprError::InvalidRestrictedExpression { .. } => None,
                RestrictedExprError::Parse(ParseErrors(parse_errs)) => {
                    parse_errs.first().and_then(ParseError::primary_source_span)
                }
            },
            ParseError::ToAST(_) | ParseError::ParseLiteral(_) => None,
        }
    }
}

/// Errors in the top-level parse literal entrypoint
#[derive(Debug, Clone, PartialEq, Error, Eq)]
pub enum ParseLiteralError {
    /// The top-level parser endpoint for parsing a literal encountered a non-literal.
    /// Since this can be any possible other expression, we just return it as a string.
    #[error("the source `{0}` is not a literal")]
    ParseLiteral(String),
}

/// Errors in  the CST -> AST transform, mostly well-formedness issues.
#[derive(Debug, Diagnostic, Error, Clone, PartialEq, Eq)]
#[non_exhaustive]
pub enum ToASTError {
    /// Returned when we attempt to parse a template with a conflicting id
    #[error("a template with id `{0}` already exists in the policy set")]
    DuplicateTemplateId(PolicyID),
    /// Returned when we attempt to parse a policy with a conflicting id
    #[error("a policy with id `{0}` already exists in the policy set")]
    DuplicatePolicyId(PolicyID),
    /// Returned when a template is encountered but a static policy is expected
    #[error(
        "expected a static policy, got a template. Try removing the template slots from this policy"
    )]
    UnexpectedTemplate,
    /// Returned when we attempt to parse a policy with malformed or conflicting annotations
    #[error("this policy uses poorly formed or duplicate annotations")]
    BadAnnotations,
    /// Returned when a policy contains Template Slots in the condition clause. This is not currently supported.
    #[error("template slots are currently unsupported in policy condition clauses")]
    SlotsInConditionClause,
    /// Returned when a policy is missing one of the 3 required scope clauses. (`principal`, `action`, and `resource`)
    #[error("this policy is missing the `{0}` variable in the scope")]
    MissingScopeConstraint(Var),
    /// Returned when a policy has an extra scope clause. This is not valid syntax
    #[error("this policy has an extra head constraint in the scope; a policy must have exactly `principal`, `action`, and `resource` constraints: `{0}`")]
    ExtraHeadConstraints(cst::VariableDef),
    /// Returned when a policy uses a reserved keyword as an identifier.
    #[error("this identifier is reserved and cannot be used: `{0}`")]
    ReservedIdentifier(cst::Ident),
    /// Returned when a policy contains an invalid identifier.
    /// This error is not currently returned, but is here for future-proofing.
    /// See [`cst::Ident::Invalid`]
    #[error("not a valid identifier: `{0}`")]
    InvalidIdentifier(String),
    /// Returned when a policy uses a effect keyword beyond `permit` or `forbid`
    #[error("not a valid policy effect: `{0}`. Effect must be either `permit` or `forbid`")]
    InvalidEffect(cst::Ident),
    /// Returned when a policy uses a condition keyword beyond `when` or `unless`
    #[error("not a valid policy condition: `{0}`. Condition must be either `when` or `unless`")]
    InvalidCondition(cst::Ident),
    /// Returned when a policy uses a variable in the scope beyond `principal`, `action`, or `resource`
    #[error("expected a variable that is valid in the policy scope. Must be one of `principal`, `action`, or `resource`. Found: `{0}`")]
    InvalidScopeConstraintVariable(cst::Ident),
    /// Returned when a policy contains an invalid method name
    #[error("not a valid method name: `{0}`")]
    InvalidMethodName(String),
    /// Returned when a policy scope clause contains the wrong variable. (`principal` must be in the first clause, etc...)
    #[error("the variable `{got}` is invalid in this policy scope clause, the variable `{expected}` is expected")]
    IncorrectVariable {
        /// The variable that is expected in this clause
        expected: Var,
        /// The variable that was present in this clause
        got: Var,
    },
    /// Returned when a policy scope clauses uses an operator beyond `==` or `in`.
    #[error("policy scope constraints must either `==` or `in`. Found `{0}`")]
    InvalidConstraintOperator(cst::RelOp),
    /// Returned when the right hand side of `==` in a policy scope clause is not a single Entity UID or a template slot.
    /// This is valid in Cedar conditions, but not in the Scope
    #[error(
        "the right hand side of equality in the policy scope must be a single entity uid or a template slot"
    )]
    InvalidScopeEqualityRHS,
    /// Returned when an Entity UID used as an action does not have the type `Action`
    #[error("expected an entity uid with the type `Action` but got `{0}`. Action entities must have type `Action`")]
    InvalidActionType(crate::ast::EntityUID),
    /// Returned when a condition clause is empty
    #[error("{}condition clause cannot be empty", match .0 { Some(ident) => format!("`{}` ", ident), None => "".to_string() })]
    EmptyClause(Option<cst::Ident>),
    /// Returned when the internal invariant around annotation info has been violated
    #[error("internal invariant violated. No parse errors were reported but annotation information was missing")]
    AnnotationInvariantViolation,
    /// Returned when membership chains do not resolve to an expression, violating an internal invariant
    #[error("internal invariant violated. Membership chain did not resolve to an expression")]
    MembershipInvariantViolation,
    /// Returned for a non-parse-able string literal
    #[error("invalid string literal: `{0}`")]
    InvalidString(String),
    /// Returned for attempting to use an arbitrary variable name. Cedar does not support arbitrary variables.
    #[error("arbitrary variables are not supported; did you mean to enclose `{0}` in quotes to make a string? The valid Cedar variable are `principal`, `action`, `resource`, and `context`")]
    ArbitraryVariable(SmolStr),
    /// Returned for attempting to use an invalid attribute name
    #[error(
        "invalid attribute name: `{0}`. Attribute names can either be identifiers or string literals"
    )]
    InvalidAttribute(SmolStr),
    /// Returned for attempting to use an invalid attribute name in a record name
    #[error("record literal has invalid attributes")]
    InvalidAttributesInRecordLiteral,
    /// Returned for attempting to use an attribute with a namespace
    #[error("`{0}` cannot be used as an attribute as it contains a namespace")]
    PathAsAttribute(String),
    /// Returned when a policy attempts to call a method function-style
    #[error("`{0}` is a method, not a function. Use a method-style call: `e.{0}(..)`")]
    FunctionCallOnMethod(crate::ast::Id),
    /// Returned when the right hand side of a `like` expression is not a constant pattern literal
    #[error("right hand side of a `like` expression must be a pattern literal, but got `{0}`")]
    InvalidPattern(String),
    /// Returned when an unexpected node is in the policy scope clause
    #[error("expected a {expected}, found a `{got}` statement")]
    WrongNode {
        /// What the expected AST node kind was
        expected: &'static str,
        /// What AST node was present in the policy source
        got: String,
    },
    /// Returned when a policy contains ambiguous ordering of operators.
    /// This can be resolved by using parenthesis to make order explicit
    #[error("multiple relational operators (>, ==, in, etc.) must be used with parentheses to make ordering explicit")]
    AmbiguousOperators,
    /// Returned when a policy uses the division operator (`/`), which is not supported
    #[error("division is not supported")]
    UnsupportedDivision,
    /// Returned when a policy uses the remainder/modulo operator (`%`), which is not supported
    #[error("remainder/modulo is not supported")]
    UnsupportedModulo,
    /// Returned when a policy attempts to multiply by a non-constant integer
    #[error("multiplication must be by an integer literal")]
    NonConstantMultiplication,
    /// Returned when a policy contains an integer literal that is out of range
    #[error(
        "integer literal `{0}` is too large. Maximum allowed integer literal is `{}`",
        i64::MAX
    )]
    IntegerLiteralTooLarge(u64),
    /// Returned when a unary operator is chained more than 4 times in a row
    #[error(
        "too many occurrences of `{0}`. Cannot chain more the 4 applications of a unary operator"
    )]
    UnaryOpLimit(crate::ast::UnaryOp),
    /// Returned when a variable is called as a function, which is not allowed.
    /// Functions are not first class values in Cedar
    #[error("variables cannot be called as functions. `{0}(...)` is not a valid function call")]
    VariableCall(crate::ast::Var),
    /// Returned when a policy attempts to call a method on a value that has no methods
    #[error("attempted to call `{0}.{1}`, but `{0}` does not have any methods")]
    NoMethods(crate::ast::Name, ast::Id),
    /// Returned when a policy attempts to call a function that does not exist
    #[error("`{0}` is not a function")]
    NotAFunction(crate::ast::Name),
    /// Returned when a policy attempts to write an entity literal
    #[error("entity literals are not supported")]
    UnsupportedEntityLiterals,
    /// Returned when an expression is the target of a function call.
    /// Functions are not first class values in Cedar
    #[error("function calls must be of the form: `<name>(arg1, arg2, ...)`")]
    ExpressionCall,
    /// Returned when a policy attempts to access the fields of a value with no fields
    #[error("incorrect member access `{0}.{1}`, `{0}` has no fields or methods")]
    InvalidAccess(crate::ast::Name, SmolStr),
    /// Returned when a policy attempts to index on a fields of a value with no fields
    #[error("incorrect indexing expression `{0}[{1}]`, `{0}` has no fields")]
    InvalidIndex(crate::ast::Name, SmolStr),
    /// Returned when the contents of an indexing expression is not a string literal
    #[error("the contents of an index expression must be a string literal")]
    NonStringIndex,
<<<<<<< HEAD
    /// Returned when a user attempts to use type-constraint `:` syntax. This
    /// syntax was not adopted, but `is` can be used to write type constraints
    /// in the policy scope.
    #[error("type constraints using `:` are not supported. Try using `is` instead")]
=======
    /// Returned when the same key appears two or more times in a single record literal
    #[error("duplicate key `{key}` in record literal")]
    DuplicateKeyInRecordLiteral {
        /// The key that appeared two or more times
        key: SmolStr,
    },
    /// Returned when a user attempts to use type-constraint syntax. This is not currently supported
    #[error("type constraints are not currently supported")]
>>>>>>> 883bb90b
    TypeConstraints,
    /// Returned when a policy uses a path in an invalid context
    #[error("a path is not valid in this context")]
    InvalidPath,
    /// Returned when a string needs to be fully normalized
    #[error("`{kind}` needs to be normalized (e.g., whitespace removed): `{src}`. The normalized form is `{normalized_src}`")]
    NonNormalizedString {
        /// The kind of string we are expecting
        kind: &'static str,
        /// The source string passed in
        src: String,
        /// The normalized form of the string
        normalized_src: String,
    },
    /// Returned when a CST node is empty
    #[error("data should not be empty")]
    MissingNodeData,
    /// Returned when the right hand side of a `has` expression is neither a field name or a string literal
    #[error("the right hand side of a `has` expression must be a field name or string literal")]
    HasNonLiteralRHS,
    /// Returned when a CST expression is invalid
    #[error("`{0}` is not a valid expression")]
    InvalidExpression(cst::Name),
    /// Returned when a function has wrong arity
    #[error("call to `{name}` requires exactly {expected} argument{}, but got {got} arguments", if .expected == &1 { "" } else { "s" })]
    WrongArity {
        /// Name of the function being called
        name: &'static str,
        /// The expected number of arguments
        expected: usize,
        /// The number of arguments present in source
        got: usize,
    },
    /// Returned when a string contains invalid escapes
    #[error(transparent)]
    Unescape(#[from] UnescapeError),
    /// Returns when a policy scope has incorrect EntityUIDs/Template Slots
    #[error(transparent)]
    RefCreation(#[from] RefCreationError),
    /// Returned when an `is` appears in an invalid position in the policy scope
    #[error(transparent)]
    InvalidIs(#[from] InvalidIsError),
}

impl ToASTError {
    /// Constructor for the [`ToASTError::WrongNode`] error
    pub fn wrong_node(expected: &'static str, got: impl Into<String>) -> Self {
        Self::WrongNode {
            expected,
            got: got.into(),
        }
    }

    /// Constructor for the [`ToASTError::WrongArity`] error
    pub fn wrong_arity(name: &'static str, expected: usize, got: usize) -> Self {
        Self::WrongArity {
            name,
            expected,
            got,
        }
    }
}

// Either::Left(r) => write!(f, "expected {r}, got {}", self.got),
// Either::Right((r1, r2)) => write!(f, "expected {r1} or {r2}, got: {}", self.got),

/// Error surrounding EntityUIds/Template slots in policy scopes
#[derive(Debug, Clone, Error, PartialEq, Eq)]
pub enum RefCreationError {
    /// Error surrounding EntityUIds/Template slots in policy scopes
    #[error("expected {}, got: {got}", match .expected { Either::Left(r) => r.to_string(), Either::Right((r1, r2)) => format!("{r1} or {r2}") })]
    RefCreation {
        /// What kinds of references the given scope clause required.
        /// Some scope clauses require exactly one kind of reference, some require one of two
        expected: Either<Ref, (Ref, Ref)>,
        /// The kind of reference that was present in the policy
        got: Ref,
    },
}

impl RefCreationError {
    /// Constructor for when a policy scope requires exactly one kind of reference
    pub fn one_expected(expected: Ref, got: Ref) -> Self {
        Self::RefCreation {
            expected: Either::Left(expected),
            got,
        }
    }

    /// Constructor for when a policy scope requires one of two kinds of references
    pub fn two_expected(r1: Ref, r2: Ref, got: Ref) -> Self {
        let expected = Either::Right((r1, r2));
        Self::RefCreation { expected, got }
    }
}

impl From<RefCreationError> for ParseError {
    fn from(value: RefCreationError) -> Self {
        ParseError::ToAST(value.into())
    }
}

/// The 3 kinds of literals that can be in a policy scope
#[derive(Debug, Clone, PartialEq, Eq)]
pub enum Ref {
    /// A single entity uids
    Single,
    /// A list of entity uids
    Set,
    /// A template slot
    Template,
}

impl std::fmt::Display for Ref {
    fn fmt(&self, f: &mut std::fmt::Formatter<'_>) -> std::fmt::Result {
        match self {
            Ref::Single => write!(f, "single entity uid"),
            Ref::Template => write!(f, "template slot"),
            Ref::Set => write!(f, "set of entity uids"),
        }
    }
}

/// Error when `is` appears in the policy scope in a position where it is
/// forbidden.
#[derive(Debug, Clone, Error, PartialEq, Eq)]
pub enum InvalidIsError {
    /// The action scope may not contain an `is`
    #[error("`is` cannot appear in the action scope")]
    ActionScope,
    /// An `is` cannot appear with this operator in the policy scope
    #[error("`is` cannot appear in the scope at the same time as `{0}`")]
    WrongOp(cst::RelOp),
}

/// Error from the CST parser.
#[derive(Clone, Debug, Error, PartialEq, Eq)]
pub struct ToCSTError {
    err: OwnedRawParseError,
}

impl ToCSTError {
    /// Extract a primary source span locating the error.
    pub fn primary_source_span(&self) -> SourceSpan {
        match &self.err {
            OwnedRawParseError::InvalidToken { location } => *location..*location,
            OwnedRawParseError::UnrecognizedEof { location, .. } => *location..*location,
            OwnedRawParseError::UnrecognizedToken {
                token: (token_start, _, token_end),
                ..
            } => *token_start..*token_end,
            OwnedRawParseError::ExtraToken {
                token: (token_start, _, token_end),
            } => *token_start..*token_end,
            OwnedRawParseError::User { error } => error.info.0.clone(),
        }
        .into()
    }

    pub(crate) fn from_raw_parse_err(err: RawParseError<'_>) -> Self {
        Self {
            err: err.map_token(|token| token.to_string()),
        }
    }

    pub(crate) fn from_raw_err_recovery(recovery: RawErrorRecovery<'_>) -> Self {
        Self::from_raw_parse_err(recovery.error)
    }
}

impl Display for ToCSTError {
    fn fmt(&self, f: &mut fmt::Formatter<'_>) -> fmt::Result {
        match &self.err {
            OwnedRawParseError::InvalidToken { .. } => write!(f, "invalid token"),
            OwnedRawParseError::UnrecognizedEof { .. } => write!(f, "unexpected end of input"),
            OwnedRawParseError::UnrecognizedToken {
                token: (_, token, _),
                ..
            } => write!(f, "unexpected token `{token}`"),
            OwnedRawParseError::ExtraToken {
                token: (_, token, _),
                ..
            } => write!(f, "extra token `{token}`"),
            OwnedRawParseError::User { error } => write!(f, "{error}"),
        }
    }
}

impl Diagnostic for ToCSTError {
    fn code(&self) -> Option<Box<dyn Display + '_>> {
        Some(Box::new("cedar_policy_core::parser::to_cst_error"))
    }

    fn labels(&self) -> Option<Box<dyn Iterator<Item = LabeledSpan> + '_>> {
        let primary_source_span = self.primary_source_span();
        let labeled_span = match &self.err {
            OwnedRawParseError::InvalidToken { .. } => LabeledSpan::underline(primary_source_span),
            OwnedRawParseError::UnrecognizedEof { expected, .. } => {
                LabeledSpan::new_with_span(expected_to_string(expected), primary_source_span)
            }
            OwnedRawParseError::UnrecognizedToken { expected, .. } => {
                LabeledSpan::new_with_span(expected_to_string(expected), primary_source_span)
            }
            OwnedRawParseError::ExtraToken {
                token: (token_start, _, token_end),
            } => LabeledSpan::underline(*token_start..*token_end),
            OwnedRawParseError::User { .. } => LabeledSpan::underline(primary_source_span),
        };
        Some(Box::new(iter::once(labeled_span)))
    }
}

lazy_static! {
    /// Keys mirror the token names defined in the `match` block of
    /// `grammar.lalrpop`.
    static ref FRIENDLY_TOKEN_NAMES: HashMap<&'static str, &'static str> = HashMap::from([
        ("TRUE", "`true`"),
        ("FALSE", "`false`"),
        ("IF", "`if`"),
        ("PERMIT", "`permit`"),
        ("FORBID", "`forbid`"),
        ("WHEN", "`when`"),
        ("UNLESS", "`unless`"),
        ("IN", "`in`"),
        ("HAS", "`has`"),
        ("LIKE", "`like`"),
        ("IS", "`is`"),
        ("THEN", "`then`"),
        ("ELSE", "`else`"),
        ("PRINCIPAL", "`principal`"),
        ("ACTION", "`action`"),
        ("RESOURCE", "`resource`"),
        ("CONTEXT", "`context`"),
        ("PRINCIPAL_SLOT", "`?principal`"),
        ("RESOURCE_SLOT", "`?resource`"),
        ("IDENTIFIER", "identifier"),
        ("NUMBER", "number"),
        ("STRINGLIT", "string literal"),
    ]);
}

fn expected_to_string(expected: &[String]) -> Option<String> {
    if expected.is_empty() {
        return None;
    }

    let mut expected_string = "expected ".to_owned();
    // PANIC SAFETY Shouldn't be `Err` since we're writing strings to a string
    #[allow(clippy::expect_used)]
    join_with_conjunction(&mut expected_string, "or", expected, |f, token| {
        match FRIENDLY_TOKEN_NAMES.get(token.as_str()) {
            Some(friendly_token_name) => write!(f, "{}", friendly_token_name),
            None => write!(f, "{}", token.replace('"', "`")),
        }
    })
    .expect("failed to format expected tokens");
    Some(expected_string)
}

/// Multiple related parse errors.
#[derive(Clone, Debug, Default, PartialEq, Eq)]
pub struct ParseErrors(pub Vec<ParseError>);

impl ParseErrors {
    const DESCRIPTION_IF_EMPTY: &'static str = "unknown parse error";

    /// Constructs a new, empty `ParseErrors`.
    pub fn new() -> Self {
        ParseErrors(Vec::new())
    }

    /// Constructs a new, empty `ParseErrors` with the specified capacity.
    pub fn with_capacity(capacity: usize) -> Self {
        ParseErrors(Vec::with_capacity(capacity))
    }

    // TODO(spinda): Can we get rid of this?
    /// returns a Vec with stringified versions of the ParserErrors
    pub fn errors_as_strings(&self) -> Vec<String> {
        self.0
            .iter()
            .map(|parser_error| format!("{}", parser_error))
            .collect()
    }
}

impl Display for ParseErrors {
    fn fmt(&self, f: &mut fmt::Formatter<'_>) -> fmt::Result {
        match self.first() {
            Some(first_err) => Display::fmt(first_err, f),
            None => write!(f, "{}", Self::DESCRIPTION_IF_EMPTY),
        }
    }
}

impl Error for ParseErrors {
    fn source(&self) -> Option<&(dyn Error + 'static)> {
        self.first().and_then(Error::source)
    }

    #[allow(deprecated)]
    fn description(&self) -> &str {
        match self.first() {
            Some(first_err) => first_err.description(),
            None => Self::DESCRIPTION_IF_EMPTY,
        }
    }

    #[allow(deprecated)]
    fn cause(&self) -> Option<&dyn Error> {
        self.first().and_then(Error::cause)
    }
}

impl Diagnostic for ParseErrors {
    fn related<'a>(&'a self) -> Option<Box<dyn Iterator<Item = &'a dyn Diagnostic> + 'a>> {
        let mut errs = self.iter().map(|err| err as &dyn Diagnostic);
        errs.next().map(move |first_err| match first_err.related() {
            Some(first_err_related) => Box::new(first_err_related.chain(errs)),
            None => Box::new(errs) as Box<dyn Iterator<Item = _>>,
        })
    }

    fn code<'a>(&'a self) -> Option<Box<dyn Display + 'a>> {
        self.first().and_then(Diagnostic::code)
    }

    fn severity(&self) -> Option<Severity> {
        self.first().and_then(Diagnostic::severity)
    }

    fn help<'a>(&'a self) -> Option<Box<dyn Display + 'a>> {
        self.first().and_then(Diagnostic::help)
    }

    fn url<'a>(&'a self) -> Option<Box<dyn Display + 'a>> {
        self.first().and_then(Diagnostic::url)
    }

    fn source_code(&self) -> Option<&dyn SourceCode> {
        self.first().and_then(Diagnostic::source_code)
    }

    fn labels(&self) -> Option<Box<dyn Iterator<Item = LabeledSpan> + '_>> {
        self.first().and_then(Diagnostic::labels)
    }

    fn diagnostic_source(&self) -> Option<&dyn Diagnostic> {
        self.first().and_then(Diagnostic::diagnostic_source)
    }
}

impl AsRef<Vec<ParseError>> for ParseErrors {
    fn as_ref(&self) -> &Vec<ParseError> {
        &self.0
    }
}

impl AsMut<Vec<ParseError>> for ParseErrors {
    fn as_mut(&mut self) -> &mut Vec<ParseError> {
        &mut self.0
    }
}

impl AsRef<[ParseError]> for ParseErrors {
    fn as_ref(&self) -> &[ParseError] {
        self.0.as_ref()
    }
}

impl AsMut<[ParseError]> for ParseErrors {
    fn as_mut(&mut self) -> &mut [ParseError] {
        self.0.as_mut()
    }
}

impl Deref for ParseErrors {
    type Target = Vec<ParseError>;

    fn deref(&self) -> &Self::Target {
        &self.0
    }
}

impl DerefMut for ParseErrors {
    fn deref_mut(&mut self) -> &mut Self::Target {
        &mut self.0
    }
}

impl From<ParseError> for ParseErrors {
    fn from(err: ParseError) -> Self {
        vec![err].into()
    }
}

impl From<ToCSTError> for ParseErrors {
    fn from(err: ToCSTError) -> Self {
        ParseError::from(err).into()
    }
}

impl From<Vec<ParseError>> for ParseErrors {
    fn from(errs: Vec<ParseError>) -> Self {
        ParseErrors(errs)
    }
}

impl FromIterator<ParseError> for ParseErrors {
    fn from_iter<T: IntoIterator<Item = ParseError>>(errs: T) -> Self {
        ParseErrors(errs.into_iter().collect())
    }
}

impl IntoIterator for ParseErrors {
    type Item = ParseError;
    type IntoIter = std::vec::IntoIter<Self::Item>;

    fn into_iter(self) -> Self::IntoIter {
        self.0.into_iter()
    }
}

impl<'a> IntoIterator for &'a ParseErrors {
    type Item = &'a ParseError;
    type IntoIter = std::slice::Iter<'a, ParseError>;

    fn into_iter(self) -> Self::IntoIter {
        self.0.iter()
    }
}

impl<'a> IntoIterator for &'a mut ParseErrors {
    type Item = &'a mut ParseError;
    type IntoIter = std::slice::IterMut<'a, ParseError>;

    fn into_iter(self) -> Self::IntoIter {
        self.0.iter_mut()
    }
}<|MERGE_RESOLUTION|>--- conflicted
+++ resolved
@@ -246,21 +246,16 @@
     /// Returned when the contents of an indexing expression is not a string literal
     #[error("the contents of an index expression must be a string literal")]
     NonStringIndex,
-<<<<<<< HEAD
-    /// Returned when a user attempts to use type-constraint `:` syntax. This
-    /// syntax was not adopted, but `is` can be used to write type constraints
-    /// in the policy scope.
-    #[error("type constraints using `:` are not supported. Try using `is` instead")]
-=======
     /// Returned when the same key appears two or more times in a single record literal
     #[error("duplicate key `{key}` in record literal")]
     DuplicateKeyInRecordLiteral {
         /// The key that appeared two or more times
         key: SmolStr,
     },
-    /// Returned when a user attempts to use type-constraint syntax. This is not currently supported
-    #[error("type constraints are not currently supported")]
->>>>>>> 883bb90b
+    /// Returned when a user attempts to use type-constraint `:` syntax. This
+    /// syntax was not adopted, but `is` can be used to write type constraints
+    /// in the policy scope.
+    #[error("type constraints using `:` are not supported. Try using `is` instead")]
     TypeConstraints,
     /// Returned when a policy uses a path in an invalid context
     #[error("a path is not valid in this context")]
