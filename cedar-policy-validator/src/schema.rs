--- conflicted
+++ resolved
@@ -1401,17 +1401,12 @@
                 name: "Foo".parse().unwrap()
             })
         );
-<<<<<<< HEAD
-        let ty: Type = ValidatorNamespaceDef::try_schema_type_into_validator_type(
+        let ty: Type = try_schema_type_into_validator_type(
             schema_ty
                 .qualify_type_references(Some(
                     &UnreservedName::parse_unqualified_name("NS").unwrap(),
                 ))
                 .unwrap(),
-=======
-        let ty: Type = try_schema_type_into_validator_type(
-            schema_ty.qualify_type_references(Some(&Name::parse_unqualified_name("NS").unwrap())),
->>>>>>> b68be932
             Extensions::all_available(),
         )
         .expect("Error converting schema type to type.")
@@ -1430,17 +1425,12 @@
                 name: "NS::Foo".parse().unwrap()
             })
         );
-<<<<<<< HEAD
-        let ty: Type = ValidatorNamespaceDef::try_schema_type_into_validator_type(
+        let ty: Type = try_schema_type_into_validator_type(
             schema_ty
                 .qualify_type_references(Some(
                     &UnreservedName::parse_unqualified_name("NS").unwrap(),
                 ))
                 .unwrap(),
-=======
-        let ty: Type = try_schema_type_into_validator_type(
-            schema_ty.qualify_type_references(Some(&Name::parse_unqualified_name("NS").unwrap())),
->>>>>>> b68be932
             Extensions::all_available(),
         )
         .expect("Error converting schema type to type.")
@@ -1466,13 +1456,8 @@
                 additional_attributes: false,
             }),
         );
-<<<<<<< HEAD
-        let ty: Type = ValidatorNamespaceDef::try_schema_type_into_validator_type(
+        let ty: Type = try_schema_type_into_validator_type(
             schema_ty.qualify_type_references(None).unwrap(),
-=======
-        let ty: Type = try_schema_type_into_validator_type(
-            schema_ty.qualify_type_references(None),
->>>>>>> b68be932
             Extensions::all_available(),
         )
         .expect("Error converting schema type to type.")
