--- conflicted
+++ resolved
@@ -636,13 +636,7 @@
         t => Term::App {
             op: Op::Ext(ExtOp::IpaddrPrefixV4),
             args: Arc::new(vec![t]),
-<<<<<<< HEAD
-            ret_ty: TermType::option_of(TermType::Bitvec { n: 5 }),
-=======
-            ret_ty: TermType::Option {
-                ty: Arc::new(TermType::Bitvec { n: FIVE }),
-            },
->>>>>>> f3a5c5c6
+            ret_ty: TermType::option_of(TermType::Bitvec { n: FIVE }),
         },
     }
 }
@@ -669,13 +663,7 @@
         t => Term::App {
             op: Op::Ext(ExtOp::IpaddrPrefixV6),
             args: Arc::new(vec![t]),
-<<<<<<< HEAD
-            ret_ty: TermType::option_of(TermType::Bitvec { n: 7 }),
-=======
-            ret_ty: TermType::Option {
-                ty: Arc::new(TermType::Bitvec { n: SEVEN }),
-            },
->>>>>>> f3a5c5c6
+            ret_ty: TermType::option_of(TermType::Bitvec { n: SEVEN }),
         },
     }
 }
