--- conflicted
+++ resolved
@@ -214,11 +214,7 @@
     fn validate_entities(
         &self,
         schema: &ValidatorSchema,
-<<<<<<< HEAD
-        entities: Vec<Entity>,
-=======
         entities: &Vec<Entity>
->>>>>>> 163bb75b
     ) -> TestResult<TestValidationResult>;
 
     /// `ErrorComparisonMode` that should be used for this `CedarTestImplementation`
@@ -413,17 +409,10 @@
         TestResult::Success(response)
     }
     fn validate_entities(
-<<<<<<< HEAD
-        &self,
-        schema: &ValidatorSchema,
-        entities: Vec<Entity>,
-    ) -> TestResult<TestValidationResult> {
-=======
             &self,
             schema: &ValidatorSchema,
             entities: &Vec<Entity>
         ) -> TestResult<TestValidationResult> {
->>>>>>> 163bb75b
         panic!("TODO");
     }
 
