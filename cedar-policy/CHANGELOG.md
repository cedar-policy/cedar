# Changelog

All notable changes to this project will be documented in this file.

The format is based on [Keep a Changelog](https://keepachangelog.com/en/1.0.0/),
and this project adheres to [Semantic Versioning](https://semver.org/spec/v2.0.0.html).

The "Cedar Language Version" refers to the language version as documented in the [Cedar Policy Language Guide](https://docs.cedarpolicy.com/other/doc-history.html). The language version may differ from the Rust crate version because a breaking change for the Cedar Rust API may or may not be a breaking change for the Cedar language.

Starting with version 3.2.4, changes marked with a star (*) are _language breaking changes_, meaning that they have the potential to affect users of Cedar, beyond users of the `cedar-policy` Rust crate. Changes marked with a star change the behavior of a Cedar parser, the authorization engine, or policy validator.

## [Unreleased]
Cedar Language Version: TBD

### Added
- Implemented [RFC 74](https://github.com/cedar-policy/rfcs/pull/74): A new experimental API (`compute_entity_manifest`)
  that provides the Entity Manifest: a data
  structure that describes what data is required to satisfy a
  Cedar request. To use this API you must enable the `entity-manifest` feature flag.

## [4.0.0] - Coming soon
Cedar Language Version: 4.0

### Added

- Additional functionality to the JSON FFI including parsing utilities (#1079)
  and conversion between the Cedar and JSON formats (#1087)
- (*) Schema JSON syntax now accepts a type `EntityOrCommon` representing a
  typename that can resolve to either an entity or common type, matching the
  behavior of typenames written in the human-readable (Cedar) syntax. (#1060, as
  part of resolving #579)

### Changed

- (*) Implemented [RFC 70](https://github.com/cedar-policy/rfcs/blob/main/text/0070-disallow-empty-namespace-shadowing.md).
  In both the Cedar and JSON schema syntaxes, it is now illegal to define the
  same entity name, common type name, or action name in both the empty namespace
  and a nonempty namespace.
- (*) Implemented [RFC 52](https://github.com/cedar-policy/rfcs/blob/main/text/0052-reserved-namespaces.md).
  Names containing `__cedar` (e.g., `__cedar`, `A::__cedar`, `__cedar::A`, and
  `A::__cedar::B`) are now invalid. (#969)
- The API around `Request::new` has changed to remove the `Option`s
  around the entity type arguments. See [RFC 55](https://github.com/cedar-policy/rfcs/blob/main/text/0055-remove-unspecified.md).
- Replaced uses of "natural", "human", "human-readable", and "custom" with "Cedar" (#1114).
  APIs with these names are changed accordingly. E.g., `Schema::from_str_natural` to `Schema::from_cedarschema_str`.
  Moreover, the `FromStr` implementations of `Schema` and `SchemaFragment`
  now parse strings in the Cedar schema format. Use `Schema::from_json_str` and `SchemaFragment::from_json_str`
  to parse strings in the JSON schema format.
- Significantly reworked all public-facing error types to address some issues
  and improve consistency. See issue #745.
- Finalized the `ffi` module and `cedar-wasm` crate which were preview-released
  in 3.2.0. This involved API breaking changes in both. See #757 and #854.
- (*) Changed policy validation to reject comparisons and conditionals between
  record types that differ in whether an attribute is required or optional. (#769)
- (*) Improved consistency between JSON and Cedar schema formats. Both now
  forbid using `Bool`, `Boolean`, `Entity`, `Extension`, `Long`, `Record`, `Set`,
  and `String` as common type names. (#1150, resolving #1139)
- Changed the FFI to error on typos or unexpected fields in the input JSON (#1041)
- Changed `Policy::parse` and `Template::parse` to accept an `Option<PolicyId>`
  instead of `Option<String>` to set the policy id (#1055, resolving #1049)
- `PolicySet::template_annotation` now returns `Option<&str>` as opposed to
  `Option<String>` in the previous version (#1131, resolving #1116)
<<<<<<< HEAD
- Moved `<PolicyId as FromStr>::Err` to `Infallible` (#588, resolving #551)
- Removed unnecessary lifetimes from some validation related structs (#715)
- Marked errors/warnings related to parsing and entity/request validation as
  `non_exhaustive`, allowing future variants to be added without a breaking
  change. (#1137)
=======
- Marked errors/warnings related to parsing and validation as `non_exhaustive`,
  allowing future variants to be added without a breaking change. (#1137, #1169)
- (*) Improved consistency between JSON and Cedar schema formats. Both now
  forbid using `Bool`, `Boolean`, `Entity`, `Extension`, `Long`, `Record`, `Set`,
  and `String` as common type names. (#1150, resolving #1139)
>>>>>>> d8460835

### Removed

- (*) Removed unspecified entity type. See [RFC 55](https://github.com/cedar-policy/rfcs/blob/main/text/0055-remove-unspecified.md).
- Removed integration testing harness from the `cedar-policy` crate. It is now
  in an internal crate, allowing us to make semver incompatible changes. (#857)
- Removed the (deprecated) `frontend` module in favor of the new `ffi` module
  introduced in 3.2.0. See #757.
- Removed `ParseErrors::errors_as_strings`.  Callers should consider examining
  the rich data provided by `miette::Diagnostic`, for instance `.help()` and
  `labels()`. Callers can continue using the same behavior by calling
  `.iter().map(ToString::to_string)`. (#882, resolving #543)
- Removed `ParseError::primary_source_span`. Callers should use the location
  information provided by `miette::Diagnostic` via `.labels()` and
  `.source_code()` instead. (#908)
- Removed `Display` impl for `EntityId` in favor of explicit `.escaped()` and
  `.as_ref()` for escaped and unescaped representations (respectively) of the
  `EntityId`; see note there (#921, resolving #884)

### Fixed

- (*) JSON format Cedar schemas will now fail to parse if they reference an unknown
  extension type. This was already an error for human-readable schema syntax. (#890, resolving #875)
- (*) Schemas can now reference entity and common types defined in the empty namespace,
  even in contexts occurring in a non-empty namespace. (#1060, resolving #579)

## [3.3.0] - 2024-08-19
Cedar Language Version: 3.4

### Added

- JSON representation for Policy Sets, along with methods like
  `::from_json_value/file/str` and `::to_json` for `PolicySet`. (#783,
  resolving #549)
- Methods for reading and writing individual `Entity`s as JSON (#924,
  resolving #807)
- `Context::into_iter` to get the contents of a `Context` and `Context::merge`
  to combine `Context`s, returning an error on duplicate keys (#1027,
  resolving #1013)
- Several new APIs for schemas to allow accessing principal and resource
  types, action entity uids, etc. (#1141, resolving #1134)

### Changed

- Added deprecation warnings to APIs that will be removed in the upcoming 4.0
  release, as well as wrapper methods with the new names, where appropriate.
  See the notes under that release for more details. (#1128)
- Reduced precision of partial evaluation for `||`, `&&`,  and conditional
  expressions. `if { foo : <unknown> }.foo then 1 + "hi" else false` now
  evaluates to `if <unknown> then 1 + "hi" else false`. (#874)
- Removed the `error` extension function, which was previously used during
  partial evaluation. (#874)

### Fixed

- (*) JSON format Cedar policies will now fail to parse if the action scope
  constraint contains a non-action entity type, matching the behavior for
  human-readable Cedar policies. (#943, resolving #925)
- `Template` parsing functions (e.g., `Template::parse()`) will now fail when
  passed a static policy as input. Use the `Policy` parsing functions instead.
  (#1108, resolving #1095)

## [3.2.4] - 2024-08-07
Cedar Language Version: 3.3

_Note:_ 3.2.2 and 3.2.3 skipped to maintain consistency with the `cedar-wasm` package

### Fixed

- (*) JSON format Cedar policies will now fail to parse if any annotations are not
  valid Cedar identifiers. (#1004, resolving #994)
- (*) `unknown()` is no longer a valid extension function if `partial-eval`
  is not enabled as a feature. (#1101, resolving #1096)

## [3.2.1] - 2024-05-31
Cedar Language Version: 3.3

### Fixed

- Fixed policy formatter dropping newlines in string literals. (#870, #910, resolving #862)
- Fixed a performance issue when constructing an error for accessing
  a non-existent attribute on sufficiently large records (#887, resolving #754)
- Fixed identifier parsing in human-readable schemas (#914, resolving #913)
- Fixed the typescript generated type for `ffi::AuthorizationCall` to remove
  unsupported string option (#939)
- Fixed Wasm build script to be multi-target in JS ecosystem (#933)

## [3.2.0] - 2024-05-17
Cedar Language Version: 3.3

### Added

- `Expression::new_ip`, `Expression::new_decimal`, `RestrictedExpression::new_ip`,
   and `RestrictedExpression::new_decimal` (#661, resolving #659)
- `Entities::into_iter` (#713, resolving #680)
- `Entity::into_inner` (#685, resolving #636)
- New `ffi` module with an improved FFI interface. This will replace the
  `frontend` module in the 4.0 release, but is available now for early adopters;
  the `frontend` module is now deprecated.
  This should be considered a preview-release of `ffi`; more API breaking
  changes are anticipated for Cedar 4.0. (#852)
- `wasm` Cargo feature for targeting Wasm (and the `cedar-wasm` crate was added
  to this repo).
  This should be considered a preview-release of `cedar-wasm`; more API
  breaking changes are anticipated for Cedar 4.0. (#858)

### Changed

- Common type definitions in both human-readable and JSON schemas may now
  reference other common type definitions. There may not be any cycles formed by
  these references. (#766, resolving #154)
- Improved validation error messages when incompatible types appear in
  `if`, `==`, `contains`, `containsAll`, and `containsAny` expressions. (#809, resolving #346)
- Deprecated error `TypeErrorKind::ImpossiblePolicy` in favor of warning
  `ValidationWarningKind::ImpossiblePolicy` so future improvements to Cedar
  typing precision will not result in breaking changes. (#716, resolving #539)
- Rework API for the `partial-eval` experimental feature (#714, #817, #838).
- Validation errors for unknown entity types and action entities now
  report the precise source location where the unknown type was encountered.
  Error for invalid use of an action now includes a source location containing
  the offending policy. (#802, #808, resolving #522)
- Deprecated the `frontend` module in favor of the new `ffi` module. The
  `frontend` module will be removed from `cedar-policy` in the next major version.
  See notes above about `ffi`. (#852)
- Deprecated the integration testing harness code. It will be removed from the
  `cedar-policy` crate in the next major version. (#707)

### Fixed

- Validation error message for an invalid attribute access now reports the
  correct attribute and entity type when accessing an optional attribute that is
  itself an entity. (#811)
- The error message returned when parsing an invalid action scope constraint
  `action == ?action` no longer suggests that `action == [...]` would be a
  valid scope constraint. (#818, resolving #563)
- Fixed policy formatter reordering some comments around if-then-else and
  entity identifier expressions. (#861, resolving #787)

## [3.1.4] - 2024-05-17
Cedar Language Version: 3.2

### Fixed

- The formatter will now fail with an error if it changes a policy's semantics. (#865)

## [3.1.3] - 2024-04-15
Cedar Language Version: 3.2

### Changed

- Improve parser errors on unexpected tokens. (#698, partially resolving #176)
- Validation error messages render types in the new, more readable, schema
  syntax. (#708, resolving #242)
- Improved error messages when `null` occurs in entity json data. (#751,
  resolving #530)
- Improved source location reporting for error `found template slot in a when clause`.
  (#758, resolving #736)
- Improved `Display` implementation for Cedar schemas, both JSON and human
  syntax. (#780)

### Fixed

- Support identifiers in context declarations in the human-readable schema
  format. (#734, resolving #681)

## [3.1.2] - 2024-03-29
Cedar Language Version: 3.2

### Changed

- Implement [RFC 57](https://github.com/cedar-policy/rfcs/pull/57): policies can
  now include multiplication of arbitrary expressions, not just multiplication of
  an expression and a constant.

## [3.1.1] - 2024-03-14
Cedar Language Version: 3.1

### Fixed

- `ValidationResult` methods `validation_errors` and `validation_warnings`, along with
  `confusable_string_checker`, now return iterators with static lifetimes instead of
  custom lifetimes, fixing build for latest nightly Rust. (#712)
- Validation for the `in` operator to no longer reports an error when comparing actions
  in different namespaces. (#704, resolving #642)

## [3.1.0] - 2024-03-08
Cedar Language Version: 3.1

### Added

- Implementation of the human-readable schema format proposed in
  [RFC 24](https://github.com/cedar-policy/rfcs/blob/main/text/0024-schema-syntax.md).
  New public APIs `SchemaFragment::from_*_natural`,
  `SchemaFragment::as_natural`, and `Schema::from_*_natural` (#557)
- `PolicyId::new()` (#587, resolving #551)
- `EntityId::new()` (#583, resolving #553)
- `AsRef<str>` implementation for `PolicyId` (#504, resolving #503)
- `Policy::template_links()` to retrieve the linked values for a
  template-linked policy (#515, resolving #489)
- `AuthorizationError::id()` to get the id of the policy associated with an
  authorization error (#589)
- For the `partial-eval` experimental feature: added
  `Authorizer::evaluate_policies_partial()` (#593, resolving #474)
- For the `partial-eval` experimental feature: added
  `json_is_authorized_partial()` (#571, resolving #570)

### Changed

- Better integration with `miette` for various error types. If you have
  previously been just using the `Display` trait to get the error message from a
  Cedar error type, you may want to consider also examining other data provided
  by the `miette::Diagnostic` trait, for instance `.help()`.
  Alternately, you can use `miette` and its `fancy` feature to format the error
  and all associated information in a pretty human-readable format or as JSON.
  For more details, see `miette`'s
  [documentation](https://docs.rs/miette/latest/miette/index.html). (#477)
- Cedar reserved words like `if`, `has`, and `true` are now allowed as policy
  annotation keys. (#634, resolving #623)
- Add hints suggesting how to fix some type errors. (#513)
- The `ValidationResult` returned from `Validator::validate` now has a static
  lifetime, allowing it to be used in more contexts. The lifetime parameter
  will be removed in a future major version. (#512)
- Improve parse error around invalid `is` expressions. (#491, resolving #409)
- Improve parse error message when a policy includes an invalid template slot.
  The error now identifies that the policy used an invalid slot and suggests using
  one of the valid slots. (#487, resolving #451)
- Improve parse error messages to more reliably notice that a function or
  method does exist when it is called with an incorrect number of arguments or
  using the wrong call style. (#482)
- Include source spans on more parse error messages. (#471, resolving #465)
- Include source spans on more evaluation error messages. (#582)
- Changed error message on `SchemaError::UndeclaredCommonTypes` to report
  fully qualified type names. (#652, resolving #580)
- For the `partial-eval` experimental feature: make the return values of
  `RequestBuilder`'s `principal`, `action`, `resource`, `context` and
  `schema` functions `#[must_use]`. (#502)
- For the `partial-eval` experimental feature: make `RequestBuilder::schema`
  return a `RequestBuilder<&Schema>` so the `RequestBuilder<&Schema>::build`
  method checks the request against the schema provided and the
  `RequestBuilder<UnsetSchema>::build` method becomes infallible. (#591,
  resolving #559)
- For the `permissive-validate` experimental feature: `X in []` is typed `False`
  for all `X`, including unspecified `X`. (#615)

### Fixed

- Action entities in the store will pass schema-based validation without requiring
  the transitive closure to be pre-computed. (#581, resolving #285)
- Variables qualified by a namespace with a single element are correctly
  rejected. E.g., `foo::principal` is an error and is not parsed as
  `principal`. Variables qualified by a namespace of any size comprised entirely
  of Cedar keywords are correctly rejected. E.g., `if::then::else::principal` is
  an error. (#594 and #597)
- The entity type tested for by an `is` expression may be an identifier shared
  with a builtin variable. E.g., `... is principal` and `... is action` are now
  accepted by the Cedar parser. (#595, resolving #558)
- Policies containing the literal `i64::MIN` can now be properly converted to
  the JSON policy format. (#601, resolving #596)
- `Policy::to_json` does not error on policies containing special identifiers
  such as `principal`, `then`, and `true`. (#628, resolving #604)
- `Template::from_json` errors when there are slots in template conditions.
  (#626, resolving #606)

## [3.0.1] - 2023-12-21
Cedar Language Version: 3.0

### Fixed

- Possible panic (when stack size limit reached) in `Context::empty()` (#524,
  fixed by #526)

## [3.0.0] - 2023-12-15
Cedar Language Version: 3.0

### Added

- The `is` operation as described in
  [RFC 5](https://github.com/cedar-policy/rfcs/blob/main/text/0005-is-operator.md).
  (#396)
- Marked the `Template::from_json` and `Template::to_json` apis as public (#458)
- New APIs to `Entities` to make it easy to add a collection of entities to an
  existing `Entities` structure. (#276)
- `PolicySet::remove_static`, `PolicySet::remove_template` and
  `PolicySet::unlink` to remove policies from the policy set. (#337, resolving #328)
- `PolicySet::get_linked_policies` to get the policies linked to a `Template`. (#337)
- Export the `cedar_policy_core::evaluator::{EvaluationError, EvaluationErrorKind}` and
  `cedar_policy_core::authorizer::AuthorizationError` error types. (#260, #271)
- `ParseError::primary_source_span` to get the primary source span locating an
  error. (#324)
- `ValidationResult::validation_warnings` to access non-fatal warnings returned
  by the validator and `ValidationResult::validation_passed_without_warnings`.
  The main validation entry point now checks for warnings previously only
  available through `confusable_string_checker`. (#404)
- `Entity::new_no_attrs()` which provides an infallible constructor for `Entity`
  in the case that there are no attributes. (See changes to `Entity::new()`
  below.) (#430)
- `RestrictedExpression::new_entity_uid()` (#442, resolving #350)
- Experimental API `PolicySet::unknown_entities` to collect unknown entity UIDs
  from a `PartialResponse`. (#353, resolving #321)

### Changed

- Implement [RFC 19](https://github.com/cedar-policy/rfcs/blob/main/text/0019-stricter-validation.md),
  making validation slightly more strict, but more explainable. (#282)
- Implement [RFC 20](https://github.com/cedar-policy/rfcs/blob/main/text/0020-unique-record-keys.md),
  disallowing duplicate keys in record values (including record literals in
  policies, request `context`, and records in entity attributes). (#375)
- `Request::new()` now takes an optional schema argument, and validates the request
  against that schema. To signal validation errors, it now returns a `Result`.
  (#393, resolving #191)
- `Entities::from_*()` methods now automatically add action entities present in
  the `schema` to the constructed `Entities`, if a `schema` is provided. (#360)
- `Entities::from_*()` methods now validate the entities against the `schema`,
  if a `schema` is provided. (#360)
- `Entities::from_entities()` and `Entities::add_entities()` now take an
  optional schema argument. (#360)
- `Diagnostics::errors()` now returns an iterator over `AuthorizationError`s.
  (#260)
- `Response::new()` now expects a `Vec<AuthorizationError>` as its third
  argument. (#260)
- Change the semantics of equality for IP ranges. For example,
  `ip("192.168.0.1/24") == ip("192.168.0.3/24")` was previously `true` and is now
  `false`. The behavior of equality on single IP addresses is unchanged, and so is
  the behavior of `.isInRange()`. (#348)
- Standardize on duplicates being errors instead of last-write-wins in the
  JSON-based APIs in the `frontend` module. This also means some error types
  have changed. (#365, #448)
- `Entity::new()` now eagerly evaluates entity attributes, leading to
  performance improvements (particularly when entity data is reused across
  multiple `is_authorized` calls). As a result, it returns `Result`, because
  attribute evaluation can fail. (#430)
- `Entities::from_json_*()` also now eagerly evaluates entity attributes, and as
  a result returns errors when attribute evaluation fails. (#430)
- `Entity::attr()` now returns errors in many fewer cases (because the attribute
  is stored in already-evaluated form), and its error type has changed. (#430)
- `Context::from_*()` methods also now eagerly evaluate the `Context`, and as
  a result return errors when evaluation fails. (#430)
- Rename `cedar_policy_core::est::EstToAstError` to
  `cedar_policy_core::est::FromJsonError`. (#197)
- Rename `cedar_policy_core::entities::JsonDeserializationError::ExtensionsError`
  to `cedar_policy_core::entities::JsonDeserializationError::ExtensionFunctionLookup`.
  (#360)
- Rename variants in `SchemaError`. (#231)
- `SchemaError` has a new variant corresponding to errors evaluating action
  attributes. (#430)
- Improve schema parsing error messages when a cycle exists in the action
  hierarchy to includes an action which is part of the cycle (#436, resolving
  #416).
- `<EntityId as FromStr>::Error` is now `Infallible` instead of `ParseErrors`.
  (#372)
- Improve the `Display` impls for `Policy` and `PolicySet`, and add a `Display`
  impl for `Template`.  The displayed representations now more closely match the
  original input, whether the input was in string or JSON form. (#167, resolving
  #125)
- `ValidationWarning::location` and `ValidationWarning::to_kind_and_location`
  now return `&SourceLocation<'a>` instead of `&'a PolicyID`, matching
  `ValidationError::location`. (#405)
- `ValidationWarningKind` is now `non_exhaustive`, allowing future warnings to
  be added without a breaking change. (#404)

### Fixed

- Evaluation order of operand to `>` and `>=`. They now evaluate left to right,
  matching all other operators. This affects what error is reported when there is
  an evaluation error in both operands, but does not otherwise change the result
  of evaluation. (#402, resolving #112)
- Updated `PolicySet::link` to not mutate internal state when failing to link a static
  policy. With this fix it is possible to create a link with a policy id
  after previously failing to create that link with the same id from a static
  policy. (#412)
- Fixed schema-based parsing of entity data that includes unknowns (for the
  `partial-eval` experimental feature). (#419, resolving #418)

### Removed

- Removed `__expr` escape from Cedar JSON formats, which has been deprecated
  since Cedar 1.2. (#333)
- Move `ValidationMode::Permissive` behind an experimental feature flag.
  To continue using this feature you must enable the `permissive-validate`
  feature flag. (#428)

## [2.4.7] - 2024-05-31
Cedar Language Version: 2.2

### Fixed

- Fixed policy formatter reordering some comments around if-then-else and
  entity identifier expressions. (#861, resolving #787)
- Fixed policy formatter dropping newlines in string literals. (#870, #910, resolving #862)

## [2.4.6] - 2024-05-17
Cedar Language Version: 2.2

### Fixed

- The formatter will now fail with an error if it changes a policy's semantics. (#865)

## [2.4.5] - 2024-04-01
Cedar Language Version: 2.2

### Changed

- Implement [RFC 57](https://github.com/cedar-policy/rfcs/pull/57): policies can
  now include multiplication of arbitrary expressions, not just multiplication of
  an expression and a constant.

## [2.4.4] - 2024-03-08
Cedar Language Version: 2.1

### Changed

- Calling `add_template` with a `PolicyId` that is an existing link will now error. (#671, backport of #456)

### Fixed

- Updated `PolicySet::link` to not mutate internal state when failing to link a static
  policy. With this fix it is possible to create a link with a policy id
  after previously failing to create that link with the same id from a static
  policy. (#669, backport of #412)
- Action entities in the store will pass schema-based validation without requiring
  the transitive closure to be pre-computed. (#688, backport of #581)
- Policies containing the literal `i64::MIN` can now be properly converted to the JSON policy format. (#672, backport of #601)
- `Template::from_json` errors when there are slots in template conditions. (#672, backport of #626)
- `Policy::to_json` does not error on policies containing special identifiers such as `principal`, `then`, and `true`. (#672, backport of #628)

## [2.4.3] - 2023-12-21
Cedar Language Version: 2.1

### Fixed

- Reverted accidental breaking change to schema format introduced in the 2.3.2
  release.
  Attribute types in schema files may now contain unexpected keys (as they could
  before 2.3.2).
  As a side effect, schema parsing error messages are less useful when an
  attribute type is missing a required key.
  The 2.4.2 behavior, including the more useful error messages, remain available
  in all 3.x versions of Cedar.
  (#520)

## [2.4.2] - 2023-10-23
Cedar Language Version: 2.1

### Fixed

- Issue #370 related to how the validator handles template-linked policies.
  The validator will now produce the same result for an equivalent static
  and template-linked policy. (#371, resolving #370)

## [2.4.1] - 2023-10-12
Cedar Language Version: 2.1

### Added

- Experimental API to construct queries with `Unknown` fields for partial evaluation.

### Changed

- Improve validation error messages for access to undeclared attributes and
  unsafe access to optional attributes to report the target of the access. (#295)
- `EntityUid`'s impl of `FromStr` is no longer marked as deprecated. (#319)

### Fixed

- Issue #299 related to how partial evaluation handled conditions of `if`,
  resulting in a panic on some inputs.
- `Request::principal()`, `Request::action()`, and `Request::resource()` will
  now return `None` if the entities are unspecified (i.e., constructed by passing
  `None` to `Request::new()`). (#339)

## [2.4.0] - 2023-09-21
Cedar Language Version: 2.1

### Added

- New methods for `EntityTypeName`.
  - `basename` to get the basename (without namespaces).
  - `namespace_components` to get the namespace as an iterator over its components.
  - `namespace` to get the namespace as a single string.

### Changed

- Some error types now carry more information about the error, with error
  messages updated appropriately. For instance, the `RecordAttrDoesNotExist` error
  message now contains a list of attributes that _do_ exist.
- Improve error messages for some schema parsing errors.
  - When an entity type shape or action context is declared with type other than
  `Record`, the error message will indicated the affected entity type or action.
- Various other improvements to error messages and documentation for errors raised during
  policy parsing, validation, and evaluation.
- Increase precision for validating records.  Previously,
  `permit(principal, action, resource) when {{"foo": 5} has bar};` would validate.
  Now it will not, since we know `{"foo": 5} has bar` is `False`, and the
  validator will return an error for a policy that can never fire.

### Removed

- Uses of deprecated `__expr` escapes from integration tests.

## [2.3.3] - 2023-08-29
Cedar Language Version: 2.1

### Added

- Re-export `cedar_policy_core::entities::EntitiesError`.

### Changed

- Improve error messages and documentation for some errors raised during
  policy parsing, validation, and evaluation.
- More precise "expected tokens" lists in some parse errors.

### Fixed

- Issue #150 related to implicit namespaces for actions in `memberOf` lists in
  schemas. An action without an explicit namespace in a `memberOf` now
  correctly uses the default namespace. (#151)

## [2.3.2] - 2023-08-04
Cedar Language Version: 2.1

### Changed

- Improve error messages for some validation errors
- Improve error messages for some schema parsing errors.
  - Parsing a schema type without the `"type"` field will generate an error
    stating that `"type"` is a required field instead of an inscrutable error
    complaining about the untagged enum `SchemaType`.
  - Parsing a schema type with a `"type"` field corresponding to one of the
    builtin types but missing a required field for that type will generate an
    error stating that a required field is missing instead of claiming that it
    could not find "common types" definition for that builtin type.

### Fixed

- Issues #73 and #74 related to schema-based parsing.
  - Detect entities with parents of an incorrect entity type.
  - Detect entities with an undeclared entity type.

### Removed

- Move public API for partial evaluation behind experimental feature flag. To
  continue using this feature you must enable the `partial-eval` feature flag.

## [2.3.1] - 2023-07-20
Cedar Language Version: 2.1

### Fixed

- Panic in `PolicySet::link()` that could occur when the function was called
  with a policy id corresponding to a static policy. (#203)

## [2.3.0] - 2023-06-29
Cedar Language Version: 2.1

### Changed

- Implement
[RFC 9](https://github.com/cedar-policy/rfcs/blob/main/text/0009-disallow-whitespace-in-entityuid.md)
which disallows embedded whitespace, comments, and control characters in the
inputs to several Rust API functions including `EntityTypeName::from_str()` and
`EntityNamespace::from_str()`, as well as in some fields of the Cedar JSON
schema format (e.g., namespace declarations, entity type names), Cedar JSON
entities format (e.g., entity type names, extension function names) and the
Cedar JSON policy format used by `Policy::from_json()` (e.g., entity type names,
extension function names). The risk that this may be a breaking change for some
Cedar users was accepted due to the potential security ramifications; see
discussion in the RFC.

## 2.2.0 - 2023-05-25
Cedar Language Version: 2.0

### Added

- `Entities::write_to_json` function to api.rs.

## 2.1.0 - 2023-05-23
Cedar Language Version: 2.0

### Added

- `Schema::action_entities` to provide access to action entities defined in a schema.

### Changed

- Update `cedar-policy-core` dependency.

### Fixed

- Resolve warning in `Cargo.toml` due to having both `license` and `license-file` metadata entries.

## 2.0.3 - 2023-05-17
Cedar Language Version: 2.0

### Fixed

- Update `Cargo.toml` metadata to correctly represent this crate as Apache-2.0 licensed.

## 2.0.2 - 2023-05-10
Cedar Language Version: 2.0

## 2.0.1 - 2023-05-10
Cedar Language Version: 2.0

## 2.0.0 - 2023-05-10
Cedar Language Version: 2.0
- Initial release of `cedar-policy`.

[Unreleased]: https://github.com/cedar-policy/cedar/compare/v4.0.0...main
[4.0.0]: https://github.com/cedar-policy/cedar/compare/v3.3.0...v4.0.0
[3.3.0]: https://github.com/cedar-policy/cedar/compare/v3.2.4...v3.3.0
[3.2.4]: https://github.com/cedar-policy/cedar/compare/v3.2.1...v3.2.4
[3.2.1]: https://github.com/cedar-policy/cedar/compare/v3.2.0...v3.2.1
[3.2.0]: https://github.com/cedar-policy/cedar/compare/v3.1.4...v3.2.0
[3.1.4]: https://github.com/cedar-policy/cedar/compare/v3.1.3...v3.1.4
[3.1.3]: https://github.com/cedar-policy/cedar/compare/v3.1.2...v3.1.3
[3.1.2]: https://github.com/cedar-policy/cedar/compare/v3.1.1...v3.1.2
[3.1.1]: https://github.com/cedar-policy/cedar/compare/v3.1.0...v3.1.1
[3.1.0]: https://github.com/cedar-policy/cedar/compare/v3.0.1...v3.1.0
[3.0.1]: https://github.com/cedar-policy/cedar/compare/v3.0.0...v3.0.1
[3.0.0]: https://github.com/cedar-policy/cedar/compare/v2.4.7...v3.0.0
[2.4.7]: https://github.com/cedar-policy/cedar/compare/v2.4.6...v2.4.7
[2.4.6]: https://github.com/cedar-policy/cedar/compare/v2.4.5...v2.4.6
[2.4.5]: https://github.com/cedar-policy/cedar/compare/v2.4.4...v2.4.5
[2.4.4]: https://github.com/cedar-policy/cedar/compare/v2.4.3...v2.4.4
[2.4.3]: https://github.com/cedar-policy/cedar/compare/v2.4.2...v2.4.3
[2.4.2]: https://github.com/cedar-policy/cedar/compare/v2.4.1...v2.4.2
[2.4.1]: https://github.com/cedar-policy/cedar/compare/v2.4.0...v2.4.1
[2.4.0]: https://github.com/cedar-policy/cedar/compare/v2.3.3...v2.4.0
[2.3.3]: https://github.com/cedar-policy/cedar/compare/v2.3.2...v2.3.3
[2.3.2]: https://github.com/cedar-policy/cedar/compare/v2.3.1...v2.3.2
[2.3.1]: https://github.com/cedar-policy/cedar/compare/v2.3.0...v2.3.1
[2.3.0]: https://github.com/cedar-policy/cedar/releases/tag/v2.3.0<|MERGE_RESOLUTION|>--- conflicted
+++ resolved
@@ -60,19 +60,10 @@
   instead of `Option<String>` to set the policy id (#1055, resolving #1049)
 - `PolicySet::template_annotation` now returns `Option<&str>` as opposed to
   `Option<String>` in the previous version (#1131, resolving #1116)
-<<<<<<< HEAD
 - Moved `<PolicyId as FromStr>::Err` to `Infallible` (#588, resolving #551)
 - Removed unnecessary lifetimes from some validation related structs (#715)
-- Marked errors/warnings related to parsing and entity/request validation as
-  `non_exhaustive`, allowing future variants to be added without a breaking
-  change. (#1137)
-=======
 - Marked errors/warnings related to parsing and validation as `non_exhaustive`,
   allowing future variants to be added without a breaking change. (#1137, #1169)
-- (*) Improved consistency between JSON and Cedar schema formats. Both now
-  forbid using `Bool`, `Boolean`, `Entity`, `Extension`, `Long`, `Record`, `Set`,
-  and `String` as common type names. (#1150, resolving #1139)
->>>>>>> d8460835
 
 ### Removed
 
