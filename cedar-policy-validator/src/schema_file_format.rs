/*
 * Copyright Cedar Contributors
 *
 * Licensed under the Apache License, Version 2.0 (the "License");
 * you may not use this file except in compliance with the License.
 * You may obtain a copy of the License at
 *
 *      https://www.apache.org/licenses/LICENSE-2.0
 *
 * Unless required by applicable law or agreed to in writing, software
 * distributed under the License is distributed on an "AS IS" BASIS,
 * WITHOUT WARRANTIES OR CONDITIONS OF ANY KIND, either express or implied.
 * See the License for the specific language governing permissions and
 * limitations under the License.
 */

use cedar_policy_core::{
<<<<<<< HEAD
    ast::{Eid, EntityUID, Id, Name},
=======
    ast::{Name, UnreservedId},
>>>>>>> bff56fc0
    entities::CedarValueJson,
    extensions::Extensions,
    FromNormalizedStr,
};
use nonempty::nonempty;
use serde::{
    de::{MapAccess, Visitor},
    ser::SerializeMap,
    Deserialize, Deserializer, Serialize, Serializer,
};
use serde_with::serde_as;
use smol_str::{SmolStr, ToSmolStr};
use std::{
    collections::{BTreeMap, HashMap, HashSet},
    fmt::Display,
    marker::PhantomData,
    str::FromStr,
};

use crate::{
    err::{schema_errors::*, Result},
    human_schema::{
        self, fmt::ToHumanSchemaSyntaxError, parser::parse_natural_schema_fragment, SchemaWarning,
    },
    ConditionalName, HumanSchemaError, HumanSyntaxParseError, RawName, ReferenceType,
};

/// A [`SchemaFragment`] is split into multiple namespace definitions, and is just
/// a map from namespace name to namespace definition (i.e., definitions of
/// common types, entity types, and actions in that namespace).
/// The namespace name is implicitly applied to all definitions in the
/// corresponding [`NamespaceDefinition`].
/// See [`NamespaceDefinition`].
///
/// The parameter `N` is the type of entity type names and common type names in
/// attributes/parents fields in this [`SchemaFragment`], including
/// recursively. (It doesn't affect the type of common and entity type names
/// _that are being declared here_, which is always an [`UnreservedId`] and unambiguously
/// refers to the [`Name`] with the appropriate implicit namespace prepended.)
/// For example:
/// - `N` = [`RawName`]: This is the schema JSON format exposed to users
/// - `N` = [`ConditionalName`]: a [`SchemaFragment`] which has been partially
///     processed, by converting [`RawName`]s into [`ConditionalName`]s
/// - `N` = [`Name`]: a [`SchemaFragment`] in which all names have been
///     resolved into fully-qualified [`Name`]s
#[derive(Debug, Clone, PartialEq, Deserialize)]
#[serde(bound(deserialize = "N: Deserialize<'de> + From<RawName>"))]
#[serde(transparent)]
#[cfg_attr(feature = "wasm", derive(tsify::Tsify))]
#[cfg_attr(feature = "wasm", tsify(into_wasm_abi, from_wasm_abi))]
#[cfg_attr(feature = "wasm", serde(rename = "SchemaJson"))]
pub struct SchemaFragment<N>(
    #[serde(deserialize_with = "deserialize_schema_fragment")]
    #[cfg_attr(
        feature = "wasm",
        tsify(type = "Record<string, NamespaceDefinition<N>>")
    )]
    pub HashMap<Option<Name>, NamespaceDefinition<N>>,
);

/// Custom deserializer to ensure that the empty namespace is mapped to `None`
fn deserialize_schema_fragment<'de, D, N: Deserialize<'de> + From<RawName>>(
    deserializer: D,
) -> std::result::Result<HashMap<Option<Name>, NamespaceDefinition<N>>, D::Error>
where
    D: Deserializer<'de>,
{
    let raw: HashMap<SmolStr, NamespaceDefinition<N>> =
        serde_with::rust::maps_duplicate_key_is_error::deserialize(deserializer)?;
    Ok(HashMap::from_iter(
        raw.into_iter()
            .map(|(key, value)| {
                let key = if key.is_empty() {
                    None
                } else {
                    Some(Name::from_normalized_str(&key).map_err(|err| {
                        serde::de::Error::custom(format!("invalid namespace `{key}`: {err}"))
                    })?)
                };
                Ok((key, value))
            })
            .collect::<std::result::Result<Vec<(Option<Name>, NamespaceDefinition<N>)>, D::Error>>(
            )?,
    ))
}

impl<N: Serialize> Serialize for SchemaFragment<N> {
    /// Custom serializer to ensure that `None` is mapped to the empty namespace
    fn serialize<S>(&self, serializer: S) -> std::result::Result<S::Ok, S::Error>
    where
        S: Serializer,
    {
        let mut map = serializer.serialize_map(Some(self.0.len()))?;
        for (k, v) in &self.0 {
            let k: SmolStr = match k {
                None => "".into(),
                Some(name) => name.to_smolstr(),
            };
            map.serialize_entry(&k, &v)?;
        }
        map.end()
    }
}

impl SchemaFragment<RawName> {
    /// Create a [`SchemaFragment`] from a string containing JSON (which should
    /// be an object of the appropriate shape).
    pub fn from_json_str(json: &str) -> Result<Self> {
        serde_json::from_str(json).map_err(|e| JsonDeserializationError::new(e, Some(json)).into())
    }

    /// Create a [`SchemaFragment`] from a JSON value (which should be an object
    /// of the appropriate shape).
    pub fn from_json_value(json: serde_json::Value) -> Result<Self> {
        serde_json::from_value(json).map_err(|e| JsonDeserializationError::new(e, None).into())
    }

    /// Create a [`SchemaFragment`] directly from a file containing a JSON object.
    pub fn from_file(file: impl std::io::Read) -> Result<Self> {
        serde_json::from_reader(file).map_err(|e| JsonDeserializationError::new(e, None).into())
    }

    /// Parse the schema (in natural schema syntax) from a string
    pub fn from_str_natural<'a>(
        src: &str,
        extensions: Extensions<'a>,
    ) -> std::result::Result<(Self, impl Iterator<Item = SchemaWarning> + 'a), HumanSchemaError>
    {
        parse_natural_schema_fragment(src, extensions)
            .map_err(|e| HumanSyntaxParseError::new(e, src).into())
    }

    /// Parse the schema (in natural schema syntax) from a reader
    pub fn from_file_natural(
        mut file: impl std::io::Read,
        extensions: Extensions<'_>,
    ) -> std::result::Result<(Self, impl Iterator<Item = SchemaWarning> + '_), HumanSchemaError>
    {
        let mut src = String::new();
        file.read_to_string(&mut src)?;
        Self::from_str_natural(&src, extensions)
    }
}

impl<N: Display> SchemaFragment<N> {
    /// Pretty print this [`SchemaFragment`]
    pub fn as_natural_schema(&self) -> std::result::Result<String, ToHumanSchemaSyntaxError> {
        let src = human_schema::fmt::json_schema_to_custom_schema_str(self)?;
        Ok(src)
    }
}

/// A single namespace definition from a SchemaFragment.
/// This is composed of common types, entity types, and action definitions.
///
/// The parameter `N` is the type of entity type names and common type names in
/// attributes/parents fields in this [`NamespaceDefinition`], including
/// recursively. (It doesn't affect the type of common and entity type names
/// _that are being declared here_, which is always an `UnreservedId` and unambiguously
/// refers to the `Name` with the implicit current/active namespace prepended.)
/// See notes on [`SchemaFragment`].
#[derive(Debug, Clone, PartialEq, Serialize, Deserialize)]
#[serde_as]
#[serde(bound(deserialize = "N: Deserialize<'de> + From<RawName>"))]
#[serde(bound(serialize = "N: Serialize"))]
#[serde(deny_unknown_fields)]
#[serde(rename_all = "camelCase")]
#[doc(hidden)]
#[cfg_attr(feature = "wasm", derive(tsify::Tsify))]
#[cfg_attr(feature = "wasm", tsify(into_wasm_abi, from_wasm_abi))]
pub struct NamespaceDefinition<N> {
    #[serde(default)]
    #[serde(skip_serializing_if = "HashMap::is_empty")]
    #[serde(with = "::serde_with::rust::maps_duplicate_key_is_error")]
    pub common_types: HashMap<UnreservedId, SchemaType<N>>,
    #[serde(with = "::serde_with::rust::maps_duplicate_key_is_error")]
    pub entity_types: HashMap<UnreservedId, EntityType<N>>,
    #[serde(with = "::serde_with::rust::maps_duplicate_key_is_error")]
    pub actions: HashMap<SmolStr, ActionType<N>>,
}

impl<N> NamespaceDefinition<N> {
    pub fn new(
        entity_types: impl IntoIterator<Item = (UnreservedId, EntityType<N>)>,
        actions: impl IntoIterator<Item = (SmolStr, ActionType<N>)>,
    ) -> Self {
        Self {
            common_types: HashMap::new(),
            entity_types: entity_types.into_iter().collect(),
            actions: actions.into_iter().collect(),
        }
    }
}

impl NamespaceDefinition<RawName> {
    /// (Conditionally) prefix unqualified entity and common type references with the namespace they are in
    pub fn conditionally_qualify_type_references(
        self,
        ns: Option<&Name>,
    ) -> NamespaceDefinition<ConditionalName> {
        NamespaceDefinition {
            common_types: self
                .common_types
                .into_iter()
                .map(|(k, v)| (k, v.conditionally_qualify_type_references(ns)))
                .collect(),
            entity_types: self
                .entity_types
                .into_iter()
                .map(|(k, v)| (k, v.conditionally_qualify_type_references(ns)))
                .collect(),
            actions: self
                .actions
                .into_iter()
                .map(|(k, v)| (k, v.conditionally_qualify_type_references(ns)))
                .collect(),
        }
    }
}

/// Represents the full definition of an entity type in the schema.
/// Entity types describe the relationships in the entity store, including what
/// entities can be members of groups of what types, and what attributes
/// can/should be included on entities of each type.
///
/// The parameter `N` is the type of entity type names and common type names in
/// this [`EntityType`], including recursively.
/// See notes on [`SchemaFragment`].
#[derive(Debug, Clone, PartialEq, Serialize, Deserialize)]
#[serde(bound(deserialize = "N: Deserialize<'de> + From<RawName>"))]
#[serde(deny_unknown_fields)]
#[serde(rename_all = "camelCase")]
#[cfg_attr(feature = "wasm", derive(tsify::Tsify))]
#[cfg_attr(feature = "wasm", tsify(into_wasm_abi, from_wasm_abi))]
pub struct EntityType<N> {
    /// Entities of this [`EntityType`] are allowed to be members of entities of
    /// these types.
    #[serde(default)]
    #[serde(skip_serializing_if = "Vec::is_empty")]
    pub member_of_types: Vec<N>,
    /// Description of the attributes for entities of this [`EntityType`].
    #[serde(default)]
    #[serde(skip_serializing_if = "AttributesOrContext::is_empty_record")]
    pub shape: AttributesOrContext<N>,
}

impl EntityType<RawName> {
    /// (Conditionally) prefix unqualified entity and common type references with the namespace they are in
    pub fn conditionally_qualify_type_references(
        self,
        ns: Option<&Name>,
    ) -> EntityType<ConditionalName> {
        EntityType {
            member_of_types: self
                .member_of_types
                .into_iter()
                .map(|rname| rname.conditionally_qualify_with(ns, ReferenceType::Entity)) // Only entity, not common, here for now; see #1064
                .collect(),
            shape: self.shape.conditionally_qualify_type_references(ns),
        }
    }
}

/// Declaration of entity attributes, or of an action context.
/// These share a JSON format.
///
/// The parameter `N` is the type of entity type names and common type names in
/// this [`AttributesOrContext`], including recursively.
/// See notes on [`SchemaFragment`].
#[derive(Debug, Clone, PartialEq, Serialize, Deserialize)]
#[serde(bound(deserialize = "N: Deserialize<'de> + From<RawName>"))]
#[serde(transparent)]
#[cfg_attr(feature = "wasm", derive(tsify::Tsify))]
#[cfg_attr(feature = "wasm", tsify(into_wasm_abi, from_wasm_abi))]
pub struct AttributesOrContext<N>(
    // We use the usual `SchemaType` deserialization, but it will ultimately
    // need to be a `Record` or type def which resolves to a `Record`.
    pub SchemaType<N>,
);

impl<N> AttributesOrContext<N> {
    /// Convert the `AttributesOrContext` into its `SchemaType`.
    pub fn into_inner(self) -> SchemaType<N> {
        self.0
    }

    /// Is this `AttributesOrContext` an empty record?
    pub fn is_empty_record(&self) -> bool {
        self.0.is_empty_record()
    }
}

impl<N> Default for AttributesOrContext<N> {
    fn default() -> Self {
        Self(SchemaType::Type(SchemaTypeVariant::Record {
            attributes: BTreeMap::new(),
            additional_attributes: partial_schema_default(),
        }))
    }
}

impl AttributesOrContext<RawName> {
    /// (Conditionally) prefix unqualified entity and common type references with the namespace they are in
    pub fn conditionally_qualify_type_references(
        self,
        ns: Option<&Name>,
    ) -> AttributesOrContext<ConditionalName> {
        AttributesOrContext(self.0.conditionally_qualify_type_references(ns))
    }
}

/// An [`ActionType`] describes a specific action entity.
/// It also describes what principals/resources/contexts are valid for the
/// action.
///
/// The parameter `N` is the type of entity type names and common type names in
/// this [`ActionType`], including recursively.
/// See notes on [`SchemaFragment`].
#[derive(Debug, Clone, PartialEq, Serialize, Deserialize)]
#[serde(bound(deserialize = "N: Deserialize<'de> + From<RawName>"))]
#[serde(deny_unknown_fields)]
#[serde(rename_all = "camelCase")]
#[cfg_attr(feature = "wasm", derive(tsify::Tsify))]
#[cfg_attr(feature = "wasm", tsify(into_wasm_abi, from_wasm_abi))]
pub struct ActionType<N> {
    /// This maps attribute names to
    /// `cedar_policy_core::entities::CedarValueJson` which is the
    /// canonical representation of a cedar value as JSON.
    #[serde(default)]
    #[serde(skip_serializing_if = "Option::is_none")]
    pub attributes: Option<HashMap<SmolStr, CedarValueJson>>,
    /// Describes what principals/resources/contexts are valid for this action.
    #[serde(default)]
    #[serde(skip_serializing_if = "Option::is_none")]
    pub applies_to: Option<ApplySpec<N>>,
    /// Which actions are parents of this action.
    #[serde(default)]
    #[serde(skip_serializing_if = "Option::is_none")]
    pub member_of: Option<Vec<ActionEntityUID<N>>>,
}

impl ActionType<RawName> {
    /// (Conditionally) prefix unqualified entity and common type references with the namespace they are in
    pub fn conditionally_qualify_type_references(
        self,
        ns: Option<&Name>,
    ) -> ActionType<ConditionalName> {
        ActionType {
            attributes: self.attributes,
            applies_to: self
                .applies_to
                .map(|applyspec| applyspec.conditionally_qualify_type_references(ns)),
            member_of: self.member_of.map(|v| {
                v.into_iter()
                    .map(|aeuid| aeuid.conditionally_qualify_type_references(ns))
                    .collect()
            }),
        }
    }
}

/// The apply spec specifies what principals and resources an action can be used
/// with.  This specification can either be done through containing to entity
/// types.
/// An empty list is interpreted as specifying that there are no principals or
/// resources that an action applies to.
///
/// The parameter `N` is the type of entity type names and common type names in
/// this [`ApplySpec`], including recursively.
/// See notes on [`SchemaFragment`].
#[derive(Debug, Clone, PartialEq, Serialize, Deserialize)]
#[serde(bound(deserialize = "N: Deserialize<'de> + From<RawName>"))]
#[serde(deny_unknown_fields)]
#[serde(rename_all = "camelCase")]
#[cfg_attr(feature = "wasm", derive(tsify::Tsify))]
#[cfg_attr(feature = "wasm", tsify(into_wasm_abi, from_wasm_abi))]
pub struct ApplySpec<N> {
    /// Resource types that are valid for the action
    pub resource_types: Vec<N>,
    /// Principal types that are valid for the action
    pub principal_types: Vec<N>,
    /// Context type that this action expects
    #[serde(default)]
    #[serde(skip_serializing_if = "AttributesOrContext::is_empty_record")]
    pub context: AttributesOrContext<N>,
}

impl ApplySpec<RawName> {
    /// (Conditionally) prefix unqualified entity and common type references with the namespace they are in
    pub fn conditionally_qualify_type_references(
        self,
        ns: Option<&Name>,
    ) -> ApplySpec<ConditionalName> {
        ApplySpec {
            resource_types: self
                .resource_types
                .into_iter()
                .map(|rname| rname.conditionally_qualify_with(ns, ReferenceType::Entity)) // Only entity, not common, here for now; see #1064
                .collect(),
            principal_types: self
                .principal_types
                .into_iter()
                .map(|rname| rname.conditionally_qualify_with(ns, ReferenceType::Entity)) // Only entity, not common, here for now; see #1064
                .collect(),
            context: self.context.conditionally_qualify_type_references(ns),
        }
    }
}

/// Represents the [`cedar_policy_core::ast::EntityUID`] of an action
#[derive(Debug, Clone, PartialEq, Eq, Hash, Serialize, Deserialize)]
#[serde(bound(deserialize = "N: Deserialize<'de> + From<RawName>"))]
#[serde(deny_unknown_fields)]
#[serde(rename_all = "camelCase")]
#[cfg_attr(feature = "wasm", derive(tsify::Tsify))]
#[cfg_attr(feature = "wasm", tsify(into_wasm_abi, from_wasm_abi))]
pub struct ActionEntityUID<N> {
    /// Represents the [`cedar_policy_core::ast::Eid`] of the action
    pub id: SmolStr,

    /// Represents the type of the action.
    /// `None` is shorthand for `Action`.
    /// If this is `Some`, the last component of the `N` should be `Action`.
    ///
    /// INVARIANT: This can only be `None` in the `N` = `RawName` case.
    #[serde(rename = "type")]
    #[serde(default)]
    #[serde(skip_serializing_if = "Option::is_none")]
    pub ty: Option<N>,
}

impl<N> ActionEntityUID<N> {
    /// Given an `id`, get the [`ActionEntityUID`] representing `Action::<id>`.
    pub fn default_type(id: SmolStr) -> Self {
        Self { id, ty: None }
    }
}

impl<N: std::fmt::Display> std::fmt::Display for ActionEntityUID<N> {
    fn fmt(&self, f: &mut std::fmt::Formatter<'_>) -> std::fmt::Result {
        if let Some(ty) = &self.ty {
            write!(f, "{}::", ty)?
        } else {
            write!(f, "Action::")?
        }
        write!(f, "\"{}\"", self.id.escape_debug())
    }
}

impl ActionEntityUID<RawName> {
    /// (Conditionally) prefix this action entity UID's typename with the given namespace
    pub fn conditionally_qualify_type_references(
        self,
        ns: Option<&Name>,
    ) -> ActionEntityUID<ConditionalName> {
        ActionEntityUID {
            id: self.id,
            ty: {
                // PANIC SAFETY: this is a valid raw name
                #[allow(clippy::expect_used)]
                let raw_name = self
                    .ty
                    .unwrap_or(RawName::from_str("Action").expect("valid raw name"));
                Some(raw_name.conditionally_qualify_with(ns, ReferenceType::Entity))
            },
        }
    }

    /// Unconditionally prefix this action entity UID's typename with the given namespace
    pub fn qualify_with(self, ns: Option<&Name>) -> ActionEntityUID<Name> {
        ActionEntityUID {
            id: self.id,
            ty: {
                // PANIC SAFETY: this is a valid raw name
                #[allow(clippy::expect_used)]
                let raw_name = self
                    .ty
                    .unwrap_or(RawName::from_str("Action").expect("valid raw name"));
                Some(raw_name.qualify_with(ns))
            },
        }
    }
}

impl ActionEntityUID<ConditionalName> {
    /// Convert this [`ActionEntityUID<ConditionalName>`] into an
    /// [`ActionEntityUID<Name>`] by fully-qualifying its typename.
    ///
    /// `all_action_defs` needs to be the full set of all fully-qualified action
    /// EUIDs that are defined in the schema (in all schema fragments).
    /// This `ActionEntityUID<ConditionalName>` must resolve to one of the
    /// `all_action_defs` or else it throws `UndeclaredActionsError`.
    pub fn fully_qualify_type_references(
        self,
        all_action_defs: &HashSet<EntityUID>,
    ) -> std::result::Result<EntityUID, ActionResolutionError> {
        for possibility in self.possibilities() {
            let possibility = possibility.into();
            if all_action_defs.contains(&possibility) {
                return Ok(possibility);
            }
        }
        return Err(ActionResolutionError(nonempty!(self)));
    }

    /// Get the possible fully-qualified [`ActionEntityUID<Name>`]s which this
    /// [`ActionEntityUID<ConditionalName>`] might resolve to, in priority order
    /// (highest-priority first).
    pub(crate) fn possibilities(&self) -> impl Iterator<Item = ActionEntityUID<Name>> + '_ {
        // PANIC SAFETY: by INVARIANT on self.ty
        #[allow(clippy::expect_used)]
        let ty = self.ty.as_ref().expect("by INVARIANT on self.ty");
        ty.possibilities().map(|possibility| ActionEntityUID {
            id: self.id.clone(),
            ty: Some(possibility.clone()),
        })
    }

    /// Convert this [`ActionEntityUID<ConditionalName>`] back into a [`ActionEntityUID<RawName>`].
    /// As of this writing, [`ActionEntityUID<RawName>`] has a `Display` impl while
    /// [`ActionEntityUID<ConditionalName>`] does not.
    pub(crate) fn as_raw(&self) -> ActionEntityUID<RawName> {
        ActionEntityUID {
            id: self.id.clone(),
            ty: self.ty.as_ref().map(|ty| ty.raw().clone()),
        }
    }
}

impl From<ActionEntityUID<Name>> for EntityUID {
    fn from(aeuid: ActionEntityUID<Name>) -> Self {
        // PANIC SAFETY: by INVARIANT on self.ty
        #[allow(clippy::expect_used)]
        let ty = aeuid.ty.expect("by INVARIANT on self.ty");
        EntityUID::from_components(ty.into(), Eid::new(aeuid.id), None)
    }
}

impl From<EntityUID> for ActionEntityUID<Name> {
    fn from(euid: EntityUID) -> Self {
        let (ty, id) = euid.components();
        ActionEntityUID {
            ty: Some(ty.into()),
            id: <Eid as AsRef<SmolStr>>::as_ref(&id).clone(),
        }
    }
}

/// A restricted version of the [`crate::types::Type`] enum containing only the types
/// which are exposed to users.
///
/// The parameter `N` is the type of entity type names and common type names in
/// this [`SchemaType`], including recursively.
/// See notes on [`SchemaFragment`].
#[derive(Debug, Clone, PartialEq, Eq, PartialOrd, Ord, Serialize)]
// This enum is `untagged` with these variants as a workaround to a serde
// limitation. It is not possible to have the known variants on one enum, and
// then, have catch-all variant for any unrecognized tag in the same enum that
// captures the name of the unrecognized tag.
#[serde(untagged)]
#[cfg_attr(feature = "wasm", derive(tsify::Tsify))]
#[cfg_attr(feature = "wasm", tsify(into_wasm_abi, from_wasm_abi))]
pub enum SchemaType<N> {
    /// One of the standard types exposed to users
    Type(SchemaTypeVariant<N>),
    /// Reference to a common type
    CommonTypeRef {
        /// Name of the common type.
        /// For the important case of `N` = [`RawName`], this is the schema JSON
        /// format, and the `RawName` is exactly how it appears in the schema;
        /// may not yet be fully qualified
        #[serde(rename = "type")]
        type_name: N,
    },
    /// Reference that may resolve to either an entity or common type
    EntityOrCommonTypeRef {
        /// Name of the entity or common type.
        /// Since `serde(untagged)` matches the first variant that works,
        /// this variant can never be constructed by the `Deserialize`
        /// implementation, as any structure that would fit this would
        /// first fit `CommonTypeRef` above.
        /// This is intended; the JSON syntax in question is specified to
        /// resolve to only a common type.
        /// This variant (`EntityOrCommonTypeRef`) exists only for the use
        /// of the human-schema parser, so that we can represent all valid
        /// human-syntax schemas in this format.
        #[serde(rename = "type")]
        type_name: N,
    },
}

impl<N> SchemaType<N> {
    /// Iterate over all references which occur in the type and (must or may)
    /// resolve to a common type
    pub(crate) fn common_type_references(&self) -> Box<dyn Iterator<Item = &N> + '_> {
        match self {
            SchemaType::Type(SchemaTypeVariant::Record { attributes, .. }) => attributes
                .iter()
                .map(|(_, ty)| ty.ty.common_type_references())
                .fold(Box::new(std::iter::empty()), |it, tys| {
                    Box::new(it.chain(tys))
                }),
            SchemaType::Type(SchemaTypeVariant::Set { element }) => {
                element.common_type_references()
            }
            SchemaType::CommonTypeRef { type_name } => Box::new(std::iter::once(type_name)),
            SchemaType::EntityOrCommonTypeRef { type_name } => Box::new(std::iter::once(type_name)),
            _ => Box::new(std::iter::empty()),
        }
    }

    /// Is this [`SchemaType`] an extension type, or does it contain one
    /// (recursively)? Returns `None` if this is a `CommonTypeRef` or
    /// `EntityOrCommonTypeRef` because we can't easily check the type
    /// of a common type reference, accounting for namespaces, without first
    /// converting to a [`crate::types::Type`].
    pub fn is_extension(&self) -> Option<bool> {
        match self {
            Self::Type(SchemaTypeVariant::Extension { .. }) => Some(true),
            Self::Type(SchemaTypeVariant::Set { element }) => element.is_extension(),
            Self::Type(SchemaTypeVariant::Record { attributes, .. }) => attributes
                .values()
                .try_fold(false, |a, e| match e.ty.is_extension() {
                    Some(true) => Some(true),
                    Some(false) => Some(a),
                    None => None,
                }),
            Self::Type(_) => Some(false),
            Self::CommonTypeRef { .. } | Self::EntityOrCommonTypeRef { .. } => None,
        }
    }

    /// Is this [`SchemaType`] an empty record? This function is used by the `Display`
    /// implementation to avoid printing unnecessary entity/action data.
    pub fn is_empty_record(&self) -> bool {
        match self {
            Self::Type(SchemaTypeVariant::Record {
                attributes,
                additional_attributes,
            }) => *additional_attributes == partial_schema_default() && attributes.is_empty(),
            _ => false,
        }
    }
}

impl SchemaType<RawName> {
    /// (Conditionally) prefix unqualified entity and common type references with the namespace they are in
    pub fn conditionally_qualify_type_references(
        self,
        ns: Option<&Name>,
    ) -> SchemaType<ConditionalName> {
        match self {
            Self::Type(stv) => SchemaType::Type(stv.conditionally_qualify_type_references(ns)),
            Self::CommonTypeRef { type_name } => SchemaType::CommonTypeRef {
                type_name: type_name.conditionally_qualify_with(ns, ReferenceType::Common),
            },
            Self::EntityOrCommonTypeRef { type_name } => SchemaType::EntityOrCommonTypeRef {
                type_name: type_name.conditionally_qualify_with(ns, ReferenceType::CommonOrEntity),
            },
        }
    }

    fn into_n<N: From<RawName>>(self) -> SchemaType<N> {
        match self {
            Self::Type(stv) => SchemaType::Type(stv.into_n()),
            Self::CommonTypeRef { type_name } => SchemaType::CommonTypeRef {
                type_name: type_name.into(),
            },
            Self::EntityOrCommonTypeRef { type_name } => SchemaType::EntityOrCommonTypeRef {
                type_name: type_name.into(),
            },
        }
    }
}

impl SchemaType<ConditionalName> {
    /// Convert this [`SchemaType<ConditionalName>`] into a [`SchemaType<Name>`]
    /// by fully-qualifying all typenames that appear anywhere in any
    /// definitions.
    ///
    /// `all_common_defs` and `all_entity_defs` need to be the full set of all
    /// fully-qualified typenames (of common and entity types respectively) that
    /// are defined in the schema (in all schema fragments).
    pub fn fully_qualify_type_references(
        self,
        all_common_defs: &HashSet<Name>,
        all_entity_defs: &HashSet<Name>,
    ) -> std::result::Result<SchemaType<Name>, TypeResolutionError> {
        match self {
            Self::Type(stv) => Ok(SchemaType::Type(
                stv.fully_qualify_type_references(all_common_defs, all_entity_defs)?,
            )),
            Self::CommonTypeRef { type_name } => Ok(SchemaType::CommonTypeRef {
                type_name: type_name.resolve(all_common_defs, all_entity_defs)?.clone(),
            }),
            Self::EntityOrCommonTypeRef { type_name } => Ok(SchemaType::EntityOrCommonTypeRef {
                type_name: type_name.resolve(all_common_defs, all_entity_defs)?.clone(),
            }),
        }
    }
}

impl<'de, N: Deserialize<'de> + From<RawName>> Deserialize<'de> for SchemaType<N> {
    fn deserialize<D>(deserializer: D) -> std::result::Result<Self, D::Error>
    where
        D: serde::Deserializer<'de>,
    {
        deserializer.deserialize_any(SchemaTypeVisitor {
            _phantom: PhantomData,
        })
    }
}

/// The fields for a `SchemaTypes`. Used for implementing deserialization.
#[derive(Debug, Clone, Hash, Eq, PartialEq, Deserialize)]
#[serde(field_identifier, rename_all = "camelCase")]
enum TypeFields {
    Type,
    Element,
    Attributes,
    AdditionalAttributes,
    Name,
}

// This macro is used to avoid duplicating the fields names when calling
// `serde::de::Error::unknown_field`. It wants an `&'static [&'static str]`, and
// AFAIK, the elements of the static slice must be literals.
macro_rules! type_field_name {
    (Type) => {
        "type"
    };
    (Element) => {
        "element"
    };
    (Attributes) => {
        "attributes"
    };
    (AdditionalAttributes) => {
        "additionalAttributes"
    };
    (Name) => {
        "name"
    };
}

impl TypeFields {
    fn as_str(&self) -> &'static str {
        match self {
            TypeFields::Type => type_field_name!(Type),
            TypeFields::Element => type_field_name!(Element),
            TypeFields::Attributes => type_field_name!(Attributes),
            TypeFields::AdditionalAttributes => type_field_name!(AdditionalAttributes),
            TypeFields::Name => type_field_name!(Name),
        }
    }
}

/// Used during deserialization to deserialize the attributes type map while
/// reporting an error if there are any duplicate keys in the map. I could not
/// find a way to do the `serde_with` conversion inline without introducing this
/// struct.
#[derive(Deserialize)]
struct AttributesTypeMap(
    #[serde(with = "serde_with::rust::maps_duplicate_key_is_error")]
    BTreeMap<SmolStr, TypeOfAttribute<RawName>>,
);

struct SchemaTypeVisitor<N> {
    _phantom: PhantomData<N>,
}

impl<'de, N: Deserialize<'de> + From<RawName>> Visitor<'de> for SchemaTypeVisitor<N> {
    type Value = SchemaType<N>;

    fn expecting(&self, formatter: &mut std::fmt::Formatter<'_>) -> std::fmt::Result {
        formatter.write_str("builtin type or reference to type defined in commonTypes")
    }

    fn visit_map<M>(self, mut map: M) -> std::result::Result<Self::Value, M::Error>
    where
        M: MapAccess<'de>,
    {
        use TypeFields::*;

        // We keep field values wrapped in a `Result` initially so that we do
        // not report errors due the contents of a field when the field is not
        // expected for a particular type variant. We instead report that the
        // field so not exist at all, so that the schema author can delete the
        // field without wasting time fixing errors in the value.
        let mut type_name: Option<std::result::Result<SmolStr, M::Error>> = None;
        let mut element: Option<std::result::Result<SchemaType<N>, M::Error>> = None;
        let mut attributes: Option<std::result::Result<AttributesTypeMap, M::Error>> = None;
        let mut additional_attributes: Option<std::result::Result<bool, M::Error>> = None;
        let mut name: Option<std::result::Result<SmolStr, M::Error>> = None;

        // Gather all the fields in the object. Any fields that are not one of
        // the possible fields for some schema type will have been reported by
        // serde already.
        while let Some(key) = map.next_key()? {
            match key {
                Type => {
                    if type_name.is_some() {
                        return Err(serde::de::Error::duplicate_field(Type.as_str()));
                    }
                    type_name = Some(map.next_value());
                }
                Element => {
                    if element.is_some() {
                        return Err(serde::de::Error::duplicate_field(Element.as_str()));
                    }
                    element = Some(map.next_value());
                }
                Attributes => {
                    if attributes.is_some() {
                        return Err(serde::de::Error::duplicate_field(Attributes.as_str()));
                    }
                    attributes = Some(map.next_value());
                }
                AdditionalAttributes => {
                    if additional_attributes.is_some() {
                        return Err(serde::de::Error::duplicate_field(
                            AdditionalAttributes.as_str(),
                        ));
                    }
                    additional_attributes = Some(map.next_value());
                }
                Name => {
                    if name.is_some() {
                        return Err(serde::de::Error::duplicate_field(Name.as_str()));
                    }
                    name = Some(map.next_value());
                }
            }
        }

        Self::build_schema_type::<M>(type_name, element, attributes, additional_attributes, name)
    }
}

// PANIC SAFETY `Set`, `Record`, `Entity`, and `Extension` are valid `Name`s
#[allow(clippy::expect_used)]
pub(crate) mod static_names {
    use crate::RawName;

    lazy_static::lazy_static! {
        pub(crate) static ref SET_NAME : RawName = RawName::parse_unqualified_name("Set").expect("valid identifier");
        pub(crate) static ref RECORD_NAME : RawName = RawName::parse_unqualified_name("Record").expect("valid identifier");
        pub(crate) static ref ENTITY_NAME : RawName = RawName::parse_unqualified_name("Entity").expect("valid identifier");
        pub(crate) static ref EXTENSION_NAME : RawName = RawName::parse_unqualified_name("Extension").expect("valid identifier");
    }
}

impl<'de, N: Deserialize<'de> + From<RawName>> SchemaTypeVisitor<N> {
    /// Construct a schema type given the name of the type and its fields.
    /// Fields which were not present are `None`. It is an error for a field
    /// which is not used for a particular type to be `Some` when building that
    /// type.
    fn build_schema_type<M>(
        type_name: Option<std::result::Result<SmolStr, M::Error>>,
        element: Option<std::result::Result<SchemaType<N>, M::Error>>,
        attributes: Option<std::result::Result<AttributesTypeMap, M::Error>>,
        additional_attributes: Option<std::result::Result<bool, M::Error>>,
        name: Option<std::result::Result<SmolStr, M::Error>>,
    ) -> std::result::Result<SchemaType<N>, M::Error>
    where
        M: MapAccess<'de>,
    {
        use static_names::*;
        use TypeFields::*;
        // Fields that remain to be parsed
        let mut remaining_fields = [
            (Type, type_name.is_some()),
            (Element, element.is_some()),
            (Attributes, attributes.is_some()),
            (AdditionalAttributes, additional_attributes.is_some()),
            (Name, name.is_some()),
        ]
        .into_iter()
        .filter(|(_, present)| *present)
        .map(|(field, _)| field)
        .collect::<HashSet<_>>();

        match type_name.transpose()?.as_ref() {
            Some(s) => {
                // We've concluded that type exists
                remaining_fields.remove(&Type);
                // Used to generate the appropriate serde error if a field is present
                // when it is not expected.
                let error_if_fields = |fs: &[TypeFields],
                                       expected: &'static [&'static str]|
                 -> std::result::Result<(), M::Error> {
                    for f in fs {
                        if remaining_fields.contains(f) {
                            return Err(serde::de::Error::unknown_field(f.as_str(), expected));
                        }
                    }
                    Ok(())
                };
                let error_if_any_fields = || -> std::result::Result<(), M::Error> {
                    error_if_fields(&[Element, Attributes, AdditionalAttributes, Name], &[])
                };
                match s.as_str() {
                    "String" => {
                        error_if_any_fields()?;
                        Ok(SchemaType::Type(SchemaTypeVariant::String))
                    }
                    "Long" => {
                        error_if_any_fields()?;
                        Ok(SchemaType::Type(SchemaTypeVariant::Long))
                    }
                    "Boolean" => {
                        error_if_any_fields()?;
                        Ok(SchemaType::Type(SchemaTypeVariant::Boolean))
                    }
                    "Set" => {
                        if remaining_fields.is_empty() {
                            // must be referring to a common type named `Set`
                            Ok(SchemaType::CommonTypeRef {
                                type_name: N::from(SET_NAME.clone()),
                            })
                        } else {
                            error_if_fields(
                                &[Attributes, AdditionalAttributes, Name],
                                &[type_field_name!(Element)],
                            )?;

                            Ok(SchemaType::Type(SchemaTypeVariant::Set {
                                element: {
                                    // PANIC SAFETY: There are four fields allowed and the previous function rules out three of them, ensuring `element` exists
                                    #[allow(clippy::unwrap_used)]
                                    let element: SchemaType<N> = element.unwrap()?;
                                    Box::new(element)
                                },
                            }))
                        }
                    }
                    "Record" => {
                        if remaining_fields.is_empty() {
                            // must be referring to a common type named `Record`
                            Ok(SchemaType::CommonTypeRef {
                                type_name: N::from(RECORD_NAME.clone()),
                            })
                        } else {
                            error_if_fields(
                                &[Element, Name],
                                &[
                                    type_field_name!(Attributes),
                                    type_field_name!(AdditionalAttributes),
                                ],
                            )?;

                            if let Some(attributes) = attributes {
                                let additional_attributes =
                                    additional_attributes.unwrap_or(Ok(partial_schema_default()));
                                Ok(SchemaType::Type(SchemaTypeVariant::Record {
                                    attributes: attributes?
                                        .0
                                        .into_iter()
                                        .map(|(k, TypeOfAttribute { ty, required })| {
                                            (
                                                k,
                                                TypeOfAttribute {
                                                    ty: ty.into_n(),
                                                    required,
                                                },
                                            )
                                        })
                                        .collect(),
                                    additional_attributes: additional_attributes?,
                                }))
                            } else {
                                Err(serde::de::Error::missing_field(Attributes.as_str()))
                            }
                        }
                    }
                    "Entity" => {
                        if remaining_fields.is_empty() {
                            // must be referring to a common type named `Entity`
                            Ok(SchemaType::CommonTypeRef {
                                type_name: N::from(ENTITY_NAME.clone()),
                            })
                        } else {
                            error_if_fields(
                                &[Element, Attributes, AdditionalAttributes],
                                &[type_field_name!(Name)],
                            )?;
                            // PANIC SAFETY: There are four fields allowed and the previous function rules out three of them ensuring `name` exists
                            #[allow(clippy::unwrap_used)]
                            let name = name.unwrap()?;
                            Ok(SchemaType::Type(SchemaTypeVariant::Entity {
                                name: RawName::from_normalized_str(&name)
                                    .map_err(|err| {
                                        serde::de::Error::custom(format!(
                                            "invalid entity type `{name}`: {err}"
                                        ))
                                    })?
                                    .into(),
                            }))
                        }
                    }
                    "Extension" => {
                        if remaining_fields.is_empty() {
                            // must be referring to a common type named `Extension`
                            Ok(SchemaType::CommonTypeRef {
                                type_name: N::from(EXTENSION_NAME.clone()),
                            })
                        } else {
                            error_if_fields(
                                &[Element, Attributes, AdditionalAttributes],
                                &[type_field_name!(Name)],
                            )?;

                            // PANIC SAFETY: There are four fields allowed and the previous function rules out three of them ensuring `name` exists
                            #[allow(clippy::unwrap_used)]
                            let name = name.unwrap()?;
                            Ok(SchemaType::Type(SchemaTypeVariant::Extension {
                                name: UnreservedId::from_normalized_str(&name).map_err(|err| {
                                    serde::de::Error::custom(format!(
                                        "invalid extension type `{name}`: {err}"
                                    ))
                                })?,
                            }))
                        }
                    }
                    type_name => {
                        error_if_any_fields()?;
                        Ok(SchemaType::CommonTypeRef {
                            type_name: N::from(RawName::from_normalized_str(type_name).map_err(
                                |err| {
                                    serde::de::Error::custom(format!(
                                        "invalid common type `{type_name}`: {err}"
                                    ))
                                },
                            )?),
                        })
                    }
                }
            }
            None => Err(serde::de::Error::missing_field(Type.as_str())),
        }
    }
}

impl<N> From<SchemaTypeVariant<N>> for SchemaType<N> {
    fn from(variant: SchemaTypeVariant<N>) -> Self {
        Self::Type(variant)
    }
}

/// The variants of [`SchemaType`] that are exposed to users, i.e., legal to write
/// in schemas. Does not include common types, which are handled separately.
///
/// The parameter `N` is the type of entity type names and common type names in
/// this [`SchemaTypeVariant`], including recursively.
/// See notes on [`SchemaFragment`].
#[derive(Debug, Clone, PartialEq, Eq, PartialOrd, Ord, Serialize, Deserialize)]
#[serde(tag = "type")]
#[serde(bound(deserialize = "N: Deserialize<'de> + From<RawName>"))]
#[cfg_attr(feature = "wasm", derive(tsify::Tsify))]
#[cfg_attr(feature = "wasm", tsify(into_wasm_abi, from_wasm_abi))]
pub enum SchemaTypeVariant<N> {
    /// String
    String,
    /// Long
    Long,
    /// Boolean
    Boolean,
    /// Set
    Set {
        /// Element type
        element: Box<SchemaType<N>>,
    },
    /// Record
    Record {
        /// Attribute names and types for the record
        attributes: BTreeMap<SmolStr, TypeOfAttribute<N>>,
        /// Whether "additional attributes" are possible on this record
        #[serde(rename = "additionalAttributes")]
        #[serde(skip_serializing_if = "is_partial_schema_default")]
        additional_attributes: bool,
    },
    /// Entity
    Entity {
        /// Name of the entity type.
        /// For the important case of `N` = `RawName`, this is the schema JSON
        /// format, and the `RawName` is exactly how it appears in the schema;
        /// may not yet be fully qualified
        name: N,
    },
    /// Extension types
    Extension {
        /// Name of the extension type
        name: UnreservedId,
    },
}

impl SchemaTypeVariant<RawName> {
    /// (Conditionally) prefix unqualified entity and common type references with the namespace they are in
    pub fn conditionally_qualify_type_references(
        self,
        ns: Option<&Name>,
    ) -> SchemaTypeVariant<ConditionalName> {
        match self {
            Self::Boolean => SchemaTypeVariant::Boolean,
            Self::Long => SchemaTypeVariant::Long,
            Self::String => SchemaTypeVariant::String,
            Self::Extension { name } => SchemaTypeVariant::Extension { name },
            Self::Entity { name } => SchemaTypeVariant::Entity {
                name: name.conditionally_qualify_with(ns, ReferenceType::Entity), // `Self::Entity` must resolve to an entity type, not a common type
            },
            Self::Set { element } => SchemaTypeVariant::Set {
                element: Box::new(element.conditionally_qualify_type_references(ns)),
            },
            Self::Record {
                attributes,
                additional_attributes,
            } => SchemaTypeVariant::Record {
                attributes: BTreeMap::from_iter(attributes.into_iter().map(
                    |(attr, TypeOfAttribute { ty, required })| {
                        (
                            attr,
                            TypeOfAttribute {
                                ty: ty.conditionally_qualify_type_references(ns),
                                required,
                            },
                        )
                    },
                )),
                additional_attributes,
            },
        }
    }

    fn into_n<N: From<RawName>>(self) -> SchemaTypeVariant<N> {
        match self {
            Self::Boolean => SchemaTypeVariant::Boolean,
            Self::Long => SchemaTypeVariant::Long,
            Self::String => SchemaTypeVariant::String,
            Self::Entity { name } => SchemaTypeVariant::Entity { name: name.into() },
            Self::Record {
                attributes,
                additional_attributes,
            } => SchemaTypeVariant::Record {
                attributes: attributes
                    .into_iter()
                    .map(|(k, v)| (k, v.into_n()))
                    .collect(),
                additional_attributes,
            },
            Self::Set { element } => SchemaTypeVariant::Set {
                element: Box::new(element.into_n()),
            },
            Self::Extension { name } => SchemaTypeVariant::Extension { name },
        }
    }
}

impl SchemaTypeVariant<ConditionalName> {
    /// Convert this [`SchemaTypeVariant<ConditionalName>`] into a
    /// [`SchemaTypeVariant<Name>`] by fully-qualifying all typenames that
    /// appear anywhere in any definitions.
    ///
    /// `all_common_defs` and `all_entity_defs` need to be the full set of all
    /// fully-qualified typenames (of common and entity types respectively) that
    /// are defined in the schema (in all schema fragments).
    pub fn fully_qualify_type_references(
        self,
        all_common_defs: &HashSet<Name>,
        all_entity_defs: &HashSet<Name>,
    ) -> std::result::Result<SchemaTypeVariant<Name>, TypeResolutionError> {
        match self {
            Self::Boolean => Ok(SchemaTypeVariant::Boolean),
            Self::Long => Ok(SchemaTypeVariant::Long),
            Self::String => Ok(SchemaTypeVariant::String),
            Self::Extension { name } => Ok(SchemaTypeVariant::Extension { name }),
            Self::Entity { name } => Ok(SchemaTypeVariant::Entity {
                name: name.resolve(all_common_defs, all_entity_defs)?.clone(),
            }),
            Self::Set { element } => Ok(SchemaTypeVariant::Set {
                element: Box::new(
                    element.fully_qualify_type_references(all_common_defs, all_entity_defs)?,
                ),
            }),
            Self::Record {
                attributes,
                additional_attributes,
            } => Ok(SchemaTypeVariant::Record {
                attributes: attributes
                    .into_iter()
                    .map(|(attr, TypeOfAttribute { ty, required })| {
                        Ok((
                            attr,
                            TypeOfAttribute {
                                ty: ty.fully_qualify_type_references(
                                    all_common_defs,
                                    all_entity_defs,
                                )?,
                                required,
                            },
                        ))
                    })
                    .collect::<std::result::Result<BTreeMap<_, _>, _>>()?,
                additional_attributes,
            }),
        }
    }
}

// Only used for serialization
fn is_partial_schema_default(b: &bool) -> bool {
    *b == partial_schema_default()
}

#[cfg(feature = "arbitrary")]
// PANIC SAFETY property testing code
#[allow(clippy::panic)]
impl<'a> arbitrary::Arbitrary<'a> for SchemaType<RawName> {
    fn arbitrary(u: &mut arbitrary::Unstructured<'a>) -> arbitrary::Result<SchemaType<RawName>> {
        use std::collections::BTreeSet;

        Ok(SchemaType::Type(match u.int_in_range::<u8>(1..=8)? {
            1 => SchemaTypeVariant::String,
            2 => SchemaTypeVariant::Long,
            3 => SchemaTypeVariant::Boolean,
            4 => SchemaTypeVariant::Set {
                element: Box::new(u.arbitrary()?),
            },
            5 => {
                let attributes = {
                    let attr_names: BTreeSet<String> = u.arbitrary()?;
                    attr_names
                        .into_iter()
                        .map(|attr_name| Ok((attr_name.into(), u.arbitrary()?)))
                        .collect::<arbitrary::Result<_>>()?
                };
                SchemaTypeVariant::Record {
                    attributes,
                    additional_attributes: u.arbitrary()?,
                }
            }
            6 => SchemaTypeVariant::Entity {
                name: u.arbitrary()?,
            },
            7 => SchemaTypeVariant::Extension {
                // PANIC SAFETY: `ipaddr` is a valid `UnreservedId`
                #[allow(clippy::unwrap_used)]
                name: "ipaddr".parse().unwrap(),
            },
            8 => SchemaTypeVariant::Extension {
                // PANIC SAFETY: `decimal` is a valid `UnreservedId`
                #[allow(clippy::unwrap_used)]
                name: "decimal".parse().unwrap(),
            },
            n => panic!("bad index: {n}"),
        }))
    }
    fn size_hint(_depth: usize) -> (usize, Option<usize>) {
        (1, None) // Unfortunately, we probably can't be more precise than this
    }
}

/// Used to describe the type of a record or entity attribute. It contains a the
/// type of the attribute and whether the attribute is required. The type is
/// flattened for serialization, so, in JSON format, this appears as a regular
/// type with one extra property `required`.
///
/// The parameter `N` is the type of entity type names and common type names in
/// this [`TypeOfAttribute`], including recursively.
/// See notes on [`SchemaFragment`].
///
/// Note that we can't add `#[serde(deny_unknown_fields)]` here because we are
/// using `#[serde(tag = "type")]` in [`SchemaType`] which is flattened here.
/// The way `serde(flatten)` is implemented means it may be possible to access
/// fields incorrectly if a struct contains two structs that are flattened
/// (`<https://github.com/serde-rs/serde/issues/1547>`). This shouldn't apply to
/// us as we're using `flatten` only once
/// (`<https://github.com/serde-rs/serde/issues/1600>`). This should be ok because
/// unknown fields for [`TypeOfAttribute`] should be passed to [`SchemaType`] where
/// they will be denied (`<https://github.com/serde-rs/serde/issues/1600>`).
#[derive(Debug, Clone, PartialEq, Serialize, Deserialize, Eq, PartialOrd, Ord)]
#[serde(bound(deserialize = "N: Deserialize<'de> + From<RawName>"))]
pub struct TypeOfAttribute<N> {
    /// Underlying type of the attribute
    #[serde(flatten)]
    pub ty: SchemaType<N>,
    /// Whether the attribute is required
    #[serde(default = "record_attribute_required_default")]
    #[serde(skip_serializing_if = "is_record_attribute_required_default")]
    pub required: bool,
}

impl TypeOfAttribute<RawName> {
    fn into_n<N: From<RawName>>(self) -> TypeOfAttribute<N> {
        TypeOfAttribute {
            ty: self.ty.into_n(),
            required: self.required,
        }
    }
}

#[cfg(feature = "arbitrary")]
impl<'a> arbitrary::Arbitrary<'a> for TypeOfAttribute<RawName> {
    fn arbitrary(u: &mut arbitrary::Unstructured<'a>) -> arbitrary::Result<Self> {
        Ok(Self {
            ty: u.arbitrary()?,
            required: u.arbitrary()?,
        })
    }

    fn size_hint(depth: usize) -> (usize, Option<usize>) {
        arbitrary::size_hint::and(
            <SchemaType<RawName> as arbitrary::Arbitrary>::size_hint(depth),
            <bool as arbitrary::Arbitrary>::size_hint(depth),
        )
    }
}

// Only used for serialization
fn is_record_attribute_required_default(b: &bool) -> bool {
    *b == record_attribute_required_default()
}

/// By default schema properties which enable parts of partial schema validation
/// should be `false`.  Defines the default value for `additionalAttributes`.
fn partial_schema_default() -> bool {
    false
}

/// Defines the default value for `required` on record and entity attributes.
fn record_attribute_required_default() -> bool {
    true
}

#[cfg(test)]
mod test {
    use std::str::FromStr;

    use cedar_policy_core::{
        extensions::Extensions,
        test_utils::{expect_err, ExpectedErrorMessageBuilder},
    };
    use cool_asserts::assert_matches;

    use crate::ValidatorSchema;

    use super::*;

    #[test]
    fn test_entity_type_parser1() {
        let user = r#"
        {
            "memberOfTypes" : ["UserGroup"]
        }
        "#;
        let et = serde_json::from_str::<EntityType<RawName>>(user).expect("Parse Error");
        assert_eq!(et.member_of_types, vec!["UserGroup".parse().unwrap()]);
        assert_eq!(
            et.shape.into_inner(),
            SchemaType::Type(SchemaTypeVariant::Record {
                attributes: BTreeMap::new(),
                additional_attributes: false
            })
        );
    }

    #[test]
    fn test_entity_type_parser2() {
        let src = r#"
              { }
        "#;
        let et = serde_json::from_str::<EntityType<RawName>>(src).expect("Parse Error");
        assert_eq!(et.member_of_types.len(), 0);
        assert_eq!(
            et.shape.into_inner(),
            SchemaType::Type(SchemaTypeVariant::Record {
                attributes: BTreeMap::new(),
                additional_attributes: false
            })
        );
    }

    #[test]
    fn test_action_type_parser1() {
        let src = r#"
              {
                "appliesTo" : {
                  "resourceTypes": ["Album"],
                  "principalTypes": ["User"]
                },
                "memberOf": [{"id": "readWrite"}]
              }
        "#;
        let at: ActionType<RawName> = serde_json::from_str(src).expect("Parse Error");
        let spec = ApplySpec {
            resource_types: vec!["Album".parse().unwrap()],
            principal_types: vec!["User".parse().unwrap()],
            context: AttributesOrContext::default(),
        };
        assert_eq!(at.applies_to, Some(spec));
        assert_eq!(
            at.member_of,
            Some(vec![ActionEntityUID {
                ty: None,
                id: "readWrite".into()
            }])
        );
    }

    #[test]
    fn test_action_type_parser2() {
        let src = r#"
              { }
        "#;
        let at: ActionType<RawName> = serde_json::from_str(src).expect("Parse Error");
        assert_eq!(at.applies_to, None);
        assert!(at.member_of.is_none());
    }

    #[test]
    fn test_schema_file_parser() {
        let src = serde_json::json!(
        {
            "entityTypes": {

              "User": {
                "memberOfTypes": ["UserGroup"]
              },
              "Photo": {
                "memberOfTypes": ["Album", "Account"]
              },

              "Album": {
                "memberOfTypes": ["Album", "Account"]
              },
              "Account": { },
              "UserGroup": { }
           },

           "actions": {
              "readOnly": { },
              "readWrite": { },
              "createAlbum": {
                "appliesTo" : {
                  "resourceTypes": ["Account", "Album"],
                  "principalTypes": ["User"]
                },
                "memberOf": [{"id": "readWrite"}]
              },
              "addPhotoToAlbum": {
                "appliesTo" : {
                  "resourceTypes": ["Album"],
                  "principalTypes": ["User"]
                },
                "memberOf": [{"id": "readWrite"}]
              },
              "viewPhoto": {
                "appliesTo" : {
                  "resourceTypes": ["Photo"],
                  "principalTypes": ["User"]
                },
                "memberOf": [{"id": "readOnly"}, {"id": "readWrite"}]
              },
              "viewComments": {
                "appliesTo" : {
                  "resourceTypes": ["Photo"],
                  "principalTypes": ["User"]
                },
                "memberOf": [{"id": "readOnly"}, {"id": "readWrite"}]
              }
            }
          });
        let schema_file: NamespaceDefinition<RawName> =
            serde_json::from_value(src).expect("Parse Error");

        assert_eq!(schema_file.entity_types.len(), 5);
        assert_eq!(schema_file.actions.len(), 6);
    }

    #[test]
    fn test_parse_namespaces() {
        let src = r#"
        {
            "foo::foo::bar::baz": {
                "entityTypes": {},
                "actions": {}
            }
        }"#;
        let schema: SchemaFragment<RawName> = serde_json::from_str(src).expect("Parse Error");
        let (namespace, _descriptor) = schema.0.into_iter().next().unwrap();
        assert_eq!(namespace, Some("foo::foo::bar::baz".parse().unwrap()));
    }

    #[test]
    #[should_panic(expected = "unknown field `requiredddddd`")]
    fn test_schema_file_with_misspelled_required() {
        let src = serde_json::json!(
        {
            "entityTypes": {
                "User": {
                    "shape": {
                        "type": "Record",
                        "attributes": {
                            "favorite": {
                                "type": "Entity",
                                "name": "Photo",
                                "requiredddddd": false
                            }
                        }
                    }
                }
            },
            "actions": {}
        });
        let schema: NamespaceDefinition<RawName> = serde_json::from_value(src).unwrap();
        println!("{:#?}", schema);
    }

    #[test]
    #[should_panic(expected = "unknown field `nameeeeee`")]
    fn test_schema_file_with_misspelled_field() {
        let src = serde_json::json!(
        {
            "entityTypes": {
                "User": {
                    "shape": {
                        "type": "Record",
                        "attributes": {
                            "favorite": {
                                "type": "Entity",
                                "nameeeeee": "Photo",
                            }
                        }
                    }
                }
            },
            "actions": {}
        });
        let schema: NamespaceDefinition<RawName> = serde_json::from_value(src).unwrap();
        println!("{:#?}", schema);
    }

    #[test]
    #[should_panic(expected = "unknown field `extra`")]
    fn test_schema_file_with_extra_field() {
        let src = serde_json::json!(
        {
            "entityTypes": {
                "User": {
                    "shape": {
                        "type": "Record",
                        "attributes": {
                            "favorite": {
                                "type": "Entity",
                                "name": "Photo",
                                "extra": "Should not exist"
                            }
                        }
                    }
                }
            },
            "actions": {}
        });
        let schema: NamespaceDefinition<RawName> = serde_json::from_value(src).unwrap();
        println!("{:#?}", schema);
    }

    #[test]
    #[should_panic(expected = "unknown field `memberOfTypes`")]
    fn test_schema_file_with_misplaced_field() {
        let src = serde_json::json!(
        {
            "entityTypes": {
                "User": {
                    "shape": {
                        "memberOfTypes": [],
                        "type": "Record",
                        "attributes": {
                            "favorite": {
                                "type": "Entity",
                                "name": "Photo",
                            }
                        }
                    }
                }
            },
            "actions": {}
        });
        let schema: NamespaceDefinition<RawName> = serde_json::from_value(src).unwrap();
        println!("{:#?}", schema);
    }

    #[test]
    fn schema_file_with_missing_field() {
        let src = serde_json::json!(
        {
            "": {
                "entityTypes": {
                    "User": {
                        "shape": {
                            "type": "Record",
                            "attributes": {
                                "favorite": {
                                    "type": "Entity",
                                }
                            }
                        }
                    }
                },
                "actions": {}
            }
        });
        let schema = ValidatorSchema::from_json_value(src.clone(), Extensions::all_available());
        assert_matches!(schema, Err(e) => {
            expect_err(
                &src,
                &miette::Report::new(e),
                &ExpectedErrorMessageBuilder::error(r#"failed to resolve type: Entity"#)
                    // TODO: this help message could suggest that the user needs to add a `name` field
                    .help("`Entity` has not been declared as a common type")
                    .build());
        });
    }

    #[test]
    #[should_panic(expected = "missing field `type`")]
    fn schema_file_with_missing_type() {
        let src = serde_json::json!(
        {
            "entityTypes": {
                "User": {
                    "shape": { }
                }
            },
            "actions": {}
        });
        let schema: NamespaceDefinition<RawName> = serde_json::from_value(src).unwrap();
        println!("{:#?}", schema);
    }

    #[test]
    #[should_panic(expected = "unknown field `attributes`")]
    fn schema_file_unexpected_malformed_attribute() {
        let src = serde_json::json!(
        {
            "entityTypes": {
                "User": {
                    "shape": {
                        "type": "Record",
                        "attributes": {
                            "a": {
                                "type": "Long",
                                "attributes": {
                                    "b": {"foo": "bar"}
                                }
                            }
                        }
                    }
                }
            },
            "actions": {}
        });
        let schema: NamespaceDefinition<RawName> = serde_json::from_value(src).unwrap();
        println!("{:#?}", schema);
    }

    #[test]
    fn missing_namespace() {
        let src = r#"
        {
            "entityTypes": { "User": { } },
            "actions": {}
        }"#;
        let schema = ValidatorSchema::from_str(src);
        assert_matches!(schema, Err(e) => {
            expect_err(
                src,
                &miette::Report::new(e),
                &ExpectedErrorMessageBuilder::error(r#"failed to parse schema in JSON format: unknown field `User`, expected one of `commonTypes`, `entityTypes`, `actions` at line 3 column 35"#)
                    .help("JSON formatted schema must specify a namespace. If you want to use the empty namespace, explicitly specify it with `{ \"\": {..} }`")
                    .build());
        });
    }
}

/// Tests related to PR #749
#[cfg(test)]
mod strengthened_types {
    use cool_asserts::assert_matches;

    use crate::{
        ActionEntityUID, ApplySpec, EntityType, NamespaceDefinition, RawName, SchemaFragment,
        SchemaType,
    };

    /// Assert that `result` is an `Err`, and the error message matches `msg`
    #[track_caller] // report the caller's location as the location of the panic, not the location in this function
    fn assert_error_matches<T: std::fmt::Debug>(result: Result<T, serde_json::Error>, msg: &str) {
        assert_matches!(result, Err(err) => assert_eq!(&err.to_string(), msg));
    }

    #[test]
    fn invalid_namespace() {
        let src = serde_json::json!(
        {
           "\n" : {
            "entityTypes": {},
            "actions": {}
           }
        });
        let schema: Result<SchemaFragment<RawName>, _> = serde_json::from_value(src);
        assert_error_matches(schema, "invalid namespace `\n`: unexpected end of input");

        let src = serde_json::json!(
        {
           "1" : {
            "entityTypes": {},
            "actions": {}
           }
        });
        let schema: Result<SchemaFragment<RawName>, _> = serde_json::from_value(src);
        assert_error_matches(schema, "invalid namespace `1`: unexpected token `1`");

        let src = serde_json::json!(
        {
           "*1" : {
            "entityTypes": {},
            "actions": {}
           }
        });
        let schema: Result<SchemaFragment<RawName>, _> = serde_json::from_value(src);
        assert_error_matches(schema, "invalid namespace `*1`: unexpected token `*`");

        let src = serde_json::json!(
        {
           "::" : {
            "entityTypes": {},
            "actions": {}
           }
        });
        let schema: Result<SchemaFragment<RawName>, _> = serde_json::from_value(src);
        assert_error_matches(schema, "invalid namespace `::`: unexpected token `::`");

        let src = serde_json::json!(
        {
           "A::" : {
            "entityTypes": {},
            "actions": {}
           }
        });
        let schema: Result<SchemaFragment<RawName>, _> = serde_json::from_value(src);
        assert_error_matches(schema, "invalid namespace `A::`: unexpected end of input");
    }

    #[test]
    fn invalid_common_type() {
        let src = serde_json::json!(
        {
            "entityTypes": {},
            "actions": {},
            "commonTypes": {
                "" : {
                    "type": "String"
                }
            }
        });
        let schema: Result<NamespaceDefinition<RawName>, _> = serde_json::from_value(src);
        assert_error_matches(schema, "invalid id ``: unexpected end of input");

        let src = serde_json::json!(
        {
            "entityTypes": {},
            "actions": {},
            "commonTypes": {
                "~" : {
                    "type": "String"
                }
            }
        });
        let schema: Result<NamespaceDefinition<RawName>, _> = serde_json::from_value(src);
        assert_error_matches(schema, "invalid id `~`: invalid token");

        let src = serde_json::json!(
        {
            "entityTypes": {},
            "actions": {},
            "commonTypes": {
                "A::B" : {
                    "type": "String"
                }
            }
        });
        let schema: Result<NamespaceDefinition<RawName>, _> = serde_json::from_value(src);
        assert_error_matches(schema, "invalid id `A::B`: unexpected token `::`");
    }

    #[test]
    fn invalid_entity_type() {
        let src = serde_json::json!(
        {
            "entityTypes": {
                "": {}
            },
            "actions": {}
        });
        let schema: Result<NamespaceDefinition<RawName>, _> = serde_json::from_value(src);
        assert_error_matches(schema, "invalid id ``: unexpected end of input");

        let src = serde_json::json!(
        {
            "entityTypes": {
                "*": {}
            },
            "actions": {}
        });
        let schema: Result<NamespaceDefinition<RawName>, _> = serde_json::from_value(src);
        assert_error_matches(schema, "invalid id `*`: unexpected token `*`");

        let src = serde_json::json!(
        {
            "entityTypes": {
                "A::B": {}
            },
            "actions": {}
        });
        let schema: Result<NamespaceDefinition<RawName>, _> = serde_json::from_value(src);
        assert_error_matches(schema, "invalid id `A::B`: unexpected token `::`");
    }

    #[test]
    fn invalid_member_of_types() {
        let src = serde_json::json!(
        {
           "memberOfTypes": [""]
        });
        let schema: Result<EntityType<RawName>, _> = serde_json::from_value(src);
        assert_error_matches(schema, "invalid name ``: unexpected end of input");

        let src = serde_json::json!(
        {
           "memberOfTypes": ["*"]
        });
        let schema: Result<EntityType<RawName>, _> = serde_json::from_value(src);
        assert_error_matches(schema, "invalid name `*`: unexpected token `*`");

        let src = serde_json::json!(
        {
           "memberOfTypes": ["A::"]
        });
        let schema: Result<EntityType<RawName>, _> = serde_json::from_value(src);
        assert_error_matches(schema, "invalid name `A::`: unexpected end of input");

        let src = serde_json::json!(
        {
           "memberOfTypes": ["::A"]
        });
        let schema: Result<EntityType<RawName>, _> = serde_json::from_value(src);
        assert_error_matches(schema, "invalid name `::A`: unexpected token `::`");
    }

    #[test]
    fn invalid_apply_spec() {
        let src = serde_json::json!(
        {
           "resourceTypes": [""]
        });
        let schema: Result<ApplySpec<RawName>, _> = serde_json::from_value(src);
        assert_error_matches(schema, "invalid name ``: unexpected end of input");

        let src = serde_json::json!(
        {
           "resourceTypes": ["*"]
        });
        let schema: Result<ApplySpec<RawName>, _> = serde_json::from_value(src);
        assert_error_matches(schema, "invalid name `*`: unexpected token `*`");

        let src = serde_json::json!(
        {
           "resourceTypes": ["A::"]
        });
        let schema: Result<ApplySpec<RawName>, _> = serde_json::from_value(src);
        assert_error_matches(schema, "invalid name `A::`: unexpected end of input");

        let src = serde_json::json!(
        {
           "resourceTypes": ["::A"]
        });
        let schema: Result<ApplySpec<RawName>, _> = serde_json::from_value(src);
        assert_error_matches(schema, "invalid name `::A`: unexpected token `::`");
    }

    #[test]
    fn invalid_schema_entity_types() {
        let src = serde_json::json!(
        {
           "type": "Entity",
            "name": ""
        });
        let schema: Result<SchemaType<RawName>, _> = serde_json::from_value(src);
        assert_error_matches(schema, "invalid entity type ``: unexpected end of input");

        let src = serde_json::json!(
        {
           "type": "Entity",
            "name": "*"
        });
        let schema: Result<SchemaType<RawName>, _> = serde_json::from_value(src);
        assert_error_matches(schema, "invalid entity type `*`: unexpected token `*`");

        let src = serde_json::json!(
        {
           "type": "Entity",
            "name": "::A"
        });
        let schema: Result<SchemaType<RawName>, _> = serde_json::from_value(src);
        assert_error_matches(schema, "invalid entity type `::A`: unexpected token `::`");

        let src = serde_json::json!(
        {
           "type": "Entity",
            "name": "A::"
        });
        let schema: Result<SchemaType<RawName>, _> = serde_json::from_value(src);
        assert_error_matches(schema, "invalid entity type `A::`: unexpected end of input");
    }

    #[test]
    fn invalid_action_euid() {
        let src = serde_json::json!(
        {
           "id": "action",
            "type": ""
        });
        let schema: Result<ActionEntityUID<RawName>, _> = serde_json::from_value(src);
        assert_error_matches(schema, "invalid name ``: unexpected end of input");

        let src = serde_json::json!(
        {
           "id": "action",
            "type": "*"
        });
        let schema: Result<ActionEntityUID<RawName>, _> = serde_json::from_value(src);
        assert_error_matches(schema, "invalid name `*`: unexpected token `*`");

        let src = serde_json::json!(
        {
           "id": "action",
            "type": "Action::"
        });
        let schema: Result<ActionEntityUID<RawName>, _> = serde_json::from_value(src);
        assert_error_matches(schema, "invalid name `Action::`: unexpected end of input");

        let src = serde_json::json!(
        {
           "id": "action",
            "type": "::Action"
        });
        let schema: Result<ActionEntityUID<RawName>, _> = serde_json::from_value(src);
        assert_error_matches(schema, "invalid name `::Action`: unexpected token `::`");
    }

    #[test]
    fn invalid_schema_common_types() {
        let src = serde_json::json!(
        {
           "type": ""
        });
        let schema: Result<SchemaType<RawName>, _> = serde_json::from_value(src);
        assert_error_matches(schema, "invalid common type ``: unexpected end of input");

        let src = serde_json::json!(
        {
           "type": "*"
        });
        let schema: Result<SchemaType<RawName>, _> = serde_json::from_value(src);
        assert_error_matches(schema, "invalid common type `*`: unexpected token `*`");

        let src = serde_json::json!(
        {
           "type": "::A"
        });
        let schema: Result<SchemaType<RawName>, _> = serde_json::from_value(src);
        assert_error_matches(schema, "invalid common type `::A`: unexpected token `::`");

        let src = serde_json::json!(
        {
           "type": "A::"
        });
        let schema: Result<SchemaType<RawName>, _> = serde_json::from_value(src);
        assert_error_matches(schema, "invalid common type `A::`: unexpected end of input");
    }

    #[test]
    fn invalid_schema_extension_types() {
        let src = serde_json::json!(
        {
           "type": "Extension",
           "name": ""
        });
        let schema: Result<SchemaType<RawName>, _> = serde_json::from_value(src);
        assert_error_matches(schema, "invalid extension type ``: unexpected end of input");

        let src = serde_json::json!(
        {
            "type": "Extension",
           "name": "*"
        });
        let schema: Result<SchemaType<RawName>, _> = serde_json::from_value(src);
        assert_error_matches(schema, "invalid extension type `*`: unexpected token `*`");

        let src = serde_json::json!(
        {
            "type": "Extension",
           "name": "__cedar::decimal"
        });
        let schema: Result<SchemaType<RawName>, _> = serde_json::from_value(src);
        assert_error_matches(
            schema,
            "invalid extension type `__cedar::decimal`: unexpected token `::`",
        );

        let src = serde_json::json!(
        {
            "type": "Extension",
           "name": "__cedar::"
        });
        let schema: Result<SchemaType<RawName>, _> = serde_json::from_value(src);
        assert_error_matches(
            schema,
            "invalid extension type `__cedar::`: unexpected token `::`",
        );

        let src = serde_json::json!(
        {
            "type": "Extension",
           "name": "::__cedar"
        });
        let schema: Result<SchemaType<RawName>, _> = serde_json::from_value(src);
        assert_error_matches(
            schema,
            "invalid extension type `::__cedar`: unexpected token `::`",
        );
    }
}

/// Check that (de)serialization works as expected.
#[cfg(test)]
mod test_json_roundtrip {
    use super::*;

    #[track_caller] // report the caller's location as the location of the panic, not the location in this function
    fn roundtrip(schema: SchemaFragment<RawName>) {
        let json = serde_json::to_value(schema.clone()).unwrap();
        let new_schema: SchemaFragment<RawName> = serde_json::from_value(json).unwrap();
        assert_eq!(schema, new_schema);
    }

    #[test]
    fn empty_namespace() {
        let fragment = SchemaFragment(HashMap::from([(
            None,
            NamespaceDefinition {
                common_types: HashMap::new(),
                entity_types: HashMap::new(),
                actions: HashMap::new(),
            },
        )]));
        roundtrip(fragment);
    }

    #[test]
    fn nonempty_namespace() {
        let fragment = SchemaFragment(HashMap::from([(
            Some("a".parse().unwrap()),
            NamespaceDefinition {
                common_types: HashMap::new(),
                entity_types: HashMap::new(),
                actions: HashMap::new(),
            },
        )]));
        roundtrip(fragment);
    }

    #[test]
    fn nonempty_entity_types() {
        let fragment = SchemaFragment(HashMap::from([(
            None,
            NamespaceDefinition {
                common_types: HashMap::new(),
                entity_types: HashMap::from([(
                    "a".parse().unwrap(),
                    EntityType {
                        member_of_types: vec!["a".parse().unwrap()],
                        shape: AttributesOrContext(SchemaType::Type(SchemaTypeVariant::Record {
                            attributes: BTreeMap::new(),
                            additional_attributes: false,
                        })),
                    },
                )]),
                actions: HashMap::from([(
                    "action".into(),
                    ActionType {
                        attributes: None,
                        applies_to: Some(ApplySpec {
                            resource_types: vec!["a".parse().unwrap()],
                            principal_types: vec!["a".parse().unwrap()],
                            context: AttributesOrContext(SchemaType::Type(
                                SchemaTypeVariant::Record {
                                    attributes: BTreeMap::new(),
                                    additional_attributes: false,
                                },
                            )),
                        }),
                        member_of: None,
                    },
                )]),
            },
        )]));
        roundtrip(fragment);
    }

    #[test]
    fn multiple_namespaces() {
        let fragment = SchemaFragment(HashMap::from([
            (
                Some("foo".parse().unwrap()),
                NamespaceDefinition {
                    common_types: HashMap::new(),
                    entity_types: HashMap::from([(
                        "a".parse().unwrap(),
                        EntityType {
                            member_of_types: vec!["a".parse().unwrap()],
                            shape: AttributesOrContext(SchemaType::Type(
                                SchemaTypeVariant::Record {
                                    attributes: BTreeMap::new(),
                                    additional_attributes: false,
                                },
                            )),
                        },
                    )]),
                    actions: HashMap::new(),
                },
            ),
            (
                None,
                NamespaceDefinition {
                    common_types: HashMap::new(),
                    entity_types: HashMap::new(),
                    actions: HashMap::from([(
                        "action".into(),
                        ActionType {
                            attributes: None,
                            applies_to: Some(ApplySpec {
                                resource_types: vec!["foo::a".parse().unwrap()],
                                principal_types: vec!["foo::a".parse().unwrap()],
                                context: AttributesOrContext(SchemaType::Type(
                                    SchemaTypeVariant::Record {
                                        attributes: BTreeMap::new(),
                                        additional_attributes: false,
                                    },
                                )),
                            }),
                            member_of: None,
                        },
                    )]),
                },
            ),
        ]));
        roundtrip(fragment);
    }
}

/// Tests in this module check the behavior of schema parsing given duplicate
/// map keys. The `json!` macro silently drops duplicate keys before they reach
/// our parser, so these tests must be written with `serde_json::from_str`
/// instead.
#[cfg(test)]
mod test_duplicates_error {
    use super::*;

    #[test]
    #[should_panic(expected = "invalid entry: found duplicate key")]
    fn namespace() {
        let src = r#"{
            "Foo": {
              "entityTypes" : {},
              "actions": {}
            },
            "Foo": {
              "entityTypes" : {},
              "actions": {}
            }
        }"#;
        serde_json::from_str::<SchemaFragment<RawName>>(src).unwrap();
    }

    #[test]
    #[should_panic(expected = "invalid entry: found duplicate key")]
    fn entity_type() {
        let src = r#"{
            "Foo": {
              "entityTypes" : {
                "Bar": {},
                "Bar": {},
              },
              "actions": {}
            }
        }"#;
        serde_json::from_str::<SchemaFragment<RawName>>(src).unwrap();
    }

    #[test]
    #[should_panic(expected = "invalid entry: found duplicate key")]
    fn action() {
        let src = r#"{
            "Foo": {
              "entityTypes" : {},
              "actions": {
                "Bar": {},
                "Bar": {}
              }
            }
        }"#;
        serde_json::from_str::<SchemaFragment<RawName>>(src).unwrap();
    }

    #[test]
    #[should_panic(expected = "invalid entry: found duplicate key")]
    fn common_types() {
        let src = r#"{
            "Foo": {
              "entityTypes" : {},
              "actions": { },
              "commonTypes": {
                "Bar": {"type": "Long"},
                "Bar": {"type": "String"}
              }
            }
        }"#;
        serde_json::from_str::<SchemaFragment<RawName>>(src).unwrap();
    }

    #[test]
    #[should_panic(expected = "invalid entry: found duplicate key")]
    fn record_type() {
        let src = r#"{
            "Foo": {
              "entityTypes" : {
                "Bar": {
                    "shape": {
                        "type": "Record",
                        "attributes": {
                            "Baz": {"type": "Long"},
                            "Baz": {"type": "String"}
                        }
                    }
                }
              },
              "actions": { }
            }
        }"#;
        serde_json::from_str::<SchemaFragment<RawName>>(src).unwrap();
    }

    #[test]
    #[should_panic(expected = "missing field `resourceTypes`")]
    fn missing_resource() {
        let src = r#"{
            "Foo": {
              "entityTypes" : {},
              "actions": {
                "foo" : {
                    "appliesTo" : {
                        "principalTypes" : ["a"]
                    }
                }
              }
            }
        }"#;
        serde_json::from_str::<SchemaFragment<RawName>>(src).unwrap();
    }

    #[test]
    #[should_panic(expected = "missing field `principalTypes`")]
    fn missing_principal() {
        let src = r#"{
            "Foo": {
              "entityTypes" : {},
              "actions": {
                "foo" : {
                    "appliesTo" : {
                        "resourceTypes" : ["a"]
                    }
                }
              }
            }
        }"#;
        serde_json::from_str::<SchemaFragment<RawName>>(src).unwrap();
    }

    #[test]
    #[should_panic(expected = "missing field `resourceTypes`")]
    fn missing_both() {
        let src = r#"{
            "Foo": {
              "entityTypes" : {},
              "actions": {
                "foo" : {
                    "appliesTo" : {
                    }
                }
              }
            }
        }"#;
        serde_json::from_str::<SchemaFragment<RawName>>(src).unwrap();
    }
}<|MERGE_RESOLUTION|>--- conflicted
+++ resolved
@@ -15,11 +15,7 @@
  */
 
 use cedar_policy_core::{
-<<<<<<< HEAD
-    ast::{Eid, EntityUID, Id, Name},
-=======
-    ast::{Name, UnreservedId},
->>>>>>> bff56fc0
+    ast::{Eid, EntityUID, Name, UnreservedId},
     entities::CedarValueJson,
     extensions::Extensions,
     FromNormalizedStr,
@@ -296,7 +292,8 @@
 #[cfg_attr(feature = "wasm", tsify(into_wasm_abi, from_wasm_abi))]
 pub struct AttributesOrContext<N>(
     // We use the usual `SchemaType` deserialization, but it will ultimately
-    // need to be a `Record` or type def which resolves to a `Record`.
+    // need to be a `Record` or common-type reference which resolves to a
+    // `Record`.
     pub SchemaType<N>,
 );
 
