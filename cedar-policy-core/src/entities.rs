/*
 * Copyright 2022-2023 Amazon.com, Inc. or its affiliates. All Rights Reserved.
 *
 * Licensed under the Apache License, Version 2.0 (the "License");
 * you may not use this file except in compliance with the License.
 * You may obtain a copy of the License at
 *
 *      https://www.apache.org/licenses/LICENSE-2.0
 *
 * Unless required by applicable law or agreed to in writing, software
 * distributed under the License is distributed on an "AS IS" BASIS,
 * WITHOUT WARRANTIES OR CONDITIONS OF ANY KIND, either express or implied.
 * See the License for the specific language governing permissions and
 * limitations under the License.
 */

//! This module contains the `Entities` type and related functionality.

use crate::ast::*;
use crate::evaluator::{EvaluationError, RestrictedEvaluator};
use crate::extensions::Extensions;
use crate::transitive_closure::{compute_tc, enforce_tc_and_dag};
use std::borrow::Cow;
use std::collections::{hash_map, HashMap};
use std::fmt::Write;

use serde::{Deserialize, Serialize};
use serde_with::serde_as;

mod conformance;
pub use conformance::*;
mod err;
pub use err::*;
mod json;
pub use json::*;
use smol_str::SmolStr;

/// Represents an entity hierarchy, and allows looking up `Entity` objects by
/// UID.
//
/// Note that `Entities` is `Serialize` and `Deserialize`, but currently this is
/// only used for the Dafny-FFI layer in DRT. All others use (and should use) the
/// `from_json_*()` and `write_to_json()` methods as necessary.
#[serde_as]
#[derive(Clone, Debug, Default, PartialEq, Eq, Deserialize, Serialize)]
pub struct Entities {
    /// Serde cannot serialize a HashMap to JSON when the key to the map cannot
    /// be serialized to a JSON string. This is a limitation of the JSON format.
    /// `serde_as` annotation are used to serialize the data as associative
    /// lists instead.
    ///
    /// Important internal invariant: for any `Entities` object that exists, the
    /// the `ancestor` relation is transitively closed.
    #[serde_as(as = "Vec<(_, _)>")]
    entities: HashMap<EntityUID, Entity>,

    #[serde(skip)]
    evaluated_entities: Option<EvaluatedEntities>,

    /// The mode flag determines whether this store functions as a partial store or
    /// as a fully concrete store.
    /// Mode::Concrete means that the store is fully concrete, and failed dereferences are an error.
    /// Mode::Partial means the store is partial, and failed dereferences result in a residual.
    #[serde(default)]
    #[serde(skip_deserializing)]
    #[serde(skip_serializing)]
    mode: Mode,
}

impl Entities {
    /// Create a fresh `Entities` with no entities
    pub fn new() -> Self {
        Self {
            entities: HashMap::new(),
            mode: Mode::default(),
            evaluated_entities: None,
        }
    }

    /// Transform the store into a partial store, where
    /// attempting to dereference a non-existent EntityUID results in
    /// a residual instead of an error.
    #[cfg(feature = "partial-eval")]
    pub fn partial(self) -> Self {
        Self {
            entities: self.entities,
            mode: Mode::Partial,
            evaluated_entities: self.evaluated_entities,
        }
    }

    /// Get the `Entity` with the given UID, if any
    pub fn entity(&self, uid: &EntityUID) -> Dereference<'_, Entity> {
        match self.entities.get(uid) {
            Some(e) => Dereference::Data(e),
            None => match self.mode {
                Mode::Concrete => Dereference::NoSuchEntity,
                #[cfg(feature = "partial-eval")]
                Mode::Partial => Dereference::Residual(Expr::unknown_with_type(
                    format!("{uid}"),
                    Some(Type::Entity {
                        ty: uid.entity_type().clone(),
                    }),
                )),
            },
        }
    }

    /// Iterate over the `Entity`s in the `Entities`
    pub fn iter(&self) -> impl Iterator<Item = &Entity> {
        self.entities.values()
    }

    /// Adds the [`crate::ast::Entity`]s in the iterator to this [`Entities`].
    /// Fails if the passed iterator contains any duplicate entities with this structure,
    /// or if any error is encountered in the transitive closure computation.
    ///
    /// If `schema` is present, then the added entities will be validated
    /// against the `schema`, returning an error if they do not conform to the
    /// schema.
    /// (This method will not add action entities from the `schema` if they are
    /// not already present.)
    ///
    /// If you pass [`TCComputation::AssumeAlreadyComputed`], then the caller is
    /// responsible for ensuring that TC and DAG hold before calling this method.
    pub fn add_entities(
        mut self,
        collection: impl IntoIterator<Item = Entity>,
        schema: Option<&impl Schema>,
        tc_computation: TCComputation,
        extensions: Extensions<'_>,
    ) -> Result<Self> {
        let checker = schema.map(|schema| EntitySchemaConformanceChecker::new(schema, extensions));
        for entity in collection.into_iter() {
            if let Some(checker) = checker.as_ref() {
                checker.validate_entity(&entity)?;
            }
            match self.entities.entry(entity.uid()) {
                hash_map::Entry::Occupied(_) => return Err(EntitiesError::Duplicate(entity.uid())),
                hash_map::Entry::Vacant(vacant_entry) => {
                    vacant_entry.insert(entity);
                }
            }
        }
        match tc_computation {
            TCComputation::AssumeAlreadyComputed => (),
            TCComputation::EnforceAlreadyComputed => {
                enforce_tc_and_dag(&self.entities).map_err(Box::new)?
            }
            TCComputation::ComputeNow => compute_tc(&mut self.entities, true).map_err(Box::new)?,
        };
        self.evaluated_entities = None;
        Ok(self)
    }

    /// Create an `Entities` object with the given entities.
    ///
    /// If `schema` is present, then action entities from that schema will also
    /// be added to the `Entities`.
    /// Also, the entities in `entities` will be validated against the `schema`,
    /// returning an error if they do not conform to the schema.
    ///
    /// If you pass `TCComputation::AssumeAlreadyComputed`, then the caller is
    /// responsible for ensuring that TC and DAG hold before calling this method.
    pub fn from_entities(
        entities: impl IntoIterator<Item = Entity>,
        schema: Option<&impl Schema>,
        tc_computation: TCComputation,
        extensions: Extensions<'_>,
    ) -> Result<Self> {
<<<<<<< HEAD
        let mut entity_map: HashMap<EntityUID, Entity> =
            entities.into_iter().map(|e| (e.uid(), e)).collect();
        if let Some(schema) = schema {
            // validate entities against schema.
            // we do this before adding the actions, because we trust the
            // actions were already validated as part of constructing the
            // `Schema`
            let checker = EntitySchemaConformanceChecker::new(schema, extensions);
            for entity in entity_map.values() {
                checker.validate_entity(entity)?;
            }
            // now add the action entities from the schema
            entity_map.extend(
                schema
                    .action_entities()
                    .into_iter()
                    .map(|e| (e.uid(), unwrap_or_clone(e))),
            );
        }
=======
        let mut entity_map = create_entity_map(entities.into_iter())?;
>>>>>>> d582bfcc
        match tc_computation {
            TCComputation::AssumeAlreadyComputed => {}
            TCComputation::EnforceAlreadyComputed => {
                enforce_tc_and_dag(&entity_map).map_err(Box::new)?;
            }
            TCComputation::ComputeNow => {
                compute_tc(&mut entity_map, true).map_err(Box::new)?;
            }
        }
        Ok(Self {
            entities: entity_map,
            mode: Mode::default(),
            evaluated_entities: None,
        })
    }

    /// Convert an `Entities` object into a JSON value suitable for parsing in
    /// via `EntityJsonParser`.
    ///
    /// The returned JSON value will be parse-able even with no `Schema`.
    ///
    /// To parse an `Entities` object from a JSON value, use `EntityJsonParser`.
    pub fn to_json_value(&self) -> Result<serde_json::Value> {
        let ejsons: Vec<EntityJSON> = self.to_ejsons()?;
        serde_json::to_value(ejsons)
            .map_err(JsonSerializationError::from)
            .map_err(Into::into)
    }

    /// Dump an `Entities` object into an entities JSON file.
    ///
    /// The resulting JSON will be suitable for parsing in via
    /// `EntityJsonParser`, and will be parse-able even with no `Schema`.
    ///
    /// To read an `Entities` object from an entities JSON file, use
    /// `EntityJsonParser`.
    pub fn write_to_json(&self, f: impl std::io::Write) -> Result<()> {
        let ejsons: Vec<EntityJSON> = self.to_ejsons()?;
        serde_json::to_writer_pretty(f, &ejsons).map_err(JsonSerializationError::from)?;
        Ok(())
    }

    /// Internal helper function to convert this `Entities` into a `Vec<EntityJSON>`
    fn to_ejsons(&self) -> Result<Vec<EntityJSON>> {
        self.entities
            .values()
            .map(EntityJSON::from_entity)
            .collect::<std::result::Result<_, JsonSerializationError>>()
            .map_err(Into::into)
    }

    fn get_entities_by_entity_type(&self) -> HashMap<EntityType, Vec<&Entity>> {
        let mut entities_by_type: HashMap<EntityType, Vec<&Entity>> = HashMap::new();
        for entity in self.iter() {
            let euid = entity.uid();
            let entity_type = euid.entity_type();
            if let Some(entities) = entities_by_type.get_mut(entity_type) {
                entities.push(entity);
            } else {
                entities_by_type.insert(entity_type.clone(), Vec::from([entity]));
            }
        }
        entities_by_type
    }

    /// Write entities into a DOT graph
    pub fn to_dot_str(&self) -> std::result::Result<String, std::fmt::Error> {
        let mut dot_str = String::new();
        // write prelude
        dot_str.write_str("strict digraph {\n\tordering=\"out\"\n\tnode[shape=box]\n")?;

        // From DOT language reference:
        // An ID is one of the following:
        // Any string of alphabetic ([a-zA-Z\200-\377]) characters, underscores ('_') or digits([0-9]), not beginning with a digit;
        // a numeral [-]?(.[0-9]⁺ | [0-9]⁺(.[0-9]*)? );
        // any double-quoted string ("...") possibly containing escaped quotes (\")¹;
        // an HTML string (<...>).
        // The best option to convert a `Name` or an `EntityUid` is to use double-quoted string.
        // The `escape_debug` method should be sufficient for our purpose.
        fn to_dot_id(v: &impl std::fmt::Display) -> String {
            format!("\"{}\"", v.to_string().escape_debug())
        }

        // write clusters (subgraphs)
        let entities_by_type = self.get_entities_by_entity_type();

        for (et, entities) in entities_by_type {
            dot_str.write_str(&format!(
                "\tsubgraph \"cluster_{et}\" {{\n\t\tlabel={}\n",
                to_dot_id(&et)
            ))?;
            for entity in entities {
                let euid = to_dot_id(&entity.uid());
                let label = format!(r#"[label={}]"#, to_dot_id(&entity.uid().eid()));
                dot_str.write_str(&format!("\t\t{euid} {label}\n"))?;
            }
            dot_str.write_str("\t}\n")?;
        }

        // adding edges
        for entity in self.iter() {
            for ancestor in entity.ancestors() {
                dot_str.write_str(&format!(
                    "\t{} -> {}\n",
                    to_dot_id(&entity.uid()),
                    to_dot_id(&ancestor)
                ))?;
            }
        }

        dot_str.write_str("}\n")?;
        Ok(dot_str)
    }

    /// Attempt to eagerly compute the values of attributes for all entities in the slice.
    /// This can fail if evaluation of the [`RestrictedExpr`] fails.
    /// In a future major version, we will likely make this function automatically called via the constructor.
    pub fn evaluate(self) -> std::result::Result<Self, EvaluationError> {
        if self.evaluated_entities.is_some() {
            Ok(self)
        } else {
            let r = self.compute_entities_values()?;
            Ok(Self {
                entities: self.entities,
                evaluated_entities: Some(r),
                mode: self.mode,
            })
        }
    }

    fn compute_entities_values(&self) -> std::result::Result<EvaluatedEntities, EvaluationError> {
        build_evaluated_entities(self, &Extensions::all_available())
    }

    /// Extracts the [`EntityAttrValues`] for this entity slice.
    /// If the entity values have already been computed via [`Self::evaluate`], then that will be re-used.
    /// Otherwise, the attributes will be evaluated.
    pub fn get_attr_values(&self) -> std::result::Result<EntityAttrValues<'_>, EvaluationError> {
        let map = match &self.evaluated_entities {
            Some(cached) => Cow::Borrowed(cached),
            None => Cow::Owned(self.compute_entities_values()?),
        };
        Ok(EntityAttrValues::new(map, self))
    }
}

/// Create a map from EntityUids to Entities, erroring if there are any duplicates
fn create_entity_map(es: impl Iterator<Item = Entity>) -> Result<HashMap<EntityUID, Entity>> {
    let mut map = HashMap::new();
    for e in es {
        match map.entry(e.uid()) {
            hash_map::Entry::Occupied(_) => return Err(EntitiesError::Duplicate(e.uid())),
            hash_map::Entry::Vacant(v) => {
                v.insert(e);
            }
        };
    }
    Ok(map)
}

type EvaluatedEntities = HashMap<EntityUID, HashMap<SmolStr, PartialValue>>;

/// Structure of borrowed entity information that is used in the evaluator
#[derive(Debug)]
pub struct EntityAttrValues<'a> {
    /// The evaluated entity attributes. The attributes may either be owner or borrowed.
    attrs: Cow<'a, EvaluatedEntities>,
    /// The original entity slice, which contains hierarchy information.
    entities: &'a Entities,
}

fn build_evaluated_entities(
    entities: &Entities,
    extensions: &'_ Extensions<'_>,
) -> std::result::Result<EvaluatedEntities, EvaluationError> {
    let restricted_eval = RestrictedEvaluator::new(extensions);
    // Eagerly evaluate each attribute expression in the entities.
    let attrs =
        entities
            .iter()
            .map(|entity| {
                Ok(
                        (
                            entity.uid(),
                            entity
                                .attrs_map()
                                .iter()
                                .map(|(attr, v)| {
                                    Ok((
                                        attr.to_owned(),
                                        restricted_eval.partial_interpret(v.as_borrowed())?,
                                    ))
                                })
                                .collect::<std::result::Result<
                                    HashMap<SmolStr, PartialValue>,
                                    EvaluationError,
                                >>()?,
                        ),
                    )
            })
            .collect::<std::result::Result<
                HashMap<EntityUID, HashMap<SmolStr, PartialValue>>,
                EvaluationError,
            >>()?;
    Ok(attrs)
}

impl<'a> EntityAttrValues<'a> {
    /// Construct an [`EntityAttrValues`] with either an owned or borrowed set of evaluated attributes.
    pub fn new(attrs: Cow<'a, EvaluatedEntities>, entities: &'a Entities) -> Self {
        Self { attrs, entities }
    }

    /// Get an entity's attribute map by its EntityUID.
    pub fn get(&self, uid: &EntityUID) -> Dereference<'_, HashMap<SmolStr, PartialValue>> {
        match self.entities.entity(uid) {
            Dereference::NoSuchEntity => Dereference::NoSuchEntity,
            Dereference::Residual(r) => Dereference::Residual(r),
            Dereference::Data(_) => self
                .attrs
                .get(uid)
                .map(Dereference::Data)
                .unwrap_or_else(|| Dereference::NoSuchEntity),
        }
    }
}

impl IntoIterator for Entities {
    type Item = Entity;

    type IntoIter = hash_map::IntoValues<EntityUID, Entity>;

    fn into_iter(self) -> Self::IntoIter {
        self.entities.into_values()
    }
}

impl std::fmt::Display for Entities {
    fn fmt(&self, f: &mut std::fmt::Formatter<'_>) -> std::fmt::Result {
        if self.entities.is_empty() {
            write!(f, "<empty Entities>")
        } else {
            for e in self.entities.values() {
                writeln!(f, "{e}")?;
            }
            Ok(())
        }
    }
}

/// Results from dereferencing values from the Entity Store
#[derive(Debug, Clone)]
pub enum Dereference<'a, T> {
    /// No entity with the dereferenced EntityUID exists. This is an error.
    NoSuchEntity,
    /// The entity store has returned a residual
    Residual(Expr),
    /// The entity store has returned the requested data.
    Data(&'a T),
}

impl<'a, T> Dereference<'a, T>
where
    T: std::fmt::Debug,
{
    /// Returns the contained `Data` value, consuming the `self` value.
    ///
    /// Because this function may panic, its use is generally discouraged.
    /// Instead, prefer to use pattern matching and handle the `NoSuchEntity`
    /// and `Residual` cases explicitly.
    ///
    /// # Panics
    ///
    /// Panics if the self value is not `Data`.
    // PANIC SAFETY: This function is intended to panic, and says so in the documentation
    #[allow(clippy::panic)]
    pub fn unwrap(self) -> &'a T {
        match self {
            Self::Data(e) => e,
            e => panic!("unwrap() called on {:?}", e),
        }
    }

    /// Returns the contained `Data` value, consuming the `self` value.
    ///
    /// Because this function may panic, its use is generally discouraged.
    /// Instead, prefer to use pattern matching and handle the `NoSuchEntity`
    /// and `Residual` cases explicitly.
    ///
    /// # Panics
    ///
    /// Panics if the self value is not `Data`.
    // PANIC SAFETY: This function is intended to panic, and says so in the documentation
    #[allow(clippy::panic)]
    pub fn expect(self, msg: &str) -> &'a T {
        match self {
            Self::Data(e) => e,
            e => panic!("expect() called on {:?}, msg: {msg}", e),
        }
    }
}

#[derive(Debug, Clone, Copy, PartialEq, Eq)]
enum Mode {
    Concrete,
    #[cfg(feature = "partial-eval")]
    Partial,
}

impl Default for Mode {
    fn default() -> Self {
        Self::Concrete
    }
}

/// Describes the option for how the TC (transitive closure) of the entity
/// hierarchy is computed
#[allow(dead_code)] // only `ComputeNow` is used currently, that's intentional
#[derive(Clone, Copy, Debug, PartialEq, Eq, Hash)]
pub enum TCComputation {
    /// Assume that the TC has already been computed and that the input is a DAG before the call of
    /// `Entities::from_entities`.
    AssumeAlreadyComputed,
    /// Enforce that the TC must have already been computed before the call of
    /// `Entities::from_entities`. If the given entities don't include all
    /// transitive hierarchy relations, return an error. Also checks for cycles and returns an error if found.
    EnforceAlreadyComputed,
    /// Compute the TC ourselves during the call of `Entities::from_entities`.
    /// This doesn't make any assumptions about the input, which can in fact
    /// contain just parent edges and not transitive ancestor edges. Also checks for cycles and returns an error if found.
    ComputeNow,
}

// PANIC SAFETY: Unit Test Code
#[allow(clippy::panic)]
#[cfg(test)]
mod json_parsing_tests {
    use super::*;
    use crate::{extensions::Extensions, transitive_closure::TcError};

    #[test]
    fn enforces_tc_fail_cycle_almost() {
        let parser: EntityJsonParser<'_, '_> =
            EntityJsonParser::new(None, Extensions::all_available(), TCComputation::ComputeNow);
        let new = serde_json::json!([
            {"uid":{"__expr":"Test::\"george\""}, "attrs" : { "foo" : 3 }, "parents" : ["Test::\"george\"", "Test::\"janet\""]}]);

        let addl_entities = parser.iter_from_json_value(new).unwrap();
        let err = simple_entities(&parser).add_entities(
            addl_entities,
            None::<&NoEntitiesSchema>,
            TCComputation::EnforceAlreadyComputed,
            Extensions::none(),
        );
        // Despite this being a cycle, alice doesn't have the appropriate edges to form the cycle, so we get this error
        let expected = TcError::MissingTcEdge {
            child: r#"Test::"janet""#.parse().unwrap(),
            parent: r#"Test::"george""#.parse().unwrap(),
            grandparent: r#"Test::"janet""#.parse().unwrap(),
        };
        match err {
            Err(EntitiesError::TransitiveClosureError(e)) => assert_eq!(&expected, e.as_ref()),
            Err(e) => panic!("Wrong error: {e}"),
            Ok(_) => panic!("expected an error here due to TC not computed properly"),
        }
    }

    #[test]
    fn enforces_tc_fail_connecting() {
        let parser: EntityJsonParser<'_, '_> =
            EntityJsonParser::new(None, Extensions::all_available(), TCComputation::ComputeNow);
        let new = serde_json::json!([
            {"uid":{"__expr":"Test::\"george\""}, "attrs" : { "foo" : 3 }, "parents" : ["Test::\"henry\""]}]);

        let addl_entities = parser.iter_from_json_value(new).unwrap();
        let err = simple_entities(&parser).add_entities(
            addl_entities,
            None::<&NoEntitiesSchema>,
            TCComputation::EnforceAlreadyComputed,
            Extensions::all_available(),
        );
        let expected = TcError::MissingTcEdge {
            child: r#"Test::"janet""#.parse().unwrap(),
            parent: r#"Test::"george""#.parse().unwrap(),
            grandparent: r#"Test::"henry""#.parse().unwrap(),
        };
        match err {
            Err(EntitiesError::TransitiveClosureError(e)) => assert_eq!(&expected, e.as_ref()),
            Err(e) => panic!("Wrong error: {e}"),
            Ok(_) => panic!("expected an error here due to TC not computed properly"),
        }
    }

    #[test]
    fn enforces_tc_fail_missing_edge() {
        let parser: EntityJsonParser<'_, '_> =
            EntityJsonParser::new(None, Extensions::all_available(), TCComputation::ComputeNow);
        let new = serde_json::json!([
            {"uid":{"__expr":"Test::\"jeff\""}, "attrs" : { "foo" : 3 }, "parents" : ["Test::\"alice\""]}]);

        let addl_entities = parser.iter_from_json_value(new).unwrap();
        let err = simple_entities(&parser).add_entities(
            addl_entities,
            None::<&NoEntitiesSchema>,
            TCComputation::EnforceAlreadyComputed,
            Extensions::all_available(),
        );
        let expected = TcError::MissingTcEdge {
            child: r#"Test::"jeff""#.parse().unwrap(),
            parent: r#"Test::"alice""#.parse().unwrap(),
            grandparent: r#"Test::"bob""#.parse().unwrap(),
        };
        match err {
            Err(EntitiesError::TransitiveClosureError(e)) => assert_eq!(&expected, e.as_ref()),
            Err(e) => panic!("Wrong error: {e}"),
            Ok(_) => panic!("expected an error here due to TC not computed properly"),
        }
    }

    #[test]
    fn enforces_tc_success() {
        let parser: EntityJsonParser<'_, '_> =
            EntityJsonParser::new(None, Extensions::all_available(), TCComputation::ComputeNow);
        let new = serde_json::json!([
            {"uid":{"__expr":"Test::\"jeff\""}, "attrs" : { "foo" : 3 }, "parents" : ["Test::\"alice\"", "Test::\"bob\""]}]);

        let addl_entities = parser.iter_from_json_value(new).unwrap();
        let es = simple_entities(&parser)
            .add_entities(
                addl_entities,
                None::<&NoEntitiesSchema>,
                TCComputation::EnforceAlreadyComputed,
                Extensions::all_available(),
            )
            .unwrap();
        let euid = r#"Test::"jeff""#.parse().unwrap();
        let jeff = es.entity(&euid).unwrap();
        assert!(jeff.is_descendant_of(&r#"Test::"alice""#.parse().unwrap()));
        assert!(jeff.is_descendant_of(&r#"Test::"bob""#.parse().unwrap()));
        assert!(!jeff.is_descendant_of(&r#"Test::"george""#.parse().unwrap()));
        simple_entities_still_sane(&es);
    }

    #[test]
    fn adds_extends_tc_connecting() {
        let parser: EntityJsonParser<'_, '_> =
            EntityJsonParser::new(None, Extensions::all_available(), TCComputation::ComputeNow);
        let new = serde_json::json!([
            {"uid":{"__expr":"Test::\"george\""}, "attrs" : { "foo" : 3 }, "parents" : ["Test::\"henry\""] }]);

        let addl_entities = parser.iter_from_json_value(new).unwrap();
        let es = simple_entities(&parser)
            .add_entities(
                addl_entities,
                None::<&NoEntitiesSchema>,
                TCComputation::ComputeNow,
                Extensions::all_available(),
            )
            .unwrap();
        let euid = r#"Test::"george""#.parse().unwrap();
        let jeff = es.entity(&euid).unwrap();
        assert!(jeff.is_descendant_of(&r#"Test::"henry""#.parse().unwrap()));
        let alice = es.entity(&r#"Test::"janet""#.parse().unwrap()).unwrap();
        assert!(alice.is_descendant_of(&r#"Test::"henry""#.parse().unwrap()));
        simple_entities_still_sane(&es);
    }

    #[test]
    fn adds_extends_tc() {
        let parser: EntityJsonParser<'_, '_> =
            EntityJsonParser::new(None, Extensions::all_available(), TCComputation::ComputeNow);
        let new = serde_json::json!([
            {"uid":{"__expr":"Test::\"jeff\""}, "attrs" : { "foo" : 3 }, "parents" : ["Test::\"alice\""]}]);

        let addl_entities = parser.iter_from_json_value(new).unwrap();
        let es = simple_entities(&parser)
            .add_entities(
                addl_entities,
                None::<&NoEntitiesSchema>,
                TCComputation::ComputeNow,
                Extensions::all_available(),
            )
            .unwrap();
        let euid = r#"Test::"jeff""#.parse().unwrap();
        let jeff = es.entity(&euid).unwrap();
        assert!(jeff.is_descendant_of(&r#"Test::"alice""#.parse().unwrap()));
        assert!(jeff.is_descendant_of(&r#"Test::"bob""#.parse().unwrap()));
        simple_entities_still_sane(&es);
    }

    #[test]
    fn adds_works() {
        let parser: EntityJsonParser<'_, '_> =
            EntityJsonParser::new(None, Extensions::all_available(), TCComputation::ComputeNow);
        let new = serde_json::json!([
            {"uid":{"__expr":"Test::\"jeff\""}, "attrs" : { "foo" : 3 }, "parents" : ["Test::\"susan\""]}]);

        let addl_entities = parser.iter_from_json_value(new).unwrap();
        let es = simple_entities(&parser)
            .add_entities(
                addl_entities,
                None::<&NoEntitiesSchema>,
                TCComputation::ComputeNow,
                Extensions::all_available(),
            )
            .unwrap();
        let euid = r#"Test::"jeff""#.parse().unwrap();
        let jeff = es.entity(&euid).unwrap();
        let rexpr = jeff.get("foo").unwrap();
        let expected_rexpr = RestrictedExpr::new(Expr::val(3)).unwrap();
        assert_eq!(rexpr, &expected_rexpr);
        assert!(jeff.is_descendant_of(&r#"Test::"susan""#.parse().unwrap()));
        simple_entities_still_sane(&es);
    }

    #[test]
    fn add_duplicates_fail2() {
        let parser: EntityJsonParser<'_, '_> =
            EntityJsonParser::new(None, Extensions::all_available(), TCComputation::ComputeNow);
        let new = serde_json::json!([
            {"uid":{"__expr":"Test::\"jeff\""}, "attrs" : {}, "parents" : []},
            {"uid":{"__expr":"Test::\"jeff\""}, "attrs" : {}, "parents" : []}]);

        let addl_entities = parser.iter_from_json_value(new).unwrap();
        let err = simple_entities(&parser)
            .add_entities(
                addl_entities,
                None::<&NoEntitiesSchema>,
                TCComputation::ComputeNow,
                Extensions::all_available(),
            )
            .err()
            .unwrap();
        let expected = r#"Test::"jeff""#.parse().unwrap();
        match err {
            EntitiesError::Duplicate(e) => assert_eq!(e, expected),
            e => panic!("Wrong error: {e}"),
        }
    }

    #[test]
    fn add_duplicates_fail1() {
        let parser: EntityJsonParser<'_, '_> =
            EntityJsonParser::new(None, Extensions::all_available(), TCComputation::ComputeNow);
        let new =
            serde_json::json!([{"uid":{"__expr":"Test::\"alice\""}, "attrs" : {}, "parents" : []}]);
        let addl_entities = parser.iter_from_json_value(new).unwrap();
        let err = simple_entities(&parser).add_entities(
            addl_entities,
            None::<&NoEntitiesSchema>,
            TCComputation::ComputeNow,
            Extensions::all_available(),
        );
        let expected = r#"Test::"alice""#.parse().unwrap();
        match err {
            Err(EntitiesError::Duplicate(e)) => assert_eq!(e, expected),
            Err(e) => panic!("Wrong error: {e}"),
            Ok(_) => panic!("expected an error here due to TC not computed properly"),
        }
    }

    fn simple_entities(parser: &EntityJsonParser<'_, '_>) -> Entities {
        let json = serde_json::json!(
            [
                {
                    "uid" : { "__expr" : "Test::\"alice\"" },
                    "attrs" : { "bar" : 2},
                    "parents" : ["Test::\"bob\""]
                },
                {
                    "uid" : { "__expr" : "Test::\"janet\"" },
                    "attrs" : { "bar" : 2},
                    "parents" : ["Test::\"george\""]
                },
                {
                    "uid" : { "__expr" : "Test::\"bob\"" },
                    "attrs" : {},
                    "parents" : []
                },
                {
                    "uid" : { "__expr" : "Test::\"henry\"" },
                    "attrs" : {},
                    "parents" : []
                },
            ]
        );
        parser.from_json_value(json).expect("JSON is correct")
    }

    /// Ensure the initial conditions of the entiites still hold
    fn simple_entities_still_sane(e: &Entities) {
        let bob = r#"Test::"bob""#.parse().unwrap();
        let alice = e.entity(&r#"Test::"alice""#.parse().unwrap()).unwrap();
        let bar = alice.get("bar").unwrap();
        let two = RestrictedExpr::new(Expr::val(2)).unwrap();
        assert_eq!(bar, &two);
        assert!(alice.is_descendant_of(&bob));
        let bob = e.entity(&bob).unwrap();
        assert!(bob.ancestors().collect::<Vec<_>>().is_empty());
    }

    #[cfg(feature = "partial-eval")]
    #[test]
    fn basic_partial() {
        // Alice -> Jane -> Bob
        let json = serde_json::json!(
            [
            {
                "uid": { "__expr": "test_entity_type::\"alice\"" },
                "attrs": {},
                "parents": [
                { "__expr": "test_entity_type::\"jane\"" }
                ]
            },
            {
                "uid": { "__expr": "test_entity_type::\"jane\"" },
                "attrs": {},
                "parents": [
                { "__expr": "test_entity_type::\"bob\"" }
                ]
            },
            {
                "uid": { "__expr": "test_entity_type::\"bob\"" },
                "attrs": {},
                "parents": []
            }
            ]
        );

        let eparser: EntityJsonParser<'_, '_> =
            EntityJsonParser::new(None, Extensions::all_available(), TCComputation::ComputeNow);
        let es = eparser
            .from_json_value(json)
            .expect("JSON is correct")
            .partial();

        let alice = es.entity(&EntityUID::with_eid("alice")).unwrap();
        // Double check transitive closure computation
        assert!(alice.is_descendant_of(&EntityUID::with_eid("bob")));

        let janice = es.entity(&EntityUID::with_eid("janice"));

        assert!(matches!(janice, Dereference::Residual(_)));
    }

    #[test]
    fn basic() {
        // Alice -> Jane -> Bob
        let json = serde_json::json!(
            [
            {
                "uid": { "__expr": "test_entity_type::\"alice\"" },
                "attrs": {},
                "parents": [
                { "__expr": "test_entity_type::\"jane\"" }
                ]
            },
            {
                "uid": { "__expr": "test_entity_type::\"jane\"" },
                "attrs": {},
                "parents": [
                { "__expr": "test_entity_type::\"bob\"" }
                ]
            },
            {
                "uid": { "__expr": "test_entity_type::\"bob\"" },
                "attrs": {},
                "parents": []
            }
            ]
        );

        let eparser: EntityJsonParser<'_, '_> =
            EntityJsonParser::new(None, Extensions::all_available(), TCComputation::ComputeNow);
        let es = eparser.from_json_value(json).expect("JSON is correct");

        let alice = es.entity(&EntityUID::with_eid("alice")).unwrap();
        // Double check transitive closure computation
        assert!(alice.is_descendant_of(&EntityUID::with_eid("bob")));
    }

    /// helper function which tests whether attribute values are shape-equal
    fn assert_attr_vals_are_shape_equal(
        actual: Option<&RestrictedExpr>,
        expected: &RestrictedExpr,
    ) {
        assert_eq!(
            actual.map(|re| RestrictedExprShapeOnly::new(re.as_borrowed())),
            Some(RestrictedExprShapeOnly::new(expected.as_borrowed()))
        )
    }

    #[cfg(feature = "ipaddr")]
    /// this one uses `__expr`, `__entity`, and `__extn` escapes, in various positions
    #[test]
    fn more_escapes() {
        let json = serde_json::json!(
            [
            {
                "uid": { "__entity": { "type": "test_entity_type", "id": "alice" } },
                "attrs": {
                    "bacon": "eggs",
                    "pancakes": [1, 2, 3],
                    "waffles": { "key": "value" },
                    "toast": { "__expr": "decimal(\"33.47\")" },
                    "12345": { "__entity": { "type": "test_entity_type", "id": "bob" } },
                    "a b c": { "__extn": { "fn": "ip", "arg": "222.222.222.0/24" } }
                },
                "parents": [
                    { "__expr": "test_entity_type::\"bob\"" },
                    { "__entity": { "type": "test_entity_type", "id": "catherine" } }
                ]
            },
            {
                "uid": { "__expr": "test_entity_type::\"bob\"" },
                "attrs": {},
                "parents": []
            },
            {
                "uid": { "__expr": "test_entity_type::\"catherine\"" },
                "attrs": {},
                "parents": []
            }
            ]
        );

        let eparser: EntityJsonParser<'_, '_> =
            EntityJsonParser::new(None, Extensions::all_available(), TCComputation::ComputeNow);
        let es = eparser.from_json_value(json).expect("JSON is correct");

        let alice = es.entity(&EntityUID::with_eid("alice")).unwrap();
        assert_attr_vals_are_shape_equal(alice.get("bacon"), &RestrictedExpr::val("eggs"));
        assert_attr_vals_are_shape_equal(
            alice.get("pancakes"),
            &RestrictedExpr::set([
                RestrictedExpr::val(1),
                RestrictedExpr::val(2),
                RestrictedExpr::val(3),
            ]),
        );
        assert_attr_vals_are_shape_equal(
            alice.get("waffles"),
            &RestrictedExpr::record([("key".into(), RestrictedExpr::val("value"))]),
        );
        assert_attr_vals_are_shape_equal(
            alice.get("toast"),
            &RestrictedExpr::call_extension_fn(
                "decimal".parse().expect("should be a valid Name"),
                vec![RestrictedExpr::val("33.47")],
            ),
        );
        assert_attr_vals_are_shape_equal(
            alice.get("12345"),
            &RestrictedExpr::val(EntityUID::with_eid("bob")),
        );
        assert_attr_vals_are_shape_equal(
            alice.get("a b c"),
            &RestrictedExpr::call_extension_fn(
                "ip".parse().expect("should be a valid Name"),
                vec![RestrictedExpr::val("222.222.222.0/24")],
            ),
        );
        assert!(alice.is_descendant_of(&EntityUID::with_eid("bob")));
        assert!(alice.is_descendant_of(&EntityUID::with_eid("catherine")));
    }

    #[test]
    fn implicit_and_explicit_escapes() {
        // this one tests the implicit and explicit forms of `__expr` and `__entity` escapes
        // for the `uid` and `parents` fields
        let json = serde_json::json!(
            [
            {
                "uid": { "__expr": "test_entity_type::\"alice\"" },
                "attrs": {},
                "parents": [
                    { "__expr": "test_entity_type::\"bob\"" },
                    { "__entity": { "type": "test_entity_type", "id": "charles" } },
                    "test_entity_type::\"darwin\"",
                    { "type": "test_entity_type", "id": "elaine" }
                ]
            },
            {
                "uid": { "__entity": { "type": "test_entity_type", "id": "bob" }},
                "attrs": {},
                "parents": []
            },
            {
                "uid": "test_entity_type::\"charles\"",
                "attrs": {},
                "parents": []
            },
            {
                "uid": { "type": "test_entity_type", "id": "darwin" },
                "attrs": {},
                "parents": []
            },
            {
                "uid": { "type": "test_entity_type", "id": "elaine" },
                "attrs": {},
                "parents": [ "test_entity_type::\"darwin\"" ]
            }
            ]
        );

        let eparser: EntityJsonParser<'_, '_> =
            EntityJsonParser::new(None, Extensions::all_available(), TCComputation::ComputeNow);
        let es = eparser.from_json_value(json).expect("JSON is correct");

        // check that all five entities exist
        let alice = es.entity(&EntityUID::with_eid("alice")).unwrap();
        let bob = es.entity(&EntityUID::with_eid("bob")).unwrap();
        let charles = es.entity(&EntityUID::with_eid("charles")).unwrap();
        let darwin = es.entity(&EntityUID::with_eid("darwin")).unwrap();
        let elaine = es.entity(&EntityUID::with_eid("elaine")).unwrap();

        // and check the parent relations
        assert!(alice.is_descendant_of(&EntityUID::with_eid("bob")));
        assert!(alice.is_descendant_of(&EntityUID::with_eid("charles")));
        assert!(alice.is_descendant_of(&EntityUID::with_eid("darwin")));
        assert!(alice.is_descendant_of(&EntityUID::with_eid("elaine")));
        assert_eq!(bob.ancestors().next(), None);
        assert_eq!(charles.ancestors().next(), None);
        assert_eq!(darwin.ancestors().next(), None);
        assert!(elaine.is_descendant_of(&EntityUID::with_eid("darwin")));
        assert!(!elaine.is_descendant_of(&EntityUID::with_eid("bob")));
    }

    #[test]
    fn uid_failures() {
        // various JSON constructs that are invalid in `uid` and `parents` fields
        let eparser: EntityJsonParser<'_, '_> =
            EntityJsonParser::new(None, Extensions::all_available(), TCComputation::ComputeNow);

        let json = serde_json::json!(
            [
            {
                "uid": "hello",
                "attrs": {},
                "parents": []
            }
            ]
        );
        let err = eparser
            .from_json_value(json)
            .expect_err("should be an invalid uid field");
        match err {
            EntitiesError::Deserialization(err) => {
                assert!(
                    err.to_string().contains(
                        r#"in uid field of <unknown entity>, expected a literal entity reference, but got `"hello"`"#
                    ),
                    "actual error message was {}",
                    err
                )
            }
            _ => panic!("expected deserialization error, got a different error: {err}"),
        }

        let json = serde_json::json!(
            [
            {
                "uid": "\"hello\"",
                "attrs": {},
                "parents": []
            }
            ]
        );
        let err = eparser
            .from_json_value(json)
            .expect_err("should be an invalid uid field");
        match err {
            EntitiesError::Deserialization(err) => assert!(
                err.to_string()
                    .contains(r#"expected a literal entity reference, but got `"hello"`"#),
                "actual error message was {}",
                err
            ),
            _ => panic!("expected deserialization error, got a different error: {err}"),
        }

        let json = serde_json::json!(
            [
            {
                "uid": { "type": "foo", "spam": "eggs" },
                "attrs": {},
                "parents": []
            }
            ]
        );
        let err = eparser
            .from_json_value(json)
            .expect_err("should be an invalid uid field");
        match err {
            EntitiesError::Deserialization(err) => assert!(err
                .to_string()
                .contains("did not match any variant of untagged enum")),
            _ => panic!("expected deserialization error, got a different error: {err}"),
        }

        let json = serde_json::json!(
            [
            {
                "uid": { "type": "foo", "id": "bar" },
                "attrs": {},
                "parents": "foo::\"help\""
            }
            ]
        );
        let err = eparser
            .from_json_value(json)
            .expect_err("should be an invalid parents field");
        match err {
            EntitiesError::Deserialization(err) => {
                assert!(err.to_string().contains("invalid type: string"))
            }
            _ => panic!("expected deserialization error, got a different error: {err}"),
        }

        let json = serde_json::json!(
            [
            {
                "uid": { "type": "foo", "id": "bar" },
                "attrs": {},
                "parents": [
                    "foo::\"help\"",
                    { "__extn": { "fn": "ip", "arg": "222.222.222.0" } }
                ]
            }
            ]
        );
        let err = eparser
            .from_json_value(json)
            .expect_err("should be an invalid parents field");
        match err {
            EntitiesError::Deserialization(err) => assert!(err
                .to_string()
                .contains("did not match any variant of untagged enum")),
            _ => panic!("expected deserialization error, got a different error: {err}"),
        }
    }

    /// helper function to round-trip an Entities (with no schema-based parsing)
    fn roundtrip(entities: &Entities) -> Result<Entities> {
        let mut buf = Vec::new();
        entities.write_to_json(&mut buf)?;
        let eparser: EntityJsonParser<'_, '_> =
            EntityJsonParser::new(None, Extensions::all_available(), TCComputation::ComputeNow);
        eparser.from_json_str(&String::from_utf8(buf).expect("should be valid UTF-8"))
    }

    /// helper function
    fn test_entities() -> (Entity, Entity, Entity, Entity) {
        (
            Entity::with_uid(EntityUID::with_eid("test_principal")),
            Entity::with_uid(EntityUID::with_eid("test_action")),
            Entity::with_uid(EntityUID::with_eid("test_resource")),
            Entity::with_uid(EntityUID::with_eid("test")),
        )
    }

    /// Test that we can take an Entities, write it to JSON, parse that JSON
    /// back in, and we have exactly the same Entities
    #[test]
    fn json_roundtripping() {
        let empty_entities = Entities::new();
        assert_eq!(
            empty_entities,
            roundtrip(&empty_entities).expect("should roundtrip without errors")
        );

        let (e0, e1, e2, e3) = test_entities();
        let entities = Entities::from_entities(
            [e0, e1, e2, e3],
            None::<&NoEntitiesSchema>,
            TCComputation::ComputeNow,
            Extensions::none(),
        )
        .expect("Failed to construct entities");
        assert_eq!(
            entities,
            roundtrip(&entities).expect("should roundtrip without errors")
        );

        let complicated_entity = Entity::new(
            EntityUID::with_eid("complicated"),
            [
                ("foo".into(), RestrictedExpr::val(false)),
                ("bar".into(), RestrictedExpr::val(-234)),
                ("ham".into(), RestrictedExpr::val(r"a b c * / ? \")),
                (
                    "123".into(),
                    RestrictedExpr::val(EntityUID::with_eid("mom")),
                ),
                (
                    "set".into(),
                    RestrictedExpr::set([
                        RestrictedExpr::val(0),
                        RestrictedExpr::val(EntityUID::with_eid("pancakes")),
                        RestrictedExpr::val("mmm"),
                    ]),
                ),
                (
                    "rec".into(),
                    RestrictedExpr::record([
                        ("nested".into(), RestrictedExpr::val("attr")),
                        (
                            "another".into(),
                            RestrictedExpr::val(EntityUID::with_eid("foo")),
                        ),
                    ]),
                ),
                (
                    "src_ip".into(),
                    RestrictedExpr::call_extension_fn(
                        "ip".parse().expect("should be a valid Name"),
                        vec![RestrictedExpr::val("222.222.222.222")],
                    ),
                ),
            ]
            .into_iter()
            .collect(),
            [
                EntityUID::with_eid("parent1"),
                EntityUID::with_eid("parent2"),
            ]
            .into_iter()
            .collect(),
        );
        let entities = Entities::from_entities(
            [
                complicated_entity,
                Entity::with_uid(EntityUID::with_eid("parent1")),
                Entity::with_uid(EntityUID::with_eid("parent2")),
            ],
            None::<&NoEntitiesSchema>,
            TCComputation::ComputeNow,
            Extensions::all_available(),
        )
        .expect("Failed to construct entities");
        assert_eq!(
            entities,
            roundtrip(&entities).expect("should roundtrip without errors")
        );

        let oops_entity = Entity::new(
            EntityUID::with_eid("oops"),
            [(
                // record literal that happens to look like an escape
                "oops".into(),
                RestrictedExpr::record([("__entity".into(), RestrictedExpr::val("hi"))]),
            )]
            .into_iter()
            .collect(),
            [
                EntityUID::with_eid("parent1"),
                EntityUID::with_eid("parent2"),
            ]
            .into_iter()
            .collect(),
        );
        let entities = Entities::from_entities(
            [
                oops_entity,
                Entity::with_uid(EntityUID::with_eid("parent1")),
                Entity::with_uid(EntityUID::with_eid("parent2")),
            ],
            None::<&NoEntitiesSchema>,
            TCComputation::ComputeNow,
            Extensions::all_available(),
        )
        .expect("Failed to construct entities");
        assert!(matches!(
            roundtrip(&entities),
            Err(EntitiesError::Serialization(JsonSerializationError::ReservedKey { key })) if key.as_str() == "__entity"
        ));
    }

    /// test that an Action having a non-Action parent is an error
    #[test]
    fn bad_action_parent() {
        let json = serde_json::json!(
            [
                {
                    "uid": { "type": "XYZ::Action", "id": "view" },
                    "attrs": {},
                    "parents": [
                        { "type": "User", "id": "alice" }
                    ]
                }
            ]
        );
        let eparser: EntityJsonParser<'_, '_> =
            EntityJsonParser::new(None, Extensions::all_available(), TCComputation::ComputeNow);
        let err = eparser
            .from_json_value(json)
            .expect_err("should fail due to invalid action parent");
        assert!(
            err.to_string().contains(
                r#"action `XYZ::Action::"view"` has a non-action parent `User::"alice"`"#
            ),
            "actual error message was {}",
            err
        );
    }
}

// PANIC SAFETY: Unit Test Code
#[allow(clippy::panic)]
#[cfg(test)]
mod entities_tests {
    use super::*;

    #[test]
    fn empty_entities() {
        let e = Entities::new();
        let es = e.iter().collect::<Vec<_>>();
        assert!(es.is_empty(), "This vec should be empty");
    }

    /// helper function
    fn test_entities() -> (Entity, Entity, Entity, Entity) {
        (
            Entity::with_uid(EntityUID::with_eid("test_principal")),
            Entity::with_uid(EntityUID::with_eid("test_action")),
            Entity::with_uid(EntityUID::with_eid("test_resource")),
            Entity::with_uid(EntityUID::with_eid("test")),
        )
    }

    #[test]
    fn test_iter() {
        let (e0, e1, e2, e3) = test_entities();
        let v = vec![e0.clone(), e1.clone(), e2.clone(), e3.clone()];
        let es = Entities::from_entities(
            v,
            None::<&NoEntitiesSchema>,
            TCComputation::ComputeNow,
            Extensions::all_available(),
        )
        .expect("Failed to construct entities");
        let es_v = es.iter().collect::<Vec<_>>();
        assert!(es_v.len() == 4, "All entities should be in the vec");
        assert!(es_v.contains(&&e0));
        assert!(es_v.contains(&&e1));
        assert!(es_v.contains(&&e2));
        assert!(es_v.contains(&&e3));
    }

    #[test]
    fn test_enforce_already_computed_fail() {
        // Hierarchy
        // a -> b -> c
        // This isn't transitively closed, so it should fail
        let mut e1 = Entity::with_uid(EntityUID::with_eid("a"));
        let mut e2 = Entity::with_uid(EntityUID::with_eid("b"));
        let e3 = Entity::with_uid(EntityUID::with_eid("c"));
        e1.add_ancestor(EntityUID::with_eid("b"));
        e2.add_ancestor(EntityUID::with_eid("c"));

        let es = Entities::from_entities(
            vec![e1, e2, e3],
            None::<&NoEntitiesSchema>,
            TCComputation::EnforceAlreadyComputed,
            Extensions::all_available(),
        );
        match es {
            Ok(_) => panic!("Was not transitively closed!"),
            Err(EntitiesError::TransitiveClosureError(_)) => (),
            Err(_) => panic!("Wrong Error!"),
        };
    }

    #[test]
    fn test_enforce_already_computed_succeed() {
        // Hierarchy
        // a -> b -> c
        // a -> c
        // This is transitively closed, so it should succeed
        let mut e1 = Entity::with_uid(EntityUID::with_eid("a"));
        let mut e2 = Entity::with_uid(EntityUID::with_eid("b"));
        let e3 = Entity::with_uid(EntityUID::with_eid("c"));
        e1.add_ancestor(EntityUID::with_eid("b"));
        e1.add_ancestor(EntityUID::with_eid("c"));
        e2.add_ancestor(EntityUID::with_eid("c"));

        Entities::from_entities(
            vec![e1, e2, e3],
            None::<&NoEntitiesSchema>,
            TCComputation::EnforceAlreadyComputed,
            Extensions::all_available(),
        )
        .expect("Should have succeeded");
    }
}

// PANIC SAFETY: Unit Test Code
#[allow(clippy::panic)]
#[cfg(test)]
mod schema_based_parsing_tests {
    use super::*;
    use crate::extensions::Extensions;
    use serde_json::json;
    use smol_str::SmolStr;
    use std::collections::HashSet;
    use std::sync::Arc;

    /// Mock schema impl used for these tests
    struct MockSchema;
    impl Schema for MockSchema {
        type EntityTypeDescription = MockEmployeeDescription;
        type ActionEntityIterator = std::iter::Empty<Arc<Entity>>;
        fn entity_type(&self, entity_type: &EntityType) -> Option<MockEmployeeDescription> {
            match entity_type.to_string().as_str() {
                "Employee" => Some(MockEmployeeDescription),
                _ => None,
            }
        }
        fn action(&self, action: &EntityUID) -> Option<Arc<Entity>> {
            match action.to_string().as_str() {
                r#"Action::"view""# => Some(Arc::new(Entity::new(
                    action.clone(),
                    [(SmolStr::from("foo"), RestrictedExpr::val(34))]
                        .into_iter()
                        .collect(),
                    [r#"Action::"readOnly""#.parse().expect("valid uid")]
                        .into_iter()
                        .collect(),
                ))),
                r#"Action::"readOnly""# => Some(Arc::new(Entity::with_uid(
                    r#"Action::"readOnly""#.parse().expect("valid uid"),
                ))),
                _ => None,
            }
        }
        fn entity_types_with_basename<'a>(
            &'a self,
            basename: &'a Id,
        ) -> Box<dyn Iterator<Item = EntityType> + 'a> {
            match basename.as_ref() {
                "Employee" => Box::new(std::iter::once(EntityType::Concrete(
                    Name::unqualified_name(basename.clone()),
                ))),
                "Action" => Box::new(std::iter::once(EntityType::Concrete(
                    Name::unqualified_name(basename.clone()),
                ))),
                _ => Box::new(std::iter::empty()),
            }
        }
        fn action_entities(&self) -> Self::ActionEntityIterator {
            std::iter::empty()
        }
    }

    /// Mock schema impl for the `Employee` type used in these tests
    struct MockEmployeeDescription;
    impl EntityTypeDescription for MockEmployeeDescription {
        fn entity_type(&self) -> EntityType {
            EntityType::Concrete(Name::parse_unqualified_name("Employee").expect("valid"))
        }

        fn attr_type(&self, attr: &str) -> Option<SchemaType> {
            let employee_ty = || SchemaType::Entity {
                ty: self.entity_type(),
            };
            let hr_ty = || SchemaType::Entity {
                ty: EntityType::Concrete(Name::parse_unqualified_name("HR").expect("valid")),
            };
            match attr {
                "isFullTime" => Some(SchemaType::Bool),
                "numDirectReports" => Some(SchemaType::Long),
                "department" => Some(SchemaType::String),
                "manager" => Some(employee_ty()),
                "hr_contacts" => Some(SchemaType::Set {
                    element_ty: Box::new(hr_ty()),
                }),
                "json_blob" => Some(SchemaType::Record {
                    attrs: [
                        ("inner1".into(), AttributeType::required(SchemaType::Bool)),
                        ("inner2".into(), AttributeType::required(SchemaType::String)),
                        (
                            "inner3".into(),
                            AttributeType::required(SchemaType::Record {
                                attrs: [(
                                    "innerinner".into(),
                                    AttributeType::required(employee_ty()),
                                )]
                                .into_iter()
                                .collect(),
                            }),
                        ),
                    ]
                    .into_iter()
                    .collect(),
                }),
                "home_ip" => Some(SchemaType::Extension {
                    name: Name::parse_unqualified_name("ipaddr").expect("valid"),
                }),
                "work_ip" => Some(SchemaType::Extension {
                    name: Name::parse_unqualified_name("ipaddr").expect("valid"),
                }),
                "trust_score" => Some(SchemaType::Extension {
                    name: Name::parse_unqualified_name("decimal").expect("valid"),
                }),
                "tricky" => Some(SchemaType::Record {
                    attrs: [
                        ("type".into(), AttributeType::required(SchemaType::String)),
                        ("id".into(), AttributeType::required(SchemaType::String)),
                    ]
                    .into_iter()
                    .collect(),
                }),
                _ => None,
            }
        }

        fn required_attrs(&self) -> Box<dyn Iterator<Item = SmolStr>> {
            Box::new(
                [
                    "isFullTime",
                    "numDirectReports",
                    "department",
                    "manager",
                    "hr_contacts",
                    "json_blob",
                    "home_ip",
                    "work_ip",
                    "trust_score",
                ]
                .map(SmolStr::new)
                .into_iter(),
            )
        }

        fn allowed_parent_types(&self) -> Arc<HashSet<EntityType>> {
            Arc::new(HashSet::new())
        }
    }

    #[cfg(feature = "ipaddr")]
    /// JSON that should parse differently with and without the above schema
    #[test]
    fn with_and_without_schema() {
        let entitiesjson = json!(
            [
                {
                    "uid": { "type": "Employee", "id": "12UA45" },
                    "attrs": {
                        "isFullTime": true,
                        "numDirectReports": 3,
                        "department": "Sales",
                        "manager": { "type": "Employee", "id": "34FB87" },
                        "hr_contacts": [
                            { "type": "HR", "id": "aaaaa" },
                            { "type": "HR", "id": "bbbbb" }
                        ],
                        "json_blob": {
                            "inner1": false,
                            "inner2": "-*/",
                            "inner3": { "innerinner": { "type": "Employee", "id": "09AE76" }},
                        },
                        "home_ip": "222.222.222.101",
                        "work_ip": { "fn": "ip", "arg": "2.2.2.0/24" },
                        "trust_score": "5.7",
                        "tricky": { "type": "Employee", "id": "34FB87" }
                    },
                    "parents": []
                }
            ]
        );
        // without schema-based parsing, `home_ip` and `trust_score` are
        // strings, `manager` and `work_ip` are Records, `hr_contacts` contains
        // Records, and `json_blob.inner3.innerinner` is a Record
        let eparser: EntityJsonParser<'_, '_> =
            EntityJsonParser::new(None, Extensions::all_available(), TCComputation::ComputeNow);
        let parsed = eparser
            .from_json_value(entitiesjson.clone())
            .expect("Should parse without error");
        assert_eq!(parsed.iter().count(), 1);
        let parsed = parsed
            .entity(&r#"Employee::"12UA45""#.parse().unwrap())
            .expect("that should be the employee id");
        let home_ip = parsed.get("home_ip").expect("home_ip attr should exist");
        assert!(matches!(
            home_ip.expr_kind(),
            &ExprKind::Lit(Literal::String(_)),
        ));
        let trust_score = parsed
            .get("trust_score")
            .expect("trust_score attr should exist");
        assert!(matches!(
            trust_score.expr_kind(),
            &ExprKind::Lit(Literal::String(_)),
        ));
        let manager = parsed.get("manager").expect("manager attr should exist");
        assert!(matches!(manager.expr_kind(), &ExprKind::Record { .. }));
        let work_ip = parsed.get("work_ip").expect("work_ip attr should exist");
        assert!(matches!(work_ip.expr_kind(), &ExprKind::Record { .. }));
        let hr_contacts = parsed
            .get("hr_contacts")
            .expect("hr_contacts attr should exist");
        assert!(matches!(hr_contacts.expr_kind(), &ExprKind::Set(_)));
        let contact = {
            let ExprKind::Set(set) = hr_contacts.expr_kind() else {
                panic!("already checked it was Set")
            };
            set.iter().next().expect("should be at least one contact")
        };
        assert!(matches!(contact.expr_kind(), &ExprKind::Record { .. }));
        let json_blob = parsed
            .get("json_blob")
            .expect("json_blob attr should exist");
        let ExprKind::Record { pairs } = json_blob.expr_kind() else {
            panic!("expected json_blob to be a Record")
        };
        let (_, inner1) = pairs
            .iter()
            .find(|(k, _)| k == "inner1")
            .expect("inner1 attr should exist");
        assert!(matches!(
            inner1.expr_kind(),
            &ExprKind::Lit(Literal::Bool(_))
        ));
        let (_, inner3) = pairs
            .iter()
            .find(|(k, _)| k == "inner3")
            .expect("inner3 attr should exist");
        assert!(matches!(inner3.expr_kind(), &ExprKind::Record { .. }));
        let ExprKind::Record { pairs: innerpairs } = inner3.expr_kind() else {
            panic!("already checked it was Record")
        };
        let (_, innerinner) = innerpairs
            .iter()
            .find(|(k, _)| k == "innerinner")
            .expect("innerinner attr should exist");
        assert!(matches!(innerinner.expr_kind(), &ExprKind::Record { .. }));

        // but with schema-based parsing, we get these other types
        let eparser = EntityJsonParser::new(
            Some(&MockSchema),
            Extensions::all_available(),
            TCComputation::ComputeNow,
        );
        let parsed = eparser
            .from_json_value(entitiesjson)
            .expect("Should parse without error");
        assert_eq!(parsed.iter().count(), 1);
        let parsed = parsed
            .entity(&r#"Employee::"12UA45""#.parse().unwrap())
            .expect("that should be the employee id");
        let is_full_time = parsed
            .get("isFullTime")
            .expect("isFullTime attr should exist");
        assert_eq!(
            RestrictedExprShapeOnly::new(is_full_time.as_borrowed()),
            RestrictedExprShapeOnly::new(RestrictedExpr::val(true).as_borrowed())
        );
        let num_direct_reports = parsed
            .get("numDirectReports")
            .expect("numDirectReports attr should exist");
        assert_eq!(
            RestrictedExprShapeOnly::new(num_direct_reports.as_borrowed()),
            RestrictedExprShapeOnly::new(RestrictedExpr::val(3).as_borrowed())
        );
        let department = parsed
            .get("department")
            .expect("department attr should exist");
        assert_eq!(
            RestrictedExprShapeOnly::new(department.as_borrowed()),
            RestrictedExprShapeOnly::new(RestrictedExpr::val("Sales").as_borrowed())
        );
        let manager = parsed.get("manager").expect("manager attr should exist");
        assert_eq!(
            RestrictedExprShapeOnly::new(manager.as_borrowed()),
            RestrictedExprShapeOnly::new(
                RestrictedExpr::val("Employee::\"34FB87\"".parse::<EntityUID>().expect("valid"))
                    .as_borrowed()
            )
        );
        let hr_contacts = parsed
            .get("hr_contacts")
            .expect("hr_contacts attr should exist");
        assert!(matches!(hr_contacts.expr_kind(), &ExprKind::Set(_)));
        let contact = {
            let ExprKind::Set(set) = hr_contacts.expr_kind() else {
                panic!("already checked it was Set")
            };
            set.iter().next().expect("should be at least one contact")
        };
        assert!(matches!(
            contact.expr_kind(),
            &ExprKind::Lit(Literal::EntityUID(_))
        ));
        let json_blob = parsed
            .get("json_blob")
            .expect("json_blob attr should exist");
        let ExprKind::Record { pairs } = json_blob.expr_kind() else {
            panic!("expected json_blob to be a Record")
        };
        let (_, inner1) = pairs
            .iter()
            .find(|(k, _)| k == "inner1")
            .expect("inner1 attr should exist");
        assert!(matches!(
            inner1.expr_kind(),
            &ExprKind::Lit(Literal::Bool(_))
        ));
        let (_, inner3) = pairs
            .iter()
            .find(|(k, _)| k == "inner3")
            .expect("inner3 attr should exist");
        assert!(matches!(inner3.expr_kind(), &ExprKind::Record { .. }));
        let ExprKind::Record { pairs: innerpairs } = inner3.expr_kind() else {
            panic!("already checked it was Record")
        };
        let (_, innerinner) = innerpairs
            .iter()
            .find(|(k, _)| k == "innerinner")
            .expect("innerinner attr should exist");
        assert!(matches!(
            innerinner.expr_kind(),
            &ExprKind::Lit(Literal::EntityUID(_))
        ));
        assert_eq!(
            parsed.get("home_ip"),
            Some(&RestrictedExpr::call_extension_fn(
                Name::parse_unqualified_name("ip").expect("valid"),
                vec![RestrictedExpr::val("222.222.222.101")]
            )),
        );
        assert_eq!(
            parsed.get("work_ip"),
            Some(&RestrictedExpr::call_extension_fn(
                Name::parse_unqualified_name("ip").expect("valid"),
                vec![RestrictedExpr::val("2.2.2.0/24")]
            )),
        );
        assert_eq!(
            parsed.get("trust_score"),
            Some(&RestrictedExpr::call_extension_fn(
                Name::parse_unqualified_name("decimal").expect("valid"),
                vec![RestrictedExpr::val("5.7")]
            )),
        );
    }

    #[cfg(feature = "ipaddr")]
    /// simple type mismatch with expected type
    #[test]
    fn type_mismatch_string_long() {
        let entitiesjson = json!(
            [
                {
                    "uid": { "type": "Employee", "id": "12UA45" },
                    "attrs": {
                        "isFullTime": true,
                        "numDirectReports": "3",
                        "department": "Sales",
                        "manager": { "type": "Employee", "id": "34FB87" },
                        "hr_contacts": [
                            { "type": "HR", "id": "aaaaa" },
                            { "type": "HR", "id": "bbbbb" }
                        ],
                        "json_blob": {
                            "inner1": false,
                            "inner2": "-*/",
                            "inner3": { "innerinner": { "type": "Employee", "id": "09AE76" }},
                        },
                        "home_ip": "222.222.222.101",
                        "work_ip": { "fn": "ip", "arg": "2.2.2.0/24" },
                        "trust_score": "5.7",
                        "tricky": { "type": "Employee", "id": "34FB87" }
                    },
                    "parents": []
                }
            ]
        );
        let eparser = EntityJsonParser::new(
            Some(&MockSchema),
            Extensions::all_available(),
            TCComputation::ComputeNow,
        );
        let err = eparser
            .from_json_value(entitiesjson)
            .expect_err("should fail due to type mismatch on numDirectReports");
        assert!(
            err.to_string().contains(r#"in attribute `numDirectReports` on `Employee::"12UA45"`, type mismatch: attribute was expected to have type long, but actually has type string"#),
            "actual error message was {}",
            err
        );
    }

    #[cfg(feature = "ipaddr")]
    /// another simple type mismatch with expected type
    #[test]
    fn type_mismatch_entity_record() {
        let entitiesjson = json!(
            [
                {
                    "uid": { "type": "Employee", "id": "12UA45" },
                    "attrs": {
                        "isFullTime": true,
                        "numDirectReports": 3,
                        "department": "Sales",
                        "manager": "34FB87",
                        "hr_contacts": [
                            { "type": "HR", "id": "aaaaa" },
                            { "type": "HR", "id": "bbbbb" }
                        ],
                        "json_blob": {
                            "inner1": false,
                            "inner2": "-*/",
                            "inner3": { "innerinner": { "type": "Employee", "id": "09AE76" }},
                        },
                        "home_ip": "222.222.222.101",
                        "work_ip": { "fn": "ip", "arg": "2.2.2.0/24" },
                        "trust_score": "5.7",
                        "tricky": { "type": "Employee", "id": "34FB87" }
                    },
                    "parents": []
                }
            ]
        );
        let eparser = EntityJsonParser::new(
            Some(&MockSchema),
            Extensions::all_available(),
            TCComputation::ComputeNow,
        );
        let err = eparser
            .from_json_value(entitiesjson)
            .expect_err("should fail due to type mismatch on manager");
        assert!(
            err.to_string()
                .contains(r#"in attribute `manager` on `Employee::"12UA45"`, expected a literal entity reference, but got `"34FB87"`"#),
            "actual error message was {}",
            err
        );
    }

    #[cfg(feature = "ipaddr")]
    /// type mismatch where we expect a set and get just a single element
    #[test]
    fn type_mismatch_set_element() {
        let entitiesjson = json!(
            [
                {
                    "uid": { "type": "Employee", "id": "12UA45" },
                    "attrs": {
                        "isFullTime": true,
                        "numDirectReports": 3,
                        "department": "Sales",
                        "manager": { "type": "Employee", "id": "34FB87" },
                        "hr_contacts": { "type": "HR", "id": "aaaaa" },
                        "json_blob": {
                            "inner1": false,
                            "inner2": "-*/",
                            "inner3": { "innerinner": { "type": "Employee", "id": "09AE76" }},
                        },
                        "home_ip": "222.222.222.101",
                        "work_ip": { "fn": "ip", "arg": "2.2.2.0/24" },
                        "trust_score": "5.7",
                        "tricky": { "type": "Employee", "id": "34FB87" }
                    },
                    "parents": []
                }
            ]
        );
        let eparser = EntityJsonParser::new(
            Some(&MockSchema),
            Extensions::all_available(),
            TCComputation::ComputeNow,
        );
        let err = eparser
            .from_json_value(entitiesjson)
            .expect_err("should fail due to type mismatch on hr_contacts");
        assert!(
            err.to_string().contains(r#"in attribute `hr_contacts` on `Employee::"12UA45"`, type mismatch: attribute was expected to have type (set of (entity of type `HR`)), but actually has type record"#),
            "actual error message was {}",
            err
        );
    }

    #[cfg(feature = "ipaddr")]
    /// type mismatch where we just get the wrong entity type
    #[test]
    fn type_mismatch_entity_types() {
        let entitiesjson = json!(
            [
                {
                    "uid": { "type": "Employee", "id": "12UA45" },
                    "attrs": {
                        "isFullTime": true,
                        "numDirectReports": 3,
                        "department": "Sales",
                        "manager": { "type": "HR", "id": "34FB87" },
                        "hr_contacts": [
                            { "type": "HR", "id": "aaaaa" },
                            { "type": "HR", "id": "bbbbb" }
                        ],
                        "json_blob": {
                            "inner1": false,
                            "inner2": "-*/",
                            "inner3": { "innerinner": { "type": "Employee", "id": "09AE76" }},
                        },
                        "home_ip": "222.222.222.101",
                        "work_ip": { "fn": "ip", "arg": "2.2.2.0/24" },
                        "trust_score": "5.7",
                        "tricky": { "type": "Employee", "id": "34FB87" }
                    },
                    "parents": []
                }
            ]
        );
        let eparser = EntityJsonParser::new(
            Some(&MockSchema),
            Extensions::all_available(),
            TCComputation::ComputeNow,
        );
        let err = eparser
            .from_json_value(entitiesjson)
            .expect_err("should fail due to type mismatch on manager");
        assert!(
            err.to_string().contains(r#"in attribute `manager` on `Employee::"12UA45"`, type mismatch: attribute was expected to have type (entity of type `Employee`), but actually has type (entity of type `HR`)"#),
            "actual error message was {}",
            err
        );
    }

    #[cfg(feature = "ipaddr")]
    /// type mismatch where we're expecting an extension type and get a
    /// different extension type
    #[test]
    fn type_mismatch_extension_types() {
        let entitiesjson = json!(
            [
                {
                    "uid": { "type": "Employee", "id": "12UA45" },
                    "attrs": {
                        "isFullTime": true,
                        "numDirectReports": 3,
                        "department": "Sales",
                        "manager": { "type": "Employee", "id": "34FB87" },
                        "hr_contacts": [
                            { "type": "HR", "id": "aaaaa" },
                            { "type": "HR", "id": "bbbbb" }
                        ],
                        "json_blob": {
                            "inner1": false,
                            "inner2": "-*/",
                            "inner3": { "innerinner": { "type": "Employee", "id": "09AE76" }},
                        },
                        "home_ip": { "fn": "decimal", "arg": "3.33" },
                        "work_ip": { "fn": "ip", "arg": "2.2.2.0/24" },
                        "trust_score": "5.7",
                        "tricky": { "type": "Employee", "id": "34FB87" }
                    },
                    "parents": []
                }
            ]
        );
        let eparser = EntityJsonParser::new(
            Some(&MockSchema),
            Extensions::all_available(),
            TCComputation::ComputeNow,
        );
        let err = eparser
            .from_json_value(entitiesjson)
            .expect_err("should fail due to type mismatch on home_ip");
        assert!(
            err.to_string().contains(r#"in attribute `home_ip` on `Employee::"12UA45"`, type mismatch: attribute was expected to have type ipaddr, but actually has type decimal"#),
            "actual error message was {}",
            err
        );
    }

    #[cfg(feature = "ipaddr")]
    #[test]
    fn missing_record_attr() {
        // missing a record attribute entirely
        let entitiesjson = json!(
            [
                {
                    "uid": { "type": "Employee", "id": "12UA45" },
                    "attrs": {
                        "isFullTime": true,
                        "numDirectReports": 3,
                        "department": "Sales",
                        "manager": { "type": "Employee", "id": "34FB87" },
                        "hr_contacts": [
                            { "type": "HR", "id": "aaaaa" },
                            { "type": "HR", "id": "bbbbb" }
                        ],
                        "json_blob": {
                            "inner1": false,
                            "inner3": { "innerinner": { "type": "Employee", "id": "09AE76" }},
                        },
                        "home_ip": "222.222.222.101",
                        "work_ip": { "fn": "ip", "arg": "2.2.2.0/24" },
                        "trust_score": "5.7",
                        "tricky": { "type": "Employee", "id": "34FB87" }
                    },
                    "parents": []
                }
            ]
        );
        let eparser = EntityJsonParser::new(
            Some(&MockSchema),
            Extensions::all_available(),
            TCComputation::ComputeNow,
        );
        let err = eparser
            .from_json_value(entitiesjson)
            .expect_err("should fail due to missing attribute \"inner2\"");
        assert!(
            err.to_string().contains(r#"in attribute `json_blob` on `Employee::"12UA45"`, expected the record to have an attribute `inner2`, but it does not"#),
            "actual error message was {}",
            err
        );
    }

    #[cfg(feature = "ipaddr")]
    /// record attribute has the wrong type
    #[test]
    fn type_mismatch_in_record_attr() {
        let entitiesjson = json!(
            [
                {
                    "uid": { "type": "Employee", "id": "12UA45" },
                    "attrs": {
                        "isFullTime": true,
                        "numDirectReports": 3,
                        "department": "Sales",
                        "manager": { "type": "Employee", "id": "34FB87" },
                        "hr_contacts": [
                            { "type": "HR", "id": "aaaaa" },
                            { "type": "HR", "id": "bbbbb" }
                        ],
                        "json_blob": {
                            "inner1": 33,
                            "inner2": "-*/",
                            "inner3": { "innerinner": { "type": "Employee", "id": "09AE76" }},
                        },
                        "home_ip": "222.222.222.101",
                        "work_ip": { "fn": "ip", "arg": "2.2.2.0/24" },
                        "trust_score": "5.7",
                        "tricky": { "type": "Employee", "id": "34FB87" }
                    },
                    "parents": []
                }
            ]
        );
        let eparser = EntityJsonParser::new(
            Some(&MockSchema),
            Extensions::all_available(),
            TCComputation::ComputeNow,
        );
        let err = eparser
            .from_json_value(entitiesjson)
            .expect_err("should fail due to type mismatch on attribute \"inner1\"");
        assert!(
            err.to_string().contains(r#"in attribute `json_blob` on `Employee::"12UA45"`, type mismatch: attribute was expected to have type record with attributes: "#),
            "actual error message was {}",
            err
        );

        let entitiesjson = json!(
            [
                {
                    "uid": { "__entity": { "type": "Employee", "id": "12UA45" } },
                    "attrs": {
                        "isFullTime": true,
                        "numDirectReports": 3,
                        "department": "Sales",
                        "manager": { "__entity": { "type": "Employee", "id": "34FB87" } },
                        "hr_contacts": [
                            { "type": "HR", "id": "aaaaa" },
                            { "type": "HR", "id": "bbbbb" }
                        ],
                        "json_blob": {
                            "inner1": false,
                            "inner2": "-*/",
                            "inner3": { "innerinner": { "type": "Employee", "id": "09AE76" }},
                        },
                        "home_ip": { "__extn": { "fn": "ip", "arg": "222.222.222.101" } },
                        "work_ip": { "__extn": { "fn": "ip", "arg": "2.2.2.0/24" } },
                        "trust_score": { "__extn": { "fn": "decimal", "arg": "5.7" } },
                        "tricky": { "type": "Employee", "id": "34FB87" }
                    },
                    "parents": []
                }
            ]
        );
        let _ = eparser
            .from_json_value(entitiesjson)
            .expect("this version with explicit __entity and __extn escapes should also pass");
    }

    #[cfg(feature = "ipaddr")]
    /// unexpected record attribute
    #[test]
    fn unexpected_record_attr() {
        let entitiesjson = json!(
            [
                {
                    "uid": { "type": "Employee", "id": "12UA45" },
                    "attrs": {
                        "isFullTime": true,
                        "numDirectReports": 3,
                        "department": "Sales",
                        "manager": { "type": "Employee", "id": "34FB87" },
                        "hr_contacts": [
                            { "type": "HR", "id": "aaaaa" },
                            { "type": "HR", "id": "bbbbb" }
                        ],
                        "json_blob": {
                            "inner1": false,
                            "inner2": "-*/",
                            "inner3": { "innerinner": { "type": "Employee", "id": "09AE76" }},
                            "inner4": "wat?"
                        },
                        "home_ip": "222.222.222.101",
                        "work_ip": { "fn": "ip", "arg": "2.2.2.0/24" },
                        "trust_score": "5.7",
                        "tricky": { "type": "Employee", "id": "34FB87" }
                    },
                    "parents": []
                }
            ]
        );
        let eparser = EntityJsonParser::new(
            Some(&MockSchema),
            Extensions::all_available(),
            TCComputation::ComputeNow,
        );
        let err = eparser
            .from_json_value(entitiesjson)
            .expect_err("should fail due to unexpected attribute \"inner4\"");
        assert!(
            err.to_string().contains(r#"in attribute `json_blob` on `Employee::"12UA45"`, record attribute `inner4` should not exist"#),
            "actual error message was {}",
            err
        );
    }

    /// entity is missing a required attribute
    #[test]
    fn missing_required_attr() {
        let entitiesjson = json!(
            [
                {
                    "uid": { "type": "Employee", "id": "12UA45" },
                    "attrs": {
                        "isFullTime": true,
                        "department": "Sales",
                        "manager": { "type": "Employee", "id": "34FB87" },
                        "hr_contacts": [
                            { "type": "HR", "id": "aaaaa" },
                            { "type": "HR", "id": "bbbbb" }
                        ],
                        "json_blob": {
                            "inner1": false,
                            "inner2": "-*/",
                            "inner3": { "innerinner": { "type": "Employee", "id": "09AE76" }},
                        },
                        "home_ip": "222.222.222.101",
                        "work_ip": { "fn": "ip", "arg": "2.2.2.0/24" },
                        "trust_score": "5.7",
                        "tricky": { "type": "Employee", "id": "34FB87" }
                    },
                    "parents": []
                }
            ]
        );
        let eparser = EntityJsonParser::new(
            Some(&MockSchema),
            Extensions::all_available(),
            TCComputation::ComputeNow,
        );
        let err = eparser
            .from_json_value(entitiesjson)
            .expect_err("should fail due to missing attribute \"numDirectReports\"");
        assert!(
            err.to_string().contains(r#"expected entity `Employee::"12UA45"` to have an attribute `numDirectReports`, but it does not"#),
            "actual error message was {}",
            err
        );
    }

    #[cfg(feature = "ipaddr")]
    /// unexpected entity attribute
    #[test]
    fn unexpected_entity_attr() {
        let entitiesjson = json!(
            [
                {
                    "uid": { "type": "Employee", "id": "12UA45" },
                    "attrs": {
                        "isFullTime": true,
                        "numDirectReports": 3,
                        "department": "Sales",
                        "manager": { "type": "Employee", "id": "34FB87" },
                        "hr_contacts": [
                            { "type": "HR", "id": "aaaaa" },
                            { "type": "HR", "id": "bbbbb" }
                        ],
                        "json_blob": {
                            "inner1": false,
                            "inner2": "-*/",
                            "inner3": { "innerinner": { "type": "Employee", "id": "09AE76" }},
                        },
                        "home_ip": "222.222.222.101",
                        "work_ip": { "fn": "ip", "arg": "2.2.2.0/24" },
                        "trust_score": "5.7",
                        "tricky": { "type": "Employee", "id": "34FB87" },
                        "wat": "???",
                    },
                    "parents": []
                }
            ]
        );
        let eparser = EntityJsonParser::new(
            Some(&MockSchema),
            Extensions::all_available(),
            TCComputation::ComputeNow,
        );
        let err = eparser
            .from_json_value(entitiesjson)
            .expect_err("should fail due to unexpected attribute \"wat\"");
        assert!(
            err.to_string().contains(
                r#"attribute `wat` on `Employee::"12UA45"` should not exist according to the schema"#
            ),
            "actual error message was {}",
            err
        );
    }

    #[cfg(feature = "ipaddr")]
    /// Test that involves parents of wrong types
    #[test]
    fn parents_wrong_type() {
        let entitiesjson = json!(
            [
                {
                    "uid": { "type": "Employee", "id": "12UA45" },
                    "attrs": {
                        "isFullTime": true,
                        "numDirectReports": 3,
                        "department": "Sales",
                        "manager": { "type": "Employee", "id": "34FB87" },
                        "hr_contacts": [
                            { "type": "HR", "id": "aaaaa" },
                            { "type": "HR", "id": "bbbbb" }
                        ],
                        "json_blob": {
                            "inner1": false,
                            "inner2": "-*/",
                            "inner3": { "innerinner": { "type": "Employee", "id": "09AE76" }},
                        },
                        "home_ip": "222.222.222.101",
                        "work_ip": { "fn": "ip", "arg": "2.2.2.0/24" },
                        "trust_score": "5.7",
                        "tricky": { "type": "Employee", "id": "34FB87" }
                    },
                    "parents": [
                        { "type": "Employee", "id": "34FB87" }
                    ]
                }
            ]
        );
        let eparser = EntityJsonParser::new(
            Some(&MockSchema),
            Extensions::all_available(),
            TCComputation::ComputeNow,
        );
        let err = eparser
            .from_json_value(entitiesjson)
            .expect_err("should fail due to incorrect parent type");
        assert!(
            err.to_string().contains(
                r#"`Employee::"12UA45"` is not allowed to have an ancestor of type `Employee` according to the schema"#
            ),
            "actual error message was {}",
            err
        );
    }

    /// Test that involves an entity type not declared in the schema
    #[test]
    fn undeclared_entity_type() {
        let entitiesjson = json!(
            [
                {
                    "uid": { "type": "CEO", "id": "abcdef" },
                    "attrs": {},
                    "parents": []
                }
            ]
        );
        let eparser = EntityJsonParser::new(
            Some(&MockSchema),
            Extensions::all_available(),
            TCComputation::ComputeNow,
        );
        let err = eparser
            .from_json_value(entitiesjson)
            .expect_err("should fail due to undeclared entity type");
        assert!(
            err.to_string().contains(
                r#"entity `CEO::"abcdef"` has type `CEO` which is not declared in the schema"#
            ),
            "actual error message was {}",
            err
        );
    }

    /// Test that involves an action not declared in the schema
    #[test]
    fn undeclared_action() {
        let entitiesjson = json!(
            [
                {
                    "uid": { "type": "Action", "id": "update" },
                    "attrs": {},
                    "parents": []
                }
            ]
        );
        let eparser = EntityJsonParser::new(
            Some(&MockSchema),
            Extensions::all_available(),
            TCComputation::ComputeNow,
        );
        let err = eparser
            .from_json_value(entitiesjson)
            .expect_err("should fail due to undeclared action");
        assert!(
            err.to_string().contains(
                r#"found action entity `Action::"update"`, but it was not declared as an action in the schema"#
            ),
            "actual error message was {}",
            err
        );
    }

    /// Test that involves an action also declared (identically) in the schema
    #[test]
    fn action_declared_both_places() {
        let entitiesjson = json!(
            [
                {
                    "uid": { "type": "Action", "id": "view" },
                    "attrs": {
                        "foo": 34
                    },
                    "parents": [
                        { "type": "Action", "id": "readOnly" }
                    ]
                }
            ]
        );
        let eparser = EntityJsonParser::new(
            Some(&MockSchema),
            Extensions::all_available(),
            TCComputation::ComputeNow,
        );
        let entities = eparser
            .from_json_value(entitiesjson)
            .expect("should parse sucessfully");
        assert_eq!(entities.iter().count(), 1);
        let expected_uid = r#"Action::"view""#.parse().expect("valid uid");
        let parsed_entity = match entities.entity(&expected_uid) {
            Dereference::Data(e) => e,
            _ => panic!("expected entity to exist and be concrete"),
        };
        assert_eq!(parsed_entity.uid(), expected_uid);
    }

    /// Test that involves an action also declared in the schema, but an attribute has a different value (of the same type)
    #[test]
    fn action_attr_wrong_val() {
        let entitiesjson = json!(
            [
                {
                    "uid": { "type": "Action", "id": "view" },
                    "attrs": {
                        "foo": 6789
                    },
                    "parents": [
                        { "type": "Action", "id": "readOnly" }
                    ]
                }
            ]
        );
        let eparser = EntityJsonParser::new(
            Some(&MockSchema),
            Extensions::all_available(),
            TCComputation::ComputeNow,
        );
        let err = eparser.from_json_value(entitiesjson).expect_err(
            "should fail due to action attribute having a different value in schema and json",
        );
        assert!(
            err.to_string().contains(
                r#"definition of action `Action::"view"` does not match its schema declaration"#
            ),
            "actual error message was {}",
            err
        );
    }

    /// Test that involves an action also declared in the schema, but an attribute has a different type
    #[test]
    fn action_attr_wrong_type() {
        let entitiesjson = json!(
            [
                {
                    "uid": { "type": "Action", "id": "view" },
                    "attrs": {
                        "foo": "bar"
                    },
                    "parents": [
                        { "type": "Action", "id": "readOnly" }
                    ]
                }
            ]
        );
        let eparser = EntityJsonParser::new(
            Some(&MockSchema),
            Extensions::all_available(),
            TCComputation::ComputeNow,
        );
        let err = eparser.from_json_value(entitiesjson).expect_err(
            "should fail due to action attribute having a different type in schema and json",
        );
        assert!(
            err.to_string().contains(
                r#"definition of action `Action::"view"` does not match its schema declaration"#
            ),
            "actual error message was {}",
            err
        );
    }

    /// Test that involves an action also declared in the schema, but the schema has an attribute that the JSON does not
    #[test]
    fn action_attr_missing_in_json() {
        let entitiesjson = json!(
            [
                {
                    "uid": { "type": "Action", "id": "view" },
                    "attrs": {},
                    "parents": [
                        { "type": "Action", "id": "readOnly" }
                    ]
                }
            ]
        );
        let eparser = EntityJsonParser::new(
            Some(&MockSchema),
            Extensions::all_available(),
            TCComputation::ComputeNow,
        );
        let err = eparser
            .from_json_value(entitiesjson)
            .expect_err("should fail due to action attribute missing in json");
        assert!(
            err.to_string().contains(
                r#"definition of action `Action::"view"` does not match its schema declaration"#
            ),
            "actual error message was {}",
            err
        );
    }

    /// Test that involves an action also declared in the schema, but the JSON has an attribute that the schema does not
    #[test]
    fn action_attr_missing_in_schema() {
        let entitiesjson = json!(
            [
                {
                    "uid": { "type": "Action", "id": "view" },
                    "attrs": {
                        "foo": "bar",
                        "wow": false
                    },
                    "parents": [
                        { "type": "Action", "id": "readOnly" }
                    ]
                }
            ]
        );
        let eparser = EntityJsonParser::new(
            Some(&MockSchema),
            Extensions::all_available(),
            TCComputation::ComputeNow,
        );
        let err = eparser
            .from_json_value(entitiesjson)
            .expect_err("should fail due to action attribute missing in schema");
        assert!(
            err.to_string().contains(
                r#"definition of action `Action::"view"` does not match its schema declaration"#
            ),
            "actual error message was {}",
            err
        );
    }

    /// Test that involves an action also declared in the schema, but the schema has a parent that the JSON does not
    #[test]
    fn action_parent_missing_in_json() {
        let entitiesjson = json!(
            [
                {
                    "uid": { "type": "Action", "id": "view" },
                    "attrs": {
                        "foo": 34
                    },
                    "parents": []
                }
            ]
        );
        let eparser = EntityJsonParser::new(
            Some(&MockSchema),
            Extensions::all_available(),
            TCComputation::ComputeNow,
        );
        let err = eparser
            .from_json_value(entitiesjson)
            .expect_err("should fail due to action parent missing in json");
        assert!(
            err.to_string().contains(
                r#"definition of action `Action::"view"` does not match its schema declaration"#
            ),
            "actual error message was {}",
            err
        );
    }

    /// Test that involves an action also declared in the schema, but the JSON has a parent that the schema does not
    #[test]
    fn action_parent_missing_in_schema() {
        let entitiesjson = json!(
            [
                {
                    "uid": { "type": "Action", "id": "view" },
                    "attrs": {
                        "foo": 34
                    },
                    "parents": [
                        { "type": "Action", "id": "readOnly" },
                        { "type": "Action", "id": "coolActions" }
                    ]
                }
            ]
        );
        let eparser = EntityJsonParser::new(
            Some(&MockSchema),
            Extensions::all_available(),
            TCComputation::ComputeNow,
        );
        let err = eparser
            .from_json_value(entitiesjson)
            .expect_err("should fail due to action parent missing in schema");
        assert!(
            err.to_string().contains(
                r#"definition of action `Action::"view"` does not match its schema declaration"#
            ),
            "actual error message was {}",
            err
        );
    }

    /// Test that involves namespaced entity types
    #[test]
    fn namespaces() {
        use std::str::FromStr;

        struct MockSchema;
        impl Schema for MockSchema {
            type EntityTypeDescription = MockEmployeeDescription;
            type ActionEntityIterator = std::iter::Empty<Arc<Entity>>;
            fn entity_type(&self, entity_type: &EntityType) -> Option<MockEmployeeDescription> {
                if &entity_type.to_string() == "XYZCorp::Employee" {
                    Some(MockEmployeeDescription)
                } else {
                    None
                }
            }
            fn action(&self, _action: &EntityUID) -> Option<Arc<Entity>> {
                None
            }
            fn entity_types_with_basename<'a>(
                &'a self,
                basename: &'a Id,
            ) -> Box<dyn Iterator<Item = EntityType> + 'a> {
                match basename.as_ref() {
                    "Employee" => Box::new(std::iter::once(EntityType::Concrete(
                        Name::from_str("XYZCorp::Employee").expect("valid name"),
                    ))),
                    _ => Box::new(std::iter::empty()),
                }
            }
            fn action_entities(&self) -> Self::ActionEntityIterator {
                std::iter::empty()
            }
        }

        struct MockEmployeeDescription;
        impl EntityTypeDescription for MockEmployeeDescription {
            fn entity_type(&self) -> EntityType {
                EntityType::Concrete("XYZCorp::Employee".parse().expect("valid"))
            }

            fn attr_type(&self, attr: &str) -> Option<SchemaType> {
                match attr {
                    "isFullTime" => Some(SchemaType::Bool),
                    "department" => Some(SchemaType::String),
                    "manager" => Some(SchemaType::Entity {
                        ty: self.entity_type(),
                    }),
                    _ => None,
                }
            }

            fn required_attrs(&self) -> Box<dyn Iterator<Item = SmolStr>> {
                Box::new(
                    ["isFullTime", "department", "manager"]
                        .map(SmolStr::new)
                        .into_iter(),
                )
            }

            fn allowed_parent_types(&self) -> Arc<HashSet<EntityType>> {
                Arc::new(HashSet::new())
            }
        }

        let entitiesjson = json!(
            [
                {
                    "uid": { "type": "XYZCorp::Employee", "id": "12UA45" },
                    "attrs": {
                        "isFullTime": true,
                        "department": "Sales",
                        "manager": { "type": "XYZCorp::Employee", "id": "34FB87" }
                    },
                    "parents": []
                }
            ]
        );
        let eparser = EntityJsonParser::new(
            Some(&MockSchema),
            Extensions::all_available(),
            TCComputation::ComputeNow,
        );
        let parsed = eparser
            .from_json_value(entitiesjson)
            .expect("Should parse without error");
        assert_eq!(parsed.iter().count(), 1);
        let parsed = parsed
            .entity(&r#"XYZCorp::Employee::"12UA45""#.parse().unwrap())
            .expect("that should be the employee type and id");
        let is_full_time = parsed
            .get("isFullTime")
            .expect("isFullTime attr should exist");
        assert_eq!(
            RestrictedExprShapeOnly::new(is_full_time.as_borrowed()),
            RestrictedExprShapeOnly::new(RestrictedExpr::val(true).as_borrowed())
        );
        let department = parsed
            .get("department")
            .expect("department attr should exist");
        assert_eq!(
            RestrictedExprShapeOnly::new(department.as_borrowed()),
            RestrictedExprShapeOnly::new(RestrictedExpr::val("Sales").as_borrowed())
        );
        let manager = parsed.get("manager").expect("manager attr should exist");
        assert_eq!(
            RestrictedExprShapeOnly::new(manager.as_borrowed()),
            RestrictedExprShapeOnly::new(
                RestrictedExpr::val(
                    "XYZCorp::Employee::\"34FB87\""
                        .parse::<EntityUID>()
                        .expect("valid")
                )
                .as_borrowed()
            )
        );

        let entitiesjson = json!(
            [
                {
                    "uid": { "type": "XYZCorp::Employee", "id": "12UA45" },
                    "attrs": {
                        "isFullTime": true,
                        "department": "Sales",
                        "manager": { "type": "Employee", "id": "34FB87" }
                    },
                    "parents": []
                }
            ]
        );

        let err = eparser
            .from_json_value(entitiesjson)
            .expect_err("should fail due to manager being wrong entity type (missing namespace)");
        assert!(
            err.to_string().contains(r#"in attribute `manager` on `XYZCorp::Employee::"12UA45"`, type mismatch: attribute was expected to have type (entity of type `XYZCorp::Employee`), but actually has type (entity of type `Employee`)"#),
            "actual error message was {}",
            err
        );

        let entitiesjson = json!(
            [
                {
                    "uid": { "type": "Employee", "id": "12UA45" },
                    "attrs": {
                        "isFullTime": true,
                        "department": "Sales",
                        "manager": { "type": "XYZCorp::Employee", "id": "34FB87" }
                    },
                    "parents": []
                }
            ]
        );

        let err = eparser
            .from_json_value(entitiesjson)
            .expect_err("should fail due to employee being wrong entity type (missing namespace)");
        assert!(
            err.to_string().contains(r#"`Employee::"12UA45"` has type `Employee` which is not declared in the schema. Did you mean `XYZCorp::Employee`?"#),
            "actual error message was {}",
            err
        );
    }
}<|MERGE_RESOLUTION|>--- conflicted
+++ resolved
@@ -168,9 +168,7 @@
         tc_computation: TCComputation,
         extensions: Extensions<'_>,
     ) -> Result<Self> {
-<<<<<<< HEAD
-        let mut entity_map: HashMap<EntityUID, Entity> =
-            entities.into_iter().map(|e| (e.uid(), e)).collect();
+        let mut entity_map = create_entity_map(entities.into_iter())?;
         if let Some(schema) = schema {
             // validate entities against schema.
             // we do this before adding the actions, because we trust the
@@ -188,9 +186,6 @@
                     .map(|e| (e.uid(), unwrap_or_clone(e))),
             );
         }
-=======
-        let mut entity_map = create_entity_map(entities.into_iter())?;
->>>>>>> d582bfcc
         match tc_computation {
             TCComputation::AssumeAlreadyComputed => {}
             TCComputation::EnforceAlreadyComputed => {
