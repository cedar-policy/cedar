/*
 * Copyright Cedar Contributors
 *
 * Licensed under the Apache License, Version 2.0 (the "License");
 * you may not use this file except in compliance with the License.
 * You may obtain a copy of the License at
 *
 *      https://www.apache.org/licenses/LICENSE-2.0
 *
 * Unless required by applicable law or agreed to in writing, software
 * distributed under the License is distributed on an "AS IS" BASIS,
 * WITHOUT WARRANTIES OR CONDITIONS OF ANY KIND, either express or implied.
 * See the License for the specific language governing permissions and
 * limitations under the License.
 */

//! Implements typechecking for Cedar policies. Typechecking is done using
//! the `Typechecker` struct by calling the `typecheck_policy` method given a
//! policy.

pub(crate) mod test;

mod typecheck_answer;
use itertools::Itertools;
pub(crate) use typecheck_answer::TypecheckAnswer;

use std::{borrow::Cow, collections::HashSet, iter::zip};

use crate::{
    extension_schema::ExtensionFunctionType,
    extensions::ExtensionSchemas,
    schema::ValidatorSchema,
    types::{
        AttributeType, Capability, CapabilitySet, EntityRecordKind, OpenTag, Primitive, RequestEnv,
        Type,
    },
    validation_errors::{AttributeAccess, LubContext, UnexpectedTypeHelp},
    ValidationError, ValidationMode, ValidationWarning,
};

use cedar_policy_core::fuzzy_match::fuzzy_search;
use cedar_policy_core::{
    ast::{
        BinaryOp, EntityType, EntityUID, Expr, ExprBuilder, ExprKind, Literal, Name, PolicyID,
        PrincipalOrResourceConstraint, SlotId, Template, UnaryOp, Var,
    },
    expr_builder::ExprBuilder as _,
};

const REQUIRED_STACK_SPACE: usize = 1024 * 100;

/// Basic result for typechecking
#[derive(Debug)]
pub enum PolicyCheck {
    /// Policy will evaluate to a bool
    Success(Expr<Option<Type>>),
    /// Policy will always evaluate to false, and may have errors
    Irrelevant(Vec<ValidationError>, Expr<Option<Type>>),
    /// Policy will have errors
    Fail(Vec<ValidationError>),
}

/// This structure implements typechecking for Cedar policies through the
/// entry point `typecheck_policy`.
#[derive(Debug)]
pub struct Typechecker<'a> {
    schema: &'a ValidatorSchema,
    extensions: &'static ExtensionSchemas<'static>,
    mode: ValidationMode,
    /// List of valid (unlinked) `RequestEnv`s for this schema.
    /// Cached here so it can be computed once (during `Typechecker`
    /// construction) and potentially used for many typechecking operations.
    unlinked_envs: Vec<RequestEnv<'a>>,
}

impl<'a> Typechecker<'a> {
    /// Construct a new typechecker. All extensions are enabled by default.
    pub fn new(schema: &'a ValidatorSchema, mode: ValidationMode) -> Typechecker<'a> {
        Self {
            schema,
            extensions: ExtensionSchemas::all_available(),
            mode,
            unlinked_envs: schema.unlinked_request_envs(mode).collect(),
        }
    }

    /// The main entry point for typechecking policies. Checks that the policy
    /// expression has type boolean. If typechecking succeeds, then the method
    /// will return true, and no items will be added to the output list.
    /// Otherwise, the function returns false and the `type_errors` list is
    /// populated with any errors encountered while typechecking. Note that it
    /// is possible for _no_ errors to be added in this case because the
    /// relevant error is expected to be added by a different pass. Finally,
    /// warnings may be added to the `warnings` list, although these will not
    /// impact the boolean return value.
    pub fn typecheck_policy(
        &self,
        t: &Template,
        type_errors: &mut HashSet<ValidationError>,
        warnings: &mut HashSet<ValidationWarning>,
    ) -> bool {
        let typecheck_answers = self.typecheck_by_request_env(t);

        // consolidate the results from each query environment
        let (all_false, all_succ) = typecheck_answers.into_iter().fold(
            (true, true),
            |(all_false, all_succ), (_, check)| match check {
                PolicyCheck::Success(_) => (false, all_succ),
                PolicyCheck::Irrelevant(err, _) => {
                    let no_err = err.is_empty();
                    type_errors.extend(err);
                    (all_false, all_succ && no_err)
                }
                PolicyCheck::Fail(err) => {
                    type_errors.extend(err);
                    (false, false)
                }
            },
        );

        // If every policy typechecked with type false, then the policy cannot
        // possibly apply to any request.
        if all_false {
            warnings.insert(ValidationWarning::impossible_policy(
                t.loc().cloned(),
                t.id().clone(),
            ));
        }

        all_succ
    }

    /// Secondary entry point for typechecking requests. This method takes a policy and
    /// typechecks it under every schema-defined request environment. The result contains
    /// these environments and the individual typechecking response for each, in no
    /// particular order.
    ///
    /// Callers using this as the toplevel entry point, rather than
    /// `typecheck_policy()`, will not get `impossible_policy` validation
    /// warnings.
    pub fn typecheck_by_request_env<'b>(
        &'b self,
        t: &'b Template,
    ) -> Vec<(RequestEnv<'b>, PolicyCheck)> {
        self.apply_typecheck_fn_by_request_env(t, |request_env, policy_id, expr| {
            let mut type_errors = Vec::new();
            let single_env_typechecker = SingleEnvTypechecker {
                schema: self.schema,
                extensions: self.extensions,
                mode: self.mode,
                policy_id,
                request_env,
            };
            let empty_prior_capability = CapabilitySet::new();
            let ans = single_env_typechecker.expect_type(
                &empty_prior_capability,
                expr,
                Type::primitive_boolean(),
                &mut type_errors,
                |_| None,
            );

            let is_false = ans.contains_type(&Type::singleton_boolean(false));
            match (is_false, ans.typechecked(), ans.into_typed_expr()) {
                (false, true, None) => PolicyCheck::Fail(type_errors),
                (false, true, Some(e)) => PolicyCheck::Success(e),
                (false, false, _) => PolicyCheck::Fail(type_errors),
                (true, _, Some(e)) => PolicyCheck::Irrelevant(type_errors, e),
                // PANIC SAFETY: `is_false` implies `e` has a type implies `Some(e)`.
                #[allow(clippy::unreachable)]
                (true, _, None) => unreachable!(),
            }
        })
    }

    /// Apply `typecheck_fn` to the given policy in every schema-defined request
    /// environment, and collect all the results.
    ///
    /// Results are returned in no particular order.
    fn apply_typecheck_fn_by_request_env<'b, F, C>(
        &'b self,
        t: &'b Template,
        typecheck_fn: F,
    ) -> Vec<(RequestEnv<'b>, C)>
    where
        F: Fn(&RequestEnv<'b>, &PolicyID, &Expr) -> C,
    {
        // compute `.condition()` just once, and cache it here
        let cond = t.condition();

        // Validate each (principal, resource) pair with the substituted policy
        // for the corresponding action.
        self.unlinked_envs
            .iter()
            .flat_map(|unlinked_e| {
                self.link_request_env(unlinked_e, t).map(|linked_e| {
                    let check = typecheck_fn(&linked_e, t.id(), &cond);
                    (linked_e, check)
                })
            })
            .collect()
    }

    /// Given a request environment and a template, return new environments
    /// formed by linking template slots with possible entity types.
    fn link_request_env<'b, 'c>(
        &'b self,
        env: &'c RequestEnv<'b>,
        t: &'b Template,
    ) -> Box<dyn Iterator<Item = RequestEnv<'b>> + 'c> {
        match env {
            RequestEnv::UndeclaredAction => Box::new(std::iter::once(RequestEnv::UndeclaredAction)),
            RequestEnv::DeclaredAction {
                principal,
                action,
                resource,
                context,
                ..
            } => Box::new(
                self.possible_slot_links(
                    t,
                    SlotId::principal(),
                    principal,
                    t.principal_constraint().as_inner(),
                )
                .flat_map(move |p_slot| {
                    self.possible_slot_links(
                        t,
                        SlotId::resource(),
                        resource,
                        t.resource_constraint().as_inner(),
                    )
                    .map(move |r_slot| RequestEnv::DeclaredAction {
                        principal,
                        action,
                        resource,
                        context,
                        principal_slot: p_slot.clone(),
                        resource_slot: r_slot,
                    })
                }),
            ),
        }
    }

    /// Get the entity types which could link the slot given in this
    /// template based on the policy scope constraints. We use this function to
    /// avoid typechecking with slot bindings that will always be false based
    /// only on the scope constraints.
    fn possible_slot_links(
        &self,
        t: &Template,
        slot_id: SlotId,
        var: &'a EntityType,
        constraint: &PrincipalOrResourceConstraint,
    ) -> Box<dyn Iterator<Item = Option<EntityType>> + 'a> {
        if t.slots().any(|t_slot| t_slot.id == slot_id) {
            let all_entity_types = self.schema.entity_types();
            match constraint {
                // The condition is `var = ?slot`, so the policy can only apply
                // if the slot has the same entity type as `var`.
                PrincipalOrResourceConstraint::Eq(_) => {
                    Box::new(std::iter::once(Some(var.clone())))
                }
                // The condition is `var in ?slot` or `var is type in ?slot`, so
                // the policy can only apply if the var is some descendant of
                // the slot. We ignore the `is type` portion because this
                // constrains the `var` and not the slot.
                PrincipalOrResourceConstraint::IsIn(_, _)
                | PrincipalOrResourceConstraint::In(_) => Box::new(
                    all_entity_types
                        .filter(|ety| ety.has_descendant_entity_type(var))
                        .map(|ety| Some(ety.name().clone()))
                        .chain(std::iter::once(Some(var.clone()))),
                ),
                // The template uses the slot, but without a scope constraint.
                // This can't happen for the moment because slots may only
                // appear in scope constraints, but if we ever see this, then the
                // only correct way to proceed is by returning all entity types
                // as possible links.
                PrincipalOrResourceConstraint::Is(_) | PrincipalOrResourceConstraint::Any => {
                    Box::new(all_entity_types.map(|ety| Some(ety.name().clone())))
                }
            }
        } else {
            // If the template does not contain this slot, then we don't need to
            // consider its links.
            Box::new(std::iter::once(None))
        }
    }
}

/// Struct which implements typechecking for policies within a single request
/// env.
struct SingleEnvTypechecker<'a> {
    schema: &'a ValidatorSchema,
    extensions: &'a ExtensionSchemas<'a>,
    mode: ValidationMode,
    /// ID of the policy we're typechecking; used for associating any validation
    /// errors with the correct policy ID
    policy_id: &'a PolicyID,
    /// The single env which we're performing typechecking for
    request_env: &'a RequestEnv<'a>,
}

impl<'a> SingleEnvTypechecker<'a> {
    /// This method handles the majority of the work. Given an expression, and
    /// the prior capability, return the result of typechecking the expression
    /// in the single env this typechecker was constructed for, and add any
    /// errors encountered into the `type_errors` list.
    fn typecheck<'b>(
        &self,
        prior_capability: &CapabilitySet<'b>,
        e: &'b Expr,
        type_errors: &mut Vec<ValidationError>,
    ) -> TypecheckAnswer<'b> {
        // We assume there's enough space if we cannot determine it with `remaining_stack`
        if stacker::remaining_stack().unwrap_or(REQUIRED_STACK_SPACE) < REQUIRED_STACK_SPACE {
            return TypecheckAnswer::RecursionLimit;
        }

        match e.expr_kind() {
            // Principal, resource, and context have types defined by
            // the request type.
            ExprKind::Var(Var::Principal) => TypecheckAnswer::success(
                ExprBuilder::with_data(Some(self.request_env.principal_type()))
                    .with_same_source_loc(e)
                    .var(Var::Principal),
            ),
            // While the EntityUID for Action is held in the request context,
            // entity types do not consider the id of the entity (only the
            // entity type), so the type of Action is only the entity type name
            // taken from the euid.
            ExprKind::Var(Var::Action) => {
                match self.request_env.action_type(self.schema) {
                    Some(ty) => TypecheckAnswer::success(
                        ExprBuilder::with_data(Some(ty))
                            .with_same_source_loc(e)
                            .var(Var::Action),
                    ),
                    // `None` if the action entity is not defined in the schema.
                    // This will only show up if we're typechecking with a
                    // request environment that was not constructed from the
                    // schema cross product, which will not happen through our
                    // public entry points, but it can occur if calling
                    // `typecheck` directly which happens in our tests.
                    None => TypecheckAnswer::fail(
                        ExprBuilder::new().with_same_source_loc(e).var(Var::Action),
                    ),
                }
            }
            ExprKind::Var(Var::Resource) => TypecheckAnswer::success(
                ExprBuilder::with_data(Some(self.request_env.resource_type()))
                    .with_same_source_loc(e)
                    .var(Var::Resource),
            ),
            ExprKind::Var(Var::Context) => TypecheckAnswer::success(
                ExprBuilder::with_data(Some(self.request_env.context_type()))
                    .with_same_source_loc(e)
                    .var(Var::Context),
            ),
            ExprKind::Unknown(u) => {
                TypecheckAnswer::fail(ExprBuilder::with_data(None).unknown(u.clone()))
            }
            // Template Slots, always has to be an entity.
            ExprKind::Slot(slotid) => TypecheckAnswer::success(
                ExprBuilder::with_data(Some(if slotid.is_principal() {
                    self.request_env
                        .principal_slot()
                        .clone()
                        .map(Type::named_entity_reference)
                        .unwrap_or_else(Type::any_entity_reference)
                } else if slotid.is_resource() {
                    self.request_env
                        .resource_slot()
                        .clone()
                        .map(Type::named_entity_reference)
                        .unwrap_or_else(Type::any_entity_reference)
                } else {
                    Type::any_entity_reference()
                }))
                .with_same_source_loc(e)
                .slot(*slotid),
            ),

            // Literal booleans get singleton type according to their value.
            ExprKind::Lit(Literal::Bool(val)) => TypecheckAnswer::success(
                ExprBuilder::with_data(Some(Type::singleton_boolean(*val)))
                    .with_same_source_loc(e)
                    .val(*val),
            ),
            // Other literal primitive values have the type of that primitive value.
            ExprKind::Lit(Literal::Long(val)) => TypecheckAnswer::success(
                ExprBuilder::with_data(Some(Type::primitive_long()))
                    .with_same_source_loc(e)
                    .val(*val),
            ),
            ExprKind::Lit(Literal::String(val)) => TypecheckAnswer::success(
                ExprBuilder::with_data(Some(Type::primitive_string()))
                    .with_same_source_loc(e)
                    .val(val.clone()),
            ),

            // Literal entity reference have a type based on the entity type
            // that can be looked up in the schema.
            ExprKind::Lit(Literal::EntityUID(euid)) => {
                // Unknown entity types/actions ids and unspecified entities will be
                // detected by a different part of the validator, so a ValidationError is
                // not generated here. We still return `TypecheckFail` so that
                // typechecking is not considered successful.
                match Type::euid_literal(euid.as_ref(), self.schema) {
                    // The entity type is undeclared, but that's OK for a
                    // partial schema. The attributes record will be empty if we
                    // try to access it later, so all attributes will have the
                    // bottom type.
                    None if self.mode.is_partial() => TypecheckAnswer::success(
                        ExprBuilder::with_data(Some(Type::named_entity_reference(
                            euid.entity_type().clone(),
                        )))
                        .with_same_source_loc(e)
                        .val(euid.clone()),
                    ),
                    Some(ty) => TypecheckAnswer::success(
                        ExprBuilder::with_data(Some(ty))
                            .with_same_source_loc(e)
                            .val(euid.clone()),
                    ),
                    None => TypecheckAnswer::fail(
                        ExprBuilder::new().with_same_source_loc(e).val(euid.clone()),
                    ),
                }
            }

            ExprKind::If {
                test_expr,
                then_expr,
                else_expr,
            } => {
                // The guard expression must be boolean.
                let ans_test = self.expect_type(
                    prior_capability,
                    test_expr,
                    Type::primitive_boolean(),
                    type_errors,
                    |_| None,
                );
                ans_test.then_typecheck(|typ_test, test_capability| {
                    // If the guard has type `true` or `false`, we short circuit,
                    // looking at only the relevant branch.
                    if typ_test.data() == &Some(Type::singleton_boolean(true)) {
                        // The `then` branch needs to be typechecked using the
                        // prior capability of the `if` and any new capability generated
                        // by `test`. This enables an attribute access
                        // `principal.foo` after a condition `principal has foo`.
                        let ans_then = self.typecheck(
                            &prior_capability.union(&test_capability),
                            then_expr,
                            type_errors,
                        );

                        ans_then.then_typecheck(|typ_then, then_capability| {
                            TypecheckAnswer::success_with_capability(
                                ExprBuilder::with_data(typ_then.data().clone())
                                    .with_same_source_loc(e)
                                    .ite(
                                        typ_test,
                                        typ_then.clone(),
                                        // The type of the test expression is `True`, so we know the `else` branch
                                        // will never be evaluated. We still need to put something here, so we use
                                        // a copy of the `then` branch.
                                        typ_then,
                                    ),
                                // The output capability of the whole `if` expression also
                                // needs to contain the capability of the condition.
                                then_capability.union(&test_capability),
                            )
                        })
                    } else if typ_test.data() == &Some(Type::singleton_boolean(false)) {
                        // The `else` branch cannot use the `test` capability since
                        // we know in the `else` branch that the condition
                        // evaluated to `false`. It still can use the original
                        // prior capability.
                        let ans_else = self.typecheck(prior_capability, else_expr, type_errors);

                        ans_else.then_typecheck(|typ_else, else_capability| {
                            TypecheckAnswer::success_with_capability(
                                ExprBuilder::with_data(typ_else.data().clone())
                                    .with_same_source_loc(e)
                                    .ite(
                                        typ_test,
                                        // The type of the test expression is `False`, so we know the `then` branch
                                        // will never be evaluated. We still need to put something here, so we use
                                        // a copy of the `else` branch.
                                        typ_else.clone(),
                                        typ_else,
                                    ),
                                else_capability,
                            )
                        })
                    } else {
                        // When we don't short circuit, the `then` and `else`
                        // branches are individually typechecked with the same
                        // prior capability are in their individual cases.
                        let ans_then = self
                            .typecheck(
                                &prior_capability.union(&test_capability),
                                then_expr,
                                type_errors,
                            )
                            .map_capability(|capability| capability.union(&test_capability));
                        let ans_else = self.typecheck(prior_capability, else_expr, type_errors);
                        // The type of the if expression is then the least
                        // upper bound of the types of the then and else
                        // branches.  If either of these fails to typecheck, the
                        // other is still be typechecked to detect errors that
                        // may exist in that branch. This failure, in addition
                        // to any failure that may have occurred in the test
                        // expression, will propagate to final TypecheckAnswer.
                        ans_then.then_typecheck(|typ_then, then_capability| {
                            ans_else.then_typecheck(|typ_else, else_capability| {
                                let lub_ty = self.least_upper_bound_or_error(
                                    e,
                                    vec![typ_then.data().clone(), typ_else.data().clone()],
                                    type_errors,
                                    LubContext::Conditional,
                                );
                                let has_lub = lub_ty.is_some();
                                let annot_expr = ExprBuilder::with_data(lub_ty)
                                    .with_same_source_loc(e)
                                    .ite(typ_test, typ_then, typ_else);
                                if has_lub {
                                    // Capabilities are not handled in the LUB computation,
                                    // so we need to compute the resulting capability here. When
                                    // the `||` evaluates to `true`, we know that
                                    // one operand evaluated to true, but we don't
                                    // know which. This is handled by returning a
                                    // capability set that is the intersection of the
                                    // operand capability sets.
                                    TypecheckAnswer::success_with_capability(
                                        annot_expr,
                                        else_capability.intersect(&then_capability),
                                    )
                                } else {
                                    TypecheckAnswer::fail(annot_expr)
                                }
                            })
                        })
                    }
                })
            }

            ExprKind::And { left, right } => {
                let ans_left = self.expect_type(
                    prior_capability,
                    left,
                    Type::primitive_boolean(),
                    type_errors,
                    |_| None,
                );
                ans_left.then_typecheck(|typ_left, capability_left| {
                    match typ_left.data() {
                        // LHS argument is false, so short circuit the `&&` to `False` _without_
                        // typechecking the RHS.  We still need to build an annotated `&&` with
                        // some RHS, so we use a literal `true`. The `&&` expression typechecks
                        // with an empty capability rather than the capability of the lhs.
                        Some(Type::False) => TypecheckAnswer::success(
                            ExprBuilder::with_data(Some(Type::False))
                                .with_same_source_loc(e)
                                .and(typ_left, ExprBuilder::new().val(true)),
                        ),
                        _ => {
                            // Similar to the `then` branch of an `if`
                            // expression, the rhs of an `&&` is typechecked
                            // using an updated prior capability that includes
                            // the capability from the lhs to enable
                            // typechecking expressions like
                            // `principal has foo && principal.foo`. This is
                            // valid because `&&` short circuits at run time, so
                            // the right will only be evaluated after the left
                            // evaluated to `true`.
                            let ans_right = self.expect_type(
                                &prior_capability.union(&capability_left),
                                right,
                                Type::primitive_boolean(),
                                type_errors,
                                |_| None,
                            );
                            ans_right.then_typecheck(|typ_right, capability_right| {
                                match (typ_left.data(), typ_right.data()) {
                                    // The second argument is false, so the `&&`
                                    // is false. The capability is empty for the
                                    // same reason as when the first argument
                                    // was false.
                                    (Some(_), Some(Type::False)) => TypecheckAnswer::success(
                                        ExprBuilder::with_data(Some(Type::False))
                                            .with_same_source_loc(e)
                                            .and(typ_left, typ_right),
                                    ),

                                    // When either argument is true, the result type is
                                    // the type of the other argument. Here, and
                                    // in the remaining successful cases, the
                                    // capability of the `&&` is the union of the
                                    // lhs and rhs because both operands must be
                                    // true for the whole `&&` to be true.
                                    (Some(_), Some(Type::True)) => {
                                        TypecheckAnswer::success_with_capability(
                                            ExprBuilder::with_data(typ_left.data().clone())
                                                .with_same_source_loc(e)
                                                .and(typ_left, typ_right),
                                            capability_left.union(&capability_right),
                                        )
                                    }
                                    (Some(Type::True), Some(_)) => {
                                        TypecheckAnswer::success_with_capability(
                                            ExprBuilder::with_data(typ_right.data().clone())
                                                .with_same_source_loc(e)
                                                .and(typ_left, typ_right),
                                            capability_right.union(&capability_right),
                                        )
                                    }

                                    // Neither argument was true or false, so we only
                                    // know the result type is boolean.
                                    (Some(_), Some(_)) => TypecheckAnswer::success_with_capability(
                                        ExprBuilder::with_data(Some(Type::primitive_boolean()))
                                            .with_same_source_loc(e)
                                            .and(typ_left, typ_right),
                                        capability_left.union(&capability_right),
                                    ),

                                    // One or both of the left and the right failed to
                                    // typecheck, so the `&&` expression also fails.
                                    _ => TypecheckAnswer::fail(
                                        ExprBuilder::with_data(Some(Type::primitive_boolean()))
                                            .with_same_source_loc(e)
                                            .and(typ_left, typ_right),
                                    ),
                                }
                            })
                        }
                    }
                })
            }

            // `||` follows the same pattern as `&&`, but with short circuiting
            // capability propagation adjusted as necessary.
            ExprKind::Or { left, right } => {
                let ans_left = self.expect_type(
                    prior_capability,
                    left,
                    Type::primitive_boolean(),
                    type_errors,
                    |_| None,
                );
                ans_left.then_typecheck(|ty_expr_left, capability_left| match ty_expr_left.data() {
                    // LHS argument is true, so short circuit the `|| to `True` _without_
                    // typechecking the RHS. We still need to build an annotated `||` with
                    // some RHS, so we use a literal `true`.  Contrary to `&&`, we keep a
                    // capability  when short circuiting `||`. The left operand is `true`,
                    // so its capability is maintained. The right operand is not evaluated,
                    // so its capability is not considered.
                    Some(Type::True) => TypecheckAnswer::success_with_capability(
                        ExprBuilder::with_data(Some(Type::True))
                            .with_same_source_loc(e)
                            .or(ty_expr_left, ExprBuilder::new().val(true)),
                        capability_left,
                    ),
                    _ => {
                        // The right operand of an `||` cannot be typechecked
                        // using the capability learned from the left because the
                        // left could have evaluated to either `true` or `false`
                        // when the left is evaluated.
                        let ans_right = self.expect_type(
                            prior_capability,
                            right,
                            Type::primitive_boolean(),
                            type_errors,
                            |_| None,
                        );
                        ans_right.then_typecheck(|ty_expr_right, capability_right| {
                            match (ty_expr_left.data(), ty_expr_right.data()) {
                                // Now the right operand is always `true`, so we can
                                // use its capability as the result capability. The left
                                // operand might have been `true` or `false`, but it
                                // does not affect the value of the `||` if the
                                // right is always `true`.
                                (Some(_), Some(Type::True)) => {
                                    TypecheckAnswer::success_with_capability(
                                        ExprBuilder::with_data(Some(Type::True))
                                            .with_same_source_loc(e)
                                            .or(ty_expr_left, ty_expr_right),
                                        capability_right,
                                    )
                                }
                                // If the right or left operand is always `false`,
                                // then the only way the `||` expression can be
                                // `true` is if the other operand is `true`. This
                                // lets us pass the capability of the other operand
                                // through to the capability of the `||`.
                                (Some(typ_left), Some(Type::False)) => {
                                    TypecheckAnswer::success_with_capability(
                                        ExprBuilder::with_data(Some(typ_left.clone()))
                                            .with_same_source_loc(e)
                                            .or(ty_expr_left, ty_expr_right),
                                        capability_left,
                                    )
                                }
                                (Some(Type::False), Some(typ_right)) => {
                                    TypecheckAnswer::success_with_capability(
                                        ExprBuilder::with_data(Some(typ_right.clone()))
                                            .with_same_source_loc(e)
                                            .or(ty_expr_left, ty_expr_right),
                                        capability_right,
                                    )
                                }
                                // When neither has a constant value, the `||`
                                // evaluates to true if one or both is `true`. This
                                // means we can only keep capabilities in the
                                // intersection of their capability sets.
                                (Some(_), Some(_)) => TypecheckAnswer::success_with_capability(
                                    ExprBuilder::with_data(Some(Type::primitive_boolean()))
                                        .with_same_source_loc(e)
                                        .or(ty_expr_left, ty_expr_right),
                                    capability_right.intersect(&capability_left),
                                ),
                                _ => TypecheckAnswer::fail(
                                    ExprBuilder::with_data(Some(Type::primitive_boolean()))
                                        .with_same_source_loc(e)
                                        .or(ty_expr_left, ty_expr_right),
                                ),
                            }
                        })
                    }
                })
            }

            ExprKind::UnaryApp { .. } => {
                // INVARIANT: typecheck_unary requires a `UnaryApp`, we've just ensured this
                self.typecheck_unary(prior_capability, e, type_errors)
            }
            ExprKind::BinaryApp { .. } => {
                // INVARIANT: typecheck_binary requires a `BinaryApp`, we've just ensured this
                self.typecheck_binary(prior_capability, e, type_errors)
            }
            ExprKind::ExtensionFunctionApp { .. } => {
                // INVARIANT: typecheck_extension requires a `ExtensionFunctionApp`, we've just ensured this
                self.typecheck_extension(prior_capability, e, type_errors)
            }

            ExprKind::GetAttr { expr, attr } => {
                // Accessing an attribute requires either an entity or a record
                // that has the attribute.
                let actual = self.expect_one_of_types(
                    prior_capability,
                    expr,
                    &[Type::any_entity_reference(), Type::any_record()],
                    type_errors,
                    |_| None,
                );

                actual.then_typecheck(|typ_expr_actual, _| match typ_expr_actual.data() {
                    Some(typ_actual) => {
                        let all_attrs = typ_actual.all_attributes(self.schema);
                        let attr_ty = Type::lookup_attribute_type(self.schema, typ_actual, attr);
                        let annot_expr = ExprBuilder::with_data(
                            attr_ty.clone().map(|attr_ty| attr_ty.attr_type),
                        )
                        .with_same_source_loc(e)
                        .get_attr(typ_expr_actual.clone(), attr.clone());
                        match attr_ty {
                            Some(ty) => {
                                // A safe access to an attribute requires either
                                // that the attribute is required (always
                                // present), or that the attribute is in the
                                // prior capability set (the current expression is
                                // guarded by a condition that will only
                                // evaluate to `true` when the attribute is
                                // present).
                                if ty.is_required
                                    || prior_capability
                                        .contains(&Capability::new_attribute(expr, attr.clone()))
                                {
                                    TypecheckAnswer::success(annot_expr)
                                } else {
                                    type_errors.push(
                                        ValidationError::unsafe_optional_attribute_access(
                                            e.source_loc().cloned(),
                                            self.policy_id.clone(),
                                            AttributeAccess::from_expr(
                                                self.request_env,
                                                &typ_expr_actual,
                                                attr.clone(),
                                            ),
                                        ),
                                    );
                                    TypecheckAnswer::fail(annot_expr)
                                }
                            }
                            // In partial schema validation, if we can't find
                            // the attribute but there may be additional
                            // attributes, we do not fail and instead return the
                            // bottom type (`Never`).
                            None if self.mode.is_partial()
                                && Type::may_have_attr(self.schema, typ_actual, attr) =>
                            {
                                TypecheckAnswer::success(
                                    ExprBuilder::with_data(Some(Type::Never))
                                        .with_same_source_loc(e)
                                        .get_attr(typ_expr_actual, attr.clone()),
                                )
                            }
                            None => {
                                let borrowed =
                                    all_attrs.iter().map(|s| s.as_str()).collect::<Vec<_>>();
                                let suggestion = fuzzy_search(attr, &borrowed);
                                type_errors.push(ValidationError::unsafe_attribute_access(
                                    e.source_loc().cloned(),
                                    self.policy_id.clone(),
                                    AttributeAccess::from_expr(
                                        self.request_env,
                                        &typ_expr_actual,
                                        attr.clone(),
                                    ),
                                    suggestion,
                                    Type::may_have_attr(self.schema, typ_actual, attr),
                                ));
                                TypecheckAnswer::fail(annot_expr)
                            }
                        }
                    }
                    None => TypecheckAnswer::fail(
                        ExprBuilder::new()
                            .with_same_source_loc(e)
                            .get_attr(typ_expr_actual, attr.clone()),
                    ),
                })
            }

            ExprKind::HasAttr { expr, attr } => {
                // `has` applies to an entity or a record
                let actual = self.expect_one_of_types(
                    prior_capability,
                    expr,
                    &[Type::any_entity_reference(), Type::any_record()],
                    type_errors,
                    |actual| match actual {
                        Type::Set { .. } => Some(UnexpectedTypeHelp::TryUsingContains),
                        Type::Primitive {
                            primitive_type: Primitive::String,
                        } => Some(UnexpectedTypeHelp::TryUsingLike),
                        _ => None,
                    },
                );
                actual.then_typecheck(|typ_expr_actual, _| match typ_expr_actual.data() {
                    Some(typ_actual) => {
                        match Type::lookup_attribute_type(self.schema, typ_actual, attr) {
                            Some(AttributeType {
                                is_required: true, ..
                            }) => {
                                // Since an entity doesn't always have to exist
                                // in the entity store, and `has` evaluates to
                                // `false` when this is the case, we can't
                                // conclude that `has` is true just because an
                                // attribute is required for an entity type.
                                let exists_in_store = matches!(
                                    typ_actual,
                                    Type::EntityOrRecord(EntityRecordKind::Record { .. })
                                );
                                // However, we can make an exception when the attribute
                                // access of the expression is already in the prior capability,
                                // which means the entity must exist.
                                let in_prior_capability = prior_capability
                                    .contains(&Capability::new_attribute(expr, attr.clone()));
                                let type_of_has = if exists_in_store || in_prior_capability {
                                    Type::singleton_boolean(true)
                                } else {
                                    Type::primitive_boolean()
                                };
                                TypecheckAnswer::success_with_capability(
                                    ExprBuilder::with_data(Some(type_of_has))
                                        .with_same_source_loc(e)
                                        .has_attr(typ_expr_actual, attr.clone()),
                                    CapabilitySet::singleton(Capability::new_attribute(
                                        expr,
                                        attr.clone(),
                                    )),
                                )
                            }
                            // This is where capability information is generated. If
                            // the `HasAttr` for an optional attribute evaluates
                            // to `true`, then we know that it is safe to access
                            // that attribute, so we add an entry to the capability
                            // set.
                            Some(AttributeType {
                                is_required: false, ..
                            }) => TypecheckAnswer::success_with_capability(
                                ExprBuilder::with_data(Some(
                                    // The optional attribute `HasAttr` can have
                                    // type `true` if it occurs after the attribute
                                    // access of the expression is already in the
                                    // prior capability.
                                    if prior_capability
                                        .contains(&Capability::new_attribute(expr, attr.clone()))
                                    {
                                        Type::singleton_boolean(true)
                                    } else {
                                        Type::primitive_boolean()
                                    },
                                ))
                                .with_same_source_loc(e)
                                .has_attr(typ_expr_actual, attr.clone()),
                                CapabilitySet::singleton(Capability::new_attribute(
                                    expr,
                                    attr.clone(),
                                )),
                            ),
                            None => TypecheckAnswer::success(
                                ExprBuilder::with_data(Some(
                                    if Type::may_have_attr(self.schema, typ_actual, attr) {
                                        // The type might have the attribute, but we
                                        // can not conclude one way or the other.
                                        // This applies to record types and least
                                        // upper bounds between entity reference
                                        // types where one member of the lub has the
                                        // attribute.
                                        Type::primitive_boolean()
                                    } else {
                                        // The type definitely does not have the
                                        // attribute. This applies to entity least
                                        // upper bounds where none of the members
                                        // have the attribute.
                                        Type::singleton_boolean(false)
                                    },
                                ))
                                .with_same_source_loc(e)
                                .has_attr(typ_expr_actual, attr.clone()),
                            ),
                        }
                    }
                    None => TypecheckAnswer::fail(
                        ExprBuilder::with_data(Some(Type::primitive_boolean()))
                            .with_same_source_loc(e)
                            .has_attr(typ_expr_actual, attr.clone()),
                    ),
                })
            }

            ExprKind::Like { expr, pattern } => {
                // `like` applies to a string
                let actual = self.expect_type(
                    prior_capability,
                    expr,
                    Type::primitive_string(),
                    type_errors,
                    |actual| match actual {
                        Type::EntityOrRecord(
                            EntityRecordKind::AnyEntity
                            | EntityRecordKind::Entity(_)
                            | EntityRecordKind::ActionEntity { .. },
                        ) => Some(UnexpectedTypeHelp::TryUsingIs),
                        _ => None,
                    },
                );
                actual.then_typecheck(|actual_expr_ty, _| {
                    TypecheckAnswer::success(
                        ExprBuilder::with_data(Some(Type::primitive_boolean()))
                            .with_same_source_loc(e)
                            .like(actual_expr_ty, pattern.clone()),
                    )
                })
            }

            ExprKind::Is { expr, entity_type } => {
                self.expect_type(
                    prior_capability,
                    expr,
                    Type::any_entity_reference(),
                    type_errors,
                    |_| Some(UnexpectedTypeHelp::TypeTestNotSupported),
                )
                .then_typecheck(|expr_ty, _| {
                    match expr_ty.data() {
                        Some(Type::EntityOrRecord(EntityRecordKind::Entity(actual_lub))) => {
                            let type_of_is = if !actual_lub.contains_entity_type(entity_type) {
                                // The actual EntityLUB does not contain the entity type
                                // we're testing for, so the `is` will always be `false`
                                Type::singleton_boolean(false)
                            } else if actual_lub.get_single_entity() == Some(entity_type) {
                                // The actual EntityLUB is exactly the entity type we're
                                // testing for with `is`, so the expression is always `true`
                                Type::singleton_boolean(true)
                            } else {
                                // The actual EntityLUB contains the entity type, so
                                // the `is` could be `true`, but it may also be `false`
                                Type::primitive_boolean()
                            };

                            TypecheckAnswer::success(
                                ExprBuilder::with_data(Some(type_of_is))
                                    .with_same_source_loc(e)
                                    .is_entity_type(expr_ty, entity_type.clone()),
                            )
                        }
                        Some(Type::EntityOrRecord(EntityRecordKind::ActionEntity {
                            name, ..
                        })) => {
                            let type_of_is = if name == entity_type {
                                // The actual action entity type is exactly the entity type we're
                                // testing for with `is`, so the expression is always `true`
                                Type::singleton_boolean(true)
                            } else {
                                // The actual action entity type is not the entity type
                                // we're testing for, so the `is` will always be `false`
                                Type::singleton_boolean(false)
                            };

                            TypecheckAnswer::success(
                                ExprBuilder::with_data(Some(type_of_is))
                                    .with_same_source_loc(e)
                                    .is_entity_type(expr_ty, entity_type.clone()),
                            )
                        }
                        // For `AnyEntity` we don't know anything about what
                        // entity type it could be, so we just return `Bool`.
                        Some(Type::EntityOrRecord(EntityRecordKind::AnyEntity { .. })) => {
                            TypecheckAnswer::success(
                                ExprBuilder::with_data(Some(Type::primitive_boolean()))
                                    .with_same_source_loc(e)
                                    .is_entity_type(expr_ty, entity_type.clone()),
                            )
                        }
                        // Expression type is not an entity type or is `None`.
                        // In either case a type error was already reported.
                        _ => TypecheckAnswer::fail(
                            ExprBuilder::with_data(Some(Type::primitive_boolean()))
                                .with_same_source_loc(e)
                                .is_entity_type(expr_ty, entity_type.clone()),
                        ),
                    }
                })
            }

            // Literal sets have a list type where the type of the set element
            // is the least upper bound of all the types of expression in the set.
            ExprKind::Set(exprs) => {
                let elem_types = exprs
                    .iter()
                    .map(|elem| self.typecheck(prior_capability, elem, type_errors))
                    .collect::<Vec<_>>();

                // If we cannot compute a least upper bound for the element
                // types, then a type error will be generated by
                // `least_upper_bound_or_error` and TypecheckFail will be
                // returned. It will also return TypecheckFail if any of the
                // individual element failed to typecheck (were TypecheckFail).
                TypecheckAnswer::sequence_all_then_typecheck(elem_types, |types_and_capabilities| {
                    let (elem_expr_types, _): (Vec<Expr<Option<Type>>>, Vec<_>) =
                        types_and_capabilities.into_iter().unzip();
                    let elem_lub = self.least_upper_bound_or_error(
                        e,
                        elem_expr_types.iter().map(|ety| ety.data().clone()),
                        type_errors,
                        LubContext::Set,
                    );
                    match elem_lub {
                        _ if self.mode.is_strict() && exprs.is_empty() => {
                            type_errors.push(ValidationError::empty_set_forbidden(
                                e.source_loc().cloned(),
                                self.policy_id.clone(),
                            ));
                            TypecheckAnswer::fail(
                                ExprBuilder::new()
                                    .with_same_source_loc(e)
                                    .set(elem_expr_types),
                            )
                        }
                        Some(elem_lub) => TypecheckAnswer::success(
                            ExprBuilder::with_data(Some(Type::set(elem_lub)))
                                .with_same_source_loc(e)
                                .set(elem_expr_types),
                        ),
                        None => TypecheckAnswer::fail(
                            ExprBuilder::new()
                                .with_same_source_loc(e)
                                .set(elem_expr_types),
                        ),
                    }
                })
            }

            // For records, each (attribute, value) pair in the initializer need
            // to be individually accounted for in the record type.
            ExprKind::Record(map) => {
                // Typecheck each attribute initializer expression individually.
                let record_attr_tys = map
                    .values()
                    .map(|value| self.typecheck(prior_capability, value, type_errors));
                // This will cause the return value to be `TypecheckFail` if any
                // of the attributes did not typecheck.
                TypecheckAnswer::sequence_all_then_typecheck(
                    record_attr_tys,
                    |record_attr_tys_and_capabilities| {
                        let (record_attr_expr_tys, _): (Vec<Expr<Option<Type>>>, Vec<_>) =
                            record_attr_tys_and_capabilities.into_iter().unzip();
                        // If any of the attributes could not be assigned a type
                        // (recall that a expression can fail to typecheck but still
                        // be assigned a type), then we cannot assign any type to
                        // this expression.
                        let record_attr_tys = record_attr_expr_tys
                            .iter()
                            .map(|e| e.data().clone())
                            .collect::<Option<Vec<_>>>();
                        let ty = record_attr_tys.map(|record_attr_tys| {
                            // Given the attribute types which we know know
                            // exist, we pair them with the corresponding
                            // attribute names to get a record type.
                            let record_attrs = map.keys().cloned();
                            let record_type_entries = std::iter::zip(record_attrs, record_attr_tys);
                            Type::record_with_required_attributes(
                                record_type_entries,
                                OpenTag::ClosedAttributes,
                            )
                        });
                        let is_success = ty.is_some();
                        // PANIC SAFETY: can't have duplicate keys because the keys are the same as those in `map` which was already a BTreeMap
                        #[allow(clippy::expect_used)]
                        let expr = ExprBuilder::with_data(ty)
                            .with_same_source_loc(e)
                            .record(map.keys().cloned().zip(record_attr_expr_tys))
                            .expect("this can't have duplicate keys because the keys are the same as those in `map` which was already a BTreeMap");
                        if is_success {
                            TypecheckAnswer::success(expr)
                        } else {
                            TypecheckAnswer::fail(expr)
                        }
                    },
                )
            }
            #[cfg(feature = "tolerant-ast")]
            ExprKind::Error { .. } => TypecheckAnswer::ErrorAstNode,
        }
    }

    // Return if `ty` is a valid comparison operator type
    // Currently, only primitive long and certain extension types are valid
    fn is_valid_comparison_op_type(&self, ty: &Type) -> bool {
        match ty {
            Type::Primitive {
                primitive_type: Primitive::Long,
            } => true,
            Type::ExtensionType { name } => {
                self.extensions.has_type_with_operator_overloading(name)
            }
            _ => false,
        }
    }

    // Get all valid types satisfying `is_valid_comparison_op_type`
    // Only used for error message construction
    fn expected_comparison_op_types(&self) -> Vec<Type> {
        let expected_types = self
            .extensions
            .types_with_operator_overloading()
            .cloned()
            .map(Type::extension)
            .chain(std::iter::once(Type::primitive_long()))
            .collect_vec();
        expected_types
    }

    /// A utility called by the main typecheck method to handle binary operator
    /// application.
    /// INVARIANT: `bin_expr` must be a `BinaryApp`
    fn typecheck_binary<'b>(
        &self,
        prior_capability: &CapabilitySet<'b>,
        bin_expr: &'b Expr,
        type_errors: &mut Vec<ValidationError>,
    ) -> TypecheckAnswer<'b> {
        // PANIC SAFETY: maintained by invariant on this function
        #[allow(clippy::panic)]
        let ExprKind::BinaryApp { op, arg1, arg2 } = bin_expr.expr_kind() else {
            panic!("`typecheck_binary` called with an expression kind other than `BinaryApp`");
        };

        match op {
            // The arguments to `==` may typecheck with any type, but we will
            // return false if the types are disjoint.
            BinaryOp::Eq => {
                let lhs_ty = self.typecheck(prior_capability, arg1, type_errors);
                let rhs_ty = self.typecheck(prior_capability, arg2, type_errors);
                lhs_ty.then_typecheck(|lhs_ty, _| {
                    rhs_ty.then_typecheck(|rhs_ty, _| {
                        let type_of_eq = self.type_of_equality(
                            arg1,
                            lhs_ty.data().as_ref(),
                            arg2,
                            rhs_ty.data().as_ref(),
                        );

                        if self.mode.is_strict() {
                            let annotated_eq = ExprBuilder::with_data(Some(type_of_eq))
                                .with_same_source_loc(bin_expr)
                                .binary_app(*op, lhs_ty.clone(), rhs_ty.clone());
                            self.enforce_strict_equality(
                                bin_expr,
                                annotated_eq,
                                lhs_ty.data().as_ref(),
                                rhs_ty.data().as_ref(),
                                type_errors,
                                LubContext::Equality,
                            )
                        } else {
                            TypecheckAnswer::success(
                                ExprBuilder::with_data(Some(type_of_eq))
                                    .with_same_source_loc(bin_expr)
                                    .binary_app(*op, lhs_ty, rhs_ty),
                            )
                        }
                    })
                })
            }

            BinaryOp::Less | BinaryOp::LessEq => {
                let ans_arg1 = self.typecheck(prior_capability, arg1, type_errors);
                ans_arg1.then_typecheck(|expr_ty_arg1, _| {
                    let ans_arg2 = self.typecheck(prior_capability, arg2, type_errors);
                    ans_arg2.then_typecheck(|expr_ty_arg2, _| {
                        let expr = ExprBuilder::with_data(Some(Type::primitive_boolean()))
                            .with_same_source_loc(bin_expr)
                            .binary_app(*op, expr_ty_arg1.clone(), expr_ty_arg2.clone());
                        let t1 = expr_ty_arg1.data().as_ref();
                        let t2 = expr_ty_arg2.data().as_ref();
                        match (t1, t2) {
                            (Some(Type::Never), Some(Type::Never)) => TypecheckAnswer::fail(expr),
                            (Some(Type::Never), Some(other)) => {
                                if self.is_valid_comparison_op_type(other) {
                                    TypecheckAnswer::success(expr)
                                } else {
                                    type_errors.push(ValidationError::expected_one_of_types(
                                        expr_ty_arg2.source_loc().cloned(),
                                        self.policy_id.clone(),
                                        self.expected_comparison_op_types(),
                                        other.clone(),
                                        None,
                                    ));
                                    TypecheckAnswer::fail(expr)
                                }
                            }
                            (Some(other), Some(Type::Never)) => {
                                if self.is_valid_comparison_op_type(other) {
                                    TypecheckAnswer::success(expr)
                                } else {
                                    type_errors.push(ValidationError::expected_one_of_types(
                                        expr_ty_arg1.source_loc().cloned(),
                                        self.policy_id.clone(),
                                        self.expected_comparison_op_types(),
                                        other.clone(),
                                        None,
                                    ));
                                    TypecheckAnswer::fail(expr)
                                }
                            }
                            (Some(t1), Some(t2))
                                if t1 == t2 && self.is_valid_comparison_op_type(t1) =>
                            {
                                TypecheckAnswer::success(expr)
                            }
                            (
                                Some(Type::Primitive {
                                    primitive_type: Primitive::Long,
                                }),
                                Some(other),
                            ) => {
                                type_errors.push(ValidationError::expected_one_of_types(
                                    expr_ty_arg2.source_loc().cloned(),
                                    self.policy_id.clone(),
                                    vec![Type::primitive_long()],
                                    other.clone(),
                                    None,
                                ));
                                TypecheckAnswer::fail(expr)
                            }
                            (
                                Some(other),
                                Some(Type::Primitive {
                                    primitive_type: Primitive::Long,
                                }),
                            ) => {
                                type_errors.push(ValidationError::expected_one_of_types(
                                    expr_ty_arg1.source_loc().cloned(),
                                    self.policy_id.clone(),
                                    vec![Type::primitive_long()],
                                    other.clone(),
                                    None,
                                ));
                                TypecheckAnswer::fail(expr)
                            }
                            (Some(lhs), Some(rhs)) if self.is_valid_comparison_op_type(lhs) => {
                                type_errors.push(ValidationError::expected_one_of_types(
                                    expr_ty_arg2.source_loc().cloned(),
                                    self.policy_id.clone(),
                                    vec![lhs.clone()],
                                    rhs.clone(),
                                    None,
                                ));
                                TypecheckAnswer::fail(expr)
                            }
                            (Some(lhs), Some(rhs)) if self.is_valid_comparison_op_type(rhs) => {
                                type_errors.push(ValidationError::expected_one_of_types(
                                    expr_ty_arg1.source_loc().cloned(),
                                    self.policy_id.clone(),
                                    vec![rhs.clone()],
                                    lhs.clone(),
                                    None,
                                ));
                                TypecheckAnswer::fail(expr)
                            }
                            (Some(lhs), Some(rhs)) => {
                                let expected_types = self.expected_comparison_op_types();
                                type_errors.push(ValidationError::expected_one_of_types(
                                    expr_ty_arg1.source_loc().cloned(),
                                    self.policy_id.clone(),
                                    expected_types.clone(),
                                    lhs.clone(),
                                    None,
                                ));
                                type_errors.push(ValidationError::expected_one_of_types(
                                    expr_ty_arg2.source_loc().cloned(),
                                    self.policy_id.clone(),
                                    expected_types,
                                    rhs.clone(),
                                    None,
                                ));
                                TypecheckAnswer::fail(expr)
                            }
                            _ => TypecheckAnswer::fail(expr),
                        }
                    })
                })
            }

            BinaryOp::Add | BinaryOp::Sub | BinaryOp::Mul => {
                let help_builder = |actual: &Type| match (op, actual) {
                    (
                        BinaryOp::Add,
                        Type::Primitive {
                            primitive_type: Primitive::String,
                        },
                    ) => Some(UnexpectedTypeHelp::ConcatenationNotSupported),
                    (_, Type::Set { .. }) => Some(UnexpectedTypeHelp::SetOperationsNotSupported),
                    _ => None,
                };
                let ans_arg1 = self.expect_type(
                    prior_capability,
                    arg1,
                    Type::primitive_long(),
                    type_errors,
                    help_builder,
                );
                ans_arg1.then_typecheck(|expr_ty_arg1, _| {
                    let ans_arg2 = self.expect_type(
                        prior_capability,
                        arg2,
                        Type::primitive_long(),
                        type_errors,
                        help_builder,
                    );
                    ans_arg2.then_typecheck(|expr_ty_arg2, _| {
                        TypecheckAnswer::success(
                            ExprBuilder::with_data(Some(Type::primitive_long()))
                                .with_same_source_loc(bin_expr)
                                .binary_app(*op, expr_ty_arg1, expr_ty_arg2),
                        )
                    })
                })
            }

            BinaryOp::In => self.typecheck_in(prior_capability, bin_expr, arg1, arg2, type_errors),

            BinaryOp::Contains => {
                // The first argument must be a set.
                self.expect_type(
                    prior_capability,
                    arg1,
                    Type::any_set(),
                    type_errors,
                    |actual| match actual {
                        Type::EntityOrRecord(
                            EntityRecordKind::AnyEntity
                            | EntityRecordKind::Entity(_)
                            | EntityRecordKind::ActionEntity { .. },
                        ) => Some(UnexpectedTypeHelp::TryUsingIn),
                        Type::EntityOrRecord(EntityRecordKind::Record { .. }) => {
                            Some(UnexpectedTypeHelp::TryUsingHas)
                        }
                        Type::Primitive {
                            primitive_type: Primitive::String,
                        } => Some(UnexpectedTypeHelp::TryUsingLike),
                        _ => None,
                    },
                )
                .then_typecheck(|expr_ty_arg1, _| {
                    // The second argument may be any type. We do not care if the element type cannot be in the set.
                    self.typecheck(prior_capability, arg2, type_errors)
                        .then_typecheck(|expr_ty_arg2, _| {
                            if self.mode.is_strict() {
                                let annotated_expr =
                                    ExprBuilder::with_data(Some(Type::primitive_boolean()))
                                        .with_same_source_loc(bin_expr)
                                        .binary_app(
                                            *op,
                                            expr_ty_arg1.clone(),
                                            expr_ty_arg2.clone(),
                                        );
                                self.enforce_strict_equality(
                                    bin_expr,
                                    annotated_expr,
                                    match expr_ty_arg1.data() {
                                        Some(Type::Set {
                                            element_type: Some(ty),
                                        }) => Some(ty.as_ref()),
                                        _ => None,
                                    },
                                    expr_ty_arg2.data().as_ref(),
                                    type_errors,
                                    LubContext::Contains,
                                )
                            } else {
                                TypecheckAnswer::success(
                                    ExprBuilder::with_data(Some(Type::primitive_boolean()))
                                        .with_same_source_loc(bin_expr)
                                        .binary_app(*op, expr_ty_arg1, expr_ty_arg2),
                                )
                            }
                        })
                })
            }

            BinaryOp::ContainsAll | BinaryOp::ContainsAny => {
                // Both arguments to a `containsAll` or `containsAny` must be sets.
                self.expect_type(
                    prior_capability,
                    arg1,
                    Type::any_set(),
                    type_errors,
                    |actual| match actual {
                        Type::EntityOrRecord(
                            EntityRecordKind::AnyEntity
                            | EntityRecordKind::Entity(_)
                            | EntityRecordKind::ActionEntity { .. },
                        ) => Some(UnexpectedTypeHelp::TryUsingIn),
                        Type::EntityOrRecord(EntityRecordKind::Record { .. }) => {
                            Some(UnexpectedTypeHelp::TryUsingHas)
                        }
                        Type::Primitive {
                            primitive_type: Primitive::String,
                        } => Some(UnexpectedTypeHelp::TryUsingLike),
                        _ => None,
                    },
                )
                .then_typecheck(|expr_ty_arg1, _| {
                    self.expect_type(prior_capability, arg2, Type::any_set(), type_errors, |_| {
                        Some(UnexpectedTypeHelp::TryUsingSingleContains)
                    })
                    .then_typecheck(|expr_ty_arg2, _| {
                        if self.mode.is_strict() {
                            let annotated_expr =
                                ExprBuilder::with_data(Some(Type::primitive_boolean()))
                                    .with_same_source_loc(bin_expr)
                                    .binary_app(*op, expr_ty_arg1.clone(), expr_ty_arg2.clone());
                            self.enforce_strict_equality(
                                bin_expr,
                                annotated_expr,
                                expr_ty_arg1.data().as_ref(),
                                expr_ty_arg2.data().as_ref(),
                                type_errors,
                                LubContext::ContainsAnyAll,
                            )
                        } else {
                            TypecheckAnswer::success(
                                ExprBuilder::with_data(Some(Type::primitive_boolean()))
                                    .with_same_source_loc(bin_expr)
                                    .binary_app(*op, expr_ty_arg1, expr_ty_arg2),
                            )
                        }
                    })
                })
            }

            BinaryOp::HasTag => self
                .expect_type(
                    prior_capability,
                    arg1,
                    Type::any_entity_reference(),
                    type_errors,
                    |_| None,
                )
                .then_typecheck(|expr_ty_arg1, _| {
                    self.expect_type(
                        prior_capability,
                        arg2,
                        Type::primitive_string(),
                        type_errors,
                        |_| None,
                    )
                    .then_typecheck(|expr_ty_arg2, _| {
                        let kind = match expr_ty_arg1.data() {
                            Some(Type::EntityOrRecord(kind)) => kind,
                            None => {
                                // should have already reported an error in this case.
                                // just return a failure.
                                return TypecheckAnswer::fail(
                                    ExprBuilder::new()
                                        .with_same_source_loc(bin_expr)
                                        .has_tag(expr_ty_arg1, expr_ty_arg2),
                                );
                            }
                            _ => {
                                // should be unreachable, as we already typechecked that this matches
                                // `Type::any_entity_reference()`
                                type_errors.push(ValidationError::internal_invariant_violation(
                                    bin_expr.source_loc().cloned(),
                                    self.policy_id.clone(),
                                ));
                                return TypecheckAnswer::fail(
                                    ExprBuilder::new()
                                        .with_same_source_loc(bin_expr)
                                        .has_tag(expr_ty_arg1, expr_ty_arg2),
                                );
                            }
                        };
                        let type_of_has = match self.tag_types(kind) {
                            Ok(tag_types) if tag_types.is_empty() => {
                                // impossible for the type to have any tags, thus the `has` will always be `False`
                                Type::singleton_boolean(false)
                            }
                            Err(()) => {
                                // Not an entity type; should be unreachable, as we already typechecked
                                // that this matches `Type::any_entity_reference()`
                                type_errors.push(ValidationError::internal_invariant_violation(
                                    bin_expr.source_loc().cloned(),
                                    self.policy_id.clone(),
                                ));
                                return TypecheckAnswer::fail(
                                    ExprBuilder::new()
                                        .with_same_source_loc(bin_expr)
                                        .has_tag(expr_ty_arg1, expr_ty_arg2),
                                );
                            }
                            _ => Type::primitive_boolean(),
                        };
                        TypecheckAnswer::success_with_capability(
                            ExprBuilder::with_data(Some(type_of_has))
                                .with_same_source_loc(bin_expr)
                                .binary_app(BinaryOp::HasTag, expr_ty_arg1, expr_ty_arg2),
                            CapabilitySet::singleton(Capability::new_borrowed_tag(arg1, arg2)),
                        )
                    })
                }),

            BinaryOp::GetTag => {
                self.expect_type(
                    prior_capability,
                    arg1,
                    Type::any_entity_reference(),
                    type_errors,
                    |_actual| None,
                )
                .then_typecheck(|expr_ty_arg1, _| {
                    self.expect_type(
                        prior_capability,
                        arg2,
                        Type::primitive_string(),
                        type_errors,
                        |_| None,
                    )
                    .then_typecheck(|expr_ty_arg2, _| {
                        let kind = match expr_ty_arg1.data() {
                            Some(Type::EntityOrRecord(kind)) => kind,
                            None => {
                                // should have already reported an error in this case.
                                // just return a failure.
                                return TypecheckAnswer::fail(
                                    ExprBuilder::new()
                                        .with_same_source_loc(bin_expr)
                                        .get_tag(expr_ty_arg1, expr_ty_arg2),
                                );
                            }
                            _ => {
                                // should be unreachable, as we already typechecked that this matches
                                // `Type::any_entity_reference()`
                                type_errors.push(ValidationError::internal_invariant_violation(
                                    bin_expr.source_loc().cloned(),
                                    self.policy_id.clone(),
                                ));
                                return TypecheckAnswer::fail(
                                    ExprBuilder::new()
                                        .with_same_source_loc(bin_expr)
                                        .get_tag(expr_ty_arg1, expr_ty_arg2),
                                );
                            }
                        };
                        if prior_capability.contains(&Capability::new_borrowed_tag(arg1, arg2)) {
                            // Determine the set of possible tag types for this access.
                            let tag_types = match self.tag_types(kind) {
                                Ok(tag_types) => tag_types,
                                Err(()) => {
                                    // `kind` was not an entity type.
                                    // should be unreachable, as we already typechecked that this matches
                                    // `Type::any_entity_reference()`
                                    type_errors.push(
                                        ValidationError::internal_invariant_violation(
                                            bin_expr.source_loc().cloned(),
                                            self.policy_id.clone(),
                                        ),
                                    );
                                    return TypecheckAnswer::fail(
                                        ExprBuilder::new()
                                            .with_same_source_loc(bin_expr)
                                            .get_tag(expr_ty_arg1, expr_ty_arg2),
                                    );
                                }
                            };
                            if tag_types.is_empty() {
                                // no entities in the LUB are allowed to have tags.
                                // This is a somewhat weird case where we did do a `has` check (we
                                // already confirmed farther above that we have the capability for
                                // this tag), but the entity type(s) we're operating on just can't
                                // have tags.
                                let entity_ty = match kind {
                                    EntityRecordKind::Entity(lub) => lub.get_single_entity(),
                                    EntityRecordKind::AnyEntity => None,
                                    EntityRecordKind::ActionEntity { name, .. } => Some(name),
                                    EntityRecordKind::Record { .. } => None,
                                };
                                type_errors.push(ValidationError::no_tags_allowed(
                                    bin_expr.source_loc().cloned(),
                                    self.policy_id.clone(),
                                    entity_ty.cloned(),
                                ));
                                TypecheckAnswer::fail(
                                    ExprBuilder::new()
                                        .with_same_source_loc(bin_expr)
                                        .get_tag(expr_ty_arg1, expr_ty_arg2),
                                )
                            } else {
                                // one or more entities in the LUB are allowed to have tags.
                                // compute the LUB of all the relevant tag types, and assign that
                                // as the type.
                                let tag_type = match Type::reduce_to_least_upper_bound(
                                    self.schema,
                                    tag_types.clone(),
                                    self.mode,
                                ) {
                                    Ok(ty) => ty,
                                    Err(e) => {
                                        type_errors.push(ValidationError::incompatible_types(
                                            bin_expr.source_loc().cloned(),
                                            self.policy_id.clone(),
                                            tag_types.into_iter().cloned(),
                                            e,
                                            LubContext::GetTag,
                                        ));
                                        return TypecheckAnswer::fail(
                                            ExprBuilder::new()
                                                .with_same_source_loc(bin_expr)
                                                .get_tag(expr_ty_arg1, expr_ty_arg2),
                                        );
                                    }
                                };
                                TypecheckAnswer::success(
                                    ExprBuilder::with_data(Some(tag_type))
                                        .with_same_source_loc(bin_expr)
                                        .get_tag(expr_ty_arg1, expr_ty_arg2),
                                )
                            }
                        } else {
                            type_errors.push(ValidationError::unsafe_tag_access(
                                bin_expr.source_loc().cloned(),
                                self.policy_id.clone(),
                                match kind {
                                    EntityRecordKind::Entity(lub) => Some(lub.clone()),
                                    _ => None,
                                },
                                expr_ty_arg2.clone(),
                            ));
                            TypecheckAnswer::fail(
                                ExprBuilder::new()
                                    .with_same_source_loc(bin_expr)
                                    .get_tag(expr_ty_arg1, expr_ty_arg2),
                            )
                        }
                    })
                })
            }
        }
    }

    fn enforce_strict_equality<'b>(
        &self,
        unannotated_expr: &'b Expr,
        annotated_expr: Expr<Option<Type>>,
        lhs_ty: Option<&Type>,
        rhs_ty: Option<&Type>,
        type_errors: &mut Vec<ValidationError>,
        context: LubContext,
    ) -> TypecheckAnswer<'b> {
        match annotated_expr.data() {
            Some(Type::True | Type::False) => TypecheckAnswer::success(annotated_expr),
            _ => match (lhs_ty, rhs_ty) {
                (Some(lhs_ty), Some(rhs_ty)) => {
                    if let Err(lub_hint) =
                        Type::least_upper_bound(self.schema, lhs_ty, rhs_ty, self.mode)
                    {
                        type_errors.push(ValidationError::incompatible_types(
                            unannotated_expr.source_loc().cloned(),
                            self.policy_id.clone(),
                            [lhs_ty.clone(), rhs_ty.clone()],
                            lub_hint,
                            context,
                        ));
                        TypecheckAnswer::fail(annotated_expr)
                    } else {
                        // We had `Some` type for lhs and rhs and these types
                        // were compatible.
                        TypecheckAnswer::success(annotated_expr)
                    }
                }
                // We failed to compute a type for either lhs or rhs, meaning
                // we already failed typechecking for that expression.
                _ => TypecheckAnswer::success(annotated_expr),
            },
        }
    }

    /// Get the type for an `==` expression given the input types.
    fn type_of_equality<'b>(
        &self,
        lhs_expr: &'b Expr,
        lhs_ty: Option<&Type>,
        rhs_expr: &'b Expr,
        rhs_ty: Option<&Type>,
    ) -> Type {
        // If we know the types are disjoint, then we can return give the
        // expression type False. See `are_types_disjoint` definition for
        // explanation of why fewer types are disjoint than may be expected.
        let disjoint_types = match (lhs_ty, rhs_ty) {
            (Some(lhs_ty), Some(rhs_ty)) => Type::are_types_disjoint(lhs_ty, rhs_ty),
            _ => false,
        };
        if disjoint_types {
            Type::False
        } else {
            // The types are not disjoint. Look at the actual
            // expressions to see if they are matching or disjoint entity
            // literals.  If both the lhs and rhs expression are literal euid or
            // the action variable (which is converted into a literal euid
            // according to the binding in the request environment), then we
            // compare the euids on either side.
            let lhs_euid = self.euid_from_euid_literal_or_action(lhs_expr);
            let rhs_euid = self.euid_from_euid_literal_or_action(rhs_expr);
            if let (Some(lhs_euid), Some(rhs_euid)) = (lhs_euid, rhs_euid) {
                if lhs_euid == rhs_euid {
                    // If lhs and rhs euid are the same, the equality has type `True`.
                    Type::singleton_boolean(true)
                } else {
                    // If lhs and rhs euid are different, the type is `False`.
                    Type::singleton_boolean(false)
                }
            } else {
                // When the left and right expressions are not both literal
                // euids, the validator does not attempt to give a more specific
                // type than boolean.
                Type::primitive_boolean()
            }
        }
    }

    /// Get the set of types that are possible tag types for `kind`.
    ///
    /// If `kind` is not an entity type (e.g., a record type), this returns `Err`.
    /// If `kind` is an entity type without a `tags` declaration, this returns
    /// `Ok` with the empty set.
    ///
    /// If `kind` is a LUB containing some entity types that have tags and some
    /// that do not, this ignores the entity types that do not; we just assume
    /// the access is not on one of those entity types.
    fn tag_types<'s>(&'s self, kind: &EntityRecordKind) -> Result<HashSet<&'s Type>, ()> {
        use crate::schema::ValidatorEntityType;
        match kind {
            EntityRecordKind::Entity(lub) => Ok(lub
                .iter()
                .filter_map(|ety| {
                    self.schema
                        .get_entity_type(ety)
                        .and_then(ValidatorEntityType::tag_type)
                })
                .collect()),
            EntityRecordKind::AnyEntity => Ok(self
                .schema
                .entity_types()
                .filter_map(ValidatorEntityType::tag_type)
                .collect()),
            EntityRecordKind::ActionEntity { .. } => Ok(HashSet::new()), // currently, action entities cannot be declared with tags in the schema
            EntityRecordKind::Record { .. } => Err(()),
        }
    }

    /// Handles typechecking of `in` expressions. This is complicated because it
    /// requires searching the schema to determine if an `in` expression
    /// consisting of variables and literals can ever be true. When we find that
    /// an `in` expression is always false, this function returns the singleton
    /// type false, allowing for short circuiting in `if` and `and` expressions.
    fn typecheck_in<'b>(
        &self,
        prior_capability: &CapabilitySet<'b>,
        in_expr: &Expr,
        lhs: &'b Expr,
        rhs: &'b Expr,
        type_errors: &mut Vec<ValidationError>,
    ) -> TypecheckAnswer<'b> {
        // First, the basic typechecking rules for `in` that apply regardless of
        // the syntactic special cases that follow.
        let ty_lhs = self.expect_type(
            prior_capability,
            lhs,
            Type::any_entity_reference(),
            type_errors,
            |_| Some(UnexpectedTypeHelp::TryUsingContains),
        );
        let ty_rhs = self.expect_one_of_types(
            prior_capability,
            rhs,
            &[
                Type::set(Type::any_entity_reference()),
                Type::any_entity_reference(),
            ],
            type_errors,
            |actual| match actual {
                Type::Set { .. } => Some(UnexpectedTypeHelp::TryUsingContains),
                Type::Primitive {
                    primitive_type: Primitive::String,
                } => Some(UnexpectedTypeHelp::TryUsingLike),
                _ => None,
            },
        );

        let lhs_typechecked = ty_lhs.typechecked();
        let rhs_typechecked = ty_rhs.typechecked();

        ty_lhs.then_typecheck(|lhs_expr, _lhs_capabilities| {
            ty_rhs.then_typecheck(|rhs_expr, _rhs_capabilities| {
                // If either failed to typecheck, then the whole expression fails to
                // typecheck.
                if !lhs_typechecked || !rhs_typechecked {
                    return TypecheckAnswer::fail(
                        ExprBuilder::with_data(Some(Type::primitive_boolean()))
                            .with_same_source_loc(in_expr)
                            .is_in(lhs_expr, rhs_expr),
                    );
                }
                let lhs_as_euid_lit = self.replace_action_var_with_euid(lhs);
                let rhs_as_euid_lit = self.replace_action_var_with_euid(rhs);
                match (lhs_as_euid_lit.expr_kind(), rhs_as_euid_lit.expr_kind()) {
                    // var in EntityLiteral. Lookup the descendant types of the entity
                    // literals.  If the principal/resource type is not one of the
                    // descendants, than it can never be `in` the literals (return false).
                    // Otherwise, it could be (return boolean).
                    (
                        ExprKind::Var(var @ (Var::Principal | Var::Resource)),
                        ExprKind::Lit(Literal::EntityUID(_)),
                    ) => self.type_of_var_in_entity_literals(
                        *var,
                        [rhs_as_euid_lit.as_ref()],
                        in_expr,
                        lhs_expr,
                        rhs_expr,
                    ),

                    // var in [EntityLiteral, ...]. As above, but now the
                    // principal/resource just needs to be in the descendants sets for
                    // any member of the set.
                    (
                        ExprKind::Var(var @ (Var::Principal | Var::Resource)),
                        ExprKind::Set(elems),
                    ) => self.type_of_var_in_entity_literals(
                        *var,
                        elems.as_ref(),
                        in_expr,
                        lhs_expr,
                        rhs_expr,
                    ),

                    // EntityLiteral in EntityLiteral. Follows similar logic to the
                    // first case, but with the added complication that this case
                    // handles Action entities (including the action variable due to the
                    // action-var -> action-entity-literal substitution applied), whose
                    // hierarchy is based on EntityUids (type name + id) rather than
                    // entity type names.
                    (
                        ExprKind::Lit(Literal::EntityUID(euid0)),
                        ExprKind::Lit(Literal::EntityUID(_)),
                    ) => self.type_of_entity_literal_in_entity_literals(
                        euid0,
                        [rhs_as_euid_lit.as_ref()],
                        in_expr,
                        lhs_expr,
                        rhs_expr,
                    ),

                    // As above, with the same complication, but applied to set of entities.
                    (ExprKind::Lit(Literal::EntityUID(euid)), ExprKind::Set(elems)) => self
                        .type_of_entity_literal_in_entity_literals(
                            euid,
                            elems.as_ref(),
                            in_expr,
                            lhs_expr,
                            rhs_expr,
                        ),

                    // If none of the cases apply, then all we know is that `in` has
                    // type boolean. Importantly for partial schema
                    // validation, this case captures an `in` between entity
                    // literals where the LHS is not an action defined in
                    // the schema and does not have an entity type defined
                    // in the schema.
                    _ => TypecheckAnswer::success(
                        ExprBuilder::with_data(Some(Type::primitive_boolean()))
                            .with_same_source_loc(in_expr)
                            .is_in(lhs_expr, rhs_expr),
                    ),
                }
<<<<<<< HEAD
                .then_typecheck(|type_of_in, _| TypecheckAnswer::success(type_of_in))
=======
                .then_typecheck(|type_of_in, _| {
                    if !self.mode.is_strict()
                        || matches!(type_of_in.data(), Some(Type::True | Type::False))
                    {
                        TypecheckAnswer::success(type_of_in)
                    } else {
                        match (lhs_ty, rhs_ty) {
                            (Some(lhs_ty), Some(rhs_ty)) => {
                                match (
                                    Self::get_as_single_entity_type(lhs_ty),
                                    Self::get_as_single_entity_type(rhs_ty),
                                ) {
                                    (Some(lhs_name), Some(rhs_name)) => {
                                        let lhs_ty_in_rhs_ty = self
                                            .schema
                                            .get_entity_type(&rhs_name)
                                            .map(|ety| ety.descendants.contains(&lhs_name))
                                            .unwrap_or(false);
                                        // A schema may always declare that an action entity is a member of another action entity,
                                        // regardless of their exact types (i.e., their namespaces), so we shouldn't treat it as an error.
                                        let action_in_action =
                                            lhs_name.is_action() && rhs_name.is_action();
                                        if lhs_name == rhs_name
                                            || action_in_action
                                            || lhs_ty_in_rhs_ty
                                        {
                                            TypecheckAnswer::success(type_of_in)
                                        } else {
                                            // We could actually just return `Type::False`, but this is incurs a larger Dafny proof update.
                                            type_errors.push(
                                                ValidationError::hierarchy_not_respected(
                                                    in_expr.source_loc().cloned(),
                                                    self.policy_id.clone(),
                                                    Some(lhs_name),
                                                    Some(rhs_name),
                                                ),
                                            );
                                            TypecheckAnswer::fail(type_of_in)
                                        }
                                    }
                                    _ => {
                                        type_errors.push(ValidationError::hierarchy_not_respected(
                                            in_expr.source_loc().cloned(),
                                            self.policy_id.clone(),
                                            None,
                                            None,
                                        ));
                                        TypecheckAnswer::fail(type_of_in)
                                    }
                                }
                            }
                            // An argument type is `None`, so one the arguments must have failed to typecheck already.
                            // There's no other interesting error to report in this case.
                            _ => TypecheckAnswer::fail(type_of_in),
                        }
                    }
                })
>>>>>>> ea9b3afe
            })
        })
    }

    // Given an expression, if that expression is a literal or the `action`
    // variable, return it as an EntityUID. Return `None` otherwise.
    fn euid_from_euid_literal_or_action(&self, e: &Expr) -> Option<EntityUID> {
        match self.replace_action_var_with_euid(e).expr_kind() {
            ExprKind::Lit(Literal::EntityUID(e)) => Some((**e).clone()),
            _ => None,
        }
    }

    // Convert all expressions in the input to EntityUIDs if an EntityUID can be
    // extracted by `euid_from_uid_literal_or_action`. Return `None` if any
    // cannot be converted.
    fn euids_from_euid_literals_or_action<'b>(
        &self,
        exprs: impl IntoIterator<Item = &'b Expr>,
    ) -> Option<Vec<EntityUID>> {
        exprs
            .into_iter()
            .map(|e| self.euid_from_euid_literal_or_action(e))
            .collect::<Option<Vec<_>>>()
    }

    /// Handles `in` expression where the `principal` or `resource` is `in` an
    /// entity literal or set of entity literals.
    fn type_of_var_in_entity_literals<'b, 'c>(
        &self,
        lhs_var: Var,
        rhs_elems: impl IntoIterator<Item = &'b Expr>,
        in_expr: &Expr,
        lhs_expr: Expr<Option<Type>>,
        rhs_expr: Expr<Option<Type>>,
    ) -> TypecheckAnswer<'c> {
        if let Some(rhs) = self.euids_from_euid_literals_or_action(rhs_elems) {
            let var_etype = if matches!(lhs_var, Var::Principal) {
                self.request_env.principal_entity_type()
            } else {
                self.request_env.resource_entity_type()
            };
            match var_etype {
                None => {
                    // We failed to get the principal/resource entity type because
                    // we are typechecking a request for some action which isn't
                    // declared in the schema.  We don't know if the euid would be
                    // in the descendants or not, so give it type boolean.
                    let in_expr = ExprBuilder::with_data(Some(Type::primitive_boolean()))
                        .with_same_source_loc(in_expr)
                        .is_in(lhs_expr, rhs_expr);
                    if self.mode.is_partial() {
                        TypecheckAnswer::success(in_expr)
                    } else {
                        // This should only happen when doing partial validation
                        // since we never construct the undeclared action
                        // request environment otherwise.
                        TypecheckAnswer::fail(in_expr)
                    }
                }
                Some(var_name) => {
                    let all_rhs_known = rhs
                        .iter()
                        .all(|e| self.schema.euid_has_known_entity_type(e));
                    if self.schema.is_known_entity_type(var_name) && all_rhs_known {
                        let descendants = self.schema.get_entity_types_in_set(rhs.iter());
                        Self::entity_in_descendants(
                            var_name,
                            descendants,
                            in_expr,
                            lhs_expr,
                            rhs_expr,
                        )
                    } else {
                        let annotated_expr =
                            ExprBuilder::with_data(Some(Type::primitive_boolean()))
                                .with_same_source_loc(in_expr)
                                .is_in(lhs_expr, rhs_expr);
                        if self.mode.is_partial() {
                            // In partial schema mode, undeclared entity types are
                            // expected.
                            TypecheckAnswer::success(annotated_expr)
                        } else {
                            TypecheckAnswer::fail(annotated_expr)
                        }
                    }
                }
            }
        } else {
            // One or more of the elements on the right is not an entity
            // literal, so this does not apply. The `in` is still valid, so
            // typechecking succeeds with type Boolean.
            // Note that we could still return `False` in the specific case
            // where LHS is Unspecified and RHS cannot contain any Unspecified,
            // but in that case, we return `False` before ever reaching this
            // function, due to earlier checks.
            TypecheckAnswer::success(
                ExprBuilder::with_data(Some(Type::primitive_boolean()))
                    .with_same_source_loc(in_expr)
                    .is_in(lhs_expr, rhs_expr),
            )
        }
    }

    fn type_of_entity_literal_in_entity_literals<'b, 'c>(
        &self,
        lhs_euid: &EntityUID,
        rhs_elems: impl IntoIterator<Item = &'b Expr>,
        in_expr: &Expr,
        lhs_expr: Expr<Option<Type>>,
        rhs_expr: Expr<Option<Type>>,
    ) -> TypecheckAnswer<'c> {
        if let Some(rhs) = self.euids_from_euid_literals_or_action(rhs_elems) {
            let name = lhs_euid.entity_type();
            // We don't want to apply the action hierarchy check to
            // non-action entities, but now we have a set of entities.
            // We can apply the check as long as any are actions. The
            // non-actions are omitted from the check, but they can
            // never be an ancestor of `Action`.
            let lhs_is_action = name.is_action();
            let (actions, non_actions): (Vec<_>, Vec<_>) =
                rhs.into_iter().partition(|e| e.entity_type().is_action());
            if lhs_is_action && !actions.is_empty() {
                self.type_of_action_in_actions(
                    lhs_euid,
                    actions.iter(),
                    in_expr,
                    lhs_expr,
                    rhs_expr,
                )
            } else if !lhs_is_action && !non_actions.is_empty() {
                self.type_of_non_action_in_entities(
                    lhs_euid,
                    &non_actions,
                    in_expr,
                    lhs_expr,
                    rhs_expr,
                )
            } else {
                // This hard codes the assumption that `Action` can
                // never be a member of any other entity type, and no
                // other entity type can ever be a member of `Action`,
                // and by extension any particular action entity.
                TypecheckAnswer::success(
                    ExprBuilder::with_data(Some(Type::False))
                        .with_same_source_loc(in_expr)
                        .is_in(lhs_expr, rhs_expr),
                )
            }
        } else {
            // One or more of the elements on the right is not an entity
            // literal, so this does not apply. The `in` is still valid, so
            // typechecking succeeds with type Boolean.
            TypecheckAnswer::success(
                ExprBuilder::with_data(Some(Type::primitive_boolean()))
                    .with_same_source_loc(in_expr)
                    .is_in(lhs_expr, rhs_expr),
            )
        }
    }

    // Get the type for `in` when it is applied to an action EUID literal and a
    // set of EUID literals. We can look up all ancestors of the action in the
    // schema, so the type will be `False` if the none of the rhs actions are an
    // ancestor of the lhs.
    fn type_of_action_in_actions<'b>(
        &self,
        lhs: &EntityUID,
        rhs: impl IntoIterator<Item = &'a EntityUID> + 'a,
        in_expr: &Expr,
        lhs_expr: Expr<Option<Type>>,
        rhs_expr: Expr<Option<Type>>,
    ) -> TypecheckAnswer<'b> {
        let rhs_descendants = self.schema.get_actions_in_set(rhs);
        if let Some(rhs_descendants) = rhs_descendants {
            Self::entity_in_descendants(lhs, rhs_descendants, in_expr, lhs_expr, rhs_expr)
        } else {
            let annotated_expr = ExprBuilder::with_data(Some(Type::primitive_boolean()))
                .with_same_source_loc(in_expr)
                .is_in(lhs_expr, rhs_expr);
            if self.mode.is_partial() {
                TypecheckAnswer::success(annotated_expr)
            } else {
                TypecheckAnswer::fail(annotated_expr)
            }
        }
    }

    // Get the type for `in` when it is applied to an non-action EUID literal
    // and a set of EUID literals. We can't conclude anything about membership
    // based on the precise EUIDs when they're not actions, so we only look at
    // entity types. The type will be `False` is none of the entities on the rhs
    // have a type which may be an ancestor of the rhs entity type.
    fn type_of_non_action_in_entities<'b>(
        &self,
        lhs: &EntityUID,
        rhs: &[EntityUID],
        in_expr: &Expr,
        lhs_expr: Expr<Option<Type>>,
        rhs_expr: Expr<Option<Type>>,
    ) -> TypecheckAnswer<'b> {
        let lhs_ety = lhs.entity_type();
        let all_rhs_known = rhs
            .iter()
            .all(|e| self.schema.euid_has_known_entity_type(e));
        if self.schema.is_known_entity_type(lhs_ety) && all_rhs_known {
            let rhs_descendants = self.schema.get_entity_types_in_set(rhs.iter());
            Self::entity_in_descendants(lhs_ety, rhs_descendants, in_expr, lhs_expr, rhs_expr)
        } else {
            let annotated_expr = ExprBuilder::with_data(Some(Type::primitive_boolean()))
                .with_same_source_loc(in_expr)
                .is_in(lhs_expr, rhs_expr);
            if self.mode.is_partial() {
                TypecheckAnswer::success(annotated_expr)
            } else {
                TypecheckAnswer::fail(annotated_expr)
            }
        }
    }

    /// Check if the entity is in the list of descendants. Return the singleton
    /// type false if it is not, and boolean otherwise.
    fn entity_in_descendants<'b, 'c, K>(
        lhs_entity: &K,
        rhs_descendants: impl IntoIterator<Item = &'c K>,
        in_expr: &Expr,
        lhs_expr: Expr<Option<Type>>,
        rhs_expr: Expr<Option<Type>>,
    ) -> TypecheckAnswer<'b>
    where
        K: PartialEq + 'c,
    {
        let is_var_in_descendants = rhs_descendants.into_iter().any(|e| e == lhs_entity);
        TypecheckAnswer::success(
            ExprBuilder::with_data(Some(if is_var_in_descendants {
                Type::primitive_boolean()
            } else {
                Type::singleton_boolean(false)
            }))
            .with_same_source_loc(in_expr)
            .is_in(lhs_expr, rhs_expr),
        )
    }

    /// A utility called by the main typecheck method to handle unary operator
    /// application.
    /// INVARIANT: `unary_expr` must be of kind `UnaryApp`
    fn typecheck_unary<'b>(
        &self,
        prior_capability: &CapabilitySet<'b>,
        unary_expr: &'b Expr,
        type_errors: &mut Vec<ValidationError>,
    ) -> TypecheckAnswer<'b> {
        // PANIC SAFETY maintained by invariant on this function
        #[allow(clippy::panic)]
        let ExprKind::UnaryApp { op, arg } = unary_expr.expr_kind() else {
            panic!("`typecheck_unary` called with an expression kind other than `UnaryApp`");
        };
        match op {
            UnaryOp::Not => {
                let ans_arg = self.expect_type(
                    prior_capability,
                    arg,
                    Type::primitive_boolean(),
                    type_errors,
                    |_| None,
                );
                ans_arg.then_typecheck(|typ_expr_arg, _| match typ_expr_arg.data() {
                    Some(typ_arg) => {
                        TypecheckAnswer::success(if typ_arg == &Type::singleton_boolean(true) {
                            ExprBuilder::with_data(Some(Type::singleton_boolean(false)))
                                .with_same_source_loc(unary_expr)
                                .not(typ_expr_arg)
                        } else if typ_arg == &Type::singleton_boolean(false) {
                            ExprBuilder::with_data(Some(Type::singleton_boolean(true)))
                                .with_same_source_loc(unary_expr)
                                .not(typ_expr_arg)
                        } else {
                            ExprBuilder::with_data(Some(Type::primitive_boolean()))
                                .with_same_source_loc(unary_expr)
                                .not(typ_expr_arg)
                        })
                    }
                    None => TypecheckAnswer::fail(
                        ExprBuilder::with_data(Some(Type::primitive_boolean()))
                            .with_same_source_loc(unary_expr)
                            .not(typ_expr_arg),
                    ),
                })
            }
            UnaryOp::Neg => {
                let ans_arg = self.expect_type(
                    prior_capability,
                    arg,
                    Type::primitive_long(),
                    type_errors,
                    |_| None,
                );
                ans_arg.then_typecheck(|typ_expr_arg, _| {
                    TypecheckAnswer::success(
                        ExprBuilder::with_data(Some(Type::primitive_long()))
                            .with_same_source_loc(unary_expr)
                            .neg(typ_expr_arg),
                    )
                })
            }
            UnaryOp::IsEmpty => {
                let ans_arg = self.expect_type(
                    prior_capability,
                    arg,
                    Type::any_set(),
                    type_errors,
                    |actual| match actual {
                        Type::Primitive {
                            primitive_type: Primitive::String,
                        } => Some(UnexpectedTypeHelp::TryUsingEqEmptyString),
                        _ => None,
                    },
                );
                ans_arg.then_typecheck(|typ_expr_arg, _| {
                    TypecheckAnswer::success(
                        ExprBuilder::with_data(Some(Type::primitive_boolean()))
                            .with_same_source_loc(unary_expr)
                            .is_empty(typ_expr_arg),
                    )
                })
            }
        }
    }

    /// Check that an expression has a type that is a subtype of one of the
    /// given types. If not, generate a type error and return `TypecheckFail`.
    /// Return `TypecheckSuccess` with the type otherwise.
    fn expect_one_of_types<'b, F>(
        &self,
        prior_capability: &CapabilitySet<'b>,
        expr: &'b Expr,
        expected: &[Type],
        type_errors: &mut Vec<ValidationError>,
        type_error_help: F,
    ) -> TypecheckAnswer<'b>
    where
        F: FnOnce(&Type) -> Option<UnexpectedTypeHelp>,
    {
        let actual = self.typecheck(prior_capability, expr, type_errors);
        actual.then_typecheck(|mut typ_actual, capability| match typ_actual.data() {
            Some(actual_ty) => {
                if !expected.iter().any(|expected_ty| {
                    // This check uses `ValidationMode::Permissive` even in
                    // strict typechecking because we use this function and
                    // `expect_type` to require that an operand is a record type
                    // or an entity type by calling this function with
                    // `AnyEntity` or `{}` as the expected type. In either case,
                    // we need to make the check using width subtyping to avoid
                    // reporting an error every time we see a `GetAttr` on a
                    // non-empty record.
                    Type::is_subtype(
                        self.schema,
                        actual_ty,
                        expected_ty,
                        ValidationMode::Permissive,
                    )
                }) {
                    type_errors.push(ValidationError::expected_one_of_types(
                        expr.source_loc().cloned(),
                        self.policy_id.clone(),
                        expected.to_vec(),
                        actual_ty.clone(),
                        type_error_help(actual_ty),
                    ));
                    // Some code (e.g., typechecking And) depends on
                    // `expect_type` not returning an expression with a type
                    // other than one of the expected types. At the same time,
                    // we need to return an Expr with the source location,
                    // children, and kind as the original expression. The
                    // easiest way to do this is to mutate `typ_actual`.
                    typ_actual.set_data(None);
                    TypecheckAnswer::fail(typ_actual)
                } else {
                    TypecheckAnswer::success_with_capability(typ_actual, capability)
                }
            }
            None => {
                typ_actual.set_data(None);
                TypecheckAnswer::fail(typ_actual)
            }
        })
    }

    /// Check that an expression has a type that is a subtype of a given type.
    /// If not, generate a type error and return None. Otherwise, return the
    /// type.
    fn expect_type<'b, F>(
        &self,
        prior_capability: &CapabilitySet<'b>,
        expr: &'b Expr,
        expected: Type,
        type_errors: &mut Vec<ValidationError>,
        type_error_help: F,
    ) -> TypecheckAnswer<'b>
    where
        F: FnOnce(&Type) -> Option<UnexpectedTypeHelp>,
    {
        self.expect_one_of_types(
            prior_capability,
            expr,
            &[expected],
            type_errors,
            type_error_help,
        )
    }

    /// Return the least upper bound of all types is the `types` vector. If
    /// there isn't a least upper bound, then a type error is reported and
    /// `TypecheckFail` is returned. Note that this function does not preserve the
    /// capabilities of the input [`TypecheckAnswers`].
    fn least_upper_bound_or_error(
        &self,
        expr: &Expr,
        answers: impl IntoIterator<Item = Option<Type>>,
        type_errors: &mut Vec<ValidationError>,
        context: LubContext,
    ) -> Option<Type> {
        answers
            .into_iter()
            // Inverting this to `Option<Vec<_>>` will cause this to fail to
            // find a least upper bound if any of the input types were not
            // defined.
            .collect::<Option<Vec<_>>>()
            .and_then(|typechecked_types| {
                let lub =
                    Type::reduce_to_least_upper_bound(self.schema, &typechecked_types, self.mode);
                match lub {
                    Err(lub_hint) => {
                        // A type error is generated if we could not find a least
                        // upper bound for the types. The computed least upper bound
                        // will be None, so this function will correctly report this
                        // as a failure.
                        type_errors.push(ValidationError::incompatible_types(
                            expr.source_loc().cloned(),
                            self.policy_id.clone(),
                            typechecked_types,
                            lub_hint,
                            context,
                        ));
                        None
                    }
                    Ok(lub) => Some(lub),
                }
            })
    }

    /// If the `maybe_action_var` expression is `Expr::Var(Var::Action)`, return
    /// a expression for the entity uid for the action variable in the request
    /// environment. Otherwise, return the expression unchanged.
    fn replace_action_var_with_euid(&self, maybe_action_var: &'a Expr) -> Cow<'a, Expr> {
        match maybe_action_var.expr_kind() {
            ExprKind::Var(Var::Action) => match self.request_env.action_entity_uid() {
                Some(action) => Cow::Owned(Expr::val(action.clone())),
                None => Cow::Borrowed(maybe_action_var),
            },
            _ => Cow::Borrowed(maybe_action_var),
        }
    }

    /// Lookup an extension function type by name.
    fn lookup_extension_function(
        &self,
        f: &Name,
        e: &Expr,
    ) -> Result<&ExtensionFunctionType, ValidationError> {
        self.extensions.func_type(f).ok_or_else(|| {
            ValidationError::undefined_extension(
                e.source_loc().cloned(),
                self.policy_id.clone(),
                f.to_string(),
            )
        })
    }

    /// Utility called by the main typecheck method to handle extension function
    /// application.
    /// INVARIANT `ext_expr` must be a `ExtensionFunctionApp`
    fn typecheck_extension<'b>(
        &self,
        prior_capability: &CapabilitySet<'b>,
        ext_expr: &'b Expr,
        type_errors: &mut Vec<ValidationError>,
    ) -> TypecheckAnswer<'b> {
        // PANIC SAFETY maintained by invariant on this function
        #[allow(clippy::panic)]
        let ExprKind::ExtensionFunctionApp { fn_name, args } = ext_expr.expr_kind() else {
            panic!("`typecheck_extension` called with an expression kind other than `ExtensionFunctionApp`");
        };

        let typed_arg_exprs = |type_errors: &mut Vec<ValidationError>| {
            args.iter()
                .map(|arg| {
                    self.typecheck(prior_capability, arg, type_errors)
                        .into_typed_expr()
                })
                .collect::<Option<Vec<_>>>()
        };

        match self.lookup_extension_function(fn_name, ext_expr) {
            Ok(efunc) => {
                let arg_tys = efunc.argument_types();
                let ret_ty = efunc.return_type();
                // since we mutate several times, I think readability is better if we keep a consistent pattern, rather than using Clippy's suggestion for the first block
                #[allow(clippy::useless_let_if_seq)]
                let mut failed = false;
                if args.len() != arg_tys.len() {
                    type_errors.push(ValidationError::wrong_number_args(
                        ext_expr.source_loc().cloned(),
                        self.policy_id.clone(),
                        arg_tys.len(),
                        args.len(),
                    ));
                    failed = true;
                }
                if let Err(msg) = efunc.check_arguments(args) {
                    type_errors.push(ValidationError::function_argument_validation(
                        ext_expr.source_loc().cloned(),
                        self.policy_id.clone(),
                        msg,
                    ));
                    failed = true;
                }

                if self.mode.is_strict()
                    && efunc.has_argument_check()
                    && !args
                        .iter()
                        .all(|e| matches!(e.expr_kind(), ExprKind::Lit(_)))
                {
                    type_errors.push(ValidationError::non_lit_ext_constructor(
                        ext_expr.source_loc().cloned(),
                        self.policy_id.clone(),
                    ));
                    failed = true;
                }

                if failed {
                    match typed_arg_exprs(type_errors) {
                        Some(exprs) => TypecheckAnswer::fail(
                            ExprBuilder::with_data(Some(ret_ty.clone()))
                                .with_same_source_loc(ext_expr)
                                .call_extension_fn(fn_name.clone(), exprs),
                        ),
                        None => TypecheckAnswer::RecursionLimit,
                    }
                } else {
                    let typechecked_args = zip(args.as_ref(), arg_tys).map(|(arg, ty)| {
                        self.expect_type(prior_capability, arg, ty.clone(), type_errors, |_| None)
                    });
                    TypecheckAnswer::sequence_all_then_typecheck(
                        typechecked_args,
                        |arg_exprs_capabilities| {
                            let (typed_arg_exprs, _): (Vec<Expr<Option<Type>>>, Vec<_>) =
                                arg_exprs_capabilities.into_iter().unzip();
                            TypecheckAnswer::success(
                                ExprBuilder::with_data(Some(ret_ty.clone()))
                                    .with_same_source_loc(ext_expr)
                                    .call_extension_fn(fn_name.clone(), typed_arg_exprs),
                            )
                        },
                    )
                }
            }
            Err(typ_err) => {
                type_errors.push(typ_err);
                match typed_arg_exprs(type_errors) {
                    Some(typed_args) => TypecheckAnswer::fail(
                        ExprBuilder::with_data(None)
                            .with_same_source_loc(ext_expr)
                            .call_extension_fn(fn_name.clone(), typed_args),
                    ),
                    None => TypecheckAnswer::RecursionLimit,
                }
            }
        }
    }
}<|MERGE_RESOLUTION|>--- conflicted
+++ resolved
@@ -1932,67 +1932,7 @@
                             .is_in(lhs_expr, rhs_expr),
                     ),
                 }
-<<<<<<< HEAD
                 .then_typecheck(|type_of_in, _| TypecheckAnswer::success(type_of_in))
-=======
-                .then_typecheck(|type_of_in, _| {
-                    if !self.mode.is_strict()
-                        || matches!(type_of_in.data(), Some(Type::True | Type::False))
-                    {
-                        TypecheckAnswer::success(type_of_in)
-                    } else {
-                        match (lhs_ty, rhs_ty) {
-                            (Some(lhs_ty), Some(rhs_ty)) => {
-                                match (
-                                    Self::get_as_single_entity_type(lhs_ty),
-                                    Self::get_as_single_entity_type(rhs_ty),
-                                ) {
-                                    (Some(lhs_name), Some(rhs_name)) => {
-                                        let lhs_ty_in_rhs_ty = self
-                                            .schema
-                                            .get_entity_type(&rhs_name)
-                                            .map(|ety| ety.descendants.contains(&lhs_name))
-                                            .unwrap_or(false);
-                                        // A schema may always declare that an action entity is a member of another action entity,
-                                        // regardless of their exact types (i.e., their namespaces), so we shouldn't treat it as an error.
-                                        let action_in_action =
-                                            lhs_name.is_action() && rhs_name.is_action();
-                                        if lhs_name == rhs_name
-                                            || action_in_action
-                                            || lhs_ty_in_rhs_ty
-                                        {
-                                            TypecheckAnswer::success(type_of_in)
-                                        } else {
-                                            // We could actually just return `Type::False`, but this is incurs a larger Dafny proof update.
-                                            type_errors.push(
-                                                ValidationError::hierarchy_not_respected(
-                                                    in_expr.source_loc().cloned(),
-                                                    self.policy_id.clone(),
-                                                    Some(lhs_name),
-                                                    Some(rhs_name),
-                                                ),
-                                            );
-                                            TypecheckAnswer::fail(type_of_in)
-                                        }
-                                    }
-                                    _ => {
-                                        type_errors.push(ValidationError::hierarchy_not_respected(
-                                            in_expr.source_loc().cloned(),
-                                            self.policy_id.clone(),
-                                            None,
-                                            None,
-                                        ));
-                                        TypecheckAnswer::fail(type_of_in)
-                                    }
-                                }
-                            }
-                            // An argument type is `None`, so one the arguments must have failed to typecheck already.
-                            // There's no other interesting error to report in this case.
-                            _ => TypecheckAnswer::fail(type_of_in),
-                        }
-                    }
-                })
->>>>>>> ea9b3afe
             })
         })
     }
