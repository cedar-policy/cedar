/*
 * Copyright 2022-2023 Amazon.com, Inc. or its affiliates. All Rights Reserved.
 *
 * Licensed under the Apache License, Version 2.0 (the "License");
 * you may not use this file except in compliance with the License.
 * You may obtain a copy of the License at
 *
 *      https://www.apache.org/licenses/LICENSE-2.0
 *
 * Unless required by applicable law or agreed to in writing, software
 * distributed under the License is distributed on an "AS IS" BASIS,
 * WITHOUT WARRANTIES OR CONDITIONS OF ANY KIND, either express or implied.
 * See the License for the specific language governing permissions and
 * limitations under the License.
 */

//! Implements typechecking for Cedar policies. Typechecking is done using
//! the `Typechecker` struct by calling the `typecheck_policy` method given a
//! policy.

mod test_expr;
mod test_extensions;
mod test_namespace;
mod test_optional_attributes;
mod test_partial;
mod test_policy;
mod test_strict;
mod test_type_annotation;
mod test_unspecified_entity;
mod test_utils;

use std::{
    borrow::Cow,
    collections::{HashMap, HashSet},
    iter::zip,
};

use crate::{
    extension_schema::{ExtensionFunctionType, ExtensionSchema},
    extensions::all_available_extension_schemas,
    fuzzy_match::fuzzy_search,
    schema::{is_action_entity_type, ValidatorSchema},
    types::{
        AttributeType, Effect, EffectSet, EntityRecordKind, OpenTag, Primitive, RequestEnv, Type,
    },
    AttributeAccess, UnexpectedTypeHelp, ValidationMode,
};

use super::type_error::TypeError;

use cedar_policy_core::ast::{
    BinaryOp, EntityType, EntityUID, Expr, ExprBuilder, ExprKind, Literal, Name,
    PrincipalOrResourceConstraint, SlotId, Template, UnaryOp, Var,
};
use itertools::Itertools;

const REQUIRED_STACK_SPACE: usize = 1024 * 100;

/// TypecheckAnswer holds the result of typechecking an expression.
#[derive(Debug, Eq, PartialEq)]
pub(crate) enum TypecheckAnswer<'a> {
    /// Typechecking succeeded, and we know the type and a possibly empty effect
    /// set for the expression. The effect set is the set of
    /// (expression, attribute) pairs that are known as safe to access under the
    /// assumption that the expression evaluates to true.
    TypecheckSuccess {
        expr_type: Expr<Option<Type>>,
        expr_effect: EffectSet<'a>,
    },
    /// Typechecking failed. We might still be able to know the type of the
    /// overall expression, but not always. For instance, an `&&` expression
    /// will always have type `boolean`, so we populate `expr_recovery_type`
    /// with `Some(boolean)` even when there is a type error in the expression.
    TypecheckFail {
        expr_recovery_type: Expr<Option<Type>>,
    },

    /// RecursionLimit Reached
    RecursionLimit,
}

impl<'a> TypecheckAnswer<'a> {
    /// Construct a successful TypecheckAnswer with a type but with an empty
    /// effect set.
    pub fn success(expr_type: Expr<Option<Type>>) -> Self {
        Self::TypecheckSuccess {
            expr_type,
            expr_effect: EffectSet::new(),
        }
    }

    /// Construct a successful TypecheckAnswer with a type and an effect.
    pub fn success_with_effect(expr_type: Expr<Option<Type>>, expr_effect: EffectSet<'a>) -> Self {
        Self::TypecheckSuccess {
            expr_type,
            expr_effect,
        }
    }

    /// Construct a failing TypecheckAnswer with a type.
    pub fn fail(expr_type: Expr<Option<Type>>) -> Self {
        Self::TypecheckFail {
            expr_recovery_type: expr_type,
        }
    }

    /// Check if this TypecheckAnswer contains a particular type. It
    /// contains a type if the type annotated AST contains `Some`
    /// of the argument type at its root.
    pub fn contains_type(&self, ty: &Type) -> bool {
        match self {
            TypecheckAnswer::TypecheckSuccess { expr_type, .. } => Some(expr_type),
            TypecheckAnswer::TypecheckFail { expr_recovery_type } => Some(expr_recovery_type),
            TypecheckAnswer::RecursionLimit => None,
        }
        .and_then(|e| e.data().as_ref())
            == Some(ty)
    }

    pub fn into_typed_expr(self) -> Option<Expr<Option<Type>>> {
        match self {
            TypecheckAnswer::TypecheckSuccess { expr_type, .. } => Some(expr_type),
            TypecheckAnswer::TypecheckFail { expr_recovery_type } => Some(expr_recovery_type),
            TypecheckAnswer::RecursionLimit => None,
        }
    }

    /// Return true if this represents successful typechecking.
    pub fn typechecked(&self) -> bool {
        match self {
            TypecheckAnswer::TypecheckSuccess { .. } => true,
            TypecheckAnswer::TypecheckFail { .. } => false,
            TypecheckAnswer::RecursionLimit => false,
        }
    }

    /// Transform the effect of this TypecheckAnswer without modifying the
    /// success or type.
    pub fn map_effect<F>(self, f: F) -> Self
    where
        F: FnOnce(EffectSet<'a>) -> EffectSet<'a>,
    {
        match self {
            TypecheckAnswer::TypecheckSuccess {
                expr_type,
                expr_effect,
            } => TypecheckAnswer::TypecheckSuccess {
                expr_type,
                expr_effect: f(expr_effect),
            },
            TypecheckAnswer::TypecheckFail { .. } => self,
            TypecheckAnswer::RecursionLimit => self,
        }
    }

    /// Convert this TypecheckAnswer into an equivalent answer for an expression
    /// that has failed to typecheck. If this is already TypecheckFail, then no
    /// change is required, otherwise, a TypecheckFail is constructed containing
    /// `Some` of the `expr_type`.
    pub fn into_fail(self) -> Self {
        match self {
            TypecheckAnswer::TypecheckSuccess { expr_type, .. } => TypecheckAnswer::fail(expr_type),
            TypecheckAnswer::TypecheckFail { .. } => self,
            TypecheckAnswer::RecursionLimit => self,
        }
    }

    /// Sequence another typechecking operation after this answer. The result of
    /// the operation will be adjusted to be a TypecheckFail if this is a
    /// TypecheckFail, otherwise it will be returned unaltered.
    pub fn then_typecheck<F>(self, f: F) -> Self
    where
        F: FnOnce(Expr<Option<Type>>, EffectSet<'a>) -> TypecheckAnswer<'a>,
    {
        match self {
            TypecheckAnswer::TypecheckSuccess {
                expr_type,
                expr_effect,
            } => f(expr_type, expr_effect),
            TypecheckAnswer::TypecheckFail { expr_recovery_type } => {
                f(expr_recovery_type, EffectSet::new()).into_fail()
            }
            TypecheckAnswer::RecursionLimit => self,
        }
    }

    /// Sequence another typechecking operation after all of the typechecking
    /// answers in the argument. The result of the operation is adjusted in the
    /// same manner as in `then_typecheck`, but accounts for the all the
    /// TypecheckAnswers.
    pub fn sequence_all_then_typecheck<F>(
        answers: impl IntoIterator<Item = TypecheckAnswer<'a>>,
        f: F,
    ) -> TypecheckAnswer<'a>
    where
        F: FnOnce(Vec<(Expr<Option<Type>>, EffectSet<'a>)>) -> TypecheckAnswer<'a>,
    {
        let mut unwrapped = Vec::new();
        let mut any_failed = false;
        let mut recusion_limit_reached = false;
        for ans in answers {
            any_failed |= !ans.typechecked();
            unwrapped.push(match ans {
                TypecheckAnswer::TypecheckSuccess {
                    expr_type,
                    expr_effect,
                } => (expr_type, expr_effect),
                TypecheckAnswer::TypecheckFail { expr_recovery_type } => {
                    (expr_recovery_type, EffectSet::new())
                }
                TypecheckAnswer::RecursionLimit => {
                    recusion_limit_reached = true;
                    break;
                }
            });
        }

        let ans = f(unwrapped);
        if recusion_limit_reached {
            TypecheckAnswer::RecursionLimit
        } else if any_failed {
            ans.into_fail()
        } else {
            ans
        }
    }
}

/// Basic result for typechecking
#[derive(Debug)]
pub enum PolicyCheck {
    /// Policy will evaluate to a bool
    Success(Expr<Option<Type>>),
    /// Policy will always evaluate to false, and may have errors
    Irrelevant(Vec<TypeError>),
    /// Policy will have errors
    Fail(Vec<TypeError>),
}

/// This structure implements typechecking for Cedar policies through the
/// entry point `typecheck_policy`.
#[derive(Debug)]
pub struct Typechecker<'a> {
    schema: &'a ValidatorSchema,
    extensions: HashMap<Name, ExtensionSchema>,
    mode: ValidationMode,
}

impl<'a> Typechecker<'a> {
    /// Construct a new typechecker.
    pub fn new(schema: &'a ValidatorSchema, mode: ValidationMode) -> Typechecker<'a> {
        // Set the extensions using `all_available_extension_schemas`.
        let extensions = all_available_extension_schemas()
            .into_iter()
            .map(|ext| (ext.name().clone(), ext))
            .collect();
        Self {
            schema,
            extensions,
            mode,
        }
    }

    /// The main entry point for typechecking policies. This method takes a
    /// policy and a mutable `Vec` used to output type errors. Typechecking
    /// ensures that the policy expression has type boolean. If typechecking
    /// succeeds, then the method will return true, and no items will be
    /// added to the output list. Otherwise, the function returns false and the
    /// output list is populated with any errors encountered while typechecking.
    pub fn typecheck_policy(&self, t: &Template, type_errors: &mut HashSet<TypeError>) -> bool {
        let typecheck_answers = self.typecheck_by_request_env(t);

        // consolidate the results from each query environment
        let (all_false, all_succ) = typecheck_answers.into_iter().fold(
            (true, true),
            |(all_false, all_succ), (_, check)| match check {
                PolicyCheck::Success(_) => (false, all_succ),
                PolicyCheck::Irrelevant(err) => {
                    let no_err = err.is_empty();
                    type_errors.extend(err);
                    (all_false, all_succ && no_err)
                }
                PolicyCheck::Fail(err) => {
                    type_errors.extend(err);
                    (false, false)
                }
            },
        );

        // If every policy typechecked with type false, then the policy cannot
        // possibly apply to any request.
        if all_false {
            type_errors.insert(TypeError::impossible_policy(t.condition()));
            false
        } else {
            all_succ
        }
    }

    /// Secondary entry point for typechecking requests. This method takes a policy and
    /// typechecks it under every schema-defined request environment. The result contains
    /// these environments and the individual typechecking response for each, in no
    /// particular order.
    pub fn typecheck_by_request_env<'b>(
        &'b self,
        t: &'b Template,
    ) -> Vec<(RequestEnv, PolicyCheck)> {
        self.apply_typecheck_fn_by_request_env(t, |request, expr| {
            let mut type_errors = Vec::new();
            let empty_prior_eff = EffectSet::new();
            let ty = self.expect_type(
                request,
                &empty_prior_eff,
                expr,
                Type::primitive_boolean(),
                &mut type_errors,
                |_| None,
            );

            let is_false = ty.contains_type(&Type::singleton_boolean(false));
            match (is_false, ty.typechecked(), ty.into_typed_expr()) {
                (false, true, None) => PolicyCheck::Fail(type_errors),
                (false, true, Some(e)) => PolicyCheck::Success(e),
                (false, false, _) => PolicyCheck::Fail(type_errors),
                (true, _, _) => PolicyCheck::Irrelevant(type_errors),
            }
        })
    }

    /// Utility abstracting the common logic for strict and regular typechecking
    /// by request environment.
    fn apply_typecheck_fn_by_request_env<'b, F, C>(
        &'b self,
        t: &'b Template,
        typecheck_fn: F,
    ) -> Vec<(RequestEnv, C)>
    where
        F: Fn(&RequestEnv, &Expr) -> C,
    {
        let mut result_checks = Vec::new();

        // Validate each (principal, resource) pair with the substituted policy
        // for the corresponding action. Implemented as for loop to make it
        // explicit that `expect_type` will be called for every element of
        // request_env without short circuiting.
        let policy_condition = &t.condition();
        for requeste in self
            .unlinked_request_envs()
            .flat_map(|env| self.link_request_env(env, t))
        {
            let check = typecheck_fn(&requeste, policy_condition);
            result_checks.push((requeste, check))
        }
        result_checks
    }

    /// Additional entry point for typechecking requests. This method takes a slice
    /// over policies and typechecks each under every schema-defined request environment.
    ///
    /// The result contains these environments in no particular order, but each list of
    /// policy checks will always match the original order.
    pub fn multi_typecheck_by_request_env(
        &self,
        policy_templates: &[&Template],
    ) -> Vec<(RequestEnv, Vec<PolicyCheck>)> {
        let mut env_checks = Vec::new();
        for request in self.unlinked_request_envs() {
            let mut policy_checks = Vec::new();
            for t in policy_templates.iter() {
                let condition_expr = t.condition();
                for linked_env in self.link_request_env(request.clone(), t) {
                    let mut type_errors = Vec::new();
                    let empty_prior_eff = EffectSet::new();
                    let ty = self.expect_type(
                        &linked_env,
                        &empty_prior_eff,
                        &condition_expr,
                        Type::primitive_boolean(),
                        &mut type_errors,
                        |_| None,
                    );

                    let is_false = ty.contains_type(&Type::singleton_boolean(false));
                    match (is_false, ty.typechecked(), ty.into_typed_expr()) {
                        (false, true, None) => policy_checks.push(PolicyCheck::Fail(type_errors)),
                        (false, true, Some(e)) => policy_checks.push(PolicyCheck::Success(e)),
                        (false, false, _) => policy_checks.push(PolicyCheck::Fail(type_errors)),
                        (true, _, _) => policy_checks.push(PolicyCheck::Irrelevant(type_errors)),
                    }
                }
            }
            env_checks.push((request, policy_checks));
        }
        env_checks
    }

    fn unlinked_request_envs(&self) -> impl Iterator<Item = RequestEnv> + '_ {
        // Gather all of the actions declared in the schema.
        let all_actions = self
            .schema
            .known_action_ids()
            .filter_map(|a| self.schema.get_action_id(a));

        // For every action compute the cross product of the principal and
        // resource applies_to sets.
        all_actions
            .flat_map(|action| {
                action
                    .applies_to
                    .applicable_principal_types()
                    .flat_map(|principal| {
                        action
                            .applies_to
                            .applicable_resource_types()
                            .map(|resource| RequestEnv::DeclaredAction {
                                principal,
                                action: &action.name,
                                resource,
                                context: &action.context,
                                principal_slot: None,
                                resource_slot: None,
                            })
                    })
            })
            .chain(if self.mode.is_partial() {
                // A partial schema might not list all actions, and may not
                // include all principal and resource types for the listed ones.
                // So we typecheck with a fully unknown request to handle these
                // missing cases.
                Some(RequestEnv::UndeclaredAction)
            } else {
                None
            })
    }

    /// Given a request environment and a template, return new environments
    /// formed by instantiating template slots with possible entity types.
    fn link_request_env<'b>(
        &'b self,
        env: RequestEnv<'b>,
        t: &'b Template,
    ) -> Box<dyn Iterator<Item = RequestEnv> + 'b> {
        match env {
            RequestEnv::UndeclaredAction => Box::new(std::iter::once(RequestEnv::UndeclaredAction)),
            RequestEnv::DeclaredAction {
                principal,
                action,
                resource,
                context,
                ..
            } => Box::new(
                self.possible_slot_instantiations(
                    t,
                    SlotId::principal(),
                    principal,
                    t.principal_constraint().as_inner(),
                )
                .flat_map(move |p_slot| {
                    self.possible_slot_instantiations(
                        t,
                        SlotId::resource(),
                        resource,
                        t.resource_constraint().as_inner(),
                    )
                    .map(move |r_slot| RequestEnv::DeclaredAction {
                        principal,
                        action,
                        resource,
                        context,
                        principal_slot: p_slot.clone(),
                        resource_slot: r_slot.clone(),
                    })
                }),
            ),
        }
    }

    /// Get the entity types which could instantiate the slot given in this
    /// template based on the policy scope constraints. We use this function to
    /// avoid typechecking with slot bindings that will always be false based
    /// only on the scope constraints.
    fn possible_slot_instantiations(
        &self,
        t: &Template,
        slot_id: SlotId,
        var: &'a EntityType,
        constraint: &PrincipalOrResourceConstraint,
    ) -> Box<dyn Iterator<Item = Option<EntityType>> + 'a> {
        if t.slots().contains(&slot_id) {
            let all_entity_types = self.schema.entity_types();
            match constraint {
                // The condition is `var = ?slot`, so the policy can only apply
                // if the slot has the same entity type as `var`.
                PrincipalOrResourceConstraint::Eq(_) => {
                    Box::new(std::iter::once(Some(var.clone())))
                }
                // The condition is `var in ?slot` or `var is type in ?slot`, so
                // the policy can only apply if the var is some descendant of
                // the slot. We ignore the `is type` portion because this
                // constrains the `var` and not the slot.
                PrincipalOrResourceConstraint::IsIn(_, _)
                | PrincipalOrResourceConstraint::In(_) => Box::new(
                    all_entity_types
                        .filter(|(_, ety)| ety.has_descendant_entity_type(var))
                        .map(|(name, _)| Some(EntityType::Specified(name.clone())))
                        .chain(std::iter::once(Some(var.clone()))),
                ),
                // The template uses the slot, but without a scope constraint.
                // This can't happen for the moment because slots may only
                // appear in scope constraints, but if we ever see this, then the
                // only correct way to proceed is by returning all entity types
                // as possible instantiations.
                PrincipalOrResourceConstraint::Is(_) | PrincipalOrResourceConstraint::Any => {
                    Box::new(
                        all_entity_types.map(|(name, _)| Some(EntityType::Specified(name.clone()))),
                    )
                }
            }
        } else {
            // If the template does not contain this slot, then we don't need to
            // consider its instantiations..
            Box::new(std::iter::once(None))
        }
    }

    /// This method handles the majority of the work. Given an expression,
    /// the type for the request, and the a prior effect context for the
    /// expression, return the result of typechecking the expression, and add
    /// any errors encountered into the type_errors list. The result of
    /// typechecking contains the type of the expression, any current effect of
    /// the expression, and a flag indicating whether the expression
    /// successfully typechecked.
    fn typecheck<'b>(
        &self,
        request_env: &RequestEnv,
        prior_eff: &EffectSet<'b>,
        e: &'b Expr,
        type_errors: &mut Vec<TypeError>,
    ) -> TypecheckAnswer<'b> {
        #[cfg(not(target_arch = "wasm32"))]
        if stacker::remaining_stack().unwrap_or(0) < REQUIRED_STACK_SPACE {
            return TypecheckAnswer::RecursionLimit;
        }

        match e.expr_kind() {
            // Principal, resource, and context have types defined by
            // the request type.
            ExprKind::Var(Var::Principal) => TypecheckAnswer::success(
                ExprBuilder::with_data(Some(request_env.principal_type()))
                    .with_same_source_loc(e)
                    .var(Var::Principal),
            ),
            // While the EntityUID for Action is held in the request context,
            // entity types do not consider the id of the entity (only the
            // entity type), so the type of Action is only the entity type name
            // taken from the euid.
            ExprKind::Var(Var::Action) => {
                match request_env.action_type(self.schema) {
                    Some(ty) => TypecheckAnswer::success(
                        ExprBuilder::with_data(Some(ty))
                            .with_same_source_loc(e)
                            .var(Var::Action),
                    ),
                    // `None` if the action entity is not defined in the schema.
                    // This will only show up if we're typechecking with a
                    // request environment that was not constructed from the
                    // schema cross product, which will not happen through our
                    // public entry points, but it can occur if calling
                    // `typecheck` directly which happens in our tests.
                    None => TypecheckAnswer::fail(
                        ExprBuilder::new().with_same_source_loc(e).var(Var::Action),
                    ),
                }
            }
            ExprKind::Var(Var::Resource) => TypecheckAnswer::success(
                ExprBuilder::with_data(Some(request_env.resource_type()))
                    .with_same_source_loc(e)
                    .var(Var::Resource),
            ),
            ExprKind::Var(Var::Context) => TypecheckAnswer::success(
                ExprBuilder::with_data(Some(request_env.context_type()))
                    .with_same_source_loc(e)
                    .var(Var::Context),
            ),
            ExprKind::Unknown(u) => {
                TypecheckAnswer::fail(ExprBuilder::with_data(None).unknown(u.clone()))
            }
            // Template Slots, always has to be an entity.
            ExprKind::Slot(slotid) => TypecheckAnswer::success(
                ExprBuilder::with_data(Some(if slotid.is_principal() {
                    request_env
                        .principal_slot()
                        .clone()
                        .map(Type::possibly_unspecified_entity_reference)
                        .unwrap_or(Type::any_entity_reference())
                } else if slotid.is_resource() {
                    request_env
                        .resource_slot()
                        .clone()
                        .map(Type::possibly_unspecified_entity_reference)
                        .unwrap_or(Type::any_entity_reference())
                } else {
                    Type::any_entity_reference()
                }))
                .with_same_source_loc(e)
                .slot(*slotid),
            ),

            // Literal booleans get singleton type according to their value.
            ExprKind::Lit(Literal::Bool(val)) => TypecheckAnswer::success(
                ExprBuilder::with_data(Some(Type::singleton_boolean(*val)))
                    .with_same_source_loc(e)
                    .val(*val),
            ),
            // Other literal primitive values have the type of that primitive value.
            ExprKind::Lit(Literal::Long(val)) => TypecheckAnswer::success(
                ExprBuilder::with_data(Some(Type::primitive_long()))
                    .with_same_source_loc(e)
                    .val(*val),
            ),
            ExprKind::Lit(Literal::String(val)) => TypecheckAnswer::success(
                ExprBuilder::with_data(Some(Type::primitive_string()))
                    .with_same_source_loc(e)
                    .val(val.clone()),
            ),

            // Literal entity reference have a type based on the entity type
            // that can be looked up in the schema.
            ExprKind::Lit(Literal::EntityUID(euid)) => {
                // Unknown entity types/actions ids and unspecified entities will be
                // detected by a different part of the validator, so a TypeError is
                // not generated here. We still return `TypecheckFail` so that
                // typechecking is not considered successful.
                match Type::euid_literal((**euid).clone(), self.schema) {
                    // The entity type is undeclared, but that's OK for a
                    // partial schema. The attributes record will be empty if we
                    // try to access it later, so all attributes will have the
                    // bottom type.
                    None if self.mode.is_partial() => TypecheckAnswer::success(
                        ExprBuilder::with_data(Some(Type::possibly_unspecified_entity_reference(
                            euid.entity_type().clone(),
                        )))
                        .with_same_source_loc(e)
                        .val(euid.clone()),
                    ),
                    Some(ty) => TypecheckAnswer::success(
                        ExprBuilder::with_data(Some(ty))
                            .with_same_source_loc(e)
                            .val(euid.clone()),
                    ),
                    None => TypecheckAnswer::fail(
                        ExprBuilder::new().with_same_source_loc(e).val(euid.clone()),
                    ),
                }
            }

            ExprKind::If {
                test_expr,
                then_expr,
                else_expr,
            } => {
                // The guard expression must be boolean.
                let ans_test = self.expect_type(
                    request_env,
                    prior_eff,
                    test_expr,
                    Type::primitive_boolean(),
                    type_errors,
                    |_| None,
                );
                ans_test.then_typecheck(|typ_test, eff_test| {
                    // If the guard has type `true` or `false`, we short circuit,
                    // looking at only the relevant branch.
                    if typ_test.data() == &Some(Type::singleton_boolean(true)) {
                        // The `then` branch needs to be typechecked using the
                        // prior effect of the `if` and any new effect generated
                        // by `test`. This enables an attribute access
                        // `principal.foo` after a condition `principal has foo`.
                        let ans_then = self.typecheck(
                            request_env,
                            &prior_eff.union(&eff_test),
                            then_expr,
                            type_errors,
                        );

                        ans_then.then_typecheck(|typ_then, eff_then| {
                            TypecheckAnswer::success_with_effect(
                                typ_then,
                                // The output effect of the whole `if` expression also
                                // needs to contain the effect of the condition.
                                eff_then.union(&eff_test),
                            )
                        })
                    } else if typ_test.data() == &Some(Type::singleton_boolean(false)) {
                        // The `else` branch cannot use the `test` effect since
                        // we know in the `else` branch that the condition
                        // evaluated to `false`. It still can use the original
                        // prior effect.
                        let ans_else =
                            self.typecheck(request_env, prior_eff, else_expr, type_errors);

                        ans_else.then_typecheck(|typ_else, eff_else| {
                            TypecheckAnswer::success_with_effect(typ_else, eff_else)
                        })
                    } else {
                        // When we don't short circuit, the `then` and `else`
                        // branches are individually typechecked with the same
                        // prior effects are in their individual cases.
                        let ans_then = self
                            .typecheck(
                                request_env,
                                &prior_eff.union(&eff_test),
                                then_expr,
                                type_errors,
                            )
                            .map_effect(|ef| ef.union(&eff_test));
                        let ans_else =
                            self.typecheck(request_env, prior_eff, else_expr, type_errors);
                        // The type of the if expression is then the least
                        // upper bound of the types of the then and else
                        // branches.  If either of these fails to typecheck, the
                        // other is still be typechecked to detect errors that
                        // may exist in that branch. This failure, in addition
                        // to any failure that may have occurred in the test
                        // expression, will propagate to final TypecheckAnswer.
                        ans_then.then_typecheck(|typ_then, eff_then| {
                            ans_else.then_typecheck(|typ_else, eff_else| {
                                let lub_ty = self.least_upper_bound_or_error(
                                    e,
                                    vec![typ_then.data().clone(), typ_else.data().clone()],
                                    type_errors,
                                );
                                let has_lub = lub_ty.is_some();
                                let annot_expr = ExprBuilder::with_data(lub_ty)
                                    .with_same_source_loc(e)
                                    .ite(typ_test, typ_then, typ_else);
                                if has_lub {
                                    // Effect is not handled in the LUB computation,
                                    // so we need to compute the effect here. When
                                    // the `||` evaluates to `true`, we know that
                                    // one operand evaluated to true, but we don't
                                    // know which. This is handled by returning an
                                    // effect set that is the intersection of the
                                    // operand effect sets.
                                    TypecheckAnswer::success_with_effect(
                                        annot_expr,
                                        eff_else.intersect(&eff_then),
                                    )
                                } else {
                                    TypecheckAnswer::fail(annot_expr)
                                }
                            })
                        })
                    }
                })
            }

            ExprKind::And { left, right } => {
                let ans_left = self.expect_type(
                    request_env,
                    prior_eff,
                    left,
                    Type::primitive_boolean(),
                    type_errors,
                    |_| None,
                );
                ans_left.then_typecheck(|typ_left, eff_left| {
                    match typ_left.data() {
                        // First argument is false, so short circuit the `&&` to
                        // false _without_ typechecking the second argument.
                        // Since the type of the `&&` is `false`, it is known to
                        // always evaluate to `false` at run time. The `&&`
                        // expression typechecks with an empty effect rather
                        // than the effect of the lhs.
                        // The right operand is not typechecked, so it is not
                        // included in the type annotated AST.
                        Some(Type::False) => TypecheckAnswer::success(typ_left),
                        _ => {
                            // Similar to the `then` branch of an `if`
                            // expression, the rhs of an `&&` is typechecked
                            // using an updated prior effect that includes
                            // effect learned from the lhs to enable
                            // typechecking expressions like
                            // `principal has foo && principal.foo`. This is
                            // valid because `&&` short circuits at run time, so
                            // the right will only be evaluated after the left
                            // evaluated to `true`.
                            let ans_right = self.expect_type(
                                request_env,
                                &prior_eff.union(&eff_left),
                                right,
                                Type::primitive_boolean(),
                                type_errors,
                                |_| None,
                            );
                            ans_right.then_typecheck(|typ_right, eff_right| {
                                match (typ_left.data(), typ_right.data()) {
                                    // The second argument is false, so the `&&`
                                    // is false. The effect is empty for the
                                    // same reason as when the first argument
                                    // was false.
                                    (Some(_), Some(Type::False)) => TypecheckAnswer::success(
                                        ExprBuilder::with_data(Some(Type::False))
                                            .with_same_source_loc(e)
                                            .and(typ_left, typ_right),
                                    ),

                                    // When either argument is true, the result type is
                                    // the type of the other argument. Here, and
                                    // in the remaining successful cases, the
                                    // effect of the `&&` is the union of the
                                    // lhs and rhs because both operands must be
                                    // true for the whole `&&` to be true.
                                    (Some(_), Some(Type::True)) => {
                                        TypecheckAnswer::success_with_effect(
                                            ExprBuilder::with_data(typ_left.data().clone())
                                                .with_same_source_loc(e)
                                                .and(typ_left, typ_right),
                                            eff_left.union(&eff_right),
                                        )
                                    }
                                    (Some(Type::True), Some(_)) => {
                                        TypecheckAnswer::success_with_effect(
                                            ExprBuilder::with_data(typ_right.data().clone())
                                                .with_same_source_loc(e)
                                                .and(typ_left, typ_right),
                                            eff_right.union(&eff_right),
                                        )
                                    }

                                    // Neither argument was true or false, so we only
                                    // know the result type is boolean.
                                    (Some(_), Some(_)) => TypecheckAnswer::success_with_effect(
                                        ExprBuilder::with_data(Some(Type::primitive_boolean()))
                                            .with_same_source_loc(e)
                                            .and(typ_left, typ_right),
                                        eff_left.union(&eff_right),
                                    ),

                                    // One or both of the left and the right failed to
                                    // typecheck, so the `&&` expression also fails.
                                    _ => TypecheckAnswer::fail(
                                        ExprBuilder::with_data(Some(Type::primitive_boolean()))
                                            .with_same_source_loc(e)
                                            .and(typ_left, typ_right),
                                    ),
                                }
                            })
                        }
                    }
                })
            }

            // `||` follows the same pattern as `&&`, but with short circuiting
            // effect propagation adjusted as necessary.
            ExprKind::Or { left, right } => {
                let ans_left = self.expect_type(
                    request_env,
                    prior_eff,
                    left,
                    Type::primitive_boolean(),
                    type_errors,
                    |_| None,
                );
                ans_left.then_typecheck(|ty_expr_left, eff_left| match ty_expr_left.data() {
                    // Contrary to `&&` where short circuiting did not permit
                    // any effect, an effect can be maintained when short
                    // circuiting `||`. We know the left operand is `true`, so
                    // its effect is maintained. The right operand is not
                    // evaluated, so its effect does not need to be considered.
                    // The right operand is not typechecked, so it is not
                    // included in the type annotated AST.
                    Some(Type::True) => TypecheckAnswer::success(ty_expr_left),
                    _ => {
                        // The right operand of an `||` cannot be typechecked
                        // using the effect learned from the left because the
                        // left could have evaluated to either `true` or `false`
                        // when the left is evaluated.
                        let ans_right = self.expect_type(
                            request_env,
                            prior_eff,
                            right,
                            Type::primitive_boolean(),
                            type_errors,
                            |_| None,
                        );
                        ans_right.then_typecheck(|ty_expr_right, eff_right| {
                            match (ty_expr_left.data(), ty_expr_right.data()) {
                                // Now the right operand is always `true`, so we can
                                // use its effect as the result effect. The left
                                // operand might have been `true` of `false`, but it
                                // does not affect the value of the `||` if the
                                // right is always `true`.
                                (Some(_), Some(Type::True)) => {
                                    TypecheckAnswer::success_with_effect(
                                        ExprBuilder::with_data(Some(Type::True))
                                            .with_same_source_loc(e)
                                            .or(ty_expr_left, ty_expr_right),
                                        eff_right,
                                    )
                                }
                                // If the right or left operand is always `false`,
                                // then the only way the `||` expression can be
                                // `true` is if the other operand is `true`. This
                                // lets us pass the effect of the other operand
                                // through to the effect of the `||`.
                                (Some(typ_left), Some(Type::False)) => {
                                    TypecheckAnswer::success_with_effect(
                                        ExprBuilder::with_data(Some(typ_left.clone()))
                                            .with_same_source_loc(e)
                                            .or(ty_expr_left, ty_expr_right),
                                        eff_left,
                                    )
                                }
                                (Some(Type::False), Some(typ_right)) => {
                                    TypecheckAnswer::success_with_effect(
                                        ExprBuilder::with_data(Some(typ_right.clone()))
                                            .with_same_source_loc(e)
                                            .or(ty_expr_left, ty_expr_right),
                                        eff_right,
                                    )
                                }
                                // When neither has a constant value, the `||`
                                // evaluates to true if one or both is `true`. This
                                // means we can only keep effects in the
                                // intersection of their effect sets.
                                (Some(_), Some(_)) => TypecheckAnswer::success_with_effect(
                                    ExprBuilder::with_data(Some(Type::primitive_boolean()))
                                        .with_same_source_loc(e)
                                        .or(ty_expr_left, ty_expr_right),
                                    eff_right.intersect(&eff_left),
                                ),
                                _ => TypecheckAnswer::fail(
                                    ExprBuilder::with_data(Some(Type::primitive_boolean()))
                                        .with_same_source_loc(e)
                                        .or(ty_expr_left, ty_expr_right),
                                ),
                            }
                        })
                    }
                })
            }

            ExprKind::UnaryApp { .. } => {
                // INVARIANT: typecheck_unary requires a `UnaryApp`, we've just ensured this
                self.typecheck_unary(request_env, prior_eff, e, type_errors)
            }
            ExprKind::BinaryApp { .. } => {
                // INVARIANT: typecheck_binary requires a `BinaryApp`, we've just ensured this
                self.typecheck_binary(request_env, prior_eff, e, type_errors)
            }
            ExprKind::MulByConst { .. } => {
                // INVARIANT: typecheck_mul requires a `MulByConst`, we've just ensured this
                self.typecheck_mul(request_env, prior_eff, e, type_errors)
            }
            ExprKind::ExtensionFunctionApp { .. } => {
                // INVARIANT: typecheck_extension requires a `ExtensionFunctionApp`, we've just ensured this
                self.typecheck_extension(request_env, prior_eff, e, type_errors)
            }

            ExprKind::GetAttr { expr, attr } => {
                // Accessing an attribute requires either an entity or a record
                // that has the attribute.
                let actual = self.expect_one_of_types(
                    request_env,
                    prior_eff,
                    expr,
                    &[Type::any_entity_reference(), Type::any_record()],
                    type_errors,
                    |_| None,
                );

                actual.then_typecheck(|typ_expr_actual, _| match typ_expr_actual.data() {
                    Some(typ_actual) => {
                        let all_attrs = typ_actual.all_attributes(self.schema);
                        let attr_ty = Type::lookup_attribute_type(self.schema, typ_actual, attr);
                        let annot_expr = ExprBuilder::with_data(
                            attr_ty.clone().map(|attr_ty| attr_ty.attr_type),
                        )
                        .with_same_source_loc(e)
                        .get_attr(typ_expr_actual.clone(), attr.clone());
                        match attr_ty {
                            Some(ty) => {
                                // A safe access to an attribute requires either
                                // that the attribute is required (always
                                // present), or that the attribute is in the
                                // prior effect set (the current expression is
                                // guarded by a condition that will only
                                // evaluate to `true` when the attribute is
                                // present).
                                if ty.is_required || prior_eff.contains(&Effect::new(expr, attr)) {
                                    TypecheckAnswer::success(annot_expr)
                                } else {
                                    type_errors.push(TypeError::unsafe_optional_attribute_access(
                                        e.clone(),
                                        AttributeAccess::from_expr(request_env, &annot_expr),
                                    ));
                                    TypecheckAnswer::fail(annot_expr)
                                }
                            }
                            // In partial schema validation, if we can't find
                            // the attribute but there may be additional
                            // attributes, we do not fail and instead return the
                            // bottom type (`Never`).
                            None if self.mode.is_partial()
                                && Type::may_have_attr(self.schema, typ_actual, attr) =>
                            {
                                TypecheckAnswer::success(
                                    ExprBuilder::with_data(Some(Type::Never))
                                        .with_same_source_loc(e)
                                        .get_attr(typ_expr_actual, attr.clone()),
                                )
                            }
                            None => {
                                let borrowed =
                                    all_attrs.iter().map(|s| s.as_str()).collect::<Vec<_>>();
                                let suggestion = fuzzy_search(attr, &borrowed);
                                type_errors.push(TypeError::unsafe_attribute_access(
                                    e.clone(),
                                    AttributeAccess::from_expr(request_env, &annot_expr),
                                    suggestion,
                                    Type::may_have_attr(self.schema, typ_actual, attr),
                                ));
                                TypecheckAnswer::fail(annot_expr)
                            }
                        }
                    }
                    None => TypecheckAnswer::fail(
                        ExprBuilder::new()
                            .with_same_source_loc(e)
                            .get_attr(typ_expr_actual, attr.clone()),
                    ),
                })
            }

            ExprKind::HasAttr { expr, attr } => {
                // `has` applies to an entity or a record
                let actual = self.expect_one_of_types(
                    request_env,
                    prior_eff,
                    expr,
                    &[Type::any_entity_reference(), Type::any_record()],
                    type_errors,
                    |actual| match actual {
                        Type::Set { .. } => Some(UnexpectedTypeHelp::TryUsingContains),
                        Type::Primitive {
                            primitive_type: Primitive::String,
                        } => Some(UnexpectedTypeHelp::TryUsingLike),
                        _ => None,
                    },
                );
                actual.then_typecheck(|typ_expr_actual, _| match typ_expr_actual.data() {
                    Some(typ_actual) => {
                        match Type::lookup_attribute_type(self.schema, typ_actual, attr) {
                            Some(AttributeType {
                                attr_type: _,
                                is_required: true,
                            }) => {
                                // Since an entity doesn't always have to exist
                                // in the entity store, and `has` evaluates to
                                // `false` when this is the case, we can't
                                // conclude that `has` is true just because an
                                // attribute is required for an entity type.
                                let exists_in_store = matches!(
                                    typ_actual,
                                    Type::EntityOrRecord(EntityRecordKind::Record { .. })
                                );
                                // However, we can make an exception when the attribute
                                // access of the expression is already in the prior effect,
                                // which means the entity must exist.
                                let in_prior_effs = prior_eff.contains(&Effect::new(expr, attr));
                                let type_of_has = if exists_in_store || in_prior_effs {
                                    Type::singleton_boolean(true)
                                } else {
                                    Type::primitive_boolean()
                                };
                                TypecheckAnswer::success_with_effect(
                                    ExprBuilder::with_data(Some(type_of_has))
                                        .with_same_source_loc(e)
                                        .has_attr(typ_expr_actual, attr.clone()),
                                    EffectSet::singleton(Effect::new(expr, attr)),
                                )
                            }
                            // This is where effect information is generated. If
                            // the `HasAttr` for an optional attribute evaluates
                            // to `true`, then we know that it is safe to access
                            // that attribute, so we add an entry to the effect
                            // set.
                            Some(AttributeType {
                                attr_type: _,
                                is_required: false,
                            }) => TypecheckAnswer::success_with_effect(
                                ExprBuilder::with_data(Some(
                                    // The optional attribute `HasAttr` can have
                                    // type `true` if it occurs after the attribute
                                    // access of the expression is already in the
                                    // prior effect.
                                    if prior_eff.contains(&Effect::new(expr, attr)) {
                                        Type::singleton_boolean(true)
                                    } else {
                                        Type::primitive_boolean()
                                    },
                                ))
                                .with_same_source_loc(e)
                                .has_attr(typ_expr_actual, attr.clone()),
                                EffectSet::singleton(Effect::new(expr, attr)),
                            ),
                            None => TypecheckAnswer::success(
                                ExprBuilder::with_data(Some(
                                    if Type::may_have_attr(self.schema, typ_actual, attr) {
                                        // The type might have the attribute, but we
                                        // can not conclude one way or the other.
                                        // This applies to record types and least
                                        // upper bounds between entity reference
                                        // types where one member of the lub has the
                                        // attribute.
                                        Type::primitive_boolean()
                                    } else {
                                        // The type definitely does not have the
                                        // attribute. This applies to entity least
                                        // upper bounds where none of the members
                                        // have the attribute.
                                        Type::singleton_boolean(false)
                                    },
                                ))
                                .with_same_source_loc(e)
                                .has_attr(typ_expr_actual, attr.clone()),
                            ),
                        }
                    }
                    None => TypecheckAnswer::fail(
                        ExprBuilder::with_data(Some(Type::primitive_boolean()))
                            .with_same_source_loc(e)
                            .has_attr(typ_expr_actual, attr.clone()),
                    ),
                })
            }

            ExprKind::Like { expr, pattern } => {
                // `like` applies to a string
                let actual = self.expect_type(
                    request_env,
                    prior_eff,
                    expr,
                    Type::primitive_string(),
                    type_errors,
                    |actual| match actual {
                        Type::EntityOrRecord(
                            EntityRecordKind::AnyEntity
                            | EntityRecordKind::Entity(_)
                            | EntityRecordKind::ActionEntity { .. },
                        ) => Some(UnexpectedTypeHelp::TryUsingIs),
                        _ => None,
                    },
                );
                actual.then_typecheck(|actual_expr_ty, _| {
                    TypecheckAnswer::success(
                        ExprBuilder::with_data(Some(Type::primitive_boolean()))
                            .with_same_source_loc(e)
                            // FIXME: `pattern` contains an `Arc<Vec<...>>` that
                            // could be cloned cheap, but this reallocated the
                            // pattern vec. Need a different constructor.
                            .like(actual_expr_ty, pattern.iter().cloned()),
                    )
                })
            }

            ExprKind::Is { expr, entity_type } => {
                self.expect_type(
                    request_env,
                    prior_eff,
                    expr,
                    Type::any_entity_reference(),
                    type_errors,
                    |_| Some(UnexpectedTypeHelp::TypeTestNotSupported),
                )
                .then_typecheck(|expr_ty, _| {
                    match expr_ty.data() {
                        Some(Type::EntityOrRecord(EntityRecordKind::Entity(actual_lub))) => {
                            let type_of_is = if !actual_lub.contains_entity_type(entity_type) {
                                // The actual EntityLUB does not contain the entity type
                                // we're testing for, so the `is` will always be `false`
                                Type::singleton_boolean(false)
                            } else if actual_lub.get_single_entity() == Some(entity_type) {
                                // The actual EntityLUB is exactly the entity type we're
                                // testing for with `is`, so the expression is always `true`
                                Type::singleton_boolean(true)
                            } else {
                                // The actual EntityLUB contains the entity type, so
                                // the `is` could be `true`, but it may also be `false`
                                Type::primitive_boolean()
                            };

                            TypecheckAnswer::success(
                                ExprBuilder::with_data(Some(type_of_is))
                                    .with_same_source_loc(e)
                                    .is_entity_type(expr_ty, entity_type.clone()),
                            )
                        }
                        Some(Type::EntityOrRecord(EntityRecordKind::ActionEntity {
                            name, ..
                        })) => {
                            let type_of_is = if name == entity_type {
                                // The actual action entity type is exactly the entity type we're
                                // testing for with `is`, so the expression is always `true`
                                Type::singleton_boolean(true)
                            } else {
                                // The actual action entity type is not the entity type
                                // we're testing for, so the `is` will always be `false`
                                Type::singleton_boolean(false)
                            };

                            TypecheckAnswer::success(
                                ExprBuilder::with_data(Some(type_of_is))
                                    .with_same_source_loc(e)
                                    .is_entity_type(expr_ty, entity_type.clone()),
                            )
                        }
                        // For `AnyEntity` we don't know anything about what
                        // entity type it could be, so we just return `Bool`.
                        Some(Type::EntityOrRecord(EntityRecordKind::AnyEntity { .. })) => {
                            TypecheckAnswer::success(
                                ExprBuilder::with_data(Some(Type::primitive_boolean()))
                                    .with_same_source_loc(e)
                                    .is_entity_type(expr_ty, entity_type.clone()),
                            )
                        }
                        // Expression type is not an entity type or is `None`.
                        // In either case a type error was already reported.
                        _ => TypecheckAnswer::fail(
                            ExprBuilder::with_data(Some(Type::primitive_boolean()))
                                .with_same_source_loc(e)
                                .is_entity_type(expr_ty, entity_type.clone()),
                        ),
                    }
                })
            }

            // Literal sets have a list type where the type of the set element
            // is the least upper bound of all the types of expression in the set.
            ExprKind::Set(exprs) => {
                let elem_types = exprs
                    .iter()
                    .map(|elem| self.typecheck(request_env, prior_eff, elem, type_errors))
                    .collect::<Vec<_>>();

                // If we cannot compute a least upper bound for the element
                // types, then a type error will be generated by
                // `least_upper_bound_or_error` and TypecheckFail will be
                // returned. It will also return TypecheckFail if any of the
                // individual element failed to typecheck (were TypecheckFail).
                TypecheckAnswer::sequence_all_then_typecheck(elem_types, |elem_types_and_effects| {
                    let (elem_expr_types, _): (Vec<Expr<Option<Type>>>, Vec<_>) =
                        elem_types_and_effects.into_iter().unzip();
                    let elem_lub = self.least_upper_bound_or_error(
                        e,
                        elem_expr_types.iter().map(|ety| ety.data().clone()),
                        type_errors,
                    );
                    match elem_lub {
                        _ if self.mode.is_strict() && exprs.is_empty() => {
                            type_errors.push(TypeError::empty_set_forbidden(e.clone()));
                            TypecheckAnswer::fail(
                                ExprBuilder::new()
                                    .with_same_source_loc(e)
                                    .set(elem_expr_types),
                            )
                        }
                        Some(elem_lub) => TypecheckAnswer::success(
                            ExprBuilder::with_data(Some(Type::set(elem_lub)))
                                .with_same_source_loc(e)
                                .set(elem_expr_types),
                        ),
                        None => TypecheckAnswer::fail(
                            ExprBuilder::new()
                                .with_same_source_loc(e)
                                .set(elem_expr_types),
                        ),
                    }
                })
            }

            // For records, each (attribute, value) pair in the initializer need
            // to be individually accounted for in the record type.
            ExprKind::Record(map) => {
                // Typecheck each attribute initializer expression individually.
                let record_attr_tys = map
                    .values()
                    .map(|value| self.typecheck(request_env, prior_eff, value, type_errors));
                // This will cause the return value to be `TypecheckFail` if any
                // of the attributes did not typecheck.
                TypecheckAnswer::sequence_all_then_typecheck(
                    record_attr_tys,
                    |record_attr_tys_and_effects| {
                        let (record_attr_expr_tys, _): (Vec<Expr<Option<Type>>>, Vec<_>) =
                            record_attr_tys_and_effects.into_iter().unzip();
                        // If any of the attributes could not be assigned a type
                        // (recall that a expression can fail to typecheck but still
                        // be assigned a type), then we cannot assign any type to
                        // this expression.
                        let record_attr_tys = record_attr_expr_tys
                            .iter()
                            .map(|e| e.data().clone())
                            .collect::<Option<Vec<_>>>();
                        let ty = record_attr_tys.map(|record_attr_tys| {
                            // Given the attribute types which we know know
                            // exist, we pair them with the corresponding
                            // attribute names to get a record type.
                            let record_attrs = map.keys().cloned();
                            let record_type_entries = std::iter::zip(record_attrs, record_attr_tys);
                            Type::record_with_required_attributes(
                                record_type_entries,
                                OpenTag::ClosedAttributes,
                            )
                        });
                        let is_success = ty.is_some();
                        // PANIC SAFETY: can't have duplicate keys because the keys are the same as those in `map` which was already a BTreeMap
                        #[allow(clippy::expect_used)]
                        let expr = ExprBuilder::with_data(ty)
                            .with_same_source_loc(e)
                            .record(map.keys().cloned().zip(record_attr_expr_tys))
                            .expect("this can't have duplicate keys because the keys are the same as those in `map` which was already a BTreeMap");
                        if is_success {
                            TypecheckAnswer::success(expr)
                        } else {
                            TypecheckAnswer::fail(expr)
                        }
                    },
                )
            }
        }
    }

    /// A utility called by the main typecheck method to handle binary operator
    /// application.
    /// INVARIANT: `bin_expr` must be a `BinaryApp`
    fn typecheck_binary<'b>(
        &self,
        request_env: &RequestEnv,
        prior_eff: &EffectSet<'b>,
        bin_expr: &'b Expr,
        type_errors: &mut Vec<TypeError>,
    ) -> TypecheckAnswer<'b> {
        // PANIC SAFETY: maintained by invariant on this function
        #[allow(clippy::panic)]
        let ExprKind::BinaryApp { op, arg1, arg2 } = bin_expr.expr_kind() else {
            panic!("`typecheck_binary` called with an expression kind other than `BinaryApp`");
        };

        match op {
            // The arguments to `==` may typecheck with any type, but we will
            // return false if the types are disjoint.
            BinaryOp::Eq => {
                let lhs_ty = self.typecheck(request_env, prior_eff, arg1, type_errors);
                let rhs_ty = self.typecheck(request_env, prior_eff, arg2, type_errors);
                lhs_ty.then_typecheck(|lhs_ty, _| {
                    rhs_ty.then_typecheck(|rhs_ty, _| {
                        let type_of_eq = self.type_of_equality(
                            request_env,
                            arg1,
                            lhs_ty.data(),
                            arg2,
                            rhs_ty.data(),
                        );

                        if self.mode.is_strict() {
                            let annotated_eq = ExprBuilder::with_data(Some(type_of_eq))
                                .with_same_source_loc(bin_expr)
                                .binary_app(*op, lhs_ty.clone(), rhs_ty.clone());
                            self.enforce_strict_equality(
                                bin_expr,
                                annotated_eq,
                                lhs_ty.data(),
                                rhs_ty.data(),
                                type_errors,
                            )
                        } else {
                            TypecheckAnswer::success(
                                ExprBuilder::with_data(Some(type_of_eq))
                                    .with_same_source_loc(bin_expr)
                                    .binary_app(*op, lhs_ty, rhs_ty),
                            )
                        }
                    })
                })
            }

            BinaryOp::Less | BinaryOp::LessEq => {
                let ans_arg1 = self.expect_type(
                    request_env,
                    prior_eff,
                    arg1,
                    Type::primitive_long(),
                    type_errors,
                    |_| None,
                );
                ans_arg1.then_typecheck(|expr_ty_arg1, _| {
                    let ans_arg2 = self.expect_type(
                        request_env,
                        prior_eff,
                        arg2,
                        Type::primitive_long(),
                        type_errors,
                        |_| None,
                    );
                    ans_arg2.then_typecheck(|expr_ty_arg2, _| {
                        TypecheckAnswer::success(
                            ExprBuilder::with_data(Some(Type::primitive_boolean()))
                                .with_same_source_loc(bin_expr)
                                .binary_app(*op, expr_ty_arg1, expr_ty_arg2),
                        )
                    })
                })
            }

            BinaryOp::Add | BinaryOp::Sub => {
                let help_builder = |actual: &Type| match (op, actual) {
                    (
                        BinaryOp::Add,
                        Type::Primitive {
                            primitive_type: Primitive::String,
                        },
                    ) => Some(UnexpectedTypeHelp::ConcatenationNotSupported),
                    (_, Type::Set { .. }) => Some(UnexpectedTypeHelp::SetOperationsNotSupported),
                    _ => None,
                };
                let ans_arg1 = self.expect_type(
                    request_env,
                    prior_eff,
                    arg1,
                    Type::primitive_long(),
                    type_errors,
                    help_builder,
                );
                ans_arg1.then_typecheck(|expr_ty_arg1, _| {
                    let ans_arg2 = self.expect_type(
                        request_env,
                        prior_eff,
                        arg2,
                        Type::primitive_long(),
                        type_errors,
                        help_builder,
                    );
                    ans_arg2.then_typecheck(|expr_ty_arg2, _| {
                        TypecheckAnswer::success(
                            ExprBuilder::with_data(Some(Type::primitive_long()))
                                .with_same_source_loc(bin_expr)
                                .binary_app(*op, expr_ty_arg1, expr_ty_arg2),
                        )
                    })
                })
            }

            BinaryOp::In => {
                self.typecheck_in(request_env, prior_eff, bin_expr, arg1, arg2, type_errors)
            }

            BinaryOp::Contains => {
                // The first argument must be a set.
<<<<<<< HEAD
                self.expect_type(request_env, prior_eff, arg1, Type::any_set(), type_errors)
                    .then_typecheck(|expr_ty_arg1, _| {
                        // The second argument may be any type. We do not care if the element type cannot be in the set.
                        self.typecheck(request_env, prior_eff, arg2, type_errors)
                            .then_typecheck(|expr_ty_arg2, _| {
                                if self.mode.is_strict() {
                                    let annotated_expr =
                                        ExprBuilder::with_data(Some(Type::primitive_boolean()))
                                            .with_same_source_loc(bin_expr)
                                            .binary_app(
                                                *op,
                                                expr_ty_arg1.clone(),
                                                expr_ty_arg2.clone(),
                                            );
                                    self.enforce_strict_equality(
                                        bin_expr,
                                        annotated_expr,
                                        &match expr_ty_arg1.data() {
                                            Some(Type::Set {
                                                element_type: Some(ty),
                                            }) => Some(*ty.clone()),
                                            _ => None,
                                        },
                                        expr_ty_arg2.data(),
                                        type_errors,
                                    )
                                } else {
                                    TypecheckAnswer::success(
                                        ExprBuilder::with_data(Some(Type::primitive_boolean()))
                                            .with_same_source_loc(bin_expr)
                                            .binary_app(*op, expr_ty_arg1, expr_ty_arg2),
                                    )
                                }
                            })
                    })
=======
                self.expect_type(
                    request_env,
                    prior_eff,
                    arg1,
                    Type::any_set(),
                    type_errors,
                    |actual| match actual {
                        Type::EntityOrRecord(
                            EntityRecordKind::AnyEntity
                            | EntityRecordKind::Entity(_)
                            | EntityRecordKind::ActionEntity { .. },
                        ) => Some(UnexpectedTypeHelp::TryUsingIn),
                        Type::EntityOrRecord(EntityRecordKind::Record { .. }) => {
                            Some(UnexpectedTypeHelp::TryUsingHas)
                        }
                        Type::Primitive {
                            primitive_type: Primitive::String,
                        } => Some(UnexpectedTypeHelp::TryUsingLike),
                        _ => None,
                    },
                )
                .then_typecheck(|expr_ty_arg1, _| {
                    // The second argument may be any type. We do not care if the element type cannot be in the set.
                    self.typecheck(request_env, prior_eff, arg2, type_errors)
                        .then_typecheck(|expr_ty_arg2, _| {
                            if self.mode.is_strict() {
                                let annotated_expr =
                                    ExprBuilder::with_data(Some(Type::primitive_boolean()))
                                        .with_same_source_span(bin_expr)
                                        .binary_app(
                                            *op,
                                            expr_ty_arg1.clone(),
                                            expr_ty_arg2.clone(),
                                        );
                                self.enforce_strict_equality(
                                    bin_expr,
                                    annotated_expr,
                                    &match expr_ty_arg1.data() {
                                        Some(Type::Set {
                                            element_type: Some(ty),
                                        }) => Some(*ty.clone()),
                                        _ => None,
                                    },
                                    expr_ty_arg2.data(),
                                    type_errors,
                                )
                            } else {
                                TypecheckAnswer::success(
                                    ExprBuilder::with_data(Some(Type::primitive_boolean()))
                                        .with_same_source_span(bin_expr)
                                        .binary_app(*op, expr_ty_arg1, expr_ty_arg2),
                                )
                            }
                        })
                })
>>>>>>> 46ffcccc
            }

            BinaryOp::ContainsAll | BinaryOp::ContainsAny => {
                // Both arguments to a `containsAll` or `containsAny` must be sets.
<<<<<<< HEAD
                self.expect_type(request_env, prior_eff, arg1, Type::any_set(), type_errors)
                    .then_typecheck(|expr_ty_arg1, _| {
                        self.expect_type(request_env, prior_eff, arg2, Type::any_set(), type_errors)
                            .then_typecheck(|expr_ty_arg2, _| {
                                if self.mode.is_strict() {
                                    let annotated_expr =
                                        ExprBuilder::with_data(Some(Type::primitive_boolean()))
                                            .with_same_source_loc(bin_expr)
                                            .binary_app(
                                                *op,
                                                expr_ty_arg1.clone(),
                                                expr_ty_arg2.clone(),
                                            );
                                    self.enforce_strict_equality(
                                        bin_expr,
                                        annotated_expr,
                                        expr_ty_arg1.data(),
                                        expr_ty_arg2.data(),
                                        type_errors,
                                    )
                                } else {
                                    TypecheckAnswer::success(
                                        ExprBuilder::with_data(Some(Type::primitive_boolean()))
                                            .with_same_source_loc(bin_expr)
                                            .binary_app(*op, expr_ty_arg1, expr_ty_arg2),
                                    )
                                }
                            })
=======
                self.expect_type(
                    request_env,
                    prior_eff,
                    arg1,
                    Type::any_set(),
                    type_errors,
                    |actual| match actual {
                        Type::EntityOrRecord(
                            EntityRecordKind::AnyEntity
                            | EntityRecordKind::Entity(_)
                            | EntityRecordKind::ActionEntity { .. },
                        ) => Some(UnexpectedTypeHelp::TryUsingIn),
                        Type::EntityOrRecord(EntityRecordKind::Record { .. }) => {
                            Some(UnexpectedTypeHelp::TryUsingHas)
                        }
                        Type::Primitive {
                            primitive_type: Primitive::String,
                        } => Some(UnexpectedTypeHelp::TryUsingLike),
                        _ => None,
                    },
                )
                .then_typecheck(|expr_ty_arg1, _| {
                    self.expect_type(
                        request_env,
                        prior_eff,
                        arg2,
                        Type::any_set(),
                        type_errors,
                        |_| Some(UnexpectedTypeHelp::TryUsingSingleContains),
                    )
                    .then_typecheck(|expr_ty_arg2, _| {
                        if self.mode.is_strict() {
                            let annotated_expr =
                                ExprBuilder::with_data(Some(Type::primitive_boolean()))
                                    .with_same_source_span(bin_expr)
                                    .binary_app(*op, expr_ty_arg1.clone(), expr_ty_arg2.clone());
                            self.enforce_strict_equality(
                                bin_expr,
                                annotated_expr,
                                expr_ty_arg1.data(),
                                expr_ty_arg2.data(),
                                type_errors,
                            )
                        } else {
                            TypecheckAnswer::success(
                                ExprBuilder::with_data(Some(Type::primitive_boolean()))
                                    .with_same_source_span(bin_expr)
                                    .binary_app(*op, expr_ty_arg1, expr_ty_arg2),
                            )
                        }
>>>>>>> 46ffcccc
                    })
                })
            }
        }
    }

    fn enforce_strict_equality<'b>(
        &self,
        unannotated_expr: &'b Expr,
        annotated_expr: Expr<Option<Type>>,
        lhs_ty: &Option<Type>,
        rhs_ty: &Option<Type>,
        type_errors: &mut Vec<TypeError>,
    ) -> TypecheckAnswer<'b> {
        match annotated_expr.data() {
            Some(Type::False) => {
                TypecheckAnswer::success(ExprBuilder::with_data(Some(Type::False)).val(false))
            }
            Some(Type::True) => {
                TypecheckAnswer::success(ExprBuilder::with_data(Some(Type::True)).val(true))
            }
            _ => match (lhs_ty, rhs_ty) {
                (Some(lhs_ty), Some(rhs_ty))
                    if Type::least_upper_bound(self.schema, lhs_ty, rhs_ty, self.mode)
                        .is_none() =>
                {
                    type_errors.push(TypeError::incompatible_types(
                        unannotated_expr.clone(),
                        [lhs_ty.clone(), rhs_ty.clone()],
                    ));
                    TypecheckAnswer::fail(annotated_expr)
                }
                // Either we had `Some` type for lhs and rhs and these types
                // were compatible, or we failed to a compute a type for either
                // lhs or rhs, meaning we already failed typechecking for that
                // expression.
                _ => TypecheckAnswer::success(annotated_expr),
            },
        }
    }

    /// Like `typecheck_binary()`, but for multiplication, which isn't
    /// technically a `BinaryOp`
    /// INVARIANT: must be called `mul_expr` being a `MulByConst`
    fn typecheck_mul<'b>(
        &self,
        request_env: &RequestEnv,
        prior_eff: &EffectSet<'b>,
        mul_expr: &'b Expr,
        type_errors: &mut Vec<TypeError>,
    ) -> TypecheckAnswer<'b> {
        // PANIC SAFETY: maintained by invariant on this function
        #[allow(clippy::panic)]
        let ExprKind::MulByConst { arg, constant } = mul_expr.expr_kind() else {
            panic!("`typecheck_mul` called with an expression kind other than `MulByConst`");
        };

        let ans_arg = self.expect_type(
            request_env,
            prior_eff,
            arg,
            Type::primitive_long(),
            type_errors,
            |_| None,
        );
        ans_arg.then_typecheck(|arg_expr_ty, _| {
            TypecheckAnswer::success({
                ExprBuilder::with_data(Some(Type::primitive_long()))
                    .with_same_source_loc(mul_expr)
                    .mul(arg_expr_ty, *constant)
            })
        })
    }

    /// Get the type for an `==` expression given the input types.
    fn type_of_equality<'b>(
        &self,
        request_env: &RequestEnv,
        lhs_expr: &'b Expr,
        lhs_ty: &Option<Type>,
        rhs_expr: &'b Expr,
        rhs_ty: &Option<Type>,
    ) -> Type {
        // If we know the types are disjoint, then we can return give the
        // expression type False. See `are_types_disjoint` definition for
        // explanation of why fewer types are disjoint than may be expected.
        let disjoint_types = match (lhs_ty, rhs_ty) {
            (Some(lhs_ty), Some(rhs_ty)) => Type::are_types_disjoint(lhs_ty, rhs_ty),
            _ => false,
        };
        if disjoint_types {
            Type::False
        } else {
            // The types are not disjoint. Look at the actual
            // expressions to see if they are matching or disjoint entity
            // literals.  If both the lhs and rhs expression are literal euid or
            // the action variable (which is converted into a literal euid
            // according to the binding in the request environment), then we
            // compare the euids on either side.
            let lhs_euid = Typechecker::euid_from_euid_literal_or_action(request_env, lhs_expr);
            let rhs_euid = Typechecker::euid_from_euid_literal_or_action(request_env, rhs_expr);
            if let (Some(lhs_euid), Some(rhs_euid)) = (lhs_euid, rhs_euid) {
                if lhs_euid == rhs_euid {
                    // If lhs and rhs euid are the same, the equality has type `True`.
                    Type::singleton_boolean(true)
                } else {
                    // If lhs and rhs euid are different, the type is `False`.
                    Type::singleton_boolean(false)
                }
            } else {
                let left_is_unspecified = Typechecker::is_unspecified_entity(request_env, lhs_expr);
                let right_is_specified = rhs_ty
                    .as_ref()
                    .map(Type::must_be_specified_entity)
                    .unwrap_or(false);

                if left_is_unspecified && right_is_specified {
                    // Check we are comparing an unspecified entity to a
                    // specified entity. This is always false.
                    Type::singleton_boolean(false)
                } else {
                    // When the left and right expressions are not both literal
                    // euids, the validator does not attempt to give a more specific
                    // type than boolean.
                    Type::primitive_boolean()
                }
            }
        }
    }

    /// Handles typechecking of `in` expressions. This is complicated because it
    /// requires searching the schema to determine if an `in` expression
    /// consisting of variables and literals can ever be true. When we find that
    /// an `in` expression is always false, this function returns the singleton
    /// type false, allowing for short circuiting in `if` and `and` expressions.
    fn typecheck_in<'b>(
        &self,
        request_env: &RequestEnv,
        prior_eff: &EffectSet<'b>,
        in_expr: &Expr,
        lhs: &'b Expr,
        rhs: &'b Expr,
        type_errors: &mut Vec<TypeError>,
    ) -> TypecheckAnswer<'b> {
        // First, the basic typechecking rules for `in` that apply regardless of
        // the syntactic special cases that follow.
        let ty_lhs = self.expect_type(
            request_env,
            prior_eff,
            lhs,
            Type::any_entity_reference(),
            type_errors,
            |_| Some(UnexpectedTypeHelp::TryUsingContains),
        );
        let ty_rhs = self.expect_one_of_types(
            request_env,
            prior_eff,
            rhs,
            &[
                Type::set(Type::any_entity_reference()),
                Type::any_entity_reference(),
            ],
            type_errors,
            |actual| match actual {
                Type::Set { .. } => Some(UnexpectedTypeHelp::TryUsingContains),
                Type::Primitive {
                    primitive_type: Primitive::String,
                } => Some(UnexpectedTypeHelp::TryUsingLike),
                _ => None,
            },
        );

        let lhs_typechecked = ty_lhs.typechecked();
        let rhs_typechecked = ty_rhs.typechecked();

        ty_lhs.then_typecheck(|lhs_expr, _lhs_effects| {
            ty_rhs.then_typecheck(|rhs_expr, _rhs_effects| {
                let lhs_ty = lhs_expr.data().clone();
                let rhs_ty = rhs_expr.data().clone();
                let left_is_unspecified = Typechecker::is_unspecified_entity(request_env, lhs);
                let right_is_specified = match rhs_expr.data() {
                    Some(Type::Set { element_type }) => element_type.as_ref().map(|t| t.as_ref()),
                    ty => ty.as_ref(),
                }
                .map(Type::must_be_specified_entity)
                .unwrap_or(false);
                // If either failed to typecheck, then the whole expression fails to
                // typecheck.  Otherwise, proceed to special cases.
                if !lhs_typechecked || !rhs_typechecked {
                    TypecheckAnswer::fail(
                        ExprBuilder::with_data(Some(Type::primitive_boolean()))
                            .with_same_source_loc(in_expr)
                            .is_in(lhs_expr, rhs_expr),
                    )
                } else if left_is_unspecified && right_is_specified {
                    TypecheckAnswer::success(
                        ExprBuilder::with_data(Some(Type::singleton_boolean(false)))
                            .with_same_source_loc(in_expr)
                            .is_in(lhs_expr, rhs_expr),
                    )
                } else {
                    let lhs_as_euid_lit =
                        Typechecker::replace_action_var_with_euid(request_env, lhs);
                    let rhs_as_euid_lit =
                        Typechecker::replace_action_var_with_euid(request_env, rhs);
                    match (lhs_as_euid_lit.expr_kind(), rhs_as_euid_lit.expr_kind()) {
                        // var in EntityLiteral. Lookup the descendant types of the entity
                        // literals.  If the principal/resource type is not one of the
                        // descendants, than it can never be `in` the literals (return false).
                        // Otherwise, it could be (return boolean).
                        (
                            ExprKind::Var(var @ (Var::Principal | Var::Resource)),
                            ExprKind::Lit(Literal::EntityUID(_)),
                        ) => self.type_of_var_in_entity_literals(
                            request_env,
                            *var,
                            [rhs_as_euid_lit.as_ref()],
                            in_expr,
                            lhs_expr,
                            rhs_expr,
                        ),

                        // var in [EntityLiteral, ...]. As above, but now the
                        // principal/resource just needs to be in the descendants sets for
                        // any member of the set.
                        (
                            ExprKind::Var(var @ (Var::Principal | Var::Resource)),
                            ExprKind::Set(elems),
                        ) => self.type_of_var_in_entity_literals(
                            request_env,
                            *var,
                            elems.as_ref(),
                            in_expr,
                            lhs_expr,
                            rhs_expr,
                        ),

                        // EntityLiteral in EntityLiteral. Follows similar logic to the
                        // first case, but with the added complication that this case
                        // handles Action entities (including the action variable due to the
                        // action-var -> action-entity-literal substitution applied), whose
                        // hierarchy is based on EntityUids (type name + id) rather than
                        // entity type names.
                        (
                            ExprKind::Lit(Literal::EntityUID(euid0)),
                            ExprKind::Lit(Literal::EntityUID(_)),
                        ) => self.type_of_entity_literal_in_entity_literals(
                            request_env,
                            euid0,
                            [rhs_as_euid_lit.as_ref()],
                            in_expr,
                            lhs_expr,
                            rhs_expr,
                        ),

                        // As above, with the same complication, but applied to set of entities.
                        (ExprKind::Lit(Literal::EntityUID(euid)), ExprKind::Set(elems)) => self
                            .type_of_entity_literal_in_entity_literals(
                                request_env,
                                euid,
                                elems.as_ref(),
                                in_expr,
                                lhs_expr,
                                rhs_expr,
                            ),

                        // If none of the cases apply, then all we know is that `in` has
                        // type boolean. Importantly for partial schema
                        // validation, this case captures an `in` between entity
                        // literals where the LHS is not an action defined in
                        // the schema and does not have an entity type defined
                        // in the schema.
                        _ => TypecheckAnswer::success(
                            ExprBuilder::with_data(Some(Type::primitive_boolean()))
                                .with_same_source_loc(in_expr)
                                .is_in(lhs_expr, rhs_expr),
                        ),
                    }
                }
                .then_typecheck(|type_of_in, _| {
                    if !self.mode.is_strict() {
                        TypecheckAnswer::success(type_of_in)
                    } else if matches!(type_of_in.data(), Some(Type::False)) {
                        TypecheckAnswer::success(
                            ExprBuilder::with_data(Some(Type::False)).val(false),
                        )
                    } else if matches!(type_of_in.data(), Some(Type::True)) {
                        TypecheckAnswer::success(ExprBuilder::with_data(Some(Type::True)).val(true))
                    } else {
                        match (lhs_ty, rhs_ty) {
                            (Some(lhs_ty), Some(rhs_ty)) => {
                                match (
                                    Self::get_as_single_entity_type(lhs_ty),
                                    Self::get_as_single_entity_type(rhs_ty),
                                ) {
                                    (Some(lhs_name), Some(rhs_name)) => {
                                        let lhs_ty_in_rhs_ty = self
                                            .schema
                                            .get_entity_type(&rhs_name)
                                            .map(|ety| ety.descendants.contains(&lhs_name))
                                            .unwrap_or(false);
                                        if lhs_name == rhs_name || lhs_ty_in_rhs_ty {
                                            TypecheckAnswer::success(type_of_in)
                                        } else {
                                            // We could actually just return `Type::False`, but this is incurs a larger Dafny proof update.
                                            type_errors.push(TypeError::hierarchy_not_respected(
                                                in_expr.clone(),
                                                Some(lhs_name),
                                                Some(rhs_name),
                                            ));
                                            TypecheckAnswer::fail(type_of_in)
                                        }
                                    }
                                    _ => {
                                        type_errors.push(TypeError::hierarchy_not_respected(
                                            in_expr.clone(),
                                            None,
                                            None,
                                        ));
                                        TypecheckAnswer::fail(type_of_in)
                                    }
                                }
                            }
                            // An argument type is `None`, so one the arguments must have failed to typecheck already.
                            // There's no other interesting error to report in this case.
                            _ => TypecheckAnswer::fail(type_of_in),
                        }
                    }
                })
            })
        })
    }

    fn get_as_single_entity_type(ty: Type) -> Option<Name> {
        match ty {
            Type::EntityOrRecord(EntityRecordKind::Entity(lub)) => lub.into_single_entity(),
            Type::EntityOrRecord(EntityRecordKind::ActionEntity { name, .. }) => Some(name),
            Type::Set {
                element_type: Some(element_type),
            } => match *element_type {
                Type::EntityOrRecord(EntityRecordKind::Entity(lub)) => lub.into_single_entity(),
                Type::EntityOrRecord(EntityRecordKind::ActionEntity { name, .. }) => Some(name),
                _ => None,
            },
            _ => None,
        }
    }

    // Given an expression, if that expression is a literal or the `action`
    // variable, return it as an EntityUID. Return `None` otherwise.
    fn euid_from_euid_literal_or_action(request_env: &RequestEnv, e: &Expr) -> Option<EntityUID> {
        match Typechecker::replace_action_var_with_euid(request_env, e)
            .as_ref()
            .expr_kind()
        {
            ExprKind::Lit(Literal::EntityUID(e)) => Some((**e).clone()),
            _ => None,
        }
    }

    // Convert all expressions in the input to EntityUIDs if an EntityUID can be
    // extracted by `euid_from_uid_literal_or_action`. Return `None` if any
    // cannot be converted.
    fn euids_from_euid_literals_or_action<'b>(
        request_env: &RequestEnv,
        exprs: impl IntoIterator<Item = &'b Expr>,
    ) -> Option<Vec<EntityUID>> {
        exprs
            .into_iter()
            .map(|e| Self::euid_from_euid_literal_or_action(request_env, e))
            .collect::<Option<Vec<_>>>()
    }

    fn is_unspecified_entity(query_env: &RequestEnv, expr: &Expr) -> bool {
        match expr.expr_kind() {
            ExprKind::Var(Var::Principal) => matches!(
                query_env.principal_entity_type(),
                Some(EntityType::Unspecified)
            ),
            ExprKind::Var(Var::Resource) => matches!(
                query_env.resource_entity_type(),
                Some(EntityType::Unspecified)
            ),
            ExprKind::Var(Var::Action) => {
                matches!(
                    query_env.action_entity_uid().map(EntityUID::entity_type),
                    Some(EntityType::Unspecified)
                )
            }
            _ => false,
        }
    }

    /// Handles `in` expression where the `principal` or `resource` is `in` an
    /// entity literal or set of entity literals.
    fn type_of_var_in_entity_literals<'b, 'c>(
        &self,
        request_env: &RequestEnv,
        lhs_var: Var,
        rhs_elems: impl IntoIterator<Item = &'b Expr>,
        in_expr: &Expr,
        lhs_expr: Expr<Option<Type>>,
        rhs_expr: Expr<Option<Type>>,
    ) -> TypecheckAnswer<'c> {
        if let Some(rhs) = Typechecker::euids_from_euid_literals_or_action(request_env, rhs_elems) {
            let var_euid = if matches!(lhs_var, Var::Principal) {
                request_env.principal_entity_type()
            } else {
                request_env.resource_entity_type()
            };
            match var_euid {
                // We failed to get the principal/resource entity type because
                // we are typechecking a request for some action which isn't
                // declared in the schema.  We don't know if the euid would be
                // in the descendants or not, so give it type boolean.
                None => {
                    let in_expr = ExprBuilder::with_data(Some(Type::primitive_boolean()))
                        .with_same_source_loc(in_expr)
                        .is_in(lhs_expr, rhs_expr);
                    if self.mode.is_partial() {
                        TypecheckAnswer::success(in_expr)
                    } else {
                        // This should only happen when doing partial validation
                        // since we never construct the undeclared action
                        // request environment otherwise.
                        TypecheckAnswer::fail(in_expr)
                    }
                }
                Some(EntityType::Specified(var_name)) => {
                    let all_rhs_known = rhs
                        .iter()
                        .all(|e| self.schema.euid_has_known_entity_type(e));
                    if self.schema.is_known_entity_type(var_name) && all_rhs_known {
                        let descendants = self.schema.get_entity_types_in_set(rhs.iter());
                        Typechecker::entity_in_descendants(
                            var_name,
                            descendants,
                            in_expr,
                            lhs_expr,
                            rhs_expr,
                        )
                    } else {
                        let annotated_expr =
                            ExprBuilder::with_data(Some(Type::primitive_boolean()))
                                .with_same_source_loc(in_expr)
                                .is_in(lhs_expr, rhs_expr);
                        if self.mode.is_partial() {
                            // In partial schema mode, undeclared entity types are
                            // expected.
                            TypecheckAnswer::success(annotated_expr)
                        } else {
                            TypecheckAnswer::fail(annotated_expr)
                        }
                    }
                }
                // Unspecified entities will be detected by a different part of the validator.
                // Still return `TypecheckFail` so that typechecking is not considered successful.
                Some(EntityType::Unspecified) => TypecheckAnswer::fail(
                    ExprBuilder::with_data(Some(Type::primitive_boolean()))
                        .with_same_source_loc(in_expr)
                        .is_in(lhs_expr, rhs_expr),
                ),
            }
        } else {
            // One or more of the elements on the right is not an entity
            // literal, so this does not apply. The `in` is still valid, so
            // typechecking succeeds with type Boolean.
            TypecheckAnswer::success(
                ExprBuilder::with_data(Some(Type::primitive_boolean()))
                    .with_same_source_loc(in_expr)
                    .is_in(lhs_expr, rhs_expr),
            )
        }
    }

    fn type_of_entity_literal_in_entity_literals<'b, 'c>(
        &self,
        request_env: &RequestEnv,
        lhs_euid: &EntityUID,
        rhs_elems: impl IntoIterator<Item = &'b Expr>,
        in_expr: &Expr,
        lhs_expr: Expr<Option<Type>>,
        rhs_expr: Expr<Option<Type>>,
    ) -> TypecheckAnswer<'c> {
        if let Some(rhs) = Typechecker::euids_from_euid_literals_or_action(request_env, rhs_elems) {
            match lhs_euid.entity_type() {
                EntityType::Specified(name) => {
                    // We don't want to apply the action hierarchy check to
                    // non-action entities, but now we have a set of entities.
                    // We can apply the check as long as any are actions. The
                    // non-actions are omitted from the check, but they can
                    // never be an ancestor of `Action`.
                    let lhs_is_action = is_action_entity_type(name);
                    let (actions, non_actions): (Vec<_>, Vec<_>) =
                        rhs.into_iter().partition(|e| match e.entity_type() {
                            EntityType::Specified(e_name) => is_action_entity_type(e_name),
                            EntityType::Unspecified => false,
                        });
                    if lhs_is_action && !actions.is_empty() {
                        self.type_of_action_in_actions(
                            lhs_euid,
                            actions.iter(),
                            in_expr,
                            lhs_expr,
                            rhs_expr,
                        )
                    } else if !lhs_is_action && !non_actions.is_empty() {
                        self.type_of_non_action_in_entities(
                            lhs_euid,
                            &non_actions,
                            in_expr,
                            lhs_expr,
                            rhs_expr,
                        )
                    } else {
                        // This hard codes the assumption that `Action` can
                        // never be a member of any other entity type, and no
                        // other entity type can ever be a member of `Action`,
                        // and by extension any particular action entity.
                        TypecheckAnswer::success(
                            ExprBuilder::with_data(Some(Type::False))
                                .with_same_source_loc(in_expr)
                                .is_in(lhs_expr, rhs_expr),
                        )
                    }
                }
                // Unspecified entities will be detected by a different part of the validator.
                // Still return `TypecheckFail` so that typechecking is not considered successful.
                EntityType::Unspecified => TypecheckAnswer::fail(
                    ExprBuilder::with_data(Some(Type::primitive_boolean()))
                        .with_same_source_loc(in_expr)
                        .is_in(lhs_expr, rhs_expr),
                ),
            }
        } else {
            // One or more of the elements on the right is not an entity
            // literal, so this does not apply. The `in` is still valid, so
            // typechecking succeeds with type Boolean.
            TypecheckAnswer::success(
                ExprBuilder::with_data(Some(Type::primitive_boolean()))
                    .with_same_source_loc(in_expr)
                    .is_in(lhs_expr, rhs_expr),
            )
        }
    }

    // Get the type for `in` when it is applied to an action EUID literal and a
    // set of EUID literals. We can look up all ancestors of the action in the
    // schema, so the type will be `False` if the none of the rhs actions are an
    // ancestor of the lhs.
    fn type_of_action_in_actions<'b>(
        &self,
        lhs: &EntityUID,
        rhs: impl IntoIterator<Item = &'a EntityUID> + 'a,
        in_expr: &Expr,
        lhs_expr: Expr<Option<Type>>,
        rhs_expr: Expr<Option<Type>>,
    ) -> TypecheckAnswer<'b> {
        let rhs_descendants = self.schema.get_actions_in_set(rhs);
        if let Some(rhs_descendants) = rhs_descendants {
            Typechecker::entity_in_descendants(lhs, rhs_descendants, in_expr, lhs_expr, rhs_expr)
        } else {
            let annotated_expr = ExprBuilder::with_data(Some(Type::primitive_boolean()))
                .with_same_source_loc(in_expr)
                .is_in(lhs_expr, rhs_expr);
            if self.mode.is_partial() {
                TypecheckAnswer::success(annotated_expr)
            } else {
                TypecheckAnswer::fail(annotated_expr)
            }
        }
    }

    // Get the type for `in` when it is applied to an non-action EUID literal
    // and a set of EUID literals. We can't conclude anything about membership
    // based on the precise EUIDs when they're not actions, so we only look at
    // entity types. The type will be `False` is none of the entities on the rhs
    // have a type which may be an ancestor of the rhs entity type.
    fn type_of_non_action_in_entities<'b>(
        &self,
        lhs: &EntityUID,
        rhs: &[EntityUID],
        in_expr: &Expr,
        lhs_expr: Expr<Option<Type>>,
        rhs_expr: Expr<Option<Type>>,
    ) -> TypecheckAnswer<'b> {
        match lhs.entity_type() {
            EntityType::Specified(lhs_ety) => {
                let all_rhs_known = rhs
                    .iter()
                    .all(|e| self.schema.euid_has_known_entity_type(e));
                if self.schema.is_known_entity_type(lhs_ety) && all_rhs_known {
                    let rhs_descendants = self.schema.get_entity_types_in_set(rhs.iter());
                    Typechecker::entity_in_descendants(
                        lhs_ety,
                        rhs_descendants,
                        in_expr,
                        lhs_expr,
                        rhs_expr,
                    )
                } else {
                    let annotated_expr = ExprBuilder::with_data(Some(Type::primitive_boolean()))
                        .with_same_source_loc(in_expr)
                        .is_in(lhs_expr, rhs_expr);
                    if self.mode.is_partial() {
                        TypecheckAnswer::success(annotated_expr)
                    } else {
                        TypecheckAnswer::fail(annotated_expr)
                    }
                }
            }
            EntityType::Unspecified => {
                // Unspecified entities will be detected by a different part of the validator.
                // Still return `TypecheckFail` so that typechecking is not considered successful.
                TypecheckAnswer::fail(
                    ExprBuilder::with_data(Some(Type::primitive_boolean()))
                        .with_same_source_loc(in_expr)
                        .is_in(lhs_expr, rhs_expr),
                )
            }
        }
    }

    /// Check if the entity is in the list of descendants. Return the singleton
    /// type false if it is not, and boolean otherwise.
    fn entity_in_descendants<'b, K>(
        lhs_entity: &K,
        rhs_descendants: impl IntoIterator<Item = &'a K>,
        in_expr: &Expr,
        lhs_expr: Expr<Option<Type>>,
        rhs_expr: Expr<Option<Type>>,
    ) -> TypecheckAnswer<'b>
    where
        K: PartialEq + 'a,
    {
        let is_var_in_descendants = rhs_descendants.into_iter().any(|e| e == lhs_entity);
        TypecheckAnswer::success(
            ExprBuilder::with_data(Some(if is_var_in_descendants {
                Type::primitive_boolean()
            } else {
                Type::singleton_boolean(false)
            }))
            .with_same_source_loc(in_expr)
            .is_in(lhs_expr, rhs_expr),
        )
    }

    /// A utility called by the main typecheck method to handle unary operator
    /// application.
    /// INVARIANT: `unary_expr` must be of kind `UnaryApp`
    fn typecheck_unary<'b>(
        &self,
        request_env: &RequestEnv,
        prior_eff: &EffectSet<'b>,
        unary_expr: &'b Expr,
        type_errors: &mut Vec<TypeError>,
    ) -> TypecheckAnswer<'b> {
        // PANIC SAFETY maintained by invariant on this function
        #[allow(clippy::panic)]
        let ExprKind::UnaryApp { op, arg } = unary_expr.expr_kind() else {
            panic!("`typecheck_unary` called with an expression kind other than `UnaryApp`");
        };
        match op {
            UnaryOp::Not => {
                let ans_arg = self.expect_type(
                    request_env,
                    prior_eff,
                    arg,
                    Type::primitive_boolean(),
                    type_errors,
                    |_| None,
                );
                ans_arg.then_typecheck(|typ_expr_arg, _| match typ_expr_arg.data() {
                    Some(typ_arg) => {
                        TypecheckAnswer::success(if typ_arg == &Type::singleton_boolean(true) {
                            ExprBuilder::with_data(Some(Type::singleton_boolean(false)))
                                .with_same_source_loc(unary_expr)
                                .not(typ_expr_arg)
                        } else if typ_arg == &Type::singleton_boolean(false) {
                            ExprBuilder::with_data(Some(Type::singleton_boolean(true)))
                                .with_same_source_loc(unary_expr)
                                .not(typ_expr_arg)
                        } else {
                            ExprBuilder::with_data(Some(Type::primitive_boolean()))
                                .with_same_source_loc(unary_expr)
                                .not(typ_expr_arg)
                        })
                    }
                    None => TypecheckAnswer::fail(
                        ExprBuilder::with_data(Some(Type::primitive_boolean()))
                            .with_same_source_loc(unary_expr)
                            .not(typ_expr_arg),
                    ),
                })
            }
            UnaryOp::Neg => {
                let ans_arg = self.expect_type(
                    request_env,
                    prior_eff,
                    arg,
                    Type::primitive_long(),
                    type_errors,
                    |_| None,
                );
                ans_arg.then_typecheck(|typ_expr_arg, _| {
                    TypecheckAnswer::success(
                        ExprBuilder::with_data(Some(Type::primitive_long()))
                            .with_same_source_loc(unary_expr)
                            .neg(typ_expr_arg),
                    )
                })
            }
        }
    }

    /// Check that an expression has a type that is a subtype of one of the
    /// given types. If not, generate a type error and return TypecheckFail.
    /// Return the TypecheckSuccess with the type otherwise.
    fn expect_one_of_types<'b, F>(
        &self,
        request_env: &RequestEnv,
        prior_eff: &EffectSet<'b>,
        expr: &'b Expr,
        expected: &[Type],
        type_errors: &mut Vec<TypeError>,
        type_error_help: F,
    ) -> TypecheckAnswer<'b>
    where
        F: FnOnce(&Type) -> Option<UnexpectedTypeHelp>,
    {
        let actual = self.typecheck(request_env, prior_eff, expr, type_errors);
        actual.then_typecheck(|mut typ_actual, eff_actual| match typ_actual.data() {
            Some(actual_ty) => {
                if !expected.iter().any(|expected_ty| {
                    // This check uses `ValidationMode::Permissive` even in
                    // strict typechecking because we use this function and
                    // `expect_type` to require that an operand is a record type
                    // or an entity type by calling this function with
                    // `AnyEntity` or `{}` as the expected type. In either case,
                    // we need to make the check using width subtyping to avoid
                    // reporting an error every time we see a `GetAttr` on a
                    // non-empty record.
                    Type::is_subtype(
                        self.schema,
                        actual_ty,
                        expected_ty,
                        ValidationMode::Permissive,
                    )
                }) {
                    type_errors.push(TypeError::expected_one_of_types(
                        expr.clone(),
                        expected.to_vec(),
                        actual_ty.clone(),
                        type_error_help(actual_ty),
                    ));
                    // Some code (e.g., typechecking And) depends on
                    // `expect_type` not returning an expression with a type
                    // other than one of the expected types. At the same time,
                    // we need to return an Expr with the source location,
                    // children, and kind as the original expression. The
                    // easiest way to do this is to mutate `typ_actual`.
                    typ_actual.set_data(None);
                    TypecheckAnswer::fail(typ_actual)
                } else {
                    TypecheckAnswer::success_with_effect(typ_actual, eff_actual)
                }
            }
            None => {
                typ_actual.set_data(None);
                TypecheckAnswer::fail(typ_actual)
            }
        })
    }

    /// Check that an expression has a type that is a subtype of a given type.
    /// If not, generate a type error and return None. Otherwise, return the
    /// type.
    fn expect_type<'b, F>(
        &self,
        request_env: &RequestEnv,
        prior_eff: &EffectSet<'b>,
        expr: &'b Expr,
        expected: Type,
        type_errors: &mut Vec<TypeError>,
        type_error_help: F,
    ) -> TypecheckAnswer<'b>
    where
        F: FnOnce(&Type) -> Option<UnexpectedTypeHelp>,
    {
        self.expect_one_of_types(
            request_env,
            prior_eff,
            expr,
            &[expected],
            type_errors,
            type_error_help,
        )
    }

    /// Return the least upper bound of all types is the `types` vector. If
    /// there isn't a least upper bound, then a type error is reported and
    /// TypecheckFail is returned. Note that this function does not preserve the
    /// effects of the input TypecheckAnswers.
    fn least_upper_bound_or_error(
        &self,
        expr: &Expr,
        answers: impl IntoIterator<Item = Option<Type>>,
        type_errors: &mut Vec<TypeError>,
    ) -> Option<Type> {
        answers
            .into_iter()
            // Inverting this to `Option<Vec<_>>` will cause this to fail to
            // find a least upper bound if any of the input types were not
            // defined.
            .collect::<Option<Vec<_>>>()
            .and_then(|typechecked_types| {
                let lub =
                    Type::reduce_to_least_upper_bound(self.schema, &typechecked_types, self.mode);
                if lub.is_none() {
                    // A type error is generated if we could not find a least
                    // upper bound for the types. The computed least upper bound
                    // will be None, so this function will correctly report this
                    // as a failure.
                    type_errors.push(TypeError::incompatible_types(
                        expr.clone(),
                        typechecked_types,
                    ));
                }
                lub
            })
    }

    /// If the `maybe_action_var` expression is `Expr::Var(Var::Action)`, return
    /// a expression for the entity uid for the action variable in the request
    /// environment. Otherwise, return the expression unchanged.
    fn replace_action_var_with_euid(
        request_env: &RequestEnv,
        maybe_action_var: &'a Expr,
    ) -> Cow<'a, Expr> {
        match maybe_action_var.expr_kind() {
            ExprKind::Var(Var::Action) => match request_env.action_entity_uid() {
                Some(action) => Cow::Owned(Expr::val(action.clone())),
                None => Cow::Borrowed(maybe_action_var),
            },
            _ => Cow::Borrowed(maybe_action_var),
        }
    }

    /// Lookup an extension function type by name. If the extension function
    /// does not exist or if multiple extension function with the same name are
    /// defined, instead return a closure that will construct an appropriate
    /// error.  A closure is returned rather than constructing the error in this
    /// function so that we can use the function in the strict typechecker where
    /// a different instantiation of the generic expression type is used.
    fn lookup_extension_function<'b>(
        &'b self,
        f: &'b Name,
    ) -> Result<&ExtensionFunctionType, impl FnOnce(Expr) -> TypeError + 'b> {
        let extension_funcs: Vec<&ExtensionFunctionType> = self
            .extensions
            .iter()
            .filter_map(|(_, ext)| ext.get_function_type(f))
            .collect();

        let fn_name_str = f.to_string();
        match extension_funcs.get(0) {
            Some(e) if extension_funcs.len() == 1 => Ok(e),
            _ => Err(move |e| {
                if extension_funcs.is_empty() {
                    TypeError::undefined_extension(e, fn_name_str)
                } else {
                    TypeError::multiply_defined_extension(e, fn_name_str)
                }
            }),
        }
    }

    /// Utility called by the main typecheck method to handle extension function
    /// application.
    /// INVARIANT `ext_expr` must be a `ExtensionFunctionApp`
    fn typecheck_extension<'b>(
        &self,
        request_env: &RequestEnv,
        prior_eff: &EffectSet<'b>,
        ext_expr: &'b Expr,
        type_errors: &mut Vec<TypeError>,
    ) -> TypecheckAnswer<'b> {
        // PANIC SAFETY maintained by invariant on this function
        #[allow(clippy::panic)]
        let ExprKind::ExtensionFunctionApp { fn_name, args } = ext_expr.expr_kind() else {
            panic!("`typecheck_extension` called with an expression kind other than `ExtensionFunctionApp`");
        };

        let typed_arg_exprs = |type_errors: &mut Vec<TypeError>| {
            args.iter()
                .map(|arg| {
                    self.typecheck(request_env, prior_eff, arg, type_errors)
                        .into_typed_expr()
                })
                .collect::<Option<Vec<_>>>()
        };

        match self.lookup_extension_function(fn_name) {
            Ok(efunc) => {
                let arg_tys = efunc.argument_types();
                let ret_ty = efunc.return_type();
                let mut failed = false;
                if args.len() != arg_tys.len() {
                    type_errors.push(TypeError::wrong_number_args(
                        ext_expr.clone(),
                        arg_tys.len(),
                        args.len(),
                    ));
                    failed = true;
                }
                if let Err(msg) = efunc.check_arguments(args) {
                    type_errors.push(TypeError::arg_validation_error(ext_expr.clone(), msg));
                    failed = true;
                }

                if self.mode.is_strict()
                    && efunc.has_argument_check()
                    && !args
                        .iter()
                        .all(|e| matches!(e.expr_kind(), ExprKind::Lit(_)))
                {
                    type_errors.push(TypeError::non_lit_ext_constructor(ext_expr.clone()));
                    failed = true;
                }

                if failed {
                    match typed_arg_exprs(type_errors) {
                        Some(exprs) => TypecheckAnswer::fail(
                            ExprBuilder::with_data(Some(ret_ty.clone()))
                                .with_same_source_loc(ext_expr)
                                .call_extension_fn(fn_name.clone(), exprs),
                        ),
                        None => TypecheckAnswer::RecursionLimit,
                    }
                } else {
                    let typechecked_args = zip(args.as_ref(), arg_tys).map(|(arg, ty)| {
                        self.expect_type(
                            request_env,
                            prior_eff,
                            arg,
                            ty.clone(),
                            type_errors,
                            |_| None,
                        )
                    });
                    TypecheckAnswer::sequence_all_then_typecheck(
                        typechecked_args,
                        |arg_exprs_effects| {
                            let (typed_arg_exprs, _): (Vec<Expr<Option<Type>>>, Vec<_>) =
                                arg_exprs_effects.into_iter().unzip();
                            TypecheckAnswer::success(
                                ExprBuilder::with_data(Some(ret_ty.clone()))
                                    .with_same_source_loc(ext_expr)
                                    .call_extension_fn(fn_name.clone(), typed_arg_exprs),
                            )
                        },
                    )
                }
            }
            Err(typ_err) => {
                type_errors.push(typ_err(ext_expr.clone()));
                match typed_arg_exprs(type_errors) {
                    Some(typed_args) => TypecheckAnswer::fail(
                        ExprBuilder::with_data(None)
                            .with_same_source_loc(ext_expr)
                            .call_extension_fn(fn_name.clone(), typed_args),
                    ),
                    None => TypecheckAnswer::RecursionLimit,
                }
            }
        }
    }
}<|MERGE_RESOLUTION|>--- conflicted
+++ resolved
@@ -1457,43 +1457,6 @@
 
             BinaryOp::Contains => {
                 // The first argument must be a set.
-<<<<<<< HEAD
-                self.expect_type(request_env, prior_eff, arg1, Type::any_set(), type_errors)
-                    .then_typecheck(|expr_ty_arg1, _| {
-                        // The second argument may be any type. We do not care if the element type cannot be in the set.
-                        self.typecheck(request_env, prior_eff, arg2, type_errors)
-                            .then_typecheck(|expr_ty_arg2, _| {
-                                if self.mode.is_strict() {
-                                    let annotated_expr =
-                                        ExprBuilder::with_data(Some(Type::primitive_boolean()))
-                                            .with_same_source_loc(bin_expr)
-                                            .binary_app(
-                                                *op,
-                                                expr_ty_arg1.clone(),
-                                                expr_ty_arg2.clone(),
-                                            );
-                                    self.enforce_strict_equality(
-                                        bin_expr,
-                                        annotated_expr,
-                                        &match expr_ty_arg1.data() {
-                                            Some(Type::Set {
-                                                element_type: Some(ty),
-                                            }) => Some(*ty.clone()),
-                                            _ => None,
-                                        },
-                                        expr_ty_arg2.data(),
-                                        type_errors,
-                                    )
-                                } else {
-                                    TypecheckAnswer::success(
-                                        ExprBuilder::with_data(Some(Type::primitive_boolean()))
-                                            .with_same_source_loc(bin_expr)
-                                            .binary_app(*op, expr_ty_arg1, expr_ty_arg2),
-                                    )
-                                }
-                            })
-                    })
-=======
                 self.expect_type(
                     request_env,
                     prior_eff,
@@ -1522,7 +1485,7 @@
                             if self.mode.is_strict() {
                                 let annotated_expr =
                                     ExprBuilder::with_data(Some(Type::primitive_boolean()))
-                                        .with_same_source_span(bin_expr)
+                                        .with_same_source_loc(bin_expr)
                                         .binary_app(
                                             *op,
                                             expr_ty_arg1.clone(),
@@ -1543,47 +1506,16 @@
                             } else {
                                 TypecheckAnswer::success(
                                     ExprBuilder::with_data(Some(Type::primitive_boolean()))
-                                        .with_same_source_span(bin_expr)
+                                        .with_same_source_loc(bin_expr)
                                         .binary_app(*op, expr_ty_arg1, expr_ty_arg2),
                                 )
                             }
                         })
                 })
->>>>>>> 46ffcccc
             }
 
             BinaryOp::ContainsAll | BinaryOp::ContainsAny => {
                 // Both arguments to a `containsAll` or `containsAny` must be sets.
-<<<<<<< HEAD
-                self.expect_type(request_env, prior_eff, arg1, Type::any_set(), type_errors)
-                    .then_typecheck(|expr_ty_arg1, _| {
-                        self.expect_type(request_env, prior_eff, arg2, Type::any_set(), type_errors)
-                            .then_typecheck(|expr_ty_arg2, _| {
-                                if self.mode.is_strict() {
-                                    let annotated_expr =
-                                        ExprBuilder::with_data(Some(Type::primitive_boolean()))
-                                            .with_same_source_loc(bin_expr)
-                                            .binary_app(
-                                                *op,
-                                                expr_ty_arg1.clone(),
-                                                expr_ty_arg2.clone(),
-                                            );
-                                    self.enforce_strict_equality(
-                                        bin_expr,
-                                        annotated_expr,
-                                        expr_ty_arg1.data(),
-                                        expr_ty_arg2.data(),
-                                        type_errors,
-                                    )
-                                } else {
-                                    TypecheckAnswer::success(
-                                        ExprBuilder::with_data(Some(Type::primitive_boolean()))
-                                            .with_same_source_loc(bin_expr)
-                                            .binary_app(*op, expr_ty_arg1, expr_ty_arg2),
-                                    )
-                                }
-                            })
-=======
                 self.expect_type(
                     request_env,
                     prior_eff,
@@ -1618,7 +1550,7 @@
                         if self.mode.is_strict() {
                             let annotated_expr =
                                 ExprBuilder::with_data(Some(Type::primitive_boolean()))
-                                    .with_same_source_span(bin_expr)
+                                    .with_same_source_loc(bin_expr)
                                     .binary_app(*op, expr_ty_arg1.clone(), expr_ty_arg2.clone());
                             self.enforce_strict_equality(
                                 bin_expr,
@@ -1630,11 +1562,10 @@
                         } else {
                             TypecheckAnswer::success(
                                 ExprBuilder::with_data(Some(Type::primitive_boolean()))
-                                    .with_same_source_span(bin_expr)
+                                    .with_same_source_loc(bin_expr)
                                     .binary_app(*op, expr_ty_arg1, expr_ty_arg2),
                             )
                         }
->>>>>>> 46ffcccc
                     })
                 })
             }
