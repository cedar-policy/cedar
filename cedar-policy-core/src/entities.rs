/*
 * Copyright 2022-2023 Amazon.com, Inc. or its affiliates. All Rights Reserved.
 *
 * Licensed under the Apache License, Version 2.0 (the "License");
 * you may not use this file except in compliance with the License.
 * You may obtain a copy of the License at
 *
 *      https://www.apache.org/licenses/LICENSE-2.0
 *
 * Unless required by applicable law or agreed to in writing, software
 * distributed under the License is distributed on an "AS IS" BASIS,
 * WITHOUT WARRANTIES OR CONDITIONS OF ANY KIND, either express or implied.
 * See the License for the specific language governing permissions and
 * limitations under the License.
 */

//! This module contains the `Entities` type and related functionality.

use crate::ast::*;
use crate::evaluator::{EvaluationError, RestrictedEvaluator};
use crate::extensions::Extensions;
use crate::transitive_closure::{compute_tc, enforce_tc_and_dag};
use std::borrow::Cow;
use std::collections::{hash_map, HashMap};
use std::fmt::Write;

use serde::{Deserialize, Serialize};
use serde_with::serde_as;

mod conformance;
pub use conformance::*;
mod err;
pub use err::*;
mod json;
pub use json::*;
use smol_str::SmolStr;

/// Represents an entity hierarchy, and allows looking up `Entity` objects by
/// UID.
//
/// Note that `Entities` is `Serialize` and `Deserialize`, but currently this is
/// only used for the Dafny-FFI layer in DRT. All others use (and should use) the
/// `from_json_*()` and `write_to_json()` methods as necessary.
#[serde_as]
#[derive(Clone, Debug, Default, PartialEq, Eq, Deserialize, Serialize)]
pub struct Entities {
    /// Serde cannot serialize a HashMap to JSON when the key to the map cannot
    /// be serialized to a JSON string. This is a limitation of the JSON format.
    /// `serde_as` annotation are used to serialize the data as associative
    /// lists instead.
    ///
    /// Important internal invariant: for any `Entities` object that exists, the
    /// the `ancestor` relation is transitively closed.
    #[serde_as(as = "Vec<(_, _)>")]
    entities: HashMap<EntityUID, Entity>,

    #[serde(skip)]
    evaluated_entities: Option<EvaluatedEntities>,

    /// The mode flag determines whether this store functions as a partial store or
    /// as a fully concrete store.
    /// Mode::Concrete means that the store is fully concrete, and failed dereferences are an error.
    /// Mode::Partial means the store is partial, and failed dereferences result in a residual.
    #[serde(default)]
    #[serde(skip_deserializing)]
    #[serde(skip_serializing)]
    mode: Mode,
}

impl Entities {
    /// Create a fresh `Entities` with no entities
    pub fn new() -> Self {
        Self {
            entities: HashMap::new(),
            mode: Mode::default(),
            evaluated_entities: None,
        }
    }

    /// Transform the store into a partial store, where
    /// attempting to dereference a non-existent EntityUID results in
    /// a residual instead of an error.
    #[cfg(feature = "partial-eval")]
    pub fn partial(self) -> Self {
        Self {
            entities: self.entities,
            mode: Mode::Partial,
            evaluated_entities: self.evaluated_entities,
        }
    }

    /// Get the `Entity` with the given UID, if any
    pub fn entity(&self, uid: &EntityUID) -> Dereference<'_, Entity> {
        match self.entities.get(uid) {
            Some(e) => Dereference::Data(e),
            None => match self.mode {
                Mode::Concrete => Dereference::NoSuchEntity,
                #[cfg(feature = "partial-eval")]
                Mode::Partial => Dereference::Residual(Expr::unknown_with_type(
                    format!("{uid}"),
                    Some(Type::Entity {
                        ty: uid.entity_type().clone(),
                    }),
                )),
            },
        }
    }

    /// Iterate over the `Entity`s in the `Entities`
    pub fn iter(&self) -> impl Iterator<Item = &Entity> {
        self.entities.values()
    }

    /// Adds the [`crate::ast::Entity`]s in the iterator to this [`Entities`].
    /// Fails if the passed iterator contains any duplicate entities with this structure,
    /// or if any error is encountered in the transitive closure computation.
    ///
    /// If `schema` is present, then the added entities will be validated
    /// against the `schema`, returning an error if they do not conform to the
    /// schema.
    /// (This method will not add action entities from the `schema`.)
    ///
    /// If you pass [`TCComputation::AssumeAlreadyComputed`], then the caller is
    /// responsible for ensuring that TC and DAG hold before calling this method.
    pub fn add_entities(
        mut self,
        collection: impl IntoIterator<Item = Entity>,
        schema: Option<&impl Schema>,
        tc_computation: TCComputation,
        extensions: Extensions<'_>,
    ) -> Result<Self> {
        let checker = schema.map(|schema| EntitySchemaConformanceChecker::new(schema, extensions));
        for entity in collection.into_iter() {
            if let Some(checker) = checker.as_ref() {
                checker.validate_entity(&entity)?;
            }
            match self.entities.entry(entity.uid()) {
                hash_map::Entry::Occupied(_) => return Err(EntitiesError::Duplicate(entity.uid())),
                hash_map::Entry::Vacant(vacant_entry) => {
                    vacant_entry.insert(entity);
                }
            }
        }
        match tc_computation {
            TCComputation::AssumeAlreadyComputed => (),
            TCComputation::EnforceAlreadyComputed => {
                enforce_tc_and_dag(&self.entities).map_err(Box::new)?
            }
            TCComputation::ComputeNow => compute_tc(&mut self.entities, true).map_err(Box::new)?,
        };
        self.evaluated_entities = None;
        Ok(self)
    }

    /// Create an `Entities` object with the given entities.
    ///
    /// If `schema` is present, then action entities from that schema will also
    /// be added to the `Entities`.
    /// Also, the entities in `entities` will be validated against the `schema`,
    /// returning an error if they do not conform to the schema.
    ///
    /// If you pass `TCComputation::AssumeAlreadyComputed`, then the caller is
    /// responsible for ensuring that TC and DAG hold before calling this method.
    pub fn from_entities(
        entities: impl IntoIterator<Item = Entity>,
        schema: Option<&impl Schema>,
        tc_computation: TCComputation,
        extensions: Extensions<'_>,
    ) -> Result<Self> {
        let mut entity_map = create_entity_map(entities.into_iter())?;
        if let Some(schema) = schema {
            // validate entities against schema.
            // we do this before adding the actions, because we trust the
            // actions were already validated as part of constructing the
            // `Schema`
            let checker = EntitySchemaConformanceChecker::new(schema, extensions);
            for entity in entity_map.values() {
                checker.validate_entity(entity)?;
            }
            // now add the action entities from the schema
            entity_map.extend(
                schema
                    .action_entities()
                    .into_iter()
                    .map(|e| (e.uid(), unwrap_or_clone(e))),
            );
        }
        match tc_computation {
            TCComputation::AssumeAlreadyComputed => {}
            TCComputation::EnforceAlreadyComputed => {
                enforce_tc_and_dag(&entity_map).map_err(Box::new)?;
            }
            TCComputation::ComputeNow => {
                compute_tc(&mut entity_map, true).map_err(Box::new)?;
            }
        }
        Ok(Self {
            entities: entity_map,
            mode: Mode::default(),
            evaluated_entities: None,
        })
    }

    /// Convert an `Entities` object into a JSON value suitable for parsing in
    /// via `EntityJsonParser`.
    ///
    /// The returned JSON value will be parse-able even with no `Schema`.
    ///
    /// To parse an `Entities` object from a JSON value, use `EntityJsonParser`.
    pub fn to_json_value(&self) -> Result<serde_json::Value> {
        let ejsons: Vec<EntityJson> = self.to_ejsons()?;
        serde_json::to_value(ejsons)
            .map_err(JsonSerializationError::from)
            .map_err(Into::into)
    }

    /// Dump an `Entities` object into an entities JSON file.
    ///
    /// The resulting JSON will be suitable for parsing in via
    /// `EntityJsonParser`, and will be parse-able even with no `Schema`.
    ///
    /// To read an `Entities` object from an entities JSON file, use
    /// `EntityJsonParser`.
    pub fn write_to_json(&self, f: impl std::io::Write) -> Result<()> {
        let ejsons: Vec<EntityJson> = self.to_ejsons()?;
        serde_json::to_writer_pretty(f, &ejsons).map_err(JsonSerializationError::from)?;
        Ok(())
    }

    /// Internal helper function to convert this `Entities` into a `Vec<EntityJson>`
    fn to_ejsons(&self) -> Result<Vec<EntityJson>> {
        self.entities
            .values()
            .map(EntityJson::from_entity)
            .collect::<std::result::Result<_, JsonSerializationError>>()
            .map_err(Into::into)
    }

    fn get_entities_by_entity_type(&self) -> HashMap<EntityType, Vec<&Entity>> {
        let mut entities_by_type: HashMap<EntityType, Vec<&Entity>> = HashMap::new();
        for entity in self.iter() {
            let euid = entity.uid();
            let entity_type = euid.entity_type();
            if let Some(entities) = entities_by_type.get_mut(entity_type) {
                entities.push(entity);
            } else {
                entities_by_type.insert(entity_type.clone(), Vec::from([entity]));
            }
        }
        entities_by_type
    }

    /// Write entities into a DOT graph
    pub fn to_dot_str(&self) -> std::result::Result<String, std::fmt::Error> {
        let mut dot_str = String::new();
        // write prelude
        dot_str.write_str("strict digraph {\n\tordering=\"out\"\n\tnode[shape=box]\n")?;

        // From DOT language reference:
        // An ID is one of the following:
        // Any string of alphabetic ([a-zA-Z\200-\377]) characters, underscores ('_') or digits([0-9]), not beginning with a digit;
        // a numeral [-]?(.[0-9]⁺ | [0-9]⁺(.[0-9]*)? );
        // any double-quoted string ("...") possibly containing escaped quotes (\")¹;
        // an HTML string (<...>).
        // The best option to convert a `Name` or an `EntityUid` is to use double-quoted string.
        // The `escape_debug` method should be sufficient for our purpose.
        fn to_dot_id(v: &impl std::fmt::Display) -> String {
            format!("\"{}\"", v.to_string().escape_debug())
        }

        // write clusters (subgraphs)
        let entities_by_type = self.get_entities_by_entity_type();

        for (et, entities) in entities_by_type {
            dot_str.write_str(&format!(
                "\tsubgraph \"cluster_{et}\" {{\n\t\tlabel={}\n",
                to_dot_id(&et)
            ))?;
            for entity in entities {
                let euid = to_dot_id(&entity.uid());
                let label = format!(r#"[label={}]"#, to_dot_id(&entity.uid().eid()));
                dot_str.write_str(&format!("\t\t{euid} {label}\n"))?;
            }
            dot_str.write_str("\t}\n")?;
        }

        // adding edges
        for entity in self.iter() {
            for ancestor in entity.ancestors() {
                dot_str.write_str(&format!(
                    "\t{} -> {}\n",
                    to_dot_id(&entity.uid()),
                    to_dot_id(&ancestor)
                ))?;
            }
        }

        dot_str.write_str("}\n")?;
        Ok(dot_str)
    }

    /// Attempt to eagerly compute the values of attributes for all entities in the slice.
    /// This can fail if evaluation of the [`RestrictedExpr`] fails.
    /// In a future major version, we will likely make this function automatically called via the constructor.
    pub fn evaluate(self) -> std::result::Result<Self, EvaluationError> {
        if self.evaluated_entities.is_some() {
            Ok(self)
        } else {
            let r = self.compute_entities_values()?;
            Ok(Self {
                entities: self.entities,
                evaluated_entities: Some(r),
                mode: self.mode,
            })
        }
    }

    fn compute_entities_values(&self) -> std::result::Result<EvaluatedEntities, EvaluationError> {
        build_evaluated_entities(self, &Extensions::all_available())
    }

    /// Extracts the [`EntityAttrValues`] for this entity slice.
    /// If the entity values have already been computed via [`Self::evaluate`], then that will be re-used.
    /// Otherwise, the attributes will be evaluated.
    pub fn get_attr_values(&self) -> std::result::Result<EntityAttrValues<'_>, EvaluationError> {
        let map = match &self.evaluated_entities {
            Some(cached) => Cow::Borrowed(cached),
            None => Cow::Owned(self.compute_entities_values()?),
        };
        Ok(EntityAttrValues::new(map, self))
    }
}

/// Create a map from EntityUids to Entities, erroring if there are any duplicates
fn create_entity_map(es: impl Iterator<Item = Entity>) -> Result<HashMap<EntityUID, Entity>> {
    let mut map = HashMap::new();
    for e in es {
        match map.entry(e.uid()) {
            hash_map::Entry::Occupied(_) => return Err(EntitiesError::Duplicate(e.uid())),
            hash_map::Entry::Vacant(v) => {
                v.insert(e);
            }
        };
    }
    Ok(map)
}

type EvaluatedEntities = HashMap<EntityUID, HashMap<SmolStr, PartialValue>>;

/// Structure of borrowed entity information that is used in the evaluator
#[derive(Debug)]
pub struct EntityAttrValues<'a> {
    /// The evaluated entity attributes. The attributes may either be owner or borrowed.
    attrs: Cow<'a, EvaluatedEntities>,
    /// The original entity slice, which contains hierarchy information.
    entities: &'a Entities,
}

fn build_evaluated_entities(
    entities: &Entities,
    extensions: &'_ Extensions<'_>,
) -> std::result::Result<EvaluatedEntities, EvaluationError> {
    let restricted_eval = RestrictedEvaluator::new(extensions);
    // Eagerly evaluate each attribute expression in the entities.
    let attrs =
        entities
            .iter()
            .map(|entity| {
                Ok(
                        (
                            entity.uid(),
                            entity
                                .attrs_map()
                                .iter()
                                .map(|(attr, v)| {
                                    Ok((
                                        attr.to_owned(),
                                        restricted_eval.partial_interpret(v.as_borrowed())?,
                                    ))
                                })
                                .collect::<std::result::Result<
                                    HashMap<SmolStr, PartialValue>,
                                    EvaluationError,
                                >>()?,
                        ),
                    )
            })
            .collect::<std::result::Result<
                HashMap<EntityUID, HashMap<SmolStr, PartialValue>>,
                EvaluationError,
            >>()?;
    Ok(attrs)
}

impl<'a> EntityAttrValues<'a> {
    /// Construct an [`EntityAttrValues`] with either an owned or borrowed set of evaluated attributes.
    pub fn new(attrs: Cow<'a, EvaluatedEntities>, entities: &'a Entities) -> Self {
        Self { attrs, entities }
    }

    /// Get an entity's attribute map by its EntityUID.
    pub fn get(&self, uid: &EntityUID) -> Dereference<'_, HashMap<SmolStr, PartialValue>> {
        match self.entities.entity(uid) {
            Dereference::NoSuchEntity => Dereference::NoSuchEntity,
            Dereference::Residual(r) => Dereference::Residual(r),
            Dereference::Data(_) => self
                .attrs
                .get(uid)
                .map(Dereference::Data)
                .unwrap_or_else(|| Dereference::NoSuchEntity),
        }
    }
}

impl IntoIterator for Entities {
    type Item = Entity;

    type IntoIter = hash_map::IntoValues<EntityUID, Entity>;

    fn into_iter(self) -> Self::IntoIter {
        self.entities.into_values()
    }
}

impl std::fmt::Display for Entities {
    fn fmt(&self, f: &mut std::fmt::Formatter<'_>) -> std::fmt::Result {
        if self.entities.is_empty() {
            write!(f, "<empty Entities>")
        } else {
            for e in self.entities.values() {
                writeln!(f, "{e}")?;
            }
            Ok(())
        }
    }
}

/// Results from dereferencing values from the Entity Store
#[derive(Debug, Clone)]
pub enum Dereference<'a, T> {
    /// No entity with the dereferenced EntityUID exists. This is an error.
    NoSuchEntity,
    /// The entity store has returned a residual
    Residual(Expr),
    /// The entity store has returned the requested data.
    Data(&'a T),
}

impl<'a, T> Dereference<'a, T>
where
    T: std::fmt::Debug,
{
    /// Returns the contained `Data` value, consuming the `self` value.
    ///
    /// Because this function may panic, its use is generally discouraged.
    /// Instead, prefer to use pattern matching and handle the `NoSuchEntity`
    /// and `Residual` cases explicitly.
    ///
    /// # Panics
    ///
    /// Panics if the self value is not `Data`.
    // PANIC SAFETY: This function is intended to panic, and says so in the documentation
    #[allow(clippy::panic)]
    pub fn unwrap(self) -> &'a T {
        match self {
            Self::Data(e) => e,
            e => panic!("unwrap() called on {:?}", e),
        }
    }

    /// Returns the contained `Data` value, consuming the `self` value.
    ///
    /// Because this function may panic, its use is generally discouraged.
    /// Instead, prefer to use pattern matching and handle the `NoSuchEntity`
    /// and `Residual` cases explicitly.
    ///
    /// # Panics
    ///
    /// Panics if the self value is not `Data`.
    // PANIC SAFETY: This function is intended to panic, and says so in the documentation
    #[allow(clippy::panic)]
    pub fn expect(self, msg: &str) -> &'a T {
        match self {
            Self::Data(e) => e,
            e => panic!("expect() called on {:?}, msg: {msg}", e),
        }
    }
}

#[derive(Debug, Clone, Copy, PartialEq, Eq)]
enum Mode {
    Concrete,
    #[cfg(feature = "partial-eval")]
    Partial,
}

impl Default for Mode {
    fn default() -> Self {
        Self::Concrete
    }
}

/// Describes the option for how the TC (transitive closure) of the entity
/// hierarchy is computed
#[allow(dead_code)] // only `ComputeNow` is used currently, that's intentional
#[derive(Clone, Copy, Debug, PartialEq, Eq, Hash)]
pub enum TCComputation {
    /// Assume that the TC has already been computed and that the input is a DAG before the call of
    /// `Entities::from_entities`.
    AssumeAlreadyComputed,
    /// Enforce that the TC must have already been computed before the call of
    /// `Entities::from_entities`. If the given entities don't include all
    /// transitive hierarchy relations, return an error. Also checks for cycles and returns an error if found.
    EnforceAlreadyComputed,
    /// Compute the TC ourselves during the call of `Entities::from_entities`.
    /// This doesn't make any assumptions about the input, which can in fact
    /// contain just parent edges and not transitive ancestor edges. Also checks for cycles and returns an error if found.
    ComputeNow,
}

// PANIC SAFETY: Unit Test Code
#[allow(clippy::panic)]
#[cfg(test)]
// PANIC SAFETY unit tests
#[allow(clippy::panic)]
mod json_parsing_tests {

    use super::*;
    use crate::{extensions::Extensions, transitive_closure::TcError};
    use cool_asserts::assert_matches;

    #[test]
    fn simple_json_parse1() {
        let v = serde_json::json!(
            [
                {
                    "uid" : { "type" : "A", "id" : "b"},
                    "attrs" : {},
                    "parents" : [ { "type" : "A", "id" : "c" }]
                }
            ]
        );
        let parser: EntityJsonParser<'_> =
            EntityJsonParser::new(None, Extensions::all_available(), TCComputation::ComputeNow);
        parser.from_json_value(v).unwrap();
    }

    #[test]
    fn enforces_tc_fail_cycle_almost() {
        let parser: EntityJsonParser<'_, '_> =
            EntityJsonParser::new(None, Extensions::all_available(), TCComputation::ComputeNow);
        let new = serde_json::json!([
            {
                "uid" : {
                    "type" : "Test",
                    "id" : "george"
                },
                "attrs" : { "foo" : 3},
                "parents" : [
                    {
                        "type" : "Test",
                        "id" : "george"
                    },
                    {
                        "type" : "Test",
                        "id" : "janet"
                    }
                ]
            }
        ]);

        let addl_entities = parser.iter_from_json_value(new).unwrap();
        let err = simple_entities(&parser).add_entities(
            addl_entities,
            None::<&NoEntitiesSchema>,
            TCComputation::EnforceAlreadyComputed,
            Extensions::none(),
        );
        // Despite this being a cycle, alice doesn't have the appropriate edges to form the cycle, so we get this error
        let expected = TcError::MissingTcEdge {
            child: r#"Test::"janet""#.parse().unwrap(),
            parent: r#"Test::"george""#.parse().unwrap(),
            grandparent: r#"Test::"janet""#.parse().unwrap(),
        };
        match err {
            Err(EntitiesError::TransitiveClosureError(e)) => assert_eq!(&expected, e.as_ref()),
            Err(e) => panic!("Wrong error: {e}"),
            Ok(_) => panic!("expected an error here due to TC not computed properly"),
        }
    }

    #[test]
    fn enforces_tc_fail_connecting() {
        let parser: EntityJsonParser<'_, '_> =
            EntityJsonParser::new(None, Extensions::all_available(), TCComputation::ComputeNow);
        let new = serde_json::json!([
            {
                "uid" : {
                    "type" : "Test",
                    "id" : "george"
                },
                "attrs" : { "foo" : 3 },
                "parents" : [
                    {
                        "type" : "Test",
                        "id" : "henry"
                    }
                ]
            }
        ]);

        let addl_entities = parser.iter_from_json_value(new).unwrap();
        let err = simple_entities(&parser).add_entities(
            addl_entities,
            None::<&NoEntitiesSchema>,
            TCComputation::EnforceAlreadyComputed,
            Extensions::all_available(),
        );
        let expected = TcError::MissingTcEdge {
            child: r#"Test::"janet""#.parse().unwrap(),
            parent: r#"Test::"george""#.parse().unwrap(),
            grandparent: r#"Test::"henry""#.parse().unwrap(),
        };
        match err {
            Err(EntitiesError::TransitiveClosureError(e)) => assert_eq!(&expected, e.as_ref()),
            Err(e) => panic!("Wrong error: {e}"),
            Ok(_) => panic!("expected an error here due to TC not computed properly"),
        }
    }

    #[test]
    fn enforces_tc_fail_missing_edge() {
        let parser: EntityJsonParser<'_, '_> =
            EntityJsonParser::new(None, Extensions::all_available(), TCComputation::ComputeNow);
        let new = serde_json::json!([
            {
                "uid" : {
                    "type" : "Test",
                    "id" : "jeff",
                },
                "attrs" : { "foo" : 3 },
                "parents" : [
                    {
                        "type" : "Test",
                        "id" : "alice"
                    }
                ]
            }
        ]);

        let addl_entities = parser.iter_from_json_value(new).unwrap();
        let err = simple_entities(&parser).add_entities(
            addl_entities,
            None::<&NoEntitiesSchema>,
            TCComputation::EnforceAlreadyComputed,
            Extensions::all_available(),
        );
        let expected = TcError::MissingTcEdge {
            child: r#"Test::"jeff""#.parse().unwrap(),
            parent: r#"Test::"alice""#.parse().unwrap(),
            grandparent: r#"Test::"bob""#.parse().unwrap(),
        };
        match err {
            Err(EntitiesError::TransitiveClosureError(e)) => assert_eq!(&expected, e.as_ref()),
            Err(e) => panic!("Wrong error: {e}"),
            Ok(_) => panic!("expected an error here due to TC not computed properly"),
        }
    }

    #[test]
    fn enforces_tc_success() {
        let parser: EntityJsonParser<'_, '_> =
            EntityJsonParser::new(None, Extensions::all_available(), TCComputation::ComputeNow);
        let new = serde_json::json!([
            {
                "uid" : {
                    "type" : "Test",
                    "id" : "jeff"
                },
                "attrs" : { "foo" : 3 },
                "parents" : [
                    {
                        "type" : "Test",
                        "id" : "alice"
                    },
                    {
                        "type" : "Test",
                        "id" : "bob"
                    }
                ]
            }
        ]);

        let addl_entities = parser.iter_from_json_value(new).unwrap();
        let es = simple_entities(&parser)
            .add_entities(
                addl_entities,
                None::<&NoEntitiesSchema>,
                TCComputation::EnforceAlreadyComputed,
                Extensions::all_available(),
            )
            .unwrap();
        let euid = r#"Test::"jeff""#.parse().unwrap();
        let jeff = es.entity(&euid).unwrap();
        assert!(jeff.is_descendant_of(&r#"Test::"alice""#.parse().unwrap()));
        assert!(jeff.is_descendant_of(&r#"Test::"bob""#.parse().unwrap()));
        assert!(!jeff.is_descendant_of(&r#"Test::"george""#.parse().unwrap()));
        simple_entities_still_sane(&es);
    }

    #[test]
    fn adds_extends_tc_connecting() {
        let parser: EntityJsonParser<'_, '_> =
            EntityJsonParser::new(None, Extensions::all_available(), TCComputation::ComputeNow);
        let new = serde_json::json!([
            {
                "uid" : {
                    "type" : "Test",
                    "id" : "george"
                },
                "attrs" : { "foo" : 3},
                "parents" : [
                    {
                        "type" : "Test",
                        "id" : "henry"
                    }
                ]
            }
        ]);

        let addl_entities = parser.iter_from_json_value(new).unwrap();
        let es = simple_entities(&parser)
            .add_entities(
                addl_entities,
                None::<&NoEntitiesSchema>,
                TCComputation::ComputeNow,
                Extensions::all_available(),
            )
            .unwrap();
        let euid = r#"Test::"george""#.parse().unwrap();
        let jeff = es.entity(&euid).unwrap();
        assert!(jeff.is_descendant_of(&r#"Test::"henry""#.parse().unwrap()));
        let alice = es.entity(&r#"Test::"janet""#.parse().unwrap()).unwrap();
        assert!(alice.is_descendant_of(&r#"Test::"henry""#.parse().unwrap()));
        simple_entities_still_sane(&es);
    }

    #[test]
    fn adds_extends_tc() {
        let parser: EntityJsonParser<'_, '_> =
            EntityJsonParser::new(None, Extensions::all_available(), TCComputation::ComputeNow);
        let new = serde_json::json!([
            {
                "uid" : {
                    "type" : "Test",
                    "id" : "jeff"
                },
                "attrs" : {
                    "foo" : 3
                },
                "parents" : [
                    {
                        "type" : "Test",
                        "id" : "alice"
                    }
                ]
            }
        ]);

        let addl_entities = parser.iter_from_json_value(new).unwrap();
        let es = simple_entities(&parser)
            .add_entities(
                addl_entities,
                None::<&NoEntitiesSchema>,
                TCComputation::ComputeNow,
                Extensions::all_available(),
            )
            .unwrap();
        let euid = r#"Test::"jeff""#.parse().unwrap();
        let jeff = es.entity(&euid).unwrap();
        assert!(jeff.is_descendant_of(&r#"Test::"alice""#.parse().unwrap()));
        assert!(jeff.is_descendant_of(&r#"Test::"bob""#.parse().unwrap()));
        simple_entities_still_sane(&es);
    }

    #[test]
    fn adds_works() {
        let parser: EntityJsonParser<'_, '_> =
            EntityJsonParser::new(None, Extensions::all_available(), TCComputation::ComputeNow);
        let new = serde_json::json!([
            {
                "uid" : {
                    "type" : "Test",
                    "id" : "jeff"
                },
                "attrs" : {
                    "foo" : 3
                },
                "parents" : [
                    {
                        "type" : "Test",
                        "id" : "susan"
                    }
                ]
            }
        ]);

        let addl_entities = parser.iter_from_json_value(new).unwrap();
        let es = simple_entities(&parser)
            .add_entities(
                addl_entities,
                None::<&NoEntitiesSchema>,
                TCComputation::ComputeNow,
                Extensions::all_available(),
            )
            .unwrap();
        let euid = r#"Test::"jeff""#.parse().unwrap();
        let jeff = es.entity(&euid).unwrap();
        let rexpr = jeff.get("foo").unwrap();
        let expected_rexpr = RestrictedExpr::new(Expr::val(3)).unwrap();
        assert_eq!(rexpr, &expected_rexpr);
        assert!(jeff.is_descendant_of(&r#"Test::"susan""#.parse().unwrap()));
        simple_entities_still_sane(&es);
    }

    #[test]
    fn add_duplicates_fail2() {
        let parser: EntityJsonParser<'_, '_> =
            EntityJsonParser::new(None, Extensions::all_available(), TCComputation::ComputeNow);
        let new = serde_json::json!([
            {"uid":{ "type" : "Test", "id" : "jeff" }, "attrs" : {}, "parents" : []},
            {"uid":{ "type" : "Test", "id" : "jeff" }, "attrs" : {}, "parents" : []}]);

        let addl_entities = parser.iter_from_json_value(new).unwrap();
        let err = simple_entities(&parser)
            .add_entities(
                addl_entities,
                None::<&NoEntitiesSchema>,
                TCComputation::ComputeNow,
                Extensions::all_available(),
            )
            .err()
            .unwrap();
        let expected = r#"Test::"jeff""#.parse().unwrap();
        match err {
            EntitiesError::Duplicate(e) => assert_eq!(e, expected),
            e => panic!("Wrong error: {e}"),
        }
    }

    #[test]
    fn add_duplicates_fail1() {
        let parser: EntityJsonParser<'_, '_> =
            EntityJsonParser::new(None, Extensions::all_available(), TCComputation::ComputeNow);
<<<<<<< HEAD
        let new =
            serde_json::json!([{"uid":{"__expr":"Test::\"alice\""}, "attrs" : {}, "parents" : []}]);
        let addl_entities = parser.iter_from_json_value(new).unwrap();
        let err = simple_entities(&parser).add_entities(
            addl_entities,
            None::<&NoEntitiesSchema>,
            TCComputation::ComputeNow,
            Extensions::all_available(),
        );
=======
        let new = serde_json::json!([{"uid": { "type" : "Test", "id" : "alice"}, "attrs" : {}, "parents" : []}]);
        let stream = parser
            .iter_from_json_value(new)
            .unwrap()
            .collect::<Result<Vec<_>>>()
            .unwrap();
        let es = simple_entities(&parser);
        let err = es
            .add_entities(stream, TCComputation::ComputeNow)
            .err()
            .unwrap();
>>>>>>> 51dd4b61
        let expected = r#"Test::"alice""#.parse().unwrap();
        match err {
            Err(EntitiesError::Duplicate(e)) => assert_eq!(e, expected),
            Err(e) => panic!("Wrong error: {e}"),
            Ok(_) => panic!("expected an error here due to TC not computed properly"),
        }
    }

<<<<<<< HEAD
    fn simple_entities(parser: &EntityJsonParser<'_, '_>) -> Entities {
=======
    #[test]
    fn simple_entities_correct() {
        let parser: EntityJsonParser<'_> =
            EntityJsonParser::new(None, Extensions::all_available(), TCComputation::ComputeNow);
        simple_entities(&parser);
    }

    fn simple_entities(parser: &EntityJsonParser<'_>) -> Entities {
>>>>>>> 51dd4b61
        let json = serde_json::json!(
            [
                {
                    "uid" : { "type" : "Test", "id": "alice" },
                    "attrs" : { "bar" : 2},
                    "parents" : [
                        {
                            "type" : "Test",
                            "id" : "bob"
                        }
                    ]
                },
                {
                    "uid" : { "type" : "Test", "id" : "janet"},
                    "attrs" : { "bar" : 2},
                    "parents" : [
                        {
                            "type" : "Test",
                            "id" : "george"
                        }
                    ]
                },
                {
                    "uid" : { "type" : "Test", "id" : "bob"},
                    "attrs" : {},
                    "parents" : []
                },
                {
                    "uid" : { "type" : "Test", "id" : "henry"},
                    "attrs" : {},
                    "parents" : []
                },
            ]
        );
        parser.from_json_value(json).expect("JSON is correct")
    }

    /// Ensure the initial conditions of the entiites still hold
    fn simple_entities_still_sane(e: &Entities) {
        let bob = r#"Test::"bob""#.parse().unwrap();
        let alice = e.entity(&r#"Test::"alice""#.parse().unwrap()).unwrap();
        let bar = alice.get("bar").unwrap();
        let two = RestrictedExpr::new(Expr::val(2)).unwrap();
        assert_eq!(bar, &two);
        assert!(alice.is_descendant_of(&bob));
        let bob = e.entity(&bob).unwrap();
        assert!(bob.ancestors().collect::<Vec<_>>().is_empty());
    }

    #[cfg(feature = "partial-eval")]
    #[test]
    fn basic_partial() {
        // Alice -> Jane -> Bob
        let json = serde_json::json!(
            [
            {
                "uid" : {
                    "type" : "test_entity_type",
                    "id" : "alice"
                },
                "attrs": {},
                "parents": [
                {
                    "type" : "test_entity_type",
                    "id" : "jane"
                }
                ]
            },
            {
                "uid" : {
                    "type" : "test_entity_type",
                    "id" : "jane"
                },
                "attrs": {},
                "parents": [
                {
                    "type" : "test_entity_type",
                    "id" : "bob",
                }
                ]
            },
            {
                "uid" : {
                    "type" : "test_entity_type",
                    "id" : "bob"
                },
                "attrs": {},
                "parents": []
            }
            ]
        );

        let eparser: EntityJsonParser<'_, '_> =
            EntityJsonParser::new(None, Extensions::all_available(), TCComputation::ComputeNow);
        let es = eparser
            .from_json_value(json)
            .expect("JSON is correct")
            .partial();

        let alice = es.entity(&EntityUID::with_eid("alice")).unwrap();
        // Double check transitive closure computation
        assert!(alice.is_descendant_of(&EntityUID::with_eid("bob")));

        let janice = es.entity(&EntityUID::with_eid("janice"));

        assert!(matches!(janice, Dereference::Residual(_)));
    }

    #[test]
    fn basic() {
        // Alice -> Jane -> Bob
        let json = serde_json::json!([
            {
                "uid" : {
                    "type" : "test_entity_type",
                    "id" : "alice"
                },
                "attrs": {},
                "parents": [
                    {
                        "type" : "test_entity_type",
                        "id" : "jane"
                    }
                ]
            },
            {
                "uid" : {
                    "type" : "test_entity_type",
                    "id" : "jane"
                },
                "attrs": {},
                "parents": [
                    {
                        "type" : "test_entity_type",
                        "id" : "bob"
                    }
                ]
            },
            {
                "uid" : {
                    "type" : "test_entity_type",
                    "id" : "bob"
                },
                "attrs": {},
                "parents": []
            }
            ]
        );

        let eparser: EntityJsonParser<'_, '_> =
            EntityJsonParser::new(None, Extensions::all_available(), TCComputation::ComputeNow);
        let es = eparser.from_json_value(json).expect("JSON is correct");

        let alice = es.entity(&EntityUID::with_eid("alice")).unwrap();
        // Double check transitive closure computation
        assert!(alice.is_descendant_of(&EntityUID::with_eid("bob")));
    }

    /// helper function which tests whether attribute values are shape-equal
    fn assert_attr_vals_are_shape_equal(
        actual: Option<&RestrictedExpr>,
        expected: &RestrictedExpr,
    ) {
        assert_eq!(
            actual.map(|re| RestrictedExprShapeOnly::new(re.as_borrowed())),
            Some(RestrictedExprShapeOnly::new(expected.as_borrowed()))
        )
    }

    #[test]
    fn no_expr_escapes1() {
        let json = serde_json::json!(
        [
        {
            "uid" : r#"test_entity_type::"Alice""#,
            "attrs": {
                "bacon": "eggs",
                "pancakes": [1, 2, 3],
                "waffles": { "key": "value" },
                "toast" : { "__extn" : { "fn" : "decimal", "arg" : "33.47" }},
                "12345": { "__entity": { "type": "test_entity_type", "id": "bob" } },
                "a b c": { "__extn": { "fn": "ip", "arg": "222.222.222.0/24" } }
            },
            "parents": [
                { "__entity": { "type" : "test_entity_type", "id" : "bob"} },
                { "__entity": { "type": "test_entity_type", "id": "catherine" } }
            ]
        },
        ]);
        let eparser: EntityJsonParser<'_> =
            EntityJsonParser::new(None, Extensions::all_available(), TCComputation::ComputeNow);
        let error = eparser.from_json_value(json).err().unwrap().to_string();
        assert!(
            error.contains("in uid field of <unknown entity>, expected a literal entity reference"),
            "{}",
            error
        );
    }

    #[test]
    fn no_expr_escapes2() {
        let json = serde_json::json!(
        [
        {
            "uid" : {
                "__expr" :
                    r#"test_entity_type::"Alice""#
            },
            "attrs": {
                "bacon": "eggs",
                "pancakes": [1, 2, 3],
                "waffles": { "key": "value" },
                "toast" : { "__extn" : { "fn" : "decimal", "arg" : "33.47" }},
                "12345": { "__entity": { "type": "test_entity_type", "id": "bob" } },
                "a b c": { "__extn": { "fn": "ip", "arg": "222.222.222.0/24" } }
            },
            "parents": [
                { "__entity": { "type" : "test_entity_type", "id" : "bob"} },
                { "__entity": { "type": "test_entity_type", "id": "catherine" } }
            ]
        }
        ]);
        let eparser: EntityJsonParser<'_> =
            EntityJsonParser::new(None, Extensions::all_available(), TCComputation::ComputeNow);
        let error = eparser.from_json_value(json).err().unwrap().to_string();
        assert!(
            error.contains("in uid field of <unknown entity>, invalid escape. The `__expr` escape is no longer supported"),
            "{}",
            error
        );
    }

    #[test]
    fn no_expr_escapes3() {
        let json = serde_json::json!(
        [
        {
            "uid" : {
                "type" : "test_entity_type",
                "id" : "Alice"
            },
            "attrs": {
                "bacon": "eggs",
                "pancakes": { "__expr" : "[1,2,3]" },
                "waffles": { "key": "value" },
                "toast" : { "__extn" : { "fn" : "decimal", "arg" : "33.47" }},
                "12345": { "__entity": { "type": "test_entity_type", "id": "bob" } },
                "a b c": { "__extn": { "fn": "ip", "arg": "222.222.222.0/24" } }
            },
            "parents": [
                { "__entity": { "type" : "test_entity_type", "id" : "bob"} },
                { "__entity": { "type": "test_entity_type", "id": "catherine" } }
            ]
        }
        ]);
        let eparser: EntityJsonParser<'_> =
            EntityJsonParser::new(None, Extensions::all_available(), TCComputation::ComputeNow);
        let error = eparser.from_json_value(json).err().unwrap().to_string();
        assert!(
            error.contains("`__expr` escape is no longer supported"),
            "Actual error message was: {}",
            error
        );
    }

    #[test]
    fn no_expr_escapes4() {
        let json = serde_json::json!(
        [
        {
            "uid" : {
                "type" : "test_entity_type",
                "id" : "Alice"
            },
            "attrs": {
                "bacon": "eggs",
                "waffles": { "key": "value" },
                "12345": { "__entity": { "type": "test_entity_type", "id": "bob" } },
                "a b c": { "__extn": { "fn": "ip", "arg": "222.222.222.0/24" } }
            },
            "parents": [
                { "__expr": "test_entity_type::\"Alice\"" },
                { "__entity": { "type": "test_entity_type", "id": "catherine" } }
            ]
        }
        ]);
        let eparser: EntityJsonParser<'_> =
            EntityJsonParser::new(None, Extensions::all_available(), TCComputation::ComputeNow);
        let error = eparser.from_json_value(json).err().unwrap().to_string();
        assert!(
            error.contains(r#"in parents field of `test_entity_type::"Alice"`, invalid escape. The `__expr` escape is no longer supported"#),
            "Actual error message was: {}",
            error
        );
    }

    #[test]
    fn no_expr_escapes5() {
        let json = serde_json::json!(
        [
        {
            "uid" : {
                "type" : "test_entity_type",
                "id" : "Alice"
            },
            "attrs": {
                "bacon": "eggs",
                "waffles": { "key": "value" },
                "12345": { "__entity": { "type": "test_entity_type", "id": "bob" } },
                "a b c": { "__extn": { "fn": "ip", "arg": "222.222.222.0/24" } }
            },
            "parents": [
                "test_entity_type::\"bob\"",
                { "__entity": { "type": "test_entity_type", "id": "catherine" } }
            ]
        }
        ]);
        let eparser: EntityJsonParser<'_> =
            EntityJsonParser::new(None, Extensions::all_available(), TCComputation::ComputeNow);
        let error = eparser.from_json_value(json).err().unwrap().to_string();
        assert!(
            error.contains(r#"in parents field of `test_entity_type::"Alice"`, expected a literal entity reference"#),
            "Actual error message was: {}",
            error
        );
    }

    #[cfg(feature = "ipaddr")]
    /// this one uses `__entity` and `__extn` escapes, in various positions
    #[test]
    fn more_escapes() {
        let json = serde_json::json!(
            [
            {
                "uid" : {
                    "type" : "test_entity_type",
                    "id" : "alice"
                },
                "attrs": {
                    "bacon": "eggs",
                    "pancakes": [1, 2, 3],
                    "waffles": { "key": "value" },
                    "toast" : { "__extn" : { "fn" : "decimal", "arg" : "33.47" }},
                    "12345": { "__entity": { "type": "test_entity_type", "id": "bob" } },
                    "a b c": { "__extn": { "fn": "ip", "arg": "222.222.222.0/24" } }
                },
                "parents": [
                    { "__entity": { "type" : "test_entity_type", "id" : "bob"} },
                    { "__entity": { "type": "test_entity_type", "id": "catherine" } }
                ]
            },
            {
                "uid" : {
                    "type" : "test_entity_type",
                    "id" : "bob"
                },
                "attrs": {},
                "parents": []
            },
            {
                "uid" : {
                    "type" : "test_entity_type",
                    "id" : "catherine"
                },
                "attrs": {},
                "parents": []
            }
            ]
        );

        let eparser: EntityJsonParser<'_, '_> =
            EntityJsonParser::new(None, Extensions::all_available(), TCComputation::ComputeNow);
        let es = eparser.from_json_value(json).expect("JSON is correct");

        let alice = es.entity(&EntityUID::with_eid("alice")).unwrap();
        assert_attr_vals_are_shape_equal(alice.get("bacon"), &RestrictedExpr::val("eggs"));
        assert_attr_vals_are_shape_equal(
            alice.get("pancakes"),
            &RestrictedExpr::set([
                RestrictedExpr::val(1),
                RestrictedExpr::val(2),
                RestrictedExpr::val(3),
            ]),
        );
        assert_attr_vals_are_shape_equal(
            alice.get("waffles"),
            &RestrictedExpr::record([("key".into(), RestrictedExpr::val("value"))]).unwrap(),
        );
        assert_attr_vals_are_shape_equal(
            alice.get("toast"),
            &RestrictedExpr::call_extension_fn(
                "decimal".parse().expect("should be a valid Name"),
                vec![RestrictedExpr::val("33.47")],
            ),
        );
        assert_attr_vals_are_shape_equal(
            alice.get("12345"),
            &RestrictedExpr::val(EntityUID::with_eid("bob")),
        );
        assert_attr_vals_are_shape_equal(
            alice.get("a b c"),
            &RestrictedExpr::call_extension_fn(
                "ip".parse().expect("should be a valid Name"),
                vec![RestrictedExpr::val("222.222.222.0/24")],
            ),
        );
        assert!(alice.is_descendant_of(&EntityUID::with_eid("bob")));
        assert!(alice.is_descendant_of(&EntityUID::with_eid("catherine")));
    }

    #[test]
    fn implicit_and_explicit_escapes() {
        // this one tests the implicit and explicit forms of `__entity` escapes
        // for the `uid` and `parents` fields
        let json = serde_json::json!(
            [
            {
                "uid": { "type" : "test_entity_type", "id" : "alice" },
                "attrs": {},
                "parents": [
                    { "type" : "test_entity_type", "id" : "bob" },
                    { "__entity": { "type": "test_entity_type", "id": "charles" } },
                    { "type": "test_entity_type", "id": "elaine" }
                ]
            },
            {
                "uid": { "__entity": { "type": "test_entity_type", "id": "bob" }},
                "attrs": {},
                "parents": []
            },
            {
                "uid" : {
                    "type" : "test_entity_type",
                    "id" : "charles"
                },
                "attrs" : {},
                "parents" : []
            },
            {
                "uid": { "type": "test_entity_type", "id": "darwin" },
                "attrs": {},
                "parents": []
            },
            {
                "uid": { "type": "test_entity_type", "id": "elaine" },
                "attrs": {},
                "parents" : [
                    {
                        "type" : "test_entity_type",
                        "id" : "darwin"
                    }
                ]
            }
            ]
        );

        let eparser: EntityJsonParser<'_, '_> =
            EntityJsonParser::new(None, Extensions::all_available(), TCComputation::ComputeNow);
        let es = eparser.from_json_value(json).expect("JSON is correct");

        // check that all five entities exist
        let alice = es.entity(&EntityUID::with_eid("alice")).unwrap();
        let bob = es.entity(&EntityUID::with_eid("bob")).unwrap();
        let charles = es.entity(&EntityUID::with_eid("charles")).unwrap();
        let darwin = es.entity(&EntityUID::with_eid("darwin")).unwrap();
        let elaine = es.entity(&EntityUID::with_eid("elaine")).unwrap();

        // and check the parent relations
        assert!(alice.is_descendant_of(&EntityUID::with_eid("bob")));
        assert!(alice.is_descendant_of(&EntityUID::with_eid("charles")));
        assert!(alice.is_descendant_of(&EntityUID::with_eid("darwin")));
        assert!(alice.is_descendant_of(&EntityUID::with_eid("elaine")));
        assert_eq!(bob.ancestors().next(), None);
        assert_eq!(charles.ancestors().next(), None);
        assert_eq!(darwin.ancestors().next(), None);
        assert!(elaine.is_descendant_of(&EntityUID::with_eid("darwin")));
        assert!(!elaine.is_descendant_of(&EntityUID::with_eid("bob")));
    }

    #[test]
    fn uid_failures() {
        // various JSON constructs that are invalid in `uid` and `parents` fields
        let eparser: EntityJsonParser<'_, '_> =
            EntityJsonParser::new(None, Extensions::all_available(), TCComputation::ComputeNow);

        let json = serde_json::json!(
            [
            {
                "uid": "hello",
                "attrs": {},
                "parents": []
            }
            ]
        );
        let err = eparser
            .from_json_value(json)
            .expect_err("should be an invalid uid field");

        match err {
            EntitiesError::Deserialization(err) => {
                assert!(
                    err.to_string().contains(
                        r#"in uid field of <unknown entity>, expected a literal entity reference, but got `"hello"`"#
                    ),
                    "actual error message was {err}"
                )
            }
            _ => panic!("expected deserialization error, got a different error: {err}"),
        }

        let json = serde_json::json!(
            [
            {
                "uid": "\"hello\"",
                "attrs": {},
                "parents": []
            }
            ]
        );
        let err = eparser
            .from_json_value(json)
            .expect_err("should be an invalid uid field");
        match err {
            EntitiesError::Deserialization(err) => assert!(
                err.to_string()
                    .contains(r#"expected a literal entity reference, but got `"\"hello\""`"#),
                "actual error message was {err}"
            ),
            _ => panic!("expected deserialization error, got a different error: {err}"),
        }

        let json = serde_json::json!(
            [
            {
                "uid": { "type": "foo", "spam": "eggs" },
                "attrs": {},
                "parents": []
            }
            ]
        );
        let err = eparser
            .from_json_value(json)
            .expect_err("should be an invalid uid field");
        match err {
            EntitiesError::Deserialization(err) => assert!(
                err.to_string().contains(
                    r#"expected a literal entity reference, but got `{"spam":"eggs","type":"foo"}`"#
                ),
                "Actual error message was: {}",
                err
            ),
            _ => panic!("expected deserialization error, got a different error: {err}"),
        }

        let json = serde_json::json!(
            [
            {
                "uid": { "type": "foo", "id": "bar" },
                "attrs": {},
                "parents": "foo::\"help\""
            }
            ]
        );
        let err = eparser
            .from_json_value(json)
            .expect_err("should be an invalid parents field");
        match err {
            EntitiesError::Deserialization(err) => {
                assert!(err.to_string().contains("invalid type: string"))
            }
            _ => panic!("expected deserialization error, got a different error: {err}"),
        }

        let json = serde_json::json!(
            [
            {
                "uid": { "type": "foo", "id": "bar" },
                "attrs": {},
                "parents": [
                    "foo::\"help\"",
                    { "__extn": { "fn": "ip", "arg": "222.222.222.0" } }
                ]
            }
            ]
        );
        let err = eparser
            .from_json_value(json)
            .expect_err("should be an invalid parents field");
        match err {
            EntitiesError::Deserialization(err) => assert!(
                err.to_string()
                    .contains(r#"in parents field of `foo::"bar"`, expected a literal entity reference, but got `"foo::\"help\""`"#),
                "actual error was: {}",
                err
            ),
            _ => panic!("expected deserialization error, got a different error: {err}"),
        }
    }

    /// helper function to round-trip an Entities (with no schema-based parsing)
    fn roundtrip(entities: &Entities) -> Result<Entities> {
        let mut buf = Vec::new();
        entities.write_to_json(&mut buf)?;
        let eparser: EntityJsonParser<'_, '_> =
            EntityJsonParser::new(None, Extensions::all_available(), TCComputation::ComputeNow);
        eparser.from_json_str(&String::from_utf8(buf).expect("should be valid UTF-8"))
    }

    /// helper function
    fn test_entities() -> (Entity, Entity, Entity, Entity) {
        (
            Entity::with_uid(EntityUID::with_eid("test_principal")),
            Entity::with_uid(EntityUID::with_eid("test_action")),
            Entity::with_uid(EntityUID::with_eid("test_resource")),
            Entity::with_uid(EntityUID::with_eid("test")),
        )
    }

    /// Test that we can take an Entities, write it to JSON, parse that JSON
    /// back in, and we have exactly the same Entities
    #[test]
    fn json_roundtripping() {
        let empty_entities = Entities::new();
        assert_eq!(
            empty_entities,
            roundtrip(&empty_entities).expect("should roundtrip without errors")
        );

        let (e0, e1, e2, e3) = test_entities();
        let entities = Entities::from_entities(
            [e0, e1, e2, e3],
            None::<&NoEntitiesSchema>,
            TCComputation::ComputeNow,
            Extensions::none(),
        )
        .expect("Failed to construct entities");
        assert_eq!(
            entities,
            roundtrip(&entities).expect("should roundtrip without errors")
        );

        let complicated_entity = Entity::new(
            EntityUID::with_eid("complicated"),
            [
                ("foo".into(), RestrictedExpr::val(false)),
                ("bar".into(), RestrictedExpr::val(-234)),
                ("ham".into(), RestrictedExpr::val(r"a b c * / ? \")),
                (
                    "123".into(),
                    RestrictedExpr::val(EntityUID::with_eid("mom")),
                ),
                (
                    "set".into(),
                    RestrictedExpr::set([
                        RestrictedExpr::val(0),
                        RestrictedExpr::val(EntityUID::with_eid("pancakes")),
                        RestrictedExpr::val("mmm"),
                    ]),
                ),
                (
                    "rec".into(),
                    RestrictedExpr::record([
                        ("nested".into(), RestrictedExpr::val("attr")),
                        (
                            "another".into(),
                            RestrictedExpr::val(EntityUID::with_eid("foo")),
                        ),
                    ])
                    .unwrap(),
                ),
                (
                    "src_ip".into(),
                    RestrictedExpr::call_extension_fn(
                        "ip".parse().expect("should be a valid Name"),
                        vec![RestrictedExpr::val("222.222.222.222")],
                    ),
                ),
            ]
            .into_iter()
            .collect(),
            [
                EntityUID::with_eid("parent1"),
                EntityUID::with_eid("parent2"),
            ]
            .into_iter()
            .collect(),
        );
        let entities = Entities::from_entities(
            [
                complicated_entity,
                Entity::with_uid(EntityUID::with_eid("parent1")),
                Entity::with_uid(EntityUID::with_eid("parent2")),
            ],
            None::<&NoEntitiesSchema>,
            TCComputation::ComputeNow,
            Extensions::all_available(),
        )
        .expect("Failed to construct entities");
        assert_eq!(
            entities,
            roundtrip(&entities).expect("should roundtrip without errors")
        );

        let oops_entity = Entity::new(
            EntityUID::with_eid("oops"),
            [(
                // record literal that happens to look like an escape
                "oops".into(),
                RestrictedExpr::record([("__entity".into(), RestrictedExpr::val("hi"))]).unwrap(),
            )]
            .into_iter()
            .collect(),
            [
                EntityUID::with_eid("parent1"),
                EntityUID::with_eid("parent2"),
            ]
            .into_iter()
            .collect(),
        );
        let entities = Entities::from_entities(
            [
                oops_entity,
                Entity::with_uid(EntityUID::with_eid("parent1")),
                Entity::with_uid(EntityUID::with_eid("parent2")),
            ],
            None::<&NoEntitiesSchema>,
            TCComputation::ComputeNow,
            Extensions::all_available(),
        )
        .expect("Failed to construct entities");
        assert!(matches!(
            roundtrip(&entities),
            Err(EntitiesError::Serialization(JsonSerializationError::ReservedKey { key })) if key.as_str() == "__entity"
        ));
    }

    /// test that an Action having a non-Action parent is an error
    #[test]
    fn bad_action_parent() {
        let json = serde_json::json!(
            [
                {
                    "uid": { "type": "XYZ::Action", "id": "view" },
                    "attrs": {},
                    "parents": [
                        { "type": "User", "id": "alice" }
                    ]
                }
            ]
        );
        let eparser: EntityJsonParser<'_, '_> =
            EntityJsonParser::new(None, Extensions::all_available(), TCComputation::ComputeNow);
        let err = eparser
            .from_json_value(json)
            .expect_err("should fail due to invalid action parent");
        assert!(
            err.to_string().contains(
                r#"action `XYZ::Action::"view"` has a non-action parent `User::"alice"`"#
            ),
            "actual error message was {err}"
        );
    }

    /// test that non-Action having an Action parent is not an error
    /// (not sure if this was intentional? but it's the current behavior, and if
    /// that behavior changes, we want to know)
    #[test]
    fn not_bad_action_parent() {
        let json = serde_json::json!(
            [
                {
                    "uid": { "type": "User", "id": "alice" },
                    "attrs": {},
                    "parents": [
                        { "type": "XYZ::Action", "id": "view" },
                    ]
                }
            ]
        );
        let eparser: EntityJsonParser<'_, '_> =
            EntityJsonParser::new(None, Extensions::all_available(), TCComputation::ComputeNow);
        assert_matches!(eparser.from_json_value(json), Ok(_));
    }

    /// test that duplicate keys in a record is an error
    #[test]
    fn duplicate_keys() {
        // this test uses string JSON because it needs to specify JSON containing duplicate
        // keys, and the `json!` macro would already eliminate the duplicate keys
        let json = r#"
            [
                {
                    "uid": { "type": "User", "id": "alice "},
                    "attrs": {
                        "foo": {
                            "hello": "goodbye",
                            "bar": 2,
                            "spam": "eggs",
                            "bar": 3
                        }
                    },
                    "parents": []
                }
            ]
        "#;
        let eparser: EntityJsonParser<'_, '_> =
            EntityJsonParser::new(None, Extensions::all_available(), TCComputation::ComputeNow);
        let err = eparser
            .from_json_str(json)
            .expect_err("should fail due to duplicate key in record");
        assert!(
            err.to_string()
                .contains(r#"the key `bar` occurs two or more times in the same JSON object"#),
            "actual error message was {err}"
        );
    }
}

// PANIC SAFETY: Unit Test Code
#[allow(clippy::panic)]
#[cfg(test)]
// PANIC SAFETY unit tests
#[allow(clippy::panic)]
mod entities_tests {
    use super::*;

    #[test]
    fn empty_entities() {
        let e = Entities::new();
        let es = e.iter().collect::<Vec<_>>();
        assert!(es.is_empty(), "This vec should be empty");
    }

    /// helper function
    fn test_entities() -> (Entity, Entity, Entity, Entity) {
        (
            Entity::with_uid(EntityUID::with_eid("test_principal")),
            Entity::with_uid(EntityUID::with_eid("test_action")),
            Entity::with_uid(EntityUID::with_eid("test_resource")),
            Entity::with_uid(EntityUID::with_eid("test")),
        )
    }

    #[test]
    fn test_iter() {
        let (e0, e1, e2, e3) = test_entities();
        let v = vec![e0.clone(), e1.clone(), e2.clone(), e3.clone()];
        let es = Entities::from_entities(
            v,
            None::<&NoEntitiesSchema>,
            TCComputation::ComputeNow,
            Extensions::all_available(),
        )
        .expect("Failed to construct entities");
        let es_v = es.iter().collect::<Vec<_>>();
        assert!(es_v.len() == 4, "All entities should be in the vec");
        assert!(es_v.contains(&&e0));
        assert!(es_v.contains(&&e1));
        assert!(es_v.contains(&&e2));
        assert!(es_v.contains(&&e3));
    }

    #[test]
    fn test_enforce_already_computed_fail() {
        // Hierarchy
        // a -> b -> c
        // This isn't transitively closed, so it should fail
        let mut e1 = Entity::with_uid(EntityUID::with_eid("a"));
        let mut e2 = Entity::with_uid(EntityUID::with_eid("b"));
        let e3 = Entity::with_uid(EntityUID::with_eid("c"));
        e1.add_ancestor(EntityUID::with_eid("b"));
        e2.add_ancestor(EntityUID::with_eid("c"));

        let es = Entities::from_entities(
            vec![e1, e2, e3],
            None::<&NoEntitiesSchema>,
            TCComputation::EnforceAlreadyComputed,
            Extensions::all_available(),
        );
        match es {
            Ok(_) => panic!("Was not transitively closed!"),
            Err(EntitiesError::TransitiveClosureError(_)) => (),
            Err(_) => panic!("Wrong Error!"),
        };
    }

    #[test]
    fn test_enforce_already_computed_succeed() {
        // Hierarchy
        // a -> b -> c
        // a -> c
        // This is transitively closed, so it should succeed
        let mut e1 = Entity::with_uid(EntityUID::with_eid("a"));
        let mut e2 = Entity::with_uid(EntityUID::with_eid("b"));
        let e3 = Entity::with_uid(EntityUID::with_eid("c"));
        e1.add_ancestor(EntityUID::with_eid("b"));
        e1.add_ancestor(EntityUID::with_eid("c"));
        e2.add_ancestor(EntityUID::with_eid("c"));

        Entities::from_entities(
            vec![e1, e2, e3],
            None::<&NoEntitiesSchema>,
            TCComputation::EnforceAlreadyComputed,
            Extensions::all_available(),
        )
        .expect("Should have succeeded");
    }
}

// PANIC SAFETY: Unit Test Code
#[allow(clippy::panic)]
#[cfg(test)]
// PANIC SAFETY unit tests
#[allow(clippy::panic)]
mod schema_based_parsing_tests {
    use super::*;
    use crate::extensions::Extensions;
    use serde_json::json;
    use smol_str::SmolStr;
    use std::collections::HashSet;
    use std::sync::Arc;

    /// Mock schema impl used for these tests
    struct MockSchema;
    impl Schema for MockSchema {
        type EntityTypeDescription = MockEmployeeDescription;
        type ActionEntityIterator = std::iter::Empty<Arc<Entity>>;
        fn entity_type(&self, entity_type: &EntityType) -> Option<MockEmployeeDescription> {
            match entity_type.to_string().as_str() {
                "Employee" => Some(MockEmployeeDescription),
                _ => None,
            }
        }
        fn action(&self, action: &EntityUID) -> Option<Arc<Entity>> {
            match action.to_string().as_str() {
                r#"Action::"view""# => Some(Arc::new(Entity::new(
                    action.clone(),
                    [(SmolStr::from("foo"), RestrictedExpr::val(34))]
                        .into_iter()
                        .collect(),
                    [r#"Action::"readOnly""#.parse().expect("valid uid")]
                        .into_iter()
                        .collect(),
                ))),
                r#"Action::"readOnly""# => Some(Arc::new(Entity::with_uid(
                    r#"Action::"readOnly""#.parse().expect("valid uid"),
                ))),
                _ => None,
            }
        }
        fn entity_types_with_basename<'a>(
            &'a self,
            basename: &'a Id,
        ) -> Box<dyn Iterator<Item = EntityType> + 'a> {
            match basename.as_ref() {
                "Employee" => Box::new(std::iter::once(EntityType::Concrete(
                    Name::unqualified_name(basename.clone()),
                ))),
                "Action" => Box::new(std::iter::once(EntityType::Concrete(
                    Name::unqualified_name(basename.clone()),
                ))),
                _ => Box::new(std::iter::empty()),
            }
        }
        fn action_entities(&self) -> Self::ActionEntityIterator {
            std::iter::empty()
        }
    }

    /// Mock schema impl for the `Employee` type used in these tests
    struct MockEmployeeDescription;
    impl EntityTypeDescription for MockEmployeeDescription {
        fn entity_type(&self) -> EntityType {
            EntityType::Concrete(Name::parse_unqualified_name("Employee").expect("valid"))
        }

        fn attr_type(&self, attr: &str) -> Option<SchemaType> {
            let employee_ty = || SchemaType::Entity {
                ty: self.entity_type(),
            };
            let hr_ty = || SchemaType::Entity {
                ty: EntityType::Concrete(Name::parse_unqualified_name("HR").expect("valid")),
            };
            match attr {
                "isFullTime" => Some(SchemaType::Bool),
                "numDirectReports" => Some(SchemaType::Long),
                "department" => Some(SchemaType::String),
                "manager" => Some(employee_ty()),
                "hr_contacts" => Some(SchemaType::Set {
                    element_ty: Box::new(hr_ty()),
                }),
                "json_blob" => Some(SchemaType::Record {
                    attrs: [
                        ("inner1".into(), AttributeType::required(SchemaType::Bool)),
                        ("inner2".into(), AttributeType::required(SchemaType::String)),
                        (
                            "inner3".into(),
                            AttributeType::required(SchemaType::Record {
                                attrs: [(
                                    "innerinner".into(),
                                    AttributeType::required(employee_ty()),
                                )]
                                .into_iter()
                                .collect(),
                            }),
                        ),
                    ]
                    .into_iter()
                    .collect(),
                }),
                "home_ip" => Some(SchemaType::Extension {
                    name: Name::parse_unqualified_name("ipaddr").expect("valid"),
                }),
                "work_ip" => Some(SchemaType::Extension {
                    name: Name::parse_unqualified_name("ipaddr").expect("valid"),
                }),
                "trust_score" => Some(SchemaType::Extension {
                    name: Name::parse_unqualified_name("decimal").expect("valid"),
                }),
                "tricky" => Some(SchemaType::Record {
                    attrs: [
                        ("type".into(), AttributeType::required(SchemaType::String)),
                        ("id".into(), AttributeType::required(SchemaType::String)),
                    ]
                    .into_iter()
                    .collect(),
                }),
                _ => None,
            }
        }

        fn required_attrs(&self) -> Box<dyn Iterator<Item = SmolStr>> {
            Box::new(
                [
                    "isFullTime",
                    "numDirectReports",
                    "department",
                    "manager",
                    "hr_contacts",
                    "json_blob",
                    "home_ip",
                    "work_ip",
                    "trust_score",
                ]
                .map(SmolStr::new)
                .into_iter(),
            )
        }

        fn allowed_parent_types(&self) -> Arc<HashSet<EntityType>> {
            Arc::new(HashSet::new())
        }
    }

    #[cfg(all(feature = "decimal", feature = "ipaddr"))]
    /// JSON that should parse differently with and without the above schema
    #[test]
    fn with_and_without_schema() {
        let entitiesjson = json!(
            [
                {
                    "uid": { "type": "Employee", "id": "12UA45" },
                    "attrs": {
                        "isFullTime": true,
                        "numDirectReports": 3,
                        "department": "Sales",
                        "manager": { "type": "Employee", "id": "34FB87" },
                        "hr_contacts": [
                            { "type": "HR", "id": "aaaaa" },
                            { "type": "HR", "id": "bbbbb" }
                        ],
                        "json_blob": {
                            "inner1": false,
                            "inner2": "-*/",
                            "inner3": { "innerinner": { "type": "Employee", "id": "09AE76" }},
                        },
                        "home_ip": "222.222.222.101",
                        "work_ip": { "fn": "ip", "arg": "2.2.2.0/24" },
                        "trust_score": "5.7",
                        "tricky": { "type": "Employee", "id": "34FB87" }
                    },
                    "parents": []
                }
            ]
        );
        // without schema-based parsing, `home_ip` and `trust_score` are
        // strings, `manager` and `work_ip` are Records, `hr_contacts` contains
        // Records, and `json_blob.inner3.innerinner` is a Record
        let eparser: EntityJsonParser<'_, '_> =
            EntityJsonParser::new(None, Extensions::all_available(), TCComputation::ComputeNow);
        let parsed = eparser
            .from_json_value(entitiesjson.clone())
            .expect("Should parse without error");
        assert_eq!(parsed.iter().count(), 1);
        let parsed = parsed
            .entity(&r#"Employee::"12UA45""#.parse().unwrap())
            .expect("that should be the employee id");
        let home_ip = parsed.get("home_ip").expect("home_ip attr should exist");
        assert!(matches!(
            home_ip.expr_kind(),
            &ExprKind::Lit(Literal::String(_)),
        ));
        let trust_score = parsed
            .get("trust_score")
            .expect("trust_score attr should exist");
        assert!(matches!(
            trust_score.expr_kind(),
            &ExprKind::Lit(Literal::String(_)),
        ));
        let manager = parsed.get("manager").expect("manager attr should exist");
        assert!(matches!(manager.expr_kind(), &ExprKind::Record { .. }));
        let work_ip = parsed.get("work_ip").expect("work_ip attr should exist");
        assert!(matches!(work_ip.expr_kind(), &ExprKind::Record { .. }));
        let hr_contacts = parsed
            .get("hr_contacts")
            .expect("hr_contacts attr should exist");
        assert!(matches!(hr_contacts.expr_kind(), &ExprKind::Set(_)));
        let contact = {
            let ExprKind::Set(set) = hr_contacts.expr_kind() else {
                panic!("already checked it was Set")
            };
            set.iter().next().expect("should be at least one contact")
        };
        assert!(matches!(contact.expr_kind(), &ExprKind::Record { .. }));
        let json_blob = parsed
            .get("json_blob")
            .expect("json_blob attr should exist");
        let ExprKind::Record(map) = json_blob.expr_kind() else {
            panic!("expected json_blob to be a Record")
        };
        let (_, inner1) = map
            .iter()
            .find(|(k, _)| *k == "inner1")
            .expect("inner1 attr should exist");
        assert!(matches!(
            inner1.expr_kind(),
            &ExprKind::Lit(Literal::Bool(_))
        ));
        let (_, inner3) = map
            .iter()
            .find(|(k, _)| *k == "inner3")
            .expect("inner3 attr should exist");
        assert!(matches!(inner3.expr_kind(), &ExprKind::Record { .. }));
        let ExprKind::Record(innermap) = inner3.expr_kind() else {
            panic!("already checked it was Record")
        };
        let (_, innerinner) = innermap
            .iter()
            .find(|(k, _)| *k == "innerinner")
            .expect("innerinner attr should exist");
        assert!(matches!(innerinner.expr_kind(), &ExprKind::Record { .. }));

        // but with schema-based parsing, we get these other types
        let eparser = EntityJsonParser::new(
            Some(&MockSchema),
            Extensions::all_available(),
            TCComputation::ComputeNow,
        );
        let parsed = eparser
            .from_json_value(entitiesjson)
            .expect("Should parse without error");
        assert_eq!(parsed.iter().count(), 1);
        let parsed = parsed
            .entity(&r#"Employee::"12UA45""#.parse().unwrap())
            .expect("that should be the employee id");
        let is_full_time = parsed
            .get("isFullTime")
            .expect("isFullTime attr should exist");
        assert_eq!(
            RestrictedExprShapeOnly::new(is_full_time.as_borrowed()),
            RestrictedExprShapeOnly::new(RestrictedExpr::val(true).as_borrowed())
        );
        let num_direct_reports = parsed
            .get("numDirectReports")
            .expect("numDirectReports attr should exist");
        assert_eq!(
            RestrictedExprShapeOnly::new(num_direct_reports.as_borrowed()),
            RestrictedExprShapeOnly::new(RestrictedExpr::val(3).as_borrowed())
        );
        let department = parsed
            .get("department")
            .expect("department attr should exist");
        assert_eq!(
            RestrictedExprShapeOnly::new(department.as_borrowed()),
            RestrictedExprShapeOnly::new(RestrictedExpr::val("Sales").as_borrowed())
        );
        let manager = parsed.get("manager").expect("manager attr should exist");
        assert_eq!(
            RestrictedExprShapeOnly::new(manager.as_borrowed()),
            RestrictedExprShapeOnly::new(
                RestrictedExpr::val("Employee::\"34FB87\"".parse::<EntityUID>().expect("valid"))
                    .as_borrowed()
            )
        );
        let hr_contacts = parsed
            .get("hr_contacts")
            .expect("hr_contacts attr should exist");
        assert!(matches!(hr_contacts.expr_kind(), &ExprKind::Set(_)));
        let contact = {
            let ExprKind::Set(set) = hr_contacts.expr_kind() else {
                panic!("already checked it was Set")
            };
            set.iter().next().expect("should be at least one contact")
        };
        assert!(matches!(
            contact.expr_kind(),
            &ExprKind::Lit(Literal::EntityUID(_))
        ));
        let json_blob = parsed
            .get("json_blob")
            .expect("json_blob attr should exist");
        let ExprKind::Record(map) = json_blob.expr_kind() else {
            panic!("expected json_blob to be a Record")
        };
        let (_, inner1) = map
            .iter()
            .find(|(k, _)| *k == "inner1")
            .expect("inner1 attr should exist");
        assert!(matches!(
            inner1.expr_kind(),
            &ExprKind::Lit(Literal::Bool(_))
        ));
        let (_, inner3) = map
            .iter()
            .find(|(k, _)| *k == "inner3")
            .expect("inner3 attr should exist");
        assert!(matches!(inner3.expr_kind(), &ExprKind::Record { .. }));
        let ExprKind::Record(innermap) = inner3.expr_kind() else {
            panic!("already checked it was Record")
        };
        let (_, innerinner) = innermap
            .iter()
            .find(|(k, _)| *k == "innerinner")
            .expect("innerinner attr should exist");
        assert!(matches!(
            innerinner.expr_kind(),
            &ExprKind::Lit(Literal::EntityUID(_))
        ));
        assert_eq!(
            parsed.get("home_ip"),
            Some(&RestrictedExpr::call_extension_fn(
                Name::parse_unqualified_name("ip").expect("valid"),
                vec![RestrictedExpr::val("222.222.222.101")]
            )),
        );
        assert_eq!(
            parsed.get("work_ip"),
            Some(&RestrictedExpr::call_extension_fn(
                Name::parse_unqualified_name("ip").expect("valid"),
                vec![RestrictedExpr::val("2.2.2.0/24")]
            )),
        );
        assert_eq!(
            parsed.get("trust_score"),
            Some(&RestrictedExpr::call_extension_fn(
                Name::parse_unqualified_name("decimal").expect("valid"),
                vec![RestrictedExpr::val("5.7")]
            )),
        );
    }

    #[cfg(all(feature = "decimal", feature = "ipaddr"))]
    /// simple type mismatch with expected type
    #[test]
    fn type_mismatch_string_long() {
        let entitiesjson = json!(
            [
                {
                    "uid": { "type": "Employee", "id": "12UA45" },
                    "attrs": {
                        "isFullTime": true,
                        "numDirectReports": "3",
                        "department": "Sales",
                        "manager": { "type": "Employee", "id": "34FB87" },
                        "hr_contacts": [
                            { "type": "HR", "id": "aaaaa" },
                            { "type": "HR", "id": "bbbbb" }
                        ],
                        "json_blob": {
                            "inner1": false,
                            "inner2": "-*/",
                            "inner3": { "innerinner": { "type": "Employee", "id": "09AE76" }},
                        },
                        "home_ip": "222.222.222.101",
                        "work_ip": { "fn": "ip", "arg": "2.2.2.0/24" },
                        "trust_score": "5.7",
                        "tricky": { "type": "Employee", "id": "34FB87" }
                    },
                    "parents": []
                }
            ]
        );
        let eparser = EntityJsonParser::new(
            Some(&MockSchema),
            Extensions::all_available(),
            TCComputation::ComputeNow,
        );
        let err = eparser
            .from_json_value(entitiesjson)
            .expect_err("should fail due to type mismatch on numDirectReports");
        assert!(
            err.to_string().contains(r#"in attribute `numDirectReports` on `Employee::"12UA45"`, type mismatch: attribute was expected to have type long, but actually has type string"#),
            "actual error message was {err}"
        );
    }

    #[cfg(all(feature = "decimal", feature = "ipaddr"))]
    /// another simple type mismatch with expected type
    #[test]
    fn type_mismatch_entity_record() {
        let entitiesjson = json!(
            [
                {
                    "uid": { "type": "Employee", "id": "12UA45" },
                    "attrs": {
                        "isFullTime": true,
                        "numDirectReports": 3,
                        "department": "Sales",
                        "manager": "34FB87",
                        "hr_contacts": [
                            { "type": "HR", "id": "aaaaa" },
                            { "type": "HR", "id": "bbbbb" }
                        ],
                        "json_blob": {
                            "inner1": false,
                            "inner2": "-*/",
                            "inner3": { "innerinner": { "type": "Employee", "id": "09AE76" }},
                        },
                        "home_ip": "222.222.222.101",
                        "work_ip": { "fn": "ip", "arg": "2.2.2.0/24" },
                        "trust_score": "5.7",
                        "tricky": { "type": "Employee", "id": "34FB87" }
                    },
                    "parents": []
                }
            ]
        );
        let eparser = EntityJsonParser::new(
            Some(&MockSchema),
            Extensions::all_available(),
            TCComputation::ComputeNow,
        );
        let err = eparser
            .from_json_value(entitiesjson)
            .expect_err("should fail due to type mismatch on manager");
        assert!(
            err.to_string()
                .contains(r#"in attribute `manager` on `Employee::"12UA45"`, expected a literal entity reference, but got `"34FB87"`"#),
            "actual error message was {err}"
        );
    }

    #[cfg(all(feature = "decimal", feature = "ipaddr"))]
    /// type mismatch where we expect a set and get just a single element
    #[test]
    fn type_mismatch_set_element() {
        let entitiesjson = json!(
            [
                {
                    "uid": { "type": "Employee", "id": "12UA45" },
                    "attrs": {
                        "isFullTime": true,
                        "numDirectReports": 3,
                        "department": "Sales",
                        "manager": { "type": "Employee", "id": "34FB87" },
                        "hr_contacts": { "type": "HR", "id": "aaaaa" },
                        "json_blob": {
                            "inner1": false,
                            "inner2": "-*/",
                            "inner3": { "innerinner": { "type": "Employee", "id": "09AE76" }},
                        },
                        "home_ip": "222.222.222.101",
                        "work_ip": { "fn": "ip", "arg": "2.2.2.0/24" },
                        "trust_score": "5.7",
                        "tricky": { "type": "Employee", "id": "34FB87" }
                    },
                    "parents": []
                }
            ]
        );
        let eparser = EntityJsonParser::new(
            Some(&MockSchema),
            Extensions::all_available(),
            TCComputation::ComputeNow,
        );
        let err = eparser
            .from_json_value(entitiesjson)
            .expect_err("should fail due to type mismatch on hr_contacts");
        assert!(
            err.to_string().contains(r#"in attribute `hr_contacts` on `Employee::"12UA45"`, type mismatch: attribute was expected to have type (set of (entity of type `HR`)), but actually has type record"#),
            "actual error message was {err}"
        );
    }

    #[cfg(all(feature = "decimal", feature = "ipaddr"))]
    /// type mismatch where we just get the wrong entity type
    #[test]
    fn type_mismatch_entity_types() {
        let entitiesjson = json!(
            [
                {
                    "uid": { "type": "Employee", "id": "12UA45" },
                    "attrs": {
                        "isFullTime": true,
                        "numDirectReports": 3,
                        "department": "Sales",
                        "manager": { "type": "HR", "id": "34FB87" },
                        "hr_contacts": [
                            { "type": "HR", "id": "aaaaa" },
                            { "type": "HR", "id": "bbbbb" }
                        ],
                        "json_blob": {
                            "inner1": false,
                            "inner2": "-*/",
                            "inner3": { "innerinner": { "type": "Employee", "id": "09AE76" }},
                        },
                        "home_ip": "222.222.222.101",
                        "work_ip": { "fn": "ip", "arg": "2.2.2.0/24" },
                        "trust_score": "5.7",
                        "tricky": { "type": "Employee", "id": "34FB87" }
                    },
                    "parents": []
                }
            ]
        );
        let eparser = EntityJsonParser::new(
            Some(&MockSchema),
            Extensions::all_available(),
            TCComputation::ComputeNow,
        );
        let err = eparser
            .from_json_value(entitiesjson)
            .expect_err("should fail due to type mismatch on manager");
        assert!(
            err.to_string().contains(r#"in attribute `manager` on `Employee::"12UA45"`, type mismatch: attribute was expected to have type (entity of type `Employee`), but actually has type (entity of type `HR`)"#),
            "actual error message was {err}"
        );
    }

    #[cfg(all(feature = "decimal", feature = "ipaddr"))]
    /// type mismatch where we're expecting an extension type and get a
    /// different extension type
    #[test]
    fn type_mismatch_extension_types() {
        let entitiesjson = json!(
            [
                {
                    "uid": { "type": "Employee", "id": "12UA45" },
                    "attrs": {
                        "isFullTime": true,
                        "numDirectReports": 3,
                        "department": "Sales",
                        "manager": { "type": "Employee", "id": "34FB87" },
                        "hr_contacts": [
                            { "type": "HR", "id": "aaaaa" },
                            { "type": "HR", "id": "bbbbb" }
                        ],
                        "json_blob": {
                            "inner1": false,
                            "inner2": "-*/",
                            "inner3": { "innerinner": { "type": "Employee", "id": "09AE76" }},
                        },
                        "home_ip": { "fn": "decimal", "arg": "3.33" },
                        "work_ip": { "fn": "ip", "arg": "2.2.2.0/24" },
                        "trust_score": "5.7",
                        "tricky": { "type": "Employee", "id": "34FB87" }
                    },
                    "parents": []
                }
            ]
        );
        let eparser = EntityJsonParser::new(
            Some(&MockSchema),
            Extensions::all_available(),
            TCComputation::ComputeNow,
        );
        let err = eparser
            .from_json_value(entitiesjson)
            .expect_err("should fail due to type mismatch on home_ip");
        assert!(
            err.to_string().contains(r#"in attribute `home_ip` on `Employee::"12UA45"`, type mismatch: attribute was expected to have type ipaddr, but actually has type decimal"#),
            "actual error message was {err}"
        );
    }

    #[cfg(all(feature = "decimal", feature = "ipaddr"))]
    #[test]
    fn missing_record_attr() {
        // missing a record attribute entirely
        let entitiesjson = json!(
            [
                {
                    "uid": { "type": "Employee", "id": "12UA45" },
                    "attrs": {
                        "isFullTime": true,
                        "numDirectReports": 3,
                        "department": "Sales",
                        "manager": { "type": "Employee", "id": "34FB87" },
                        "hr_contacts": [
                            { "type": "HR", "id": "aaaaa" },
                            { "type": "HR", "id": "bbbbb" }
                        ],
                        "json_blob": {
                            "inner1": false,
                            "inner3": { "innerinner": { "type": "Employee", "id": "09AE76" }},
                        },
                        "home_ip": "222.222.222.101",
                        "work_ip": { "fn": "ip", "arg": "2.2.2.0/24" },
                        "trust_score": "5.7",
                        "tricky": { "type": "Employee", "id": "34FB87" }
                    },
                    "parents": []
                }
            ]
        );
        let eparser = EntityJsonParser::new(
            Some(&MockSchema),
            Extensions::all_available(),
            TCComputation::ComputeNow,
        );
        let err = eparser
            .from_json_value(entitiesjson)
            .expect_err("should fail due to missing attribute \"inner2\"");
        assert!(
            err.to_string().contains(r#"in attribute `json_blob` on `Employee::"12UA45"`, expected the record to have an attribute `inner2`, but it does not"#),
            "actual error message was {err}"
        );
    }

    #[cfg(all(feature = "decimal", feature = "ipaddr"))]
    /// record attribute has the wrong type
    #[test]
    fn type_mismatch_in_record_attr() {
        let entitiesjson = json!(
            [
                {
                    "uid": { "type": "Employee", "id": "12UA45" },
                    "attrs": {
                        "isFullTime": true,
                        "numDirectReports": 3,
                        "department": "Sales",
                        "manager": { "type": "Employee", "id": "34FB87" },
                        "hr_contacts": [
                            { "type": "HR", "id": "aaaaa" },
                            { "type": "HR", "id": "bbbbb" }
                        ],
                        "json_blob": {
                            "inner1": 33,
                            "inner2": "-*/",
                            "inner3": { "innerinner": { "type": "Employee", "id": "09AE76" }},
                        },
                        "home_ip": "222.222.222.101",
                        "work_ip": { "fn": "ip", "arg": "2.2.2.0/24" },
                        "trust_score": "5.7",
                        "tricky": { "type": "Employee", "id": "34FB87" }
                    },
                    "parents": []
                }
            ]
        );
        let eparser = EntityJsonParser::new(
            Some(&MockSchema),
            Extensions::all_available(),
            TCComputation::ComputeNow,
        );
        let err = eparser
            .from_json_value(entitiesjson)
            .expect_err("should fail due to type mismatch on attribute \"inner1\"");
        assert!(
            err.to_string().contains(r#"in attribute `json_blob` on `Employee::"12UA45"`, type mismatch: attribute was expected to have type record with attributes: "#),
            "actual error message was {err}"
        );

        let entitiesjson = json!(
            [
                {
                    "uid": { "__entity": { "type": "Employee", "id": "12UA45" } },
                    "attrs": {
                        "isFullTime": true,
                        "numDirectReports": 3,
                        "department": "Sales",
                        "manager": { "__entity": { "type": "Employee", "id": "34FB87" } },
                        "hr_contacts": [
                            { "type": "HR", "id": "aaaaa" },
                            { "type": "HR", "id": "bbbbb" }
                        ],
                        "json_blob": {
                            "inner1": false,
                            "inner2": "-*/",
                            "inner3": { "innerinner": { "type": "Employee", "id": "09AE76" }},
                        },
                        "home_ip": { "__extn": { "fn": "ip", "arg": "222.222.222.101" } },
                        "work_ip": { "__extn": { "fn": "ip", "arg": "2.2.2.0/24" } },
                        "trust_score": { "__extn": { "fn": "decimal", "arg": "5.7" } },
                        "tricky": { "type": "Employee", "id": "34FB87" }
                    },
                    "parents": []
                }
            ]
        );
        let _ = eparser
            .from_json_value(entitiesjson)
            .expect("this version with explicit __entity and __extn escapes should also pass");
    }

    #[cfg(all(feature = "decimal", feature = "ipaddr"))]
    /// unexpected record attribute
    #[test]
    fn unexpected_record_attr() {
        let entitiesjson = json!(
            [
                {
                    "uid": { "type": "Employee", "id": "12UA45" },
                    "attrs": {
                        "isFullTime": true,
                        "numDirectReports": 3,
                        "department": "Sales",
                        "manager": { "type": "Employee", "id": "34FB87" },
                        "hr_contacts": [
                            { "type": "HR", "id": "aaaaa" },
                            { "type": "HR", "id": "bbbbb" }
                        ],
                        "json_blob": {
                            "inner1": false,
                            "inner2": "-*/",
                            "inner3": { "innerinner": { "type": "Employee", "id": "09AE76" }},
                            "inner4": "wat?"
                        },
                        "home_ip": "222.222.222.101",
                        "work_ip": { "fn": "ip", "arg": "2.2.2.0/24" },
                        "trust_score": "5.7",
                        "tricky": { "type": "Employee", "id": "34FB87" }
                    },
                    "parents": []
                }
            ]
        );
        let eparser = EntityJsonParser::new(
            Some(&MockSchema),
            Extensions::all_available(),
            TCComputation::ComputeNow,
        );
        let err = eparser
            .from_json_value(entitiesjson)
            .expect_err("should fail due to unexpected attribute \"inner4\"");
        assert!(
            err.to_string().contains(r#"in attribute `json_blob` on `Employee::"12UA45"`, record attribute `inner4` should not exist"#),
            "actual error message was {err}"
        );
    }

    #[cfg(all(feature = "decimal", feature = "ipaddr"))]
    /// entity is missing a required attribute
    #[test]
    fn missing_required_attr() {
        let entitiesjson = json!(
            [
                {
                    "uid": { "type": "Employee", "id": "12UA45" },
                    "attrs": {
                        "isFullTime": true,
                        "department": "Sales",
                        "manager": { "type": "Employee", "id": "34FB87" },
                        "hr_contacts": [
                            { "type": "HR", "id": "aaaaa" },
                            { "type": "HR", "id": "bbbbb" }
                        ],
                        "json_blob": {
                            "inner1": false,
                            "inner2": "-*/",
                            "inner3": { "innerinner": { "type": "Employee", "id": "09AE76" }},
                        },
                        "home_ip": "222.222.222.101",
                        "work_ip": { "fn": "ip", "arg": "2.2.2.0/24" },
                        "trust_score": "5.7",
                        "tricky": { "type": "Employee", "id": "34FB87" }
                    },
                    "parents": []
                }
            ]
        );
        let eparser = EntityJsonParser::new(
            Some(&MockSchema),
            Extensions::all_available(),
            TCComputation::ComputeNow,
        );
        let err = eparser
            .from_json_value(entitiesjson)
            .expect_err("should fail due to missing attribute \"numDirectReports\"");
        assert!(
            err.to_string().contains(r#"expected entity `Employee::"12UA45"` to have attribute `numDirectReports`, but it does not"#),
            "actual error message was {err}"
        );
    }

    #[cfg(all(feature = "decimal", feature = "ipaddr"))]
    /// unexpected entity attribute
    #[test]
    fn unexpected_entity_attr() {
        let entitiesjson = json!(
            [
                {
                    "uid": { "type": "Employee", "id": "12UA45" },
                    "attrs": {
                        "isFullTime": true,
                        "numDirectReports": 3,
                        "department": "Sales",
                        "manager": { "type": "Employee", "id": "34FB87" },
                        "hr_contacts": [
                            { "type": "HR", "id": "aaaaa" },
                            { "type": "HR", "id": "bbbbb" }
                        ],
                        "json_blob": {
                            "inner1": false,
                            "inner2": "-*/",
                            "inner3": { "innerinner": { "type": "Employee", "id": "09AE76" }},
                        },
                        "home_ip": "222.222.222.101",
                        "work_ip": { "fn": "ip", "arg": "2.2.2.0/24" },
                        "trust_score": "5.7",
                        "tricky": { "type": "Employee", "id": "34FB87" },
                        "wat": "???",
                    },
                    "parents": []
                }
            ]
        );
        let eparser = EntityJsonParser::new(
            Some(&MockSchema),
            Extensions::all_available(),
            TCComputation::ComputeNow,
        );
        let err = eparser
            .from_json_value(entitiesjson)
            .expect_err("should fail due to unexpected attribute \"wat\"");
        assert!(
            err.to_string().contains(
                r#"attribute `wat` on `Employee::"12UA45"` should not exist according to the schema"#
            ),
            "actual error message was {err}"
        );
    }

    #[cfg(all(feature = "decimal", feature = "ipaddr"))]
    /// Test that involves parents of wrong types
    #[test]
    fn parents_wrong_type() {
        let entitiesjson = json!(
            [
                {
                    "uid": { "type": "Employee", "id": "12UA45" },
                    "attrs": {
                        "isFullTime": true,
                        "numDirectReports": 3,
                        "department": "Sales",
                        "manager": { "type": "Employee", "id": "34FB87" },
                        "hr_contacts": [
                            { "type": "HR", "id": "aaaaa" },
                            { "type": "HR", "id": "bbbbb" }
                        ],
                        "json_blob": {
                            "inner1": false,
                            "inner2": "-*/",
                            "inner3": { "innerinner": { "type": "Employee", "id": "09AE76" }},
                        },
                        "home_ip": "222.222.222.101",
                        "work_ip": { "fn": "ip", "arg": "2.2.2.0/24" },
                        "trust_score": "5.7",
                        "tricky": { "type": "Employee", "id": "34FB87" }
                    },
                    "parents": [
                        { "type": "Employee", "id": "34FB87" }
                    ]
                }
            ]
        );
        let eparser = EntityJsonParser::new(
            Some(&MockSchema),
            Extensions::all_available(),
            TCComputation::ComputeNow,
        );
        let err = eparser
            .from_json_value(entitiesjson)
            .expect_err("should fail due to incorrect parent type");
        assert!(
            err.to_string().contains(
                r#"`Employee::"12UA45"` is not allowed to have an ancestor of type `Employee` according to the schema"#
            ),
            "actual error message was {err}"
        );
    }

    /// Test that involves an entity type not declared in the schema
    #[test]
    fn undeclared_entity_type() {
        let entitiesjson = json!(
            [
                {
                    "uid": { "type": "CEO", "id": "abcdef" },
                    "attrs": {},
                    "parents": []
                }
            ]
        );
        let eparser = EntityJsonParser::new(
            Some(&MockSchema),
            Extensions::all_available(),
            TCComputation::ComputeNow,
        );
        let err = eparser
            .from_json_value(entitiesjson)
            .expect_err("should fail due to undeclared entity type");
        assert!(
            err.to_string().contains(
                r#"entity `CEO::"abcdef"` has type `CEO` which is not declared in the schema"#
            ),
            "actual error message was {err}"
        );
    }

    /// Test that involves an action not declared in the schema
    #[test]
    fn undeclared_action() {
        let entitiesjson = json!(
            [
                {
                    "uid": { "type": "Action", "id": "update" },
                    "attrs": {},
                    "parents": []
                }
            ]
        );
        let eparser = EntityJsonParser::new(
            Some(&MockSchema),
            Extensions::all_available(),
            TCComputation::ComputeNow,
        );
        let err = eparser
            .from_json_value(entitiesjson)
            .expect_err("should fail due to undeclared action");
        assert!(
            err.to_string().contains(
                r#"found action entity `Action::"update"`, but it was not declared as an action in the schema"#
            ),
            "actual error message was {err}"
        );
    }

    /// Test that involves an action also declared (identically) in the schema
    #[test]
    fn action_declared_both_places() {
        let entitiesjson = json!(
            [
                {
                    "uid": { "type": "Action", "id": "view" },
                    "attrs": {
                        "foo": 34
                    },
                    "parents": [
                        { "type": "Action", "id": "readOnly" }
                    ]
                }
            ]
        );
        let eparser = EntityJsonParser::new(
            Some(&MockSchema),
            Extensions::all_available(),
            TCComputation::ComputeNow,
        );
        let entities = eparser
            .from_json_value(entitiesjson)
            .expect("should parse sucessfully");
        assert_eq!(entities.iter().count(), 1);
        let expected_uid = r#"Action::"view""#.parse().expect("valid uid");
        let parsed_entity = match entities.entity(&expected_uid) {
            Dereference::Data(e) => e,
            _ => panic!("expected entity to exist and be concrete"),
        };
        assert_eq!(parsed_entity.uid(), expected_uid);
    }

    /// Test that involves an action also declared in the schema, but an attribute has a different value (of the same type)
    #[test]
    fn action_attr_wrong_val() {
        let entitiesjson = json!(
            [
                {
                    "uid": { "type": "Action", "id": "view" },
                    "attrs": {
                        "foo": 6789
                    },
                    "parents": [
                        { "type": "Action", "id": "readOnly" }
                    ]
                }
            ]
        );
        let eparser = EntityJsonParser::new(
            Some(&MockSchema),
            Extensions::all_available(),
            TCComputation::ComputeNow,
        );
        let err = eparser.from_json_value(entitiesjson).expect_err(
            "should fail due to action attribute having a different value in schema and json",
        );
        assert!(
            err.to_string().contains(
                r#"definition of action `Action::"view"` does not match its schema declaration"#
            ),
            "actual error message was {err}"
        );
    }

    /// Test that involves an action also declared in the schema, but an attribute has a different type
    #[test]
    fn action_attr_wrong_type() {
        let entitiesjson = json!(
            [
                {
                    "uid": { "type": "Action", "id": "view" },
                    "attrs": {
                        "foo": "bar"
                    },
                    "parents": [
                        { "type": "Action", "id": "readOnly" }
                    ]
                }
            ]
        );
        let eparser = EntityJsonParser::new(
            Some(&MockSchema),
            Extensions::all_available(),
            TCComputation::ComputeNow,
        );
        let err = eparser.from_json_value(entitiesjson).expect_err(
            "should fail due to action attribute having a different type in schema and json",
        );
        assert!(
            err.to_string().contains(
                r#"definition of action `Action::"view"` does not match its schema declaration"#
            ),
            "actual error message was {err}"
        );
    }

    /// Test that involves an action also declared in the schema, but the schema has an attribute that the JSON does not
    #[test]
    fn action_attr_missing_in_json() {
        let entitiesjson = json!(
            [
                {
                    "uid": { "type": "Action", "id": "view" },
                    "attrs": {},
                    "parents": [
                        { "type": "Action", "id": "readOnly" }
                    ]
                }
            ]
        );
        let eparser = EntityJsonParser::new(
            Some(&MockSchema),
            Extensions::all_available(),
            TCComputation::ComputeNow,
        );
        let err = eparser
            .from_json_value(entitiesjson)
            .expect_err("should fail due to action attribute missing in json");
        assert!(
            err.to_string().contains(
                r#"definition of action `Action::"view"` does not match its schema declaration"#
            ),
            "actual error message was {err}"
        );
    }

    /// Test that involves an action also declared in the schema, but the JSON has an attribute that the schema does not
    #[test]
    fn action_attr_missing_in_schema() {
        let entitiesjson = json!(
            [
                {
                    "uid": { "type": "Action", "id": "view" },
                    "attrs": {
                        "foo": "bar",
                        "wow": false
                    },
                    "parents": [
                        { "type": "Action", "id": "readOnly" }
                    ]
                }
            ]
        );
        let eparser = EntityJsonParser::new(
            Some(&MockSchema),
            Extensions::all_available(),
            TCComputation::ComputeNow,
        );
        let err = eparser
            .from_json_value(entitiesjson)
            .expect_err("should fail due to action attribute missing in schema");
        assert!(
            err.to_string().contains(
                r#"definition of action `Action::"view"` does not match its schema declaration"#
            ),
            "actual error message was {err}"
        );
    }

    /// Test that involves an action also declared in the schema, but the schema has a parent that the JSON does not
    #[test]
    fn action_parent_missing_in_json() {
        let entitiesjson = json!(
            [
                {
                    "uid": { "type": "Action", "id": "view" },
                    "attrs": {
                        "foo": 34
                    },
                    "parents": []
                }
            ]
        );
        let eparser = EntityJsonParser::new(
            Some(&MockSchema),
            Extensions::all_available(),
            TCComputation::ComputeNow,
        );
        let err = eparser
            .from_json_value(entitiesjson)
            .expect_err("should fail due to action parent missing in json");
        assert!(
            err.to_string().contains(
                r#"definition of action `Action::"view"` does not match its schema declaration"#
            ),
            "actual error message was {err}"
        );
    }

    /// Test that involves an action also declared in the schema, but the JSON has a parent that the schema does not
    #[test]
    fn action_parent_missing_in_schema() {
        let entitiesjson = json!(
            [
                {
                    "uid": { "type": "Action", "id": "view" },
                    "attrs": {
                        "foo": 34
                    },
                    "parents": [
                        { "type": "Action", "id": "readOnly" },
                        { "type": "Action", "id": "coolActions" }
                    ]
                }
            ]
        );
        let eparser = EntityJsonParser::new(
            Some(&MockSchema),
            Extensions::all_available(),
            TCComputation::ComputeNow,
        );
        let err = eparser
            .from_json_value(entitiesjson)
            .expect_err("should fail due to action parent missing in schema");
        assert!(
            err.to_string().contains(
                r#"definition of action `Action::"view"` does not match its schema declaration"#
            ),
            "actual error message was {err}"
        );
    }

    /// Test that involves namespaced entity types
    #[test]
    fn namespaces() {
        use std::str::FromStr;

        struct MockSchema;
        impl Schema for MockSchema {
            type EntityTypeDescription = MockEmployeeDescription;
            type ActionEntityIterator = std::iter::Empty<Arc<Entity>>;
            fn entity_type(&self, entity_type: &EntityType) -> Option<MockEmployeeDescription> {
                if &entity_type.to_string() == "XYZCorp::Employee" {
                    Some(MockEmployeeDescription)
                } else {
                    None
                }
            }
            fn action(&self, _action: &EntityUID) -> Option<Arc<Entity>> {
                None
            }
            fn entity_types_with_basename<'a>(
                &'a self,
                basename: &'a Id,
            ) -> Box<dyn Iterator<Item = EntityType> + 'a> {
                match basename.as_ref() {
                    "Employee" => Box::new(std::iter::once(EntityType::Concrete(
                        Name::from_str("XYZCorp::Employee").expect("valid name"),
                    ))),
                    _ => Box::new(std::iter::empty()),
                }
            }
            fn action_entities(&self) -> Self::ActionEntityIterator {
                std::iter::empty()
            }
        }

        struct MockEmployeeDescription;
        impl EntityTypeDescription for MockEmployeeDescription {
            fn entity_type(&self) -> EntityType {
                EntityType::Concrete("XYZCorp::Employee".parse().expect("valid"))
            }

            fn attr_type(&self, attr: &str) -> Option<SchemaType> {
                match attr {
                    "isFullTime" => Some(SchemaType::Bool),
                    "department" => Some(SchemaType::String),
                    "manager" => Some(SchemaType::Entity {
                        ty: self.entity_type(),
                    }),
                    _ => None,
                }
            }

            fn required_attrs(&self) -> Box<dyn Iterator<Item = SmolStr>> {
                Box::new(
                    ["isFullTime", "department", "manager"]
                        .map(SmolStr::new)
                        .into_iter(),
                )
            }

            fn allowed_parent_types(&self) -> Arc<HashSet<EntityType>> {
                Arc::new(HashSet::new())
            }
        }

        let entitiesjson = json!(
            [
                {
                    "uid": { "type": "XYZCorp::Employee", "id": "12UA45" },
                    "attrs": {
                        "isFullTime": true,
                        "department": "Sales",
                        "manager": { "type": "XYZCorp::Employee", "id": "34FB87" }
                    },
                    "parents": []
                }
            ]
        );
        let eparser = EntityJsonParser::new(
            Some(&MockSchema),
            Extensions::all_available(),
            TCComputation::ComputeNow,
        );
        let parsed = eparser
            .from_json_value(entitiesjson)
            .expect("Should parse without error");
        assert_eq!(parsed.iter().count(), 1);
        let parsed = parsed
            .entity(&r#"XYZCorp::Employee::"12UA45""#.parse().unwrap())
            .expect("that should be the employee type and id");
        let is_full_time = parsed
            .get("isFullTime")
            .expect("isFullTime attr should exist");
        assert_eq!(
            RestrictedExprShapeOnly::new(is_full_time.as_borrowed()),
            RestrictedExprShapeOnly::new(RestrictedExpr::val(true).as_borrowed())
        );
        let department = parsed
            .get("department")
            .expect("department attr should exist");
        assert_eq!(
            RestrictedExprShapeOnly::new(department.as_borrowed()),
            RestrictedExprShapeOnly::new(RestrictedExpr::val("Sales").as_borrowed())
        );
        let manager = parsed.get("manager").expect("manager attr should exist");
        assert_eq!(
            RestrictedExprShapeOnly::new(manager.as_borrowed()),
            RestrictedExprShapeOnly::new(
                RestrictedExpr::val(
                    "XYZCorp::Employee::\"34FB87\""
                        .parse::<EntityUID>()
                        .expect("valid")
                )
                .as_borrowed()
            )
        );

        let entitiesjson = json!(
            [
                {
                    "uid": { "type": "XYZCorp::Employee", "id": "12UA45" },
                    "attrs": {
                        "isFullTime": true,
                        "department": "Sales",
                        "manager": { "type": "Employee", "id": "34FB87" }
                    },
                    "parents": []
                }
            ]
        );

        let err = eparser
            .from_json_value(entitiesjson)
            .expect_err("should fail due to manager being wrong entity type (missing namespace)");
        assert!(
            err.to_string().contains(r#"in attribute `manager` on `XYZCorp::Employee::"12UA45"`, type mismatch: attribute was expected to have type (entity of type `XYZCorp::Employee`), but actually has type (entity of type `Employee`)"#),
            "actual error message was {err}"
        );

        let entitiesjson = json!(
            [
                {
                    "uid": { "type": "Employee", "id": "12UA45" },
                    "attrs": {
                        "isFullTime": true,
                        "department": "Sales",
                        "manager": { "type": "XYZCorp::Employee", "id": "34FB87" }
                    },
                    "parents": []
                }
            ]
        );

        let err = eparser
            .from_json_value(entitiesjson)
            .expect_err("should fail due to employee being wrong entity type (missing namespace)");
        assert!(
            err.to_string().contains(r#"`Employee::"12UA45"` has type `Employee` which is not declared in the schema. Did you mean `XYZCorp::Employee`?"#),
            "actual error message was {err}"
        );
    }
}<|MERGE_RESOLUTION|>--- conflicted
+++ resolved
@@ -540,7 +540,7 @@
                 }
             ]
         );
-        let parser: EntityJsonParser<'_> =
+        let parser: EntityJsonParser<'_, '_> =
             EntityJsonParser::new(None, Extensions::all_available(), TCComputation::ComputeNow);
         parser.from_json_value(v).unwrap();
     }
@@ -852,9 +852,7 @@
     fn add_duplicates_fail1() {
         let parser: EntityJsonParser<'_, '_> =
             EntityJsonParser::new(None, Extensions::all_available(), TCComputation::ComputeNow);
-<<<<<<< HEAD
-        let new =
-            serde_json::json!([{"uid":{"__expr":"Test::\"alice\""}, "attrs" : {}, "parents" : []}]);
+        let new = serde_json::json!([{"uid":{ "type": "Test", "id": "alice" }, "attrs" : {}, "parents" : []}]);
         let addl_entities = parser.iter_from_json_value(new).unwrap();
         let err = simple_entities(&parser).add_entities(
             addl_entities,
@@ -862,19 +860,6 @@
             TCComputation::ComputeNow,
             Extensions::all_available(),
         );
-=======
-        let new = serde_json::json!([{"uid": { "type" : "Test", "id" : "alice"}, "attrs" : {}, "parents" : []}]);
-        let stream = parser
-            .iter_from_json_value(new)
-            .unwrap()
-            .collect::<Result<Vec<_>>>()
-            .unwrap();
-        let es = simple_entities(&parser);
-        let err = es
-            .add_entities(stream, TCComputation::ComputeNow)
-            .err()
-            .unwrap();
->>>>>>> 51dd4b61
         let expected = r#"Test::"alice""#.parse().unwrap();
         match err {
             Err(EntitiesError::Duplicate(e)) => assert_eq!(e, expected),
@@ -883,18 +868,14 @@
         }
     }
 
-<<<<<<< HEAD
-    fn simple_entities(parser: &EntityJsonParser<'_, '_>) -> Entities {
-=======
     #[test]
     fn simple_entities_correct() {
-        let parser: EntityJsonParser<'_> =
+        let parser: EntityJsonParser<'_, '_> =
             EntityJsonParser::new(None, Extensions::all_available(), TCComputation::ComputeNow);
         simple_entities(&parser);
     }
 
-    fn simple_entities(parser: &EntityJsonParser<'_>) -> Entities {
->>>>>>> 51dd4b61
+    fn simple_entities(parser: &EntityJsonParser<'_, '_>) -> Entities {
         let json = serde_json::json!(
             [
                 {
@@ -1084,7 +1065,7 @@
             ]
         },
         ]);
-        let eparser: EntityJsonParser<'_> =
+        let eparser: EntityJsonParser<'_, '_> =
             EntityJsonParser::new(None, Extensions::all_available(), TCComputation::ComputeNow);
         let error = eparser.from_json_value(json).err().unwrap().to_string();
         assert!(
@@ -1117,7 +1098,7 @@
             ]
         }
         ]);
-        let eparser: EntityJsonParser<'_> =
+        let eparser: EntityJsonParser<'_, '_> =
             EntityJsonParser::new(None, Extensions::all_available(), TCComputation::ComputeNow);
         let error = eparser.from_json_value(json).err().unwrap().to_string();
         assert!(
@@ -1150,7 +1131,7 @@
             ]
         }
         ]);
-        let eparser: EntityJsonParser<'_> =
+        let eparser: EntityJsonParser<'_, '_> =
             EntityJsonParser::new(None, Extensions::all_available(), TCComputation::ComputeNow);
         let error = eparser.from_json_value(json).err().unwrap().to_string();
         assert!(
@@ -1181,7 +1162,7 @@
             ]
         }
         ]);
-        let eparser: EntityJsonParser<'_> =
+        let eparser: EntityJsonParser<'_, '_> =
             EntityJsonParser::new(None, Extensions::all_available(), TCComputation::ComputeNow);
         let error = eparser.from_json_value(json).err().unwrap().to_string();
         assert!(
@@ -1212,7 +1193,7 @@
             ]
         }
         ]);
-        let eparser: EntityJsonParser<'_> =
+        let eparser: EntityJsonParser<'_, '_> =
             EntityJsonParser::new(None, Extensions::all_available(), TCComputation::ComputeNow);
         let error = eparser.from_json_value(json).err().unwrap().to_string();
         assert!(
