--- conflicted
+++ resolved
@@ -402,13 +402,6 @@
         }
     }
 
-<<<<<<< HEAD
-    /// Prefix unqualified common type references with the namespace they are in
-    pub(crate) fn prefix_common_type_references_with_namespace(
-        self,
-        ns: Option<&Name>,
-    ) -> Result<SchemaType> {
-=======
     /// Is this [`SchemaType`] an extension type, or does it contain one
     /// (recursively)? Returns `None` if this is a `TypeDef` because we can't
     /// easily properly check the type of a typedef, accounting for namespaces,
@@ -432,46 +425,10 @@
     /// Is this [`SchemaType`] an empty record? This function is used by the `Display`
     /// implementation to avoid printing unnecessary entity/action data.
     pub fn is_empty_record(&self) -> bool {
->>>>>>> 0561af92
         match self {
             Self::Type(SchemaTypeVariant::Record {
                 attributes,
                 additional_attributes,
-<<<<<<< HEAD
-            }) => Ok(Self::Type(SchemaTypeVariant::Record {
-                attributes: BTreeMap::from_iter(
-                    attributes
-                        .into_iter()
-                        .map(|(attr, TypeOfAttribute { ty, required })| {
-                            Ok((
-                                attr,
-                                TypeOfAttribute {
-                                    ty: ty.prefix_common_type_references_with_namespace(ns)?,
-                                    required,
-                                },
-                            ))
-                        })
-                        .collect::<Result<Vec<_>>>()?,
-                ),
-                additional_attributes,
-            })),
-            Self::Type(SchemaTypeVariant::Set { element }) => {
-                Ok(Self::Type(SchemaTypeVariant::Set {
-                    element: Box::new(element.prefix_common_type_references_with_namespace(ns)?),
-                }))
-            }
-            Self::TypeDef { type_name } => Ok({
-                let type_name = type_name.prefix_namespace_if_unqualified(ns);
-                if type_name.is_reserved() {
-                    // We've ruled out the case where the namespace is reserved
-                    // So it can only error in the empty namespace or when it
-                    // is fully-qualified
-                    return Err(ReservedNamespaceError(type_name).into());
-                }
-                Self::TypeDef { type_name }
-            }),
-            _ => Ok(self),
-=======
             }) => *additional_attributes == partial_schema_default() && attributes.is_empty(),
             _ => false,
         }
@@ -495,7 +452,6 @@
             Self::TypeDef { type_name } => SchemaType::TypeDef {
                 type_name: type_name.into(),
             },
->>>>>>> 0561af92
         }
     }
 }
