--- conflicted
+++ resolved
@@ -15,11 +15,8 @@
  */
 
 use super::{FromJsonError, LinkingError};
-<<<<<<< HEAD
+use crate::ast;
 use crate::entities::json::err::ReservedNamespace;
-=======
-use crate::ast;
->>>>>>> afd99f26
 use crate::entities::json::{err::JsonDeserializationErrorContext, EntityUidJson};
 use crate::parser::err::parse_errors;
 use serde::{Deserialize, Serialize};
@@ -572,9 +569,12 @@
             }) => ast::EntityType::from_normalized_str(entity_type.as_str())
                 .map_err(Self::Error::InvalidEntityType)
                 .and_then(|entity_type| {
-                    if entity_type.is_reserved() {
+                    if entity_type.name().is_reserved() {
                         return Err(Self::Error::JsonDeserializationError(
-                            ReservedNamespace { name: entity_type }.into(),
+                            ReservedNamespace {
+                                name: entity_type.name().clone(),
+                            }
+                            .into(),
                         ));
                     }
                     Ok(match in_entity {
