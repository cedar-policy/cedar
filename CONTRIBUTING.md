# Contributing to Cedar
<<<<<<< HEAD
=======


Cedar is a community project that is built and maintained by people just like **you**. We're glad you're interested in helping out. There are several different ways you can do it, but before we talk about that, let's talk about how to get started.
>>>>>>> 3660a22b

Cedar is a community project that is built and maintained by people just like **you**. We're glad you're interested in helping out. There are several different ways you can do it, but before we talk about that, let's talk about how to get started.


## First Things First

<<<<<<< HEAD
1. **When in doubt, open an issue** - For almost any type of contribution, the first step is opening an issue. Even if you think you already know what the solution is, writing down a description of the problem you're trying to solve will help everyone get context when they review your pull request. If it's truly a trivial change (e.g. spelling error), you can skip this step — but as the subject says, when in doubt, [open an issue](https://github.com/cedar-policy/cedar/issues). DO NOT open an issue for security-related issues. See SECURITY.md.
2. **Only submit your own work**  (or work you have sufficient rights to submit) - Please make sure that any code or documentation you submit is your work or you have the rights to submit. We respect the intellectual property rights of others.

## Ways to Contribute



### Bug Reports

A bug is when software behaves in a way that you didn't expect and the developer didn't intend. To help us understand what's going on, we first want to make sure you're working from the latest version. Please make sure you're testing against the latest version.

Once you've confirmed that the bug still exists in the latest version, you'll want to check to make sure it's not something we already know about on the [open issues GitHub page](https://github.com/cedar-policy/cedar/issues).

If you've upgraded to the latest version and you can't find it in our open issues list, then you'll need to tell us how to reproduce it. To make the behavior as clear as possible, please provided your steps as `curl` commands which we can copy and paste into a terminal to run it locally, for example:


```
TO DO: add an example
```

=======
## First Things First

1. **When in doubt, open an issue** - For almost any type of contribution, the first step is opening an issue. Even if you think you already know what the solution is, writing down a description of the problem you're trying to solve will help everyone get context when they review your pull request. If it's truly a trivial change (e.g. spelling error), you can skip this step — but as the subject says, when in doubt, [open an issue](https://github.com/cedar-policy/cedar/issues). DO NOT open an issue for security-related issues. See SECURITY.md.
2. **Only submit your own work**  (or work you have sufficient rights to submit) - Please make sure that any code or documentation you submit is your work or you have the rights to submit. We respect the intellectual property rights of others.

## Ways to Contribute



### Bug Reports

A bug is when software behaves in a way that you didn't expect and the developer didn't intend. To help us understand what's going on, we first want to make sure you're working from the latest version. Please make sure you're testing against the latest version.

Once you've confirmed that the bug still exists in the latest version, you'll want to check to make sure it's not something we already know about on the [open issues GitHub page](https://github.com/cedar-policy/cedar/issues).

If you've upgraded to the latest version and you can't find it in our open issues list, then you'll need to tell us how to reproduce it. To make the behavior as clear as possible, please provided your policies, entities, request, and CLI commands. 
>>>>>>> 3660a22b

Provide as much information as you can. You may think that the problem lies with your query, when actually it depends on how your data is indexed. The easier it is for us to recreate your problem, the faster it is likely to be fixed. Please try to include as much information as you can. Details like these are incredibly useful:

* A reproducible test case or series of steps
* The version of our code being used
* Any modifications you've made relevant to the bug
* Anything unusual about your environment or deployment

### Feature Requests

If you've thought of a way that Cedar could be better, we want to hear about it. We track feature requests using GitHub, so please feel free to open an issue which describes the feature you would like to see, why you need it, and how it should work.


### Documentation Changes

If you would like to contribute to the documentation, please do so in the [documentation](https://github.com/cedar-policy/cedar-docs) repo. 


### Contributing Code

As with other types of contributions, the first step is to [**open an issue on GitHub**](). Opening an issue before you make changes makes sure that someone else isn't already working on that particular problem. It also lets us all work together to find the right approach before you spend a bunch of time on a PR. So again, when in doubt, open an issue.

Additionally, here are a few guidelines to help you decide whether a particular feature should be included in Cedar.

**Is your feature important to most users of Cedar?**

If you believe that a feature is going to fulfill a need for most users of Cedar, then it belongs in Cedar. However, we don't want every feature built into the core server. If the feature requires additional permissions or brings in extra dependencies it should instead be included as a module in core.

**Is your feature a common dependency across multiple plugins?**

Does this feature contain functionality that cuts across multiple plugins? If so, this most likely belongs in Cedar as a core module or plugin.


## Changelog

Cedar maintains version specific changelog by enforcing a change to the ongoing [CHANGELOG](CHANGELOG.md) file adhering to the [Keep A Changelog](https://keepachangelog.com/en/1.0.0/) format. The purpose of the changelog is for the contributors and maintainers to incrementally build the release notes throughout the development process to avoid a painful and error-prone process of attempting to compile the release notes at release time. On each release the "unreleased" entries of the changelog are moved to the appropriate release notes document in the `./release-notes` folder. Also, incrementally building the changelog provides a concise, human-readable list of significant features that have been added to the unreleased version under development.


### Which changes require a CHANGELOG entry?

Changelogs are intended for operators/administrators, developers integrating with libraries and APIs, and end-users interacting with Cedar Dashboards and/or the REST API (collectively referred to as "user"). In short, any change that a user of Cedar might want to be aware of should be included in the changelog. The changelog is *not* intended to replace the git commit log that developers of Cedar itself rely upon. The following are some examples of changes that should be in the changelog:


<<<<<<< HEAD
### Feature Requests

If you've thought of a way that Cedar could be better, we want to hear about it. We track feature requests using GitHub, so please feel free to open an issue which describes the feature you would like to see, why you need it, and how it should work.


### Documentation Changes

If you would like to contribute to the documentation, please do so in the [documentation](https://github.com/cedar-policy/cedar-docs) repo. 


### Contributing Code

As with other types of contributions, the first step is to [**open an issue on GitHub**](). Opening an issue before you make changes makes sure that someone else isn't already working on that particular problem. It also lets us all work together to find the right approach before you spend a bunch of time on a PR. So again, when in doubt, open an issue.

Additionally, here are a few guidelines to help you decide whether a particular feature should be included in Cedar.

**Is your feature important to most users of Cedar?**

If you believe that a feature is going to fulfill a need for most users of Cedar, then it belongs in Cedar. However, we don't want every feature built into the core server. If the feature requires additional permissions or brings in extra dependencies it should instead be included as a module in core.

**Is your feature a common dependency across multiple plugins?**

Does this feature contain functionality that cuts across multiple plugins? If so, this most likely belongs in Cedar as a core module or plugin.


## Changelog

Cedar maintains version specific changelog by enforcing a change to the ongoing [CHANGELOG](CHANGELOG.md) file adhering to the [Keep A Changelog](https://keepachangelog.com/en/1.0.0/) format. The purpose of the changelog is for the contributors and maintainers to incrementally build the release notes throughout the development process to avoid a painful and error-prone process of attempting to compile the release notes at release time. On each release the "unreleased" entries of the changelog are moved to the appropriate release notes document in the `./release-notes` folder. Also, incrementally building the changelog provides a concise, human-readable list of significant features that have been added to the unreleased version under development.


### Which changes require a CHANGELOG entry?

Changelogs are intended for operators/administrators, developers integrating with libraries and APIs, and end-users interacting with Cedar Dashboards and/or the REST API (collectively referred to as "user"). In short, any change that a user of Cedar might want to be aware of should be included in the changelog. The changelog is *not* intended to replace the git commit log that developers of Cedar itself rely upon. The following are some examples of changes that should be in the changelog:


=======
>>>>>>> 3660a22b
* A newly added feature
* A fix for a user-facing bug
* Dependency updates
* Fixes for security issues

The following are some examples where a changelog entry is not necessary:


* Adding, modifying, or fixing tests
* An incremental PR for a larger feature (such features should include *one* changelog entry for the feature)
* Documentation changes or code refactoring
* Build-related changes

Any PR that does not include a changelog entry will result in a failure of the validation workflow in GitHub. If the contributor and maintainers agree that no changelog entry is required, then the `skip-changelog` label can be applied to the PR which will result in the workflow passing.


### How to add my changes to [CHANGELOG](CHANGELOG.md)?

Adding in the change is two step process:

1. Add your changes to the corresponding section within the CHANGELOG file with dummy pull request information, publish the PR
2. Update the entry for your change in [`CHANGELOG.md`](CHANGELOG.md) and make sure that you reference the pull request there.

### Where should I put my CHANGELOG entry?

The changelog on the `main` branch will contain sections for the *next major* and *next minor* releases. Your entry should go into the section it is intended to be released in. In practice, most changes to `main` will be backported to the next minor release so most entries will likely be in that section.

The following examples assume the *next major* release on main is 3.0, then *next minor* release is 2.5, and the *current* release is 2.4.


* **Add a new feature to release in next minor:** Add a changelog entry to `[Unreleased 2.x]` on main, then backport to 2.x (including the changelog entry).
* **Introduce a breaking API change to release in next major:** Add a changelog entry to `[Unreleased 3.0]` on main, do not backport.
* **Upgrade a dependency to fix a CVE:** Add a changelog entry to `[Unreleased 2.x]` on main, then backport to 2.x (including the changelog entry), then backport to 2.4 and ensure the changelog entry is added to `[Unreleased 2.4.1]`.

## Review Process

We deeply appreciate everyone who takes the time to make a contribution. We will review all contributions as quickly as possible. As a reminder, [opening an issue]() discussing your change before you make it is the best way to smooth the PR process. This will prevent a rejection because someone else is already working on the problem, or because the solution is incompatible with the architectural direction.

During the PR process, expect that there will be some back-and-forth. Please try to respond to comments in a timely fashion, and if you don't wish to continue with the PR, let us know. If a PR takes too many iterations for its complexity or size, we may reject it. Additionally, if you stop responding we may close the PR as abandoned. In either case, if you feel this was done in error, please add a comment on the PR.

If we accept the PR, a [maintainer](MAINTAINERS.md) will merge your change and usually take care of backporting it to appropriate branches ourselves.

If we reject the PR, we will close the pull request with a comment explaining why. This decision isn't always final: if you feel we have misunderstood your intended change or otherwise think that we should reconsider then please continue the conversation with a comment on the PR and we'll do our best to address any further points you raise.

 Before sending us a pull request, please ensure that:

1. You are working against the latest source on the *main* branch.
2. You check existing open, and recently merged, pull requests to make sure someone else hasn't addressed the problem already.
3. You open an issue to discuss any significant work - we would hate for your time to be wasted.

To send us a pull request, please:

1. Fork the repository.
2. Modify the source; please focus on the specific change you are contributing. If you also reformat all the code, it will be hard for us to focus on your change.
3. Ensure local tests pass.
4. Commit to your fork using clear commit messages.
5. Send us a pull request, answering any default questions in the pull request interface.
6. Pay attention to any automated CI failures reported in the pull request, and stay involved in the conversation.

GitHub provides additional document on [forking a repository](https://help.github.com/articles/fork-a-repo/) and [creating a pull request](https://help.github.com/articles/creating-a-pull-request/).

## Finding contributions to work on

Looking at the existing issues is a great way to find something to contribute on. As our projects, by default, use the default GitHub issue labels (enhancement/bug/duplicate/help wanted/invalid/question/wontfix), looking at any 'help wanted' issues is a great place to start.

Code of Conduct
This project has adopted the [Amazon Open Source Code of Conduct](https://aws.github.io/code-of-conduct). For more information see the [Code of Conduct FAQ](https://aws.github.io/code-of-conduct-faq) or contact [opensource-codeofconduct@amazon.com](mailto:opensource-codeofconduct@amazon.com) with any additional questions or comments.

## Security issue notifications

If you discover a potential security issue in this project we ask that you notify AWS/Amazon Security via our [vulnerability reporting page](http://aws.amazon.com/security/vulnerability-reporting/). Please do **not** create a public github issue.

## Licensing

See the [LICENSE](https://vscode-remote+ssh-002dremote-002bclouddesk.vscode-resource.vscode-cdn.net/home/anwmamat/git/cedar/cedar/LICENSE) file for our project's licensing. We will ask you to confirm the licensing of your contribution.<|MERGE_RESOLUTION|>--- conflicted
+++ resolved
@@ -1,38 +1,7 @@
 # Contributing to Cedar
-<<<<<<< HEAD
-=======
-
-
-Cedar is a community project that is built and maintained by people just like **you**. We're glad you're interested in helping out. There are several different ways you can do it, but before we talk about that, let's talk about how to get started.
->>>>>>> 3660a22b
 
 Cedar is a community project that is built and maintained by people just like **you**. We're glad you're interested in helping out. There are several different ways you can do it, but before we talk about that, let's talk about how to get started.
 
-
-## First Things First
-
-<<<<<<< HEAD
-1. **When in doubt, open an issue** - For almost any type of contribution, the first step is opening an issue. Even if you think you already know what the solution is, writing down a description of the problem you're trying to solve will help everyone get context when they review your pull request. If it's truly a trivial change (e.g. spelling error), you can skip this step — but as the subject says, when in doubt, [open an issue](https://github.com/cedar-policy/cedar/issues). DO NOT open an issue for security-related issues. See SECURITY.md.
-2. **Only submit your own work**  (or work you have sufficient rights to submit) - Please make sure that any code or documentation you submit is your work or you have the rights to submit. We respect the intellectual property rights of others.
-
-## Ways to Contribute
-
-
-
-### Bug Reports
-
-A bug is when software behaves in a way that you didn't expect and the developer didn't intend. To help us understand what's going on, we first want to make sure you're working from the latest version. Please make sure you're testing against the latest version.
-
-Once you've confirmed that the bug still exists in the latest version, you'll want to check to make sure it's not something we already know about on the [open issues GitHub page](https://github.com/cedar-policy/cedar/issues).
-
-If you've upgraded to the latest version and you can't find it in our open issues list, then you'll need to tell us how to reproduce it. To make the behavior as clear as possible, please provided your steps as `curl` commands which we can copy and paste into a terminal to run it locally, for example:
-
-
-```
-TO DO: add an example
-```
-
-=======
 ## First Things First
 
 1. **When in doubt, open an issue** - For almost any type of contribution, the first step is opening an issue. Even if you think you already know what the solution is, writing down a description of the problem you're trying to solve will help everyone get context when they review your pull request. If it's truly a trivial change (e.g. spelling error), you can skip this step — but as the subject says, when in doubt, [open an issue](https://github.com/cedar-policy/cedar/issues). DO NOT open an issue for security-related issues. See SECURITY.md.
@@ -48,8 +17,8 @@
 
 Once you've confirmed that the bug still exists in the latest version, you'll want to check to make sure it's not something we already know about on the [open issues GitHub page](https://github.com/cedar-policy/cedar/issues).
 
+
 If you've upgraded to the latest version and you can't find it in our open issues list, then you'll need to tell us how to reproduce it. To make the behavior as clear as possible, please provided your policies, entities, request, and CLI commands. 
->>>>>>> 3660a22b
 
 Provide as much information as you can. You may think that the problem lies with your query, when actually it depends on how your data is indexed. The easier it is for us to recreate your problem, the faster it is likely to be fixed. Please try to include as much information as you can. Details like these are incredibly useful:
 
@@ -93,44 +62,6 @@
 Changelogs are intended for operators/administrators, developers integrating with libraries and APIs, and end-users interacting with Cedar Dashboards and/or the REST API (collectively referred to as "user"). In short, any change that a user of Cedar might want to be aware of should be included in the changelog. The changelog is *not* intended to replace the git commit log that developers of Cedar itself rely upon. The following are some examples of changes that should be in the changelog:
 
 
-<<<<<<< HEAD
-### Feature Requests
-
-If you've thought of a way that Cedar could be better, we want to hear about it. We track feature requests using GitHub, so please feel free to open an issue which describes the feature you would like to see, why you need it, and how it should work.
-
-
-### Documentation Changes
-
-If you would like to contribute to the documentation, please do so in the [documentation](https://github.com/cedar-policy/cedar-docs) repo. 
-
-
-### Contributing Code
-
-As with other types of contributions, the first step is to [**open an issue on GitHub**](). Opening an issue before you make changes makes sure that someone else isn't already working on that particular problem. It also lets us all work together to find the right approach before you spend a bunch of time on a PR. So again, when in doubt, open an issue.
-
-Additionally, here are a few guidelines to help you decide whether a particular feature should be included in Cedar.
-
-**Is your feature important to most users of Cedar?**
-
-If you believe that a feature is going to fulfill a need for most users of Cedar, then it belongs in Cedar. However, we don't want every feature built into the core server. If the feature requires additional permissions or brings in extra dependencies it should instead be included as a module in core.
-
-**Is your feature a common dependency across multiple plugins?**
-
-Does this feature contain functionality that cuts across multiple plugins? If so, this most likely belongs in Cedar as a core module or plugin.
-
-
-## Changelog
-
-Cedar maintains version specific changelog by enforcing a change to the ongoing [CHANGELOG](CHANGELOG.md) file adhering to the [Keep A Changelog](https://keepachangelog.com/en/1.0.0/) format. The purpose of the changelog is for the contributors and maintainers to incrementally build the release notes throughout the development process to avoid a painful and error-prone process of attempting to compile the release notes at release time. On each release the "unreleased" entries of the changelog are moved to the appropriate release notes document in the `./release-notes` folder. Also, incrementally building the changelog provides a concise, human-readable list of significant features that have been added to the unreleased version under development.
-
-
-### Which changes require a CHANGELOG entry?
-
-Changelogs are intended for operators/administrators, developers integrating with libraries and APIs, and end-users interacting with Cedar Dashboards and/or the REST API (collectively referred to as "user"). In short, any change that a user of Cedar might want to be aware of should be included in the changelog. The changelog is *not* intended to replace the git commit log that developers of Cedar itself rely upon. The following are some examples of changes that should be in the changelog:
-
-
-=======
->>>>>>> 3660a22b
 * A newly added feature
 * A fix for a user-facing bug
 * Dependency updates
