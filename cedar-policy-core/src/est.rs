/*
 * Copyright Cedar Contributors
 *
 * Licensed under the Apache License, Version 2.0 (the "License");
 * you may not use this file except in compliance with the License.
 * You may obtain a copy of the License at
 *
 *      https://www.apache.org/licenses/LICENSE-2.0
 *
 * Unless required by applicable law or agreed to in writing, software
 * distributed under the License is distributed on an "AS IS" BASIS,
 * WITHOUT WARRANTIES OR CONDITIONS OF ANY KIND, either express or implied.
 * See the License for the specific language governing permissions and
 * limitations under the License.
 */

//! This module contains the External Syntax Tree (EST)

mod err;
pub use err::*;
mod expr;
pub use expr::*;
mod head_constraints;
pub use head_constraints::*;
mod policy_set;
pub use policy_set::*;

use crate::ast;
use crate::entities::EntityUidJson;
use crate::parser::cst;
use crate::parser::err::{ParseErrors, ToASTError, ToASTErrorKind};
use serde::{Deserialize, Serialize};
use serde_with::serde_as;
use smol_str::SmolStr;
use std::collections::{BTreeMap, HashMap};

#[cfg(feature = "wasm")]
extern crate tsify;

/// Serde JSON structure for policies and templates in the EST format
#[serde_as]
#[derive(Debug, Clone, PartialEq, Serialize, Deserialize)]
#[serde(deny_unknown_fields)]
#[cfg_attr(feature = "wasm", derive(tsify::Tsify))]
#[cfg_attr(feature = "wasm", tsify(into_wasm_abi, from_wasm_abi))]
pub struct Policy {
    /// `Effect` of the policy or template
    effect: ast::Effect,
    /// Principal head constraint
    principal: PrincipalConstraint,
    /// Action head constraint
    action: ActionConstraint,
    /// Resource head constraint
    resource: ResourceConstraint,
    /// `when` and/or `unless` clauses
    conditions: Vec<Clause>,
    /// annotations
    #[serde(default)]
    #[serde(skip_serializing_if = "BTreeMap::is_empty")]
    #[serde_as(as = "serde_with::MapPreventDuplicates<_,_>")]
    #[cfg_attr(feature = "wasm", tsify(type = "Record<string, string>"))]
    annotations: BTreeMap<ast::AnyId, SmolStr>,
}

/// Serde JSON structure for a `when` or `unless` clause in the EST format
#[derive(Debug, Clone, PartialEq, Serialize, Deserialize)]
#[serde(deny_unknown_fields)]
#[serde(tag = "kind", content = "body")]
#[cfg_attr(feature = "wasm", derive(tsify::Tsify))]
#[cfg_attr(feature = "wasm", tsify(into_wasm_abi, from_wasm_abi))]
pub enum Clause {
    /// A `when` clause
    #[serde(rename = "when")]
    When(Expr),
    /// An `unless` clause
    #[serde(rename = "unless")]
    Unless(Expr),
}

impl Policy {
    /// Fill in any slots in the policy using the values in `vals`. Throws an
    /// error if `vals` doesn't contain a necessary mapping, but does not throw
    /// an error if `vals` contains unused mappings -- and in particular if
    /// `self` is an inline policy (in which case it is returned unchanged).
    pub fn link(self, vals: &HashMap<ast::SlotId, EntityUidJson>) -> Result<Self, LinkingError> {
        Ok(Policy {
            effect: self.effect,
            principal: self.principal.link(vals)?,
            action: self.action.link(vals)?,
            resource: self.resource.link(vals)?,
            conditions: self
                .conditions
                .into_iter()
                .map(|clause| clause.link(vals))
                .collect::<Result<Vec<_>, _>>()?,
            annotations: self.annotations,
        })
    }
}

impl Clause {
    /// Fill in any slots in the clause using the values in `vals`. Throws an
    /// error if `vals` doesn't contain a necessary mapping, but does not throw
    /// an error if `vals` contains unused mappings.
<<<<<<< HEAD
    pub fn instantiate(
        self,
        _vals: &HashMap<ast::SlotId, EntityUidJson>,
    ) -> Result<Self, LinkingError> {
=======
    pub fn link(self, _vals: &HashMap<ast::SlotId, EntityUidJson>) -> Result<Self, LinkingError> {
>>>>>>> 79467444
        // currently, slots are not allowed in clauses
        Ok(self)
    }
}

impl TryFrom<cst::Policy> for Policy {
    type Error = ParseErrors;
    fn try_from(policy: cst::Policy) -> Result<Policy, ParseErrors> {
        let mut errs = ParseErrors::new();
        let effect = policy.effect.to_effect(&mut errs);
        let (principal, action, resource) = policy.extract_head(&mut errs);
        let (annot_success, annotations) = policy.get_ast_annotations(&mut errs);
        let conditions = match policy
            .conds
            .into_iter()
            .map(|node| {
                let (cond, loc) = node.into_inner();
                let cond = cond.ok_or_else(|| {
                    ParseErrors(vec![ToASTError::new(
                        ToASTErrorKind::EmptyClause(None),
                        loc,
                    )
                    .into()])
                })?;
                cond.try_into()
            })
            .collect::<Result<Vec<_>, ParseErrors>>()
        {
            Ok(conds) => Some(conds),
            Err(e) => {
                errs.extend(e);
                None
            }
        };

        match (
            effect,
            principal,
            action,
            resource,
            conditions,
            annot_success,
            errs.is_empty(),
        ) {
            (
                Some(effect),
                Some(principal),
                Some(action),
                Some(resource),
                Some(conditions),
                true,
                true,
            ) => Ok(Policy {
                effect,
                principal: principal.into(),
                action: action.into(),
                resource: resource.into(),
                conditions,
                annotations: annotations.into_iter().map(|(k, v)| (k, v.val)).collect(),
            }),
            _ => Err(errs),
        }
    }
}

impl TryFrom<cst::Cond> for Clause {
    type Error = ParseErrors;
    fn try_from(cond: cst::Cond) -> Result<Clause, ParseErrors> {
        let mut errs = ParseErrors::new();
        let is_when = cond.cond.to_cond_is_when(&mut errs);
        let expr: Result<Expr, ParseErrors> = match cond.expr {
            None => {
                let ident = is_when.map(|is_when| {
                    cst::Ident::Ident(if is_when { "when" } else { "unless" }.into())
                });
                Err(cond
                    .cond
                    .to_ast_err(ToASTErrorKind::EmptyClause(ident))
                    .into())
            }
            Some(ref e) => e.try_into(),
        };
        let expr = match expr {
            Ok(expr) => Some(expr),
            Err(expr_errs) => {
                errs.extend(expr_errs.0);
                None
            }
        };

        if let (Some(expr), true) = (expr, errs.is_empty()) {
            Ok(match is_when {
                // PANIC SAFETY errs should be non empty if is_when is None
                #[allow(clippy::unreachable)]
                None => unreachable!("should have had an err in this case"),
                Some(true) => Clause::When(expr),
                Some(false) => Clause::Unless(expr),
            })
        } else {
            Err(errs)
        }
    }
}

impl Policy {
    /// Try to convert EST Policy into AST Policy.
    ///
    /// This process requires a policy ID. If not supplied, this method will
    /// fill it in as "JSON policy".
    pub fn try_into_ast_policy(
        self,
        id: Option<ast::PolicyID>,
    ) -> Result<ast::Policy, FromJsonError> {
        let template: ast::Template = self.try_into_ast_template(id)?;
        ast::StaticPolicy::try_from(template)
            .map(Into::into)
            .map_err(Into::into)
    }

    /// Try to convert EST Policy into AST Template.
    ///
    /// This process requires a policy ID. If not supplied, this method will
    /// fill it in as "JSON policy".
    pub fn try_into_ast_template(
        self,
        id: Option<ast::PolicyID>,
    ) -> Result<ast::Template, FromJsonError> {
        let id = id.unwrap_or(ast::PolicyID::from_string("JSON policy"));
        let mut conditions_iter = self
            .conditions
            .into_iter()
            .map(|cond| cond.try_into_ast(id.clone()));
        let conditions = match conditions_iter.next() {
            None => ast::Expr::val(true),
            Some(first) => ast::ExprBuilder::with_data(())
                .and_nary(first?, conditions_iter.collect::<Result<Vec<_>, _>>()?),
        };
        Ok(ast::Template::new(
            id,
            None,
            self.annotations
                .into_iter()
                .map(|(key, val)| (key, ast::Annotation { val, loc: None }))
                .collect(),
            self.effect,
            self.principal.try_into()?,
            self.action.try_into()?,
            self.resource.try_into()?,
            conditions,
        ))
    }
}

impl Clause {
    fn filter_slots(e: ast::Expr, is_when: bool) -> Result<ast::Expr, FromJsonError> {
        let first_slot = e.slots().next();
        if let Some(slot) = first_slot {
            Err(FromJsonError::SlotsInConditionClause {
                slot: slot.id,
                clausetype: if is_when { "when" } else { "unless" },
            })
        } else {
            Ok(e)
        }
    }
    /// `id` is the ID of the policy the clause belongs to, used only for reporting errors
    fn try_into_ast(self, id: ast::PolicyID) -> Result<ast::Expr, FromJsonError> {
        match self {
            Clause::When(expr) => Self::filter_slots(expr.try_into_ast(id)?, true),
            Clause::Unless(expr) => {
                Self::filter_slots(ast::Expr::not(expr.try_into_ast(id)?), false)
            }
        }
    }
}

/// Convert AST to EST
impl From<ast::Policy> for Policy {
    fn from(ast: ast::Policy) -> Policy {
        Policy {
            effect: ast.effect(),
            principal: ast.principal_constraint().into(),
            action: ast.action_constraint().clone().into(),
            resource: ast.resource_constraint().into(),
            conditions: vec![ast.non_head_constraints().clone().into()],
            annotations: ast
                .annotations()
                .map(|(k, v)| (k.clone(), v.val.clone()))
                .collect(),
        }
    }
}

/// Convert AST to EST
impl From<ast::Template> for Policy {
    fn from(ast: ast::Template) -> Policy {
        Policy {
            effect: ast.effect(),
            principal: ast.principal_constraint().clone().into(),
            action: ast.action_constraint().clone().into(),
            resource: ast.resource_constraint().clone().into(),
            conditions: vec![ast.non_head_constraints().clone().into()],
            annotations: ast
                .annotations()
                .map(|(k, v)| (k.clone(), v.val.clone()))
                .collect(),
        }
    }
}

impl From<ast::Expr> for Clause {
    fn from(expr: ast::Expr) -> Clause {
        Clause::When(expr.into())
    }
}

impl std::fmt::Display for Policy {
    fn fmt(&self, f: &mut std::fmt::Formatter<'_>) -> std::fmt::Result {
        for (k, v) in self.annotations.iter() {
            writeln!(f, "@{k}(\"{}\") ", v.escape_debug())?;
        }
        write!(
            f,
            "{}({}, {}, {})",
            self.effect, self.principal, self.action, self.resource
        )?;
        for condition in &self.conditions {
            write!(f, " {condition}")?;
        }
        write!(f, ";")
    }
}

impl std::fmt::Display for Clause {
    fn fmt(&self, f: &mut std::fmt::Formatter<'_>) -> std::fmt::Result {
        match self {
            Self::When(expr) => write!(f, "when {{ {expr} }}"),
            Self::Unless(expr) => write!(f, "unless {{ {expr} }}"),
        }
    }
}

// PANIC SAFETY: Unit Test Code
#[allow(clippy::panic)]
// PANIC SAFETY: Unit Test Code
#[allow(clippy::indexing_slicing)]
#[cfg(test)]
mod test {
    use super::*;
    use crate::parser::{self, parse_policy_or_template_to_est};
    use crate::test_utils::ExpectedErrorMessageBuilder;
    use cool_asserts::assert_matches;
    use serde_json::json;

    /// helper function to just do EST data structure --> JSON --> EST data structure.
    /// This roundtrip should be lossless for all policies.
    fn est_roundtrip(est: Policy) -> Policy {
        let json = serde_json::to_value(est).expect("failed to serialize to JSON");
        serde_json::from_value(json.clone()).unwrap_or_else(|e| {
            panic!(
                "failed to deserialize from JSON: {e}\n\nJSON was:\n{}",
                serde_json::to_string_pretty(&json).expect("failed to convert JSON to string")
            )
        })
    }

    /// helper function to take EST-->text-->CST-->EST, which directly tests the Display impl for EST.
    /// This roundtrip should be lossless for all policies.
    fn text_roundtrip(est: &Policy) -> Policy {
        let text = est.to_string();
        let cst = parser::text_to_cst::parse_policy(&text)
            .expect("Failed to convert to CST")
            .node
            .expect("Node should not be empty");
        cst.try_into().expect("Failed to convert to EST")
    }

    /// helper function to take EST-->AST-->EST for inline policies.
    /// This roundtrip is not always lossless, because EST-->AST can be lossy.
    fn ast_roundtrip(est: Policy) -> Policy {
        let ast = est
            .try_into_ast_policy(None)
            .expect("Failed to convert to AST");
        ast.into()
    }

    /// helper function to take EST-->AST-->EST for templates.
    /// This roundtrip is not always lossless, because EST-->AST can be lossy.
    fn ast_roundtrip_template(est: Policy) -> Policy {
        let ast = est
            .try_into_ast_template(None)
            .expect("Failed to convert to AST");
        ast.into()
    }

    /// helper function to take EST-->AST-->text-->CST-->EST for inline policies.
    /// This roundtrip is not always lossless, because EST-->AST can be lossy.
    fn circular_roundtrip(est: Policy) -> Policy {
        let ast = est
            .try_into_ast_policy(None)
            .expect("Failed to convert to AST");
        let text = ast.to_string();
        let cst = parser::text_to_cst::parse_policy(&text)
            .expect("Failed to convert to CST")
            .node
            .expect("Node should not be empty");
        cst.try_into().expect("Failed to convert to EST")
    }

    /// helper function to take EST-->AST-->text-->CST-->EST for templates.
    /// This roundtrip is not always lossless, because EST-->AST can be lossy.
    fn circular_roundtrip_template(est: Policy) -> Policy {
        let ast = est
            .try_into_ast_template(None)
            .expect("Failed to convert to AST");
        let text = ast.to_string();
        let cst = parser::text_to_cst::parse_policy(&text)
            .expect("Failed to convert to CST")
            .node
            .expect("Node should not be empty");
        cst.try_into().expect("Failed to convert to EST")
    }

    #[test]
    fn empty_policy() {
        let policy = "permit(principal, action, resource);";
        let cst = parser::text_to_cst::parse_policy(policy)
            .unwrap()
            .node
            .unwrap();
        let est: Policy = cst.try_into().unwrap();
        let expected_json = json!(
            {
                "effect": "permit",
                "principal": {
                    "op": "All",
                },
                "action": {
                    "op": "All",
                },
                "resource": {
                    "op": "All",
                },
                "conditions": [],
            }
        );
        assert_eq!(
            serde_json::to_value(&est).unwrap(),
            expected_json,
            "\nExpected:\n{}\n\nActual:\n{}\n\n",
            serde_json::to_string_pretty(&expected_json).unwrap(),
            serde_json::to_string_pretty(&est).unwrap()
        );
        let old_est = est.clone();
        let roundtripped = est_roundtrip(est);
        assert_eq!(&old_est, &roundtripped);
        let est = text_roundtrip(&old_est);
        assert_eq!(&old_est, &est);

        // during the lossy transform to AST, the only difference for this policy is that
        // a `when { true }` is added
        let expected_json_after_roundtrip = json!(
            {
                "effect": "permit",
                "principal": {
                    "op": "All",
                },
                "action": {
                    "op": "All",
                },
                "resource": {
                    "op": "All",
                },
                "conditions": [
                    {
                        "kind": "when",
                        "body": {
                            "Value": true
                        }
                    }
                ],
            }
        );
        let roundtripped = serde_json::to_value(ast_roundtrip(est.clone())).unwrap();
        assert_eq!(
            roundtripped,
            expected_json_after_roundtrip,
            "\nExpected after roundtrip:\n{}\n\nActual after roundtrip:\n{}\n\n",
            serde_json::to_string_pretty(&expected_json_after_roundtrip).unwrap(),
            serde_json::to_string_pretty(&roundtripped).unwrap()
        );
        let roundtripped = serde_json::to_value(circular_roundtrip(est)).unwrap();
        assert_eq!(
            roundtripped,
            expected_json_after_roundtrip,
            "\nExpected after roundtrip:\n{}\n\nActual after roundtrip:\n{}\n\n",
            serde_json::to_string_pretty(&expected_json_after_roundtrip).unwrap(),
            serde_json::to_string_pretty(&roundtripped).unwrap()
        );
    }

    #[test]
    fn annotated_policy() {
        let policy = r#"
            @foo("bar")
            @this1is2a3valid_identifier("any arbitrary ! string \" is @ allowed in 🦀 here_")
            permit(principal, action, resource);
        "#;
        let cst = parser::text_to_cst::parse_policy(policy)
            .unwrap()
            .node
            .unwrap();
        let est: Policy = cst.try_into().unwrap();
        let expected_json = json!(
            {
                "effect": "permit",
                "principal": {
                    "op": "All",
                },
                "action": {
                    "op": "All",
                },
                "resource": {
                    "op": "All",
                },
                "conditions": [],
                "annotations": {
                    "foo": "bar",
                    "this1is2a3valid_identifier": "any arbitrary ! string \" is @ allowed in 🦀 here_",
                }
            }
        );
        assert_eq!(
            serde_json::to_value(&est).unwrap(),
            expected_json,
            "\nExpected:\n{}\n\nActual:\n{}\n\n",
            serde_json::to_string_pretty(&expected_json).unwrap(),
            serde_json::to_string_pretty(&est).unwrap()
        );
        let old_est = est.clone();
        let roundtripped = est_roundtrip(est);
        assert_eq!(&old_est, &roundtripped);
        let est = text_roundtrip(&old_est);
        assert_eq!(&old_est, &est);

        // during the lossy transform to AST, the only difference for this policy is that
        // a `when { true }` is added
        let expected_json_after_roundtrip = json!(
            {
                "effect": "permit",
                "principal": {
                    "op": "All",
                },
                "action": {
                    "op": "All",
                },
                "resource": {
                    "op": "All",
                },
                "conditions": [
                    {
                        "kind": "when",
                        "body": {
                            "Value": true
                        }
                    }
                ],
                "annotations": {
                    "foo": "bar",
                    "this1is2a3valid_identifier": "any arbitrary ! string \" is @ allowed in 🦀 here_",
                }
            }
        );
        let roundtripped = serde_json::to_value(ast_roundtrip(est.clone())).unwrap();
        assert_eq!(
            roundtripped,
            expected_json_after_roundtrip,
            "\nExpected after roundtrip:\n{}\n\nActual after roundtrip:\n{}\n\n",
            serde_json::to_string_pretty(&expected_json_after_roundtrip).unwrap(),
            serde_json::to_string_pretty(&roundtripped).unwrap()
        );
        let roundtripped = serde_json::to_value(circular_roundtrip(est)).unwrap();
        assert_eq!(
            roundtripped,
            expected_json_after_roundtrip,
            "\nExpected after roundtrip:\n{}\n\nActual after roundtrip:\n{}\n\n",
            serde_json::to_string_pretty(&expected_json_after_roundtrip).unwrap(),
            serde_json::to_string_pretty(&roundtripped).unwrap()
        );
    }

    /// Test that we can use Cedar reserved words like `if` and `has` as annotation keys
    #[test]
    fn reserved_words_as_annotations() {
        let policy = r#"
            @if("this is the annotation for `if`")
            @then("this is the annotation for `then`")
            @else("this is the annotation for `else`")
            @true("this is the annotation for `true`")
            @false("this is the annotation for `false`")
            @in("this is the annotation for `in`")
            @is("this is the annotation for `is`")
            @like("this is the annotation for `like`")
            @has("this is the annotation for `has`")
            @principal("this is the annotation for `principal`") // not reserved at time of this writing, but we test it anyway
            permit(principal, action, resource) when { 2 == 2 };
        "#;

        let cst = parser::text_to_cst::parse_policy(policy)
            .unwrap()
            .node
            .unwrap();
        let est: Policy = cst.try_into().unwrap();
        let expected_json = json!(
            {
                "effect": "permit",
                "principal": {
                    "op": "All",
                },
                "action": {
                    "op": "All",
                },
                "resource": {
                    "op": "All",
                },
                "conditions": [
                    {
                        "kind": "when",
                        "body": {
                            "==": {
                                "left": { "Value": 2 },
                                "right": { "Value": 2 },
                            }
                        }
                    }
                ],
                "annotations": {
                    "if": "this is the annotation for `if`",
                    "then": "this is the annotation for `then`",
                    "else": "this is the annotation for `else`",
                    "true": "this is the annotation for `true`",
                    "false": "this is the annotation for `false`",
                    "in": "this is the annotation for `in`",
                    "is": "this is the annotation for `is`",
                    "like": "this is the annotation for `like`",
                    "has": "this is the annotation for `has`",
                    "principal": "this is the annotation for `principal`",
                }
            }
        );
        assert_eq!(
            serde_json::to_value(&est).unwrap(),
            expected_json,
            "\nExpected:\n{}\n\nActual:\n{}\n\n",
            serde_json::to_string_pretty(&expected_json).unwrap(),
            serde_json::to_string_pretty(&est).unwrap()
        );
        let old_est = est.clone();
        let roundtripped = est_roundtrip(est);
        assert_eq!(&old_est, &roundtripped);
        let est = text_roundtrip(&old_est);
        assert_eq!(&old_est, &est);

        assert_eq!(ast_roundtrip(est.clone()), est);
        assert_eq!(circular_roundtrip(est.clone()), est);
    }

    #[test]
    fn annotation_errors() {
        let policy = r#"
            @foo("1")
            @foo("2")
            permit(principal, action, resource);
        "#;
        let cst = parser::text_to_cst::parse_policy(policy)
            .unwrap()
            .node
            .unwrap();
        assert_matches!(Policy::try_from(cst), Err(e) => {
            parser::test_utils::expect_exactly_one_error(policy, &e, &ExpectedErrorMessageBuilder::error("duplicate annotation: @foo").exactly_one_underline(r#"@foo("2")"#).build());
        });

        let policy = r#"
            @foo("1")
            @foo("1")
            permit(principal, action, resource);
        "#;
        let cst = parser::text_to_cst::parse_policy(policy)
            .unwrap()
            .node
            .unwrap();
        assert_matches!(Policy::try_from(cst), Err(e) => {
            parser::test_utils::expect_exactly_one_error(policy, &e, &ExpectedErrorMessageBuilder::error("duplicate annotation: @foo").exactly_one_underline(r#"@foo("1")"#).build());
        });

        let policy = r#"
            @foo("1")
            @bar("yellow")
            @foo("abc")
            @hello("goodbye")
            @bar("123")
            @foo("def")
            permit(principal, action, resource);
        "#;
        let cst = parser::text_to_cst::parse_policy(policy)
            .unwrap()
            .node
            .unwrap();
        assert_matches!(Policy::try_from(cst), Err(e) => {
            assert_eq!(e.len(), 3); // two errors for @foo and one for @bar
            parser::test_utils::expect_some_error_matches(policy, &e, &ExpectedErrorMessageBuilder::error("duplicate annotation: @foo").exactly_one_underline(r#"@foo("abc")"#).build());
            parser::test_utils::expect_some_error_matches(policy, &e, &ExpectedErrorMessageBuilder::error("duplicate annotation: @foo").exactly_one_underline(r#"@foo("def")"#).build());
            parser::test_utils::expect_some_error_matches(policy, &e, &ExpectedErrorMessageBuilder::error("duplicate annotation: @bar").exactly_one_underline(r#"@bar("123")"#).build());
        });

        // the above tests ensure that we give the correct errors for CSTs
        // containing duplicate annotations.
        // This test ensures that we give the correct errors for JSON text
        // containing duplicate annotations.
        // Note that we have to use a string here as input (and not
        // serde_json::Value) because serde_json::Value would already remove
        // duplicates
        let est = r#"
            {
                "effect": "permit",
                "principal": {
                    "op": "All"
                },
                "action": {
                    "op": "All"
                },
                "resource": {
                    "op": "All"
                },
                "conditions": [],
                "annotations": {
                    "foo": "1",
                    "foo": "2"
                }
            }
        "#;
        assert_matches!(serde_json::from_str::<Policy>(est), Err(e) => {
            assert_eq!(e.to_string(), "invalid entry: found duplicate key at line 17 column 17");
        });
    }

    #[test]
    fn rbac_policy() {
        let policy = r#"
            permit(
                principal == User::"12UA45",
                action == Action::"view",
                resource in Folder::"abc"
            );
        "#;
        let cst = parser::text_to_cst::parse_policy(policy)
            .unwrap()
            .node
            .unwrap();
        let est: Policy = cst.try_into().unwrap();
        let expected_json = json!(
            {
                "effect": "permit",
                "principal": {
                    "op": "==",
                    "entity": { "type": "User", "id": "12UA45" },
                },
                "action": {
                    "op": "==",
                    "entity": { "type": "Action", "id": "view" },
                },
                "resource": {
                    "op": "in",
                    "entity": { "type": "Folder", "id": "abc" },
                },
                "conditions": []
            }
        );
        assert_eq!(
            serde_json::to_value(&est).unwrap(),
            expected_json,
            "\nExpected:\n{}\n\nActual:\n{}\n\n",
            serde_json::to_string_pretty(&expected_json).unwrap(),
            serde_json::to_string_pretty(&est).unwrap()
        );
        let old_est = est.clone();
        let roundtripped = est_roundtrip(est);
        assert_eq!(&old_est, &roundtripped);
        let est = text_roundtrip(&old_est);
        assert_eq!(&old_est, &est);

        // during the lossy transform to AST, the only difference for this policy is that
        // a `when { true }` is added
        let expected_json_after_roundtrip = json!(
            {
                "effect": "permit",
                "principal": {
                    "op": "==",
                    "entity": { "type": "User", "id": "12UA45" },
                },
                "action": {
                    "op": "==",
                    "entity": { "type": "Action", "id": "view" },
                },
                "resource": {
                    "op": "in",
                    "entity": { "type": "Folder", "id": "abc" },
                },
                "conditions": [
                    {
                        "kind": "when",
                        "body": {
                            "Value": true
                        }
                    }
                ]
            }
        );
        let roundtripped = serde_json::to_value(ast_roundtrip(est.clone())).unwrap();
        assert_eq!(
            roundtripped,
            expected_json_after_roundtrip,
            "\nExpected after roundtrip:\n{}\n\nActual after roundtrip:\n{}\n\n",
            serde_json::to_string_pretty(&expected_json_after_roundtrip).unwrap(),
            serde_json::to_string_pretty(&roundtripped).unwrap()
        );
        let roundtripped = serde_json::to_value(circular_roundtrip(est)).unwrap();
        assert_eq!(
            roundtripped,
            expected_json_after_roundtrip,
            "\nExpected after roundtrip:\n{}\n\nActual after roundtrip:\n{}\n\n",
            serde_json::to_string_pretty(&expected_json_after_roundtrip).unwrap(),
            serde_json::to_string_pretty(&roundtripped).unwrap()
        );
    }

    #[test]
    fn rbac_template() {
        let template = r#"
            permit(
                principal == ?principal,
                action == Action::"view",
                resource in ?resource
            );
        "#;
        let cst = parser::text_to_cst::parse_policy(template)
            .unwrap()
            .node
            .unwrap();
        let est: Policy = cst.try_into().unwrap();
        let expected_json = json!(
            {
                "effect": "permit",
                "principal": {
                    "op": "==",
                    "slot": "?principal",
                },
                "action": {
                    "op": "==",
                    "entity": { "type": "Action", "id": "view" },
                },
                "resource": {
                    "op": "in",
                    "slot": "?resource",
                },
                "conditions": []
            }
        );
        assert_eq!(
            serde_json::to_value(&est).unwrap(),
            expected_json,
            "\nExpected:\n{}\n\nActual:\n{}\n\n",
            serde_json::to_string_pretty(&expected_json).unwrap(),
            serde_json::to_string_pretty(&est).unwrap()
        );
        let old_est = est.clone();
        let roundtripped = est_roundtrip(est);
        assert_eq!(&old_est, &roundtripped);
        let est = text_roundtrip(&old_est);
        assert_eq!(&old_est, &est);

        // during the lossy transform to AST, the only difference for this policy is that
        // a `when { true }` is added
        let expected_json_after_roundtrip = json!(
            {
                "effect": "permit",
                "principal": {
                    "op": "==",
                    "slot": "?principal",
                },
                "action": {
                    "op": "==",
                    "entity": { "type": "Action", "id": "view" },
                },
                "resource": {
                    "op": "in",
                    "slot": "?resource",
                },
                "conditions": [
                    {
                        "kind": "when",
                        "body": {
                            "Value": true
                        }
                    }
                ]
            }
        );
        let roundtripped = serde_json::to_value(ast_roundtrip_template(est.clone())).unwrap();
        assert_eq!(
            roundtripped,
            expected_json_after_roundtrip,
            "\nExpected after roundtrip:\n{}\n\nActual after roundtrip:\n{}\n\n",
            serde_json::to_string_pretty(&expected_json_after_roundtrip).unwrap(),
            serde_json::to_string_pretty(&roundtripped).unwrap()
        );
        let roundtripped = serde_json::to_value(circular_roundtrip_template(est)).unwrap();
        assert_eq!(
            roundtripped,
            expected_json_after_roundtrip,
            "\nExpected after roundtrip:\n{}\n\nActual after roundtrip:\n{}\n\n",
            serde_json::to_string_pretty(&expected_json_after_roundtrip).unwrap(),
            serde_json::to_string_pretty(&roundtripped).unwrap()
        );
    }

    #[test]
    fn abac_policy() {
        let policy = r#"
            permit(
                principal == User::"12UA45",
                action == Action::"view",
                resource in Folder::"abc"
            ) when {
                context.tls_version == "1.3"
            };
        "#;
        let cst = parser::text_to_cst::parse_policy(policy)
            .unwrap()
            .node
            .unwrap();
        let est: Policy = cst.try_into().unwrap();
        let expected_json = json!(
            {
                "effect": "permit",
                "principal": {
                    "op": "==",
                    "entity": { "type": "User", "id": "12UA45" },
                },
                "action": {
                    "op": "==",
                    "entity": { "type": "Action", "id": "view" },
                },
                "resource": {
                    "op": "in",
                    "entity": { "type": "Folder", "id": "abc" },
                },
                "conditions": [
                    {
                        "kind": "when",
                        "body": {
                            "==": {
                                "left": {
                                    ".": {
                                        "left": { "Var": "context" },
                                        "attr": "tls_version",
                                    },
                                },
                                "right": {
                                    "Value": "1.3"
                                }
                            }
                        }
                    }
                ]
            }
        );
        assert_eq!(
            serde_json::to_value(&est).unwrap(),
            expected_json,
            "\nExpected:\n{}\n\nActual:\n{}\n\n",
            serde_json::to_string_pretty(&expected_json).unwrap(),
            serde_json::to_string_pretty(&est).unwrap()
        );
        let old_est = est.clone();
        let roundtripped = est_roundtrip(est);
        assert_eq!(&old_est, &roundtripped);
        let est = text_roundtrip(&old_est);
        assert_eq!(&old_est, &est);

        assert_eq!(ast_roundtrip(est.clone()), est);
        assert_eq!(circular_roundtrip(est.clone()), est);
    }

    #[test]
    fn action_list() {
        let policy = r#"
            permit(
                principal == User::"12UA45",
                action in [Action::"read", Action::"write"],
                resource
            );
        "#;
        let cst = parser::text_to_cst::parse_policy(policy)
            .unwrap()
            .node
            .unwrap();
        let est: Policy = cst.try_into().unwrap();
        let expected_json = json!(
            {
                "effect": "permit",
                "principal": {
                    "op": "==",
                    "entity": { "type": "User", "id": "12UA45" },
                },
                "action": {
                    "op": "in",
                    "entities": [
                        { "type": "Action", "id": "read" },
                        { "type": "Action", "id": "write" },
                    ]
                },
                "resource": {
                    "op": "All",
                },
                "conditions": []
            }
        );
        assert_eq!(
            serde_json::to_value(&est).unwrap(),
            expected_json,
            "\nExpected:\n{}\n\nActual:\n{}\n\n",
            serde_json::to_string_pretty(&expected_json).unwrap(),
            serde_json::to_string_pretty(&est).unwrap()
        );
        let old_est = est.clone();
        let roundtripped = est_roundtrip(est);
        assert_eq!(&old_est, &roundtripped);
        let est = text_roundtrip(&old_est);
        assert_eq!(&old_est, &est);

        // during the lossy transform to AST, the only difference for this policy is that
        // a `when { true }` is added
        let expected_json_after_roundtrip = json!(
            {
                "effect": "permit",
                "principal": {
                    "op": "==",
                    "entity": { "type": "User", "id": "12UA45" },
                },
                "action": {
                    "op": "in",
                    "entities": [
                        { "type": "Action", "id": "read" },
                        { "type": "Action", "id": "write" },
                    ]
                },
                "resource": {
                    "op": "All",
                },
                "conditions": [
                    {
                        "kind": "when",
                        "body": {
                            "Value": true
                        }
                    }
                ]
            }
        );
        let roundtripped = serde_json::to_value(ast_roundtrip(est.clone())).unwrap();
        assert_eq!(
            roundtripped,
            expected_json_after_roundtrip,
            "\nExpected after roundtrip:\n{}\n\nActual after roundtrip:\n{}\n\n",
            serde_json::to_string_pretty(&expected_json_after_roundtrip).unwrap(),
            serde_json::to_string_pretty(&roundtripped).unwrap()
        );
        let roundtripped = serde_json::to_value(circular_roundtrip(est)).unwrap();
        assert_eq!(
            roundtripped,
            expected_json_after_roundtrip,
            "\nExpected after roundtrip:\n{}\n\nActual after roundtrip:\n{}\n\n",
            serde_json::to_string_pretty(&expected_json_after_roundtrip).unwrap(),
            serde_json::to_string_pretty(&roundtripped).unwrap()
        );
    }

    #[test]
    fn num_literals() {
        let policy = r#"
            permit(principal, action, resource)
            when { 1 == 2 };
        "#;
        let cst = parser::text_to_cst::parse_policy(policy)
            .unwrap()
            .node
            .unwrap();
        let est: Policy = cst.try_into().unwrap();
        let expected_json = json!(
            {
                "effect": "permit",
                "principal": {
                    "op": "All",
                },
                "action": {
                    "op": "All",
                },
                "resource": {
                    "op": "All",
                },
                "conditions": [
                    {
                        "kind": "when",
                        "body": {
                            "==": {
                                "left": {
                                    "Value": 1
                                },
                                "right": {
                                    "Value": 2
                                }
                            }
                        }
                    }
                ]
            }
        );
        assert_eq!(
            serde_json::to_value(&est).unwrap(),
            expected_json,
            "\nExpected:\n{}\n\nActual:\n{}\n\n",
            serde_json::to_string_pretty(&expected_json).unwrap(),
            serde_json::to_string_pretty(&est).unwrap()
        );
        let old_est = est.clone();
        let roundtripped = est_roundtrip(est);
        assert_eq!(&old_est, &roundtripped);
        let est = text_roundtrip(&old_est);
        assert_eq!(&old_est, &est);

        assert_eq!(ast_roundtrip(est.clone()), est);
        assert_eq!(circular_roundtrip(est.clone()), est);
    }

    #[test]
    fn entity_literals() {
        let policy = r#"
            permit(principal, action, resource)
            when { User::"alice" == Namespace::Type::"foo" };
        "#;
        let cst = parser::text_to_cst::parse_policy(policy)
            .unwrap()
            .node
            .unwrap();
        let est: Policy = cst.try_into().unwrap();
        let expected_json = json!(
            {
                "effect": "permit",
                "principal": {
                    "op": "All",
                },
                "action": {
                    "op": "All",
                },
                "resource": {
                    "op": "All",
                },
                "conditions": [
                    {
                        "kind": "when",
                        "body": {
                            "==": {
                                "left": {
                                    "Value": {
                                        "__entity": {
                                            "type": "User",
                                            "id": "alice"
                                        }
                                    }
                                },
                                "right": {
                                    "Value": {
                                        "__entity": {
                                            "type": "Namespace::Type",
                                            "id": "foo"
                                        }
                                    }
                                }
                            }
                        }
                    }
                ]
            }
        );
        assert_eq!(
            serde_json::to_value(&est).unwrap(),
            expected_json,
            "\nExpected:\n{}\n\nActual:\n{}\n\n",
            serde_json::to_string_pretty(&expected_json).unwrap(),
            serde_json::to_string_pretty(&est).unwrap()
        );
        let old_est = est.clone();
        let roundtripped = est_roundtrip(est);
        assert_eq!(&old_est, &roundtripped);
        let est = text_roundtrip(&old_est);
        assert_eq!(&old_est, &est);

        assert_eq!(ast_roundtrip(est.clone()), est);
        assert_eq!(circular_roundtrip(est.clone()), est);
    }

    #[test]
    fn bool_literals() {
        let policy = r#"
            permit(principal, action, resource)
            when { false == true };
        "#;
        let cst = parser::text_to_cst::parse_policy(policy)
            .unwrap()
            .node
            .unwrap();
        let est: Policy = cst.try_into().unwrap();
        let expected_json = json!(
            {
                "effect": "permit",
                "principal": {
                    "op": "All",
                },
                "action": {
                    "op": "All",
                },
                "resource": {
                    "op": "All",
                },
                "conditions": [
                    {
                        "kind": "when",
                        "body": {
                            "==": {
                                "left": {
                                    "Value": false
                                },
                                "right": {
                                    "Value": true
                                }
                            }
                        }
                    }
                ]
            }
        );
        assert_eq!(
            serde_json::to_value(&est).unwrap(),
            expected_json,
            "\nExpected:\n{}\n\nActual:\n{}\n\n",
            serde_json::to_string_pretty(&expected_json).unwrap(),
            serde_json::to_string_pretty(&est).unwrap()
        );
        let old_est = est.clone();
        let roundtripped = est_roundtrip(est);
        assert_eq!(&old_est, &roundtripped);
        let est = text_roundtrip(&old_est);
        assert_eq!(&old_est, &est);

        assert_eq!(ast_roundtrip(est.clone()), est);
        assert_eq!(circular_roundtrip(est.clone()), est);
    }

    #[test]
    fn string_literals() {
        let policy = r#"
            permit(principal, action, resource)
            when { "spam" == "eggs" };
        "#;
        let cst = parser::text_to_cst::parse_policy(policy)
            .unwrap()
            .node
            .unwrap();
        let est: Policy = cst.try_into().unwrap();
        let expected_json = json!(
            {
                "effect": "permit",
                "principal": {
                    "op": "All",
                },
                "action": {
                    "op": "All",
                },
                "resource": {
                    "op": "All",
                },
                "conditions": [
                    {
                        "kind": "when",
                        "body": {
                            "==": {
                                "left": {
                                    "Value": "spam"
                                },
                                "right": {
                                    "Value": "eggs"
                                }
                            }
                        }
                    }
                ]
            }
        );
        assert_eq!(
            serde_json::to_value(&est).unwrap(),
            expected_json,
            "\nExpected:\n{}\n\nActual:\n{}\n\n",
            serde_json::to_string_pretty(&expected_json).unwrap(),
            serde_json::to_string_pretty(&est).unwrap()
        );
        let old_est = est.clone();
        let roundtripped = est_roundtrip(est);
        assert_eq!(&old_est, &roundtripped);
        let est = text_roundtrip(&old_est);
        assert_eq!(&old_est, &est);

        assert_eq!(ast_roundtrip(est.clone()), est);
        assert_eq!(circular_roundtrip(est.clone()), est);
    }

    #[test]
    fn set_literals() {
        let policy = r#"
            permit(principal, action, resource)
            when { [1, 2, "foo"] == [4, 5, "spam"] };
        "#;
        let cst = parser::text_to_cst::parse_policy(policy)
            .unwrap()
            .node
            .unwrap();
        let est: Policy = cst.try_into().unwrap();
        let expected_json = json!(
            {
                "effect": "permit",
                "principal": {
                    "op": "All",
                },
                "action": {
                    "op": "All",
                },
                "resource": {
                    "op": "All",
                },
                "conditions": [
                    {
                        "kind": "when",
                        "body": {
                            "==": {
                                "left": {
                                    "Set": [
                                        { "Value": 1 },
                                        { "Value": 2 },
                                        { "Value": "foo" },
                                    ]
                                },
                                "right": {
                                    "Set": [
                                        { "Value": 4 },
                                        { "Value": 5 },
                                        { "Value": "spam" },
                                    ]
                                }
                            }
                        }
                    }
                ]
            }
        );
        assert_eq!(
            serde_json::to_value(&est).unwrap(),
            expected_json,
            "\nExpected:\n{}\n\nActual:\n{}\n\n",
            serde_json::to_string_pretty(&expected_json).unwrap(),
            serde_json::to_string_pretty(&est).unwrap()
        );
        let old_est = est.clone();
        let roundtripped = est_roundtrip(est);
        assert_eq!(&old_est, &roundtripped);
        let est = text_roundtrip(&old_est);
        assert_eq!(&old_est, &est);

        assert_eq!(ast_roundtrip(est.clone()), est);
        assert_eq!(circular_roundtrip(est.clone()), est);
    }

    #[test]
    fn record_literals() {
        let policy = r#"
            permit(principal, action, resource)
            when { {foo: "spam", bar: false} == {} };
        "#;
        let cst = parser::text_to_cst::parse_policy(policy)
            .unwrap()
            .node
            .unwrap();
        let est: Policy = cst.try_into().unwrap();
        let expected_json = json!(
            {
                "effect": "permit",
                "principal": {
                    "op": "All",
                },
                "action": {
                    "op": "All",
                },
                "resource": {
                    "op": "All",
                },
                "conditions": [
                    {
                        "kind": "when",
                        "body": {
                            "==": {
                                "left": {
                                    "Record": {
                                        "foo": { "Value": "spam" },
                                        "bar": { "Value": false },
                                    }
                                },
                                "right": {
                                    "Record": {}
                                }
                            }
                        }
                    }
                ]
            }
        );
        assert_eq!(
            serde_json::to_value(&est).unwrap(),
            expected_json,
            "\nExpected:\n{}\n\nActual:\n{}\n\n",
            serde_json::to_string_pretty(&expected_json).unwrap(),
            serde_json::to_string_pretty(&est).unwrap()
        );
        let old_est = est.clone();
        let roundtripped = est_roundtrip(est);
        assert_eq!(&old_est, &roundtripped);
        let est = text_roundtrip(&old_est);
        assert_eq!(&old_est, &est);

        assert_eq!(ast_roundtrip(est.clone()), est);
        assert_eq!(circular_roundtrip(est.clone()), est);
    }

    #[test]
    fn policy_variables() {
        let policy = r#"
            permit(principal, action, resource)
            when { principal == action && resource == context };
        "#;
        let cst = parser::text_to_cst::parse_policy(policy)
            .unwrap()
            .node
            .unwrap();
        let est: Policy = cst.try_into().unwrap();
        let expected_json = json!(
            {
                "effect": "permit",
                "principal": {
                    "op": "All",
                },
                "action": {
                    "op": "All",
                },
                "resource": {
                    "op": "All",
                },
                "conditions": [
                    {
                        "kind": "when",
                        "body": {
                            "&&": {
                                "left": {
                                    "==": {
                                        "left": {
                                            "Var": "principal"
                                        },
                                        "right": {
                                            "Var": "action"
                                        }
                                    }
                                },
                                "right": {
                                    "==": {
                                        "left": {
                                            "Var": "resource"
                                        },
                                        "right": {
                                            "Var": "context"
                                        }
                                    }
                                }
                            }
                        }
                    }
                ]
            }
        );
        assert_eq!(
            serde_json::to_value(&est).unwrap(),
            expected_json,
            "\nExpected:\n{}\n\nActual:\n{}\n\n",
            serde_json::to_string_pretty(&expected_json).unwrap(),
            serde_json::to_string_pretty(&est).unwrap()
        );
        let old_est = est.clone();
        let roundtripped = est_roundtrip(est);
        assert_eq!(&old_est, &roundtripped);
        let est = text_roundtrip(&old_est);
        assert_eq!(&old_est, &est);

        assert_eq!(ast_roundtrip(est.clone()), est);
        assert_eq!(circular_roundtrip(est.clone()), est);
    }

    #[test]
    fn not() {
        let policy = r#"
            permit(principal, action, resource)
            when { !context.foo && principal != context.bar };
        "#;
        let cst = parser::text_to_cst::parse_policy(policy)
            .unwrap()
            .node
            .unwrap();
        let est: Policy = cst.try_into().unwrap();
        let expected_json = json!(
            {
                "effect": "permit",
                "principal": {
                    "op": "All",
                },
                "action": {
                    "op": "All",
                },
                "resource": {
                    "op": "All",
                },
                "conditions": [
                    {
                        "kind": "when",
                        "body": {
                            "&&": {
                                "left": {
                                    "!": {
                                        "arg": {
                                            ".": {
                                                "left": {
                                                    "Var": "context"
                                                },
                                                "attr": "foo"
                                            }
                                        }
                                    }
                                },
                                "right": {
                                    "!=": {
                                        "left": {
                                            "Var": "principal"
                                        },
                                        "right": {
                                            ".": {
                                                "left": {
                                                    "Var": "context"
                                                },
                                                "attr": "bar"
                                            }
                                        }
                                    }
                                }
                            }
                        }
                    }
                ]
            }
        );
        assert_eq!(
            serde_json::to_value(&est).unwrap(),
            expected_json,
            "\nExpected:\n{}\n\nActual:\n{}\n\n",
            serde_json::to_string_pretty(&expected_json).unwrap(),
            serde_json::to_string_pretty(&est).unwrap()
        );
        let old_est = est.clone();
        let roundtripped = est_roundtrip(est);
        assert_eq!(&old_est, &roundtripped);
        let est = text_roundtrip(&old_est);
        assert_eq!(&old_est, &est);

        // during the lossy transform to AST, the only difference for this policy is that
        // `!=` is expanded to `!(==)`
        let expected_json_after_roundtrip = json!(
            {
                "effect": "permit",
                "principal": {
                    "op": "All",
                },
                "action": {
                    "op": "All",
                },
                "resource": {
                    "op": "All",
                },
                "conditions": [
                    {
                        "kind": "when",
                        "body": {
                            "&&": {
                                "left": {
                                    "!": {
                                        "arg": {
                                            ".": {
                                                "left": {
                                                    "Var": "context"
                                                },
                                                "attr": "foo"
                                            }
                                        }
                                    }
                                },
                                "right": {
                                    "!": {
                                        "arg": {
                                            "==": {
                                                "left": {
                                                    "Var": "principal"
                                                },
                                                "right": {
                                                    ".": {
                                                        "left": {
                                                            "Var": "context"
                                                        },
                                                        "attr": "bar"
                                                    }
                                                }
                                            }
                                        }
                                    }
                                }
                            }
                        }
                    }
                ]
            }
        );
        let roundtripped = serde_json::to_value(ast_roundtrip(est.clone())).unwrap();
        assert_eq!(
            roundtripped,
            expected_json_after_roundtrip,
            "\nExpected after roundtrip:\n{}\n\nActual after roundtrip:\n{}\n\n",
            serde_json::to_string_pretty(&expected_json_after_roundtrip).unwrap(),
            serde_json::to_string_pretty(&roundtripped).unwrap()
        );
        let roundtripped = serde_json::to_value(circular_roundtrip(est)).unwrap();
        assert_eq!(
            roundtripped,
            expected_json_after_roundtrip,
            "\nExpected after roundtrip:\n{}\n\nActual after roundtrip:\n{}\n\n",
            serde_json::to_string_pretty(&expected_json_after_roundtrip).unwrap(),
            serde_json::to_string_pretty(&roundtripped).unwrap()
        );
    }

    #[test]
    fn hierarchy_in() {
        let policy = r#"
            permit(principal, action, resource)
            when { resource in principal.department };
        "#;
        let cst = parser::text_to_cst::parse_policy(policy)
            .unwrap()
            .node
            .unwrap();
        let est: Policy = cst.try_into().unwrap();
        let expected_json = json!(
            {
                "effect": "permit",
                "principal": {
                    "op": "All",
                },
                "action": {
                    "op": "All",
                },
                "resource": {
                    "op": "All",
                },
                "conditions": [
                    {
                        "kind": "when",
                        "body": {
                            "in": {
                                "left": {
                                    "Var": "resource"
                                },
                                "right": {
                                    ".": {
                                        "left": {
                                            "Var": "principal"
                                        },
                                        "attr": "department"
                                    }
                                }
                            }
                        }
                    }
                ]
            }
        );
        assert_eq!(
            serde_json::to_value(&est).unwrap(),
            expected_json,
            "\nExpected:\n{}\n\nActual:\n{}\n\n",
            serde_json::to_string_pretty(&expected_json).unwrap(),
            serde_json::to_string_pretty(&est).unwrap()
        );
        let old_est = est.clone();
        let roundtripped = est_roundtrip(est);
        assert_eq!(&old_est, &roundtripped);
        let est = text_roundtrip(&old_est);
        assert_eq!(&old_est, &est);

        assert_eq!(ast_roundtrip(est.clone()), est);
        assert_eq!(circular_roundtrip(est.clone()), est);
    }

    #[test]
    fn nested_records() {
        let policy = r#"
            permit(principal, action, resource)
            when { context.something1.something2.something3 };
        "#;
        let cst = parser::text_to_cst::parse_policy(policy)
            .unwrap()
            .node
            .unwrap();
        let est: Policy = cst.try_into().unwrap();
        let expected_json = json!(
            {
                "effect": "permit",
                "principal": {
                    "op": "All",
                },
                "action": {
                    "op": "All",
                },
                "resource": {
                    "op": "All",
                },
                "conditions": [
                    {
                        "kind": "when",
                        "body": {
                            ".": {
                                "left": {
                                    ".": {
                                        "left": {
                                            ".": {
                                                "left": {
                                                    "Var": "context"
                                                },
                                                "attr": "something1"
                                            }
                                        },
                                        "attr": "something2"
                                    }
                                },
                                "attr": "something3"
                            }
                        }
                    }
                ]
            }
        );
        assert_eq!(
            serde_json::to_value(&est).unwrap(),
            expected_json,
            "\nExpected:\n{}\n\nActual:\n{}\n\n",
            serde_json::to_string_pretty(&expected_json).unwrap(),
            serde_json::to_string_pretty(&est).unwrap()
        );
        let old_est = est.clone();
        let roundtripped = est_roundtrip(est);
        assert_eq!(&old_est, &roundtripped);
        let est = text_roundtrip(&old_est);
        assert_eq!(&old_est, &est);

        assert_eq!(ast_roundtrip(est.clone()), est);
        assert_eq!(circular_roundtrip(est.clone()), est);
    }

    #[test]
    fn neg_less_and_greater() {
        let policy = r#"
            permit(principal, action, resource)
            when { -3 < 2 && 4 > -(23 - 1) || 0 <= 0 && 7 >= 1};
        "#;
        let cst = parser::text_to_cst::parse_policy(policy)
            .unwrap()
            .node
            .unwrap();
        let est: Policy = cst.try_into().unwrap();
        let expected_json = json!(
            {
                "effect": "permit",
                "principal": {
                    "op": "All",
                },
                "action": {
                    "op": "All",
                },
                "resource": {
                    "op": "All",
                },
                "conditions": [
                    {
                        "kind": "when",
                        "body": {
                            "||": {
                                "left": {
                                    "&&": {
                                        "left": {
                                            "<": {
                                                "left": {
                                                    "Value": -3
                                                },
                                                "right": {
                                                    "Value": 2
                                                }
                                            }
                                        },
                                        "right": {
                                            ">": {
                                                "left": {
                                                    "Value": 4
                                                },
                                                "right": {
                                                    "neg": {
                                                        "arg": {
                                                            "-": {
                                                                "left": {
                                                                    "Value": 23
                                                                },
                                                                "right": {
                                                                    "Value": 1
                                                                }
                                                            }
                                                        }
                                                    }
                                                }
                                            }
                                        }
                                    }
                                },
                                "right": {
                                    "&&": {
                                        "left": {
                                            "<=": {
                                                "left": {
                                                    "Value": 0
                                                },
                                                "right": {
                                                    "Value": 0
                                                }
                                            }
                                        },
                                        "right": {
                                            ">=": {
                                                "left": {
                                                    "Value": 7
                                                },
                                                "right": {
                                                    "Value": 1
                                                }
                                            }
                                        }
                                    }
                                }
                            }
                        }
                    }
                ]
            }
        );
        assert_eq!(
            serde_json::to_value(&est).unwrap(),
            expected_json,
            "\nExpected:\n{}\n\nActual:\n{}\n\n",
            serde_json::to_string_pretty(&expected_json).unwrap(),
            serde_json::to_string_pretty(&est).unwrap()
        );
        let old_est = est.clone();
        let roundtripped = est_roundtrip(est);
        assert_eq!(&old_est, &roundtripped);
        let est = text_roundtrip(&old_est);
        assert_eq!(&old_est, &est);

        // during the lossy transform to AST, the `>` and `>=` ops are desugared to `<` and
        // `<=` ops with the operands flipped
        let expected_json_after_roundtrip = json!(
            {
                "effect": "permit",
                "principal": {
                    "op": "All",
                },
                "action": {
                    "op": "All",
                },
                "resource": {
                    "op": "All",
                },
                "conditions": [
                    {
                        "kind": "when",
                        "body": {
                            "||": {
                                "left": {
                                    "&&": {
                                        "left": {
                                            "<": {
                                                "left": {
                                                    "Value": -3
                                                },
                                                "right": {
                                                    "Value": 2
                                                }
                                            }
                                        },
                                        "right": {
                                            "!": {
                                                "arg":{
                                                    "<=": {
                                                        "left": {
                                                            "Value": 4
                                                        },
                                                        "right": {
                                                            "neg": {
                                                                "arg": {
                                                                    "-": {
                                                                        "left": {
                                                                            "Value": 23
                                                                        },
                                                                        "right": {
                                                                            "Value": 1
                                                                        }
                                                                    }
                                                                }
                                                            }
                                                        }
                                                    }
                                                }
                                            }
                                        }
                                    }
                                },
                                "right": {
                                    "&&": {
                                        "left": {
                                            "<=": {
                                                "left": {
                                                    "Value": 0
                                                },
                                                "right": {
                                                    "Value": 0
                                                }
                                            }
                                        },
                                        "right": {
                                            "!": {
                                                "arg": {
                                                    "<": {
                                                        "left": {
                                                            "Value": 7
                                                        },
                                                        "right": {
                                                            "Value": 1
                                                        }
                                                    }
                                                }
                                            }
                                        }
                                    }
                                }
                            }
                        }
                    }
                ]
            }
        );
        let roundtripped = serde_json::to_value(ast_roundtrip(est.clone())).unwrap();
        assert_eq!(
            roundtripped,
            expected_json_after_roundtrip,
            "\nExpected after roundtrip:\n{}\n\nActual after roundtrip:\n{}\n\n",
            serde_json::to_string_pretty(&expected_json_after_roundtrip).unwrap(),
            serde_json::to_string_pretty(&roundtripped).unwrap()
        );
        let roundtripped = serde_json::to_value(circular_roundtrip(est)).unwrap();
        assert_eq!(
            roundtripped,
            expected_json_after_roundtrip,
            "\nExpected after roundtrip:\n{}\n\nActual after roundtrip:\n{}\n\n",
            serde_json::to_string_pretty(&expected_json_after_roundtrip).unwrap(),
            serde_json::to_string_pretty(&roundtripped).unwrap()
        );
    }

    #[test]
    fn add_sub_and_mul() {
        let policy = r#"
            permit(principal, action, resource)
            when { 2 + 3 - principal.numFoos * (-10) == 7 };
        "#;
        let cst = parser::text_to_cst::parse_policy(policy)
            .unwrap()
            .node
            .unwrap();
        let est: Policy = cst.try_into().unwrap();
        let expected_json = json!(
            {
                "effect": "permit",
                "principal": {
                    "op": "All",
                },
                "action": {
                    "op": "All",
                },
                "resource": {
                    "op": "All",
                },
                "conditions": [
                    {
                        "kind": "when",
                        "body": {
                            "==": {
                                "left": {
                                    "-": {
                                        "left": {
                                            "+": {
                                                "left": {
                                                    "Value": 2
                                                },
                                                "right": {
                                                    "Value": 3
                                                }
                                            }
                                        },
                                        "right": {
                                            "*": {
                                                "left": {
                                                    ".": {
                                                        "left": {
                                                            "Var": "principal"
                                                        },
                                                        "attr": "numFoos"
                                                    }
                                                },
                                                "right": {
                                                    "Value": -10
                                                }
                                            }
                                        }
                                    }
                                },
                                "right": {
                                    "Value": 7
                                }
                            }
                        }
                    }
                ]
            }
        );
        assert_eq!(
            serde_json::to_value(&est).unwrap(),
            expected_json,
            "\nExpected:\n{}\n\nActual:\n{}\n\n",
            serde_json::to_string_pretty(&expected_json).unwrap(),
            serde_json::to_string_pretty(&est).unwrap()
        );
        let old_est = est.clone();
        let roundtripped = est_roundtrip(est);
        assert_eq!(&old_est, &roundtripped);
        let est = text_roundtrip(&old_est);
        assert_eq!(&old_est, &est);

        assert_eq!(ast_roundtrip(est.clone()), est);
        assert_eq!(circular_roundtrip(est.clone()), est);
    }

    #[test]
    fn contains_all_any() {
        let policy = r#"
            permit(principal, action, resource)
            when {
                principal.owners.contains("foo")
                && principal.owners.containsAny([1, Linux::Group::"sudoers"])
                && [2+3, "spam"].containsAll(resource.foos)
            };
        "#;
        let cst = parser::text_to_cst::parse_policy(policy)
            .unwrap()
            .node
            .unwrap();
        let est: Policy = cst.try_into().unwrap();
        let expected_json = json!(
            {
                "effect": "permit",
                "principal": {
                    "op": "All",
                },
                "action": {
                    "op": "All",
                },
                "resource": {
                    "op": "All",
                },
                "conditions": [
                    {
                        "kind": "when",
                        "body": {
                            "&&": {
                                "left": {
                                    "&&": {
                                        "left": {
                                            "contains": {
                                                "left": {
                                                    ".": {
                                                        "left": {
                                                            "Var": "principal"
                                                        },
                                                        "attr": "owners"
                                                    }
                                                },
                                                "right": {
                                                    "Value": "foo"
                                                }
                                            }
                                        },
                                        "right": {
                                            "containsAny": {
                                                "left": {
                                                    ".": {
                                                        "left": {
                                                            "Var": "principal"
                                                        },
                                                        "attr": "owners"
                                                    }
                                                },
                                                "right": {
                                                    "Set": [
                                                        { "Value": 1 },
                                                        { "Value": {
                                                            "__entity": {
                                                                "type": "Linux::Group",
                                                                "id": "sudoers"
                                                            }
                                                        } }
                                                    ]
                                                }
                                            }
                                        }
                                    }
                                },
                                "right": {
                                    "containsAll": {
                                        "left": {
                                            "Set": [
                                                { "+": {
                                                    "left": {
                                                        "Value": 2
                                                    },
                                                    "right": {
                                                        "Value": 3
                                                    }
                                                } },
                                                { "Value": "spam" },
                                            ]
                                        },
                                        "right": {
                                            ".": {
                                                "left": {
                                                    "Var": "resource"
                                                },
                                                "attr": "foos"
                                            }
                                        }
                                    }
                                }
                            }
                        }
                    }
                ]
            }
        );
        assert_eq!(
            serde_json::to_value(&est).unwrap(),
            expected_json,
            "\nExpected:\n{}\n\nActual:\n{}\n\n",
            serde_json::to_string_pretty(&expected_json).unwrap(),
            serde_json::to_string_pretty(&est).unwrap()
        );
        let old_est = est.clone();
        let roundtripped = est_roundtrip(est);
        assert_eq!(&old_est, &roundtripped);
        let est = text_roundtrip(&old_est);
        assert_eq!(&old_est, &est);

        assert_eq!(ast_roundtrip(est.clone()), est);
        assert_eq!(circular_roundtrip(est.clone()), est);
    }

    #[test]
    fn like_special_patterns() {
        let policy = r#"
        permit(principal, action, resource)
        when {

            "" like "ḛ̶͑͝x̶͔͛a̵̰̯͛m̴͉̋́p̷̠͂l̵͇̍̔ȩ̶̣͝"
        };
    "#;
        let cst = parser::text_to_cst::parse_policy(policy)
            .unwrap()
            .node
            .unwrap();
        let est: Policy = cst.try_into().unwrap();
        let expected_json = json!(
        {
            "effect": "permit",
            "principal": {
              "op": "All"
            },
            "action": {
              "op": "All"
            },
            "resource": {
              "op": "All"
            },
            "conditions": [
              {
                "kind": "when",
                "body": {
                  "like": {
                    "left": {
                      "Value": ""
                    },
                    "pattern": [
                      {
                        "Literal": "e"
                      },
                      {
                        "Literal": "̶"
                      },
                      {
                        "Literal": "͑"
                      },
                      {
                        "Literal": "͝"
                      },
                      {
                        "Literal": "̰"
                      },
                      {
                        "Literal": "x"
                      },
                      {
                        "Literal": "̶"
                      },
                      {
                        "Literal": "͛"
                      },
                      {
                        "Literal": "͔"
                      },
                      {
                        "Literal": "a"
                      },
                      {
                        "Literal": "̵"
                      },
                      {
                        "Literal": "͛"
                      },
                      {
                        "Literal": "̰"
                      },
                      {
                        "Literal": "̯"
                      },
                      {
                        "Literal": "m"
                      },
                      {
                        "Literal": "̴"
                      },
                      {
                        "Literal": "̋"
                      },
                      {
                        "Literal": "́"
                      },
                      {
                        "Literal": "͉"
                      },
                      {
                        "Literal": "p"
                      },
                      {
                        "Literal": "̷"
                      },
                      {
                        "Literal": "͂"
                      },
                      {
                        "Literal": "̠"
                      },
                      {
                        "Literal": "l"
                      },
                      {
                        "Literal": "̵"
                      },
                      {
                        "Literal": "̍"
                      },
                      {
                        "Literal": "̔"
                      },
                      {
                        "Literal": "͇"
                      },
                      {
                        "Literal": "e"
                      },
                      {
                        "Literal": "̶"
                      },
                      {
                        "Literal": "͝"
                      },
                      {
                        "Literal": "̧"
                      },
                      {
                        "Literal": "̣"
                      }
                    ]
                  }
                }
              }
            ]
          });
        assert_eq!(
            serde_json::to_value(&est).unwrap(),
            expected_json,
            "\nExpected:\n{}\n\nActual:\n{}\n\n",
            serde_json::to_string_pretty(&expected_json).unwrap(),
            serde_json::to_string_pretty(&est).unwrap()
        );
        let old_est = est.clone();
        let roundtripped = est_roundtrip(est);
        assert_eq!(&old_est, &roundtripped);
        let est = text_roundtrip(&old_est);
        assert_eq!(&old_est, &est);

        assert_eq!(ast_roundtrip(est.clone()), est);
        assert_eq!(circular_roundtrip(est.clone()), est);

        let alternative_json = json!(
            {
                "effect": "permit",
                "principal": {
                  "op": "All"
                },
                "action": {
                  "op": "All"
                },
                "resource": {
                  "op": "All"
                },
                "conditions": [
                  {
                    "kind": "when",
                    "body": {
                      "like": {
                        "left": {
                          "Value": ""
                        },
                        "pattern": [
                          {
                            "Literal": "ḛ̶͑͝x̶͔͛a̵̰̯͛m̴͉̋́p̷̠͂l̵͇̍̔ȩ̶̣͝"
                          }
                        ]
                      }
                    }
                  }
                ]
              }
        );
        let est1: Policy = serde_json::from_value(expected_json).unwrap();
        let est2: Policy = serde_json::from_value(alternative_json).unwrap();
        let ast1 = est1.try_into_ast_policy(None).unwrap();
        let ast2 = est2.try_into_ast_policy(None).unwrap();
        assert_eq!(ast1, ast2);
    }

    #[test]
    fn has_like_and_if() {
        let policy = r#"
            permit(principal, action, resource)
            when {
                if context.foo
                then principal has "-78/%$!"
                else resource.email like "*@amazon.com"
            };
        "#;
        let cst = parser::text_to_cst::parse_policy(policy)
            .unwrap()
            .node
            .unwrap();
        let est: Policy = cst.try_into().unwrap();
        let expected_json = json!(
            {
                "effect": "permit",
                "principal": {
                    "op": "All",
                },
                "action": {
                    "op": "All",
                },
                "resource": {
                    "op": "All",
                },
                "conditions": [
                    {
                        "kind": "when",
                        "body": {
                            "if-then-else": {
                                "if": {
                                    ".": {
                                        "left": {
                                            "Var": "context"
                                        },
                                        "attr": "foo"
                                    }
                                },
                                "then": {
                                    "has": {
                                        "left": {
                                            "Var": "principal"
                                        },
                                        "attr": "-78/%$!"
                                    }
                                },
                                "else": {
                                    "like": {
                                        "left": {
                                            ".": {
                                                "left": {
                                                    "Var": "resource"
                                                },
                                                "attr": "email"
                                            }
                                        },
                                        "pattern": [
                                            "Wildcard",
                                            {
                                              "Literal": "@"
                                            },
                                            {
                                              "Literal": "a"
                                            },
                                            {
                                              "Literal": "m"
                                            },
                                            {
                                              "Literal": "a"
                                            },
                                            {
                                              "Literal": "z"
                                            },
                                            {
                                              "Literal": "o"
                                            },
                                            {
                                              "Literal": "n"
                                            },
                                            {
                                              "Literal": "."
                                            },
                                            {
                                              "Literal": "c"
                                            },
                                            {
                                              "Literal": "o"
                                            },
                                            {
                                              "Literal": "m"
                                            }
                                          ]
                                    }
                                }
                            }
                        }
                    }
                ]
            }
        );
        assert_eq!(
            serde_json::to_value(&est).unwrap(),
            expected_json,
            "\nExpected:\n{}\n\nActual:\n{}\n\n",
            serde_json::to_string_pretty(&expected_json).unwrap(),
            serde_json::to_string_pretty(&est).unwrap()
        );
        let old_est = est.clone();
        let roundtripped = est_roundtrip(est);
        assert_eq!(&old_est, &roundtripped);
        let est = text_roundtrip(&old_est);
        assert_eq!(&old_est, &est);

        assert_eq!(ast_roundtrip(est.clone()), est);
        assert_eq!(circular_roundtrip(est.clone()), est);
    }

    #[test]
    fn decimal() {
        let policy = r#"
            permit(principal, action, resource)
            when {
                context.confidenceScore.greaterThan(decimal("10.0"))
            };
        "#;
        let cst = parser::text_to_cst::parse_policy(policy)
            .unwrap()
            .node
            .unwrap();
        let est: Policy = cst.try_into().unwrap();
        let expected_json = json!(
            {
                "effect": "permit",
                "principal": {
                    "op": "All",
                },
                "action": {
                    "op": "All",
                },
                "resource": {
                    "op": "All",
                },
                "conditions": [
                    {
                        "kind": "when",
                        "body": {
                            "greaterThan": [
                                {
                                    ".": {
                                        "left": {
                                            "Var": "context"
                                        },
                                        "attr": "confidenceScore"
                                    }
                                },
                                {
                                    "decimal": [
                                        {
                                            "Value": "10.0"
                                        }
                                    ]
                                }
                            ]
                        }
                    }
                ]
            }
        );
        assert_eq!(
            serde_json::to_value(&est).unwrap(),
            expected_json,
            "\nExpected:\n{}\n\nActual:\n{}\n\n",
            serde_json::to_string_pretty(&expected_json).unwrap(),
            serde_json::to_string_pretty(&est).unwrap()
        );
        let old_est = est.clone();
        let roundtripped = est_roundtrip(est);
        assert_eq!(&old_est, &roundtripped);
        let est = text_roundtrip(&old_est);
        assert_eq!(&old_est, &est);

        assert_eq!(ast_roundtrip(est.clone()), est);
        assert_eq!(circular_roundtrip(est.clone()), est);
    }

    #[test]
    fn ip() {
        let policy = r#"
            permit(principal, action, resource)
            when {
                context.source_ip.isInRange(ip("222.222.222.0/24"))
            };
        "#;
        let cst = parser::text_to_cst::parse_policy(policy)
            .unwrap()
            .node
            .unwrap();
        let est: Policy = cst.try_into().unwrap();
        let expected_json = json!(
            {
                "effect": "permit",
                "principal": {
                    "op": "All",
                },
                "action": {
                    "op": "All",
                },
                "resource": {
                    "op": "All",
                },
                "conditions": [
                    {
                        "kind": "when",
                        "body": {
                            "isInRange": [
                                {
                                    ".": {
                                        "left": {
                                            "Var": "context"
                                        },
                                        "attr": "source_ip"
                                    }
                                },
                                {
                                    "ip": [
                                        {
                                            "Value": "222.222.222.0/24"
                                        }
                                    ]
                                }
                            ]
                        }
                    }
                ]
            }
        );
        assert_eq!(
            serde_json::to_value(&est).unwrap(),
            expected_json,
            "\nExpected:\n{}\n\nActual:\n{}\n\n",
            serde_json::to_string_pretty(&expected_json).unwrap(),
            serde_json::to_string_pretty(&est).unwrap()
        );
        let old_est = est.clone();
        let roundtripped = est_roundtrip(est);
        assert_eq!(&old_est, &roundtripped);
        let est = text_roundtrip(&old_est);
        assert_eq!(&old_est, &est);

        assert_eq!(ast_roundtrip(est.clone()), est);
        assert_eq!(circular_roundtrip(est.clone()), est);
    }

    #[test]
    fn negative_numbers() {
        let policy = r#"
        permit(principal, action, resource)
        when { -1 };
        "#;
        let cst = parser::text_to_cst::parse_policy(policy)
            .unwrap()
            .node
            .unwrap();
        let est: Policy = cst.try_into().unwrap();
        let expected_json = json!(
        {
            "effect": "permit",
            "principal": {
                "op": "All",
            },
            "action": {
                "op": "All",
            },
            "resource": {
                "op": "All",
            },
            "conditions": [
                {
                    "kind": "when",
                    "body": {
                        "Value": -1
                    }
                }]});
        assert_eq!(
            serde_json::to_value(&est).unwrap(),
            expected_json,
            "\nExpected:\n{}\n\nActual:\n{}\n\n",
            serde_json::to_string_pretty(&expected_json).unwrap(),
            serde_json::to_string_pretty(&est).unwrap()
        );
        let policy = r#"
        permit(principal, action, resource)
        when { -(1) };
        "#;
        let cst = parser::text_to_cst::parse_policy(policy)
            .unwrap()
            .node
            .unwrap();
        let est: Policy = cst.try_into().unwrap();
        let expected_json = json!(
        {
            "effect": "permit",
            "principal": {
                "op": "All",
            },
            "action": {
                "op": "All",
            },
            "resource": {
                "op": "All",
            },
            "conditions": [
                {
                    "kind": "when",
                    "body": {
                      "neg": {
                        "arg": {
                          "Value": 1
                        }
                      }
                    }
                  }]});
        assert_eq!(
            serde_json::to_value(&est).unwrap(),
            expected_json,
            "\nExpected:\n{}\n\nActual:\n{}\n\n",
            serde_json::to_string_pretty(&expected_json).unwrap(),
            serde_json::to_string_pretty(&est).unwrap()
        );
    }

    #[test]
    fn string_escapes() {
        let est = parse_policy_or_template_to_est(
            r#"permit(principal, action, resource) when { "\n" };"#,
        )
        .unwrap();
        let new_est = text_roundtrip(&est);
        assert_eq!(est, new_est);
    }

    #[test]
    fn eid_escapes() {
        let est = parse_policy_or_template_to_est(
            r#"permit(principal, action, resource) when { Foo::"\n" };"#,
        )
        .unwrap();
        let new_est = text_roundtrip(&est);
        assert_eq!(est, new_est);
    }

    #[test]
    fn multiple_clauses() {
        let policy = r#"
            permit(principal, action, resource)
            when { context.foo }
            unless { context.bar }
            when { principal.eggs };
        "#;
        let cst = parser::text_to_cst::parse_policy(policy)
            .unwrap()
            .node
            .unwrap();
        let est: Policy = cst.try_into().unwrap();
        let expected_json = json!(
            {
                "effect": "permit",
                "principal": {
                    "op": "All",
                },
                "action": {
                    "op": "All",
                },
                "resource": {
                    "op": "All",
                },
                "conditions": [
                    {
                        "kind": "when",
                        "body": {
                            ".": {
                                "left": {
                                    "Var": "context"
                                },
                                "attr": "foo"
                            }
                        }
                    },
                    {
                        "kind": "unless",
                        "body": {
                            ".": {
                                "left": {
                                    "Var": "context"
                                },
                                "attr": "bar"
                            }
                        }
                    },
                    {
                        "kind": "when",
                        "body": {
                            ".": {
                                "left": {
                                    "Var": "principal"
                                },
                                "attr": "eggs"
                            }
                        }
                    }
                ]
            }
        );
        assert_eq!(
            serde_json::to_value(&est).unwrap(),
            expected_json,
            "\nExpected:\n{}\n\nActual:\n{}\n\n",
            serde_json::to_string_pretty(&expected_json).unwrap(),
            serde_json::to_string_pretty(&est).unwrap()
        );
        let old_est = est.clone();
        let roundtripped = est_roundtrip(est);
        assert_eq!(&old_est, &roundtripped);
        let est = text_roundtrip(&old_est);
        assert_eq!(&old_est, &est);

        // during the lossy transform to AST, the multiple clauses on this policy are
        // combined into a single `when` clause
        let expected_json_after_roundtrip = json!(
            {
                "effect": "permit",
                "principal": {
                    "op": "All",
                },
                "action": {
                    "op": "All",
                },
                "resource": {
                    "op": "All",
                },
                "conditions": [
                    {
                        "kind": "when",
                        "body": {
                            "&&": {
                                "left": {
                                    "&&": {
                                        "left": {
                                            ".": {
                                                "left": {
                                                    "Var": "context"
                                                },
                                                "attr": "foo"
                                            }
                                        },
                                        "right": {
                                            "!": {
                                                "arg": {
                                                    ".": {
                                                        "left": {
                                                            "Var": "context"
                                                        },
                                                        "attr": "bar"
                                                    }
                                                }
                                            }
                                        }
                                    }
                                },
                                "right": {
                                    ".": {
                                        "left": {
                                            "Var": "principal"
                                        },
                                        "attr": "eggs"
                                    }
                                }
                            }
                        }
                    }
                ]
            }
        );
        let roundtripped = serde_json::to_value(ast_roundtrip(est.clone())).unwrap();
        assert_eq!(
            roundtripped,
            expected_json_after_roundtrip,
            "\nExpected after roundtrip:\n{}\n\nActual after roundtrip:\n{}\n\n",
            serde_json::to_string_pretty(&expected_json_after_roundtrip).unwrap(),
            serde_json::to_string_pretty(&roundtripped).unwrap()
        );
        let roundtripped = serde_json::to_value(circular_roundtrip(est)).unwrap();
        assert_eq!(
            roundtripped,
            expected_json_after_roundtrip,
            "\nExpected after roundtrip:\n{}\n\nActual after roundtrip:\n{}\n\n",
            serde_json::to_string_pretty(&expected_json_after_roundtrip).unwrap(),
            serde_json::to_string_pretty(&roundtripped).unwrap()
        );
    }

    #[test]
    fn link() {
        let template = r#"
            permit(
                principal == ?principal,
                action == Action::"view",
                resource in ?resource
            ) when {
                principal in resource.owners
            };
        "#;
        let cst = parser::text_to_cst::parse_policy(template)
            .unwrap()
            .node
            .unwrap();
        let est: Policy = cst.try_into().unwrap();
        let err = est
            .clone()
            .link(&HashMap::from_iter([]))
            .expect_err("didn't fill all the slots");
        assert_eq!(
            err,
            LinkingError::MissedSlot {
                slot: ast::SlotId::principal()
            }
        );
        let err = est
            .clone()
            .link(&HashMap::from_iter([(
                ast::SlotId::principal(),
                EntityUidJson::new("XYZCorp::User", "12UA45"),
            )]))
            .expect_err("didn't fill all the slots");
        assert_eq!(
            err,
            LinkingError::MissedSlot {
                slot: ast::SlotId::resource()
            }
        );
        let linked = est
            .link(&HashMap::from_iter([
                (
                    ast::SlotId::principal(),
                    EntityUidJson::new("XYZCorp::User", "12UA45"),
                ),
                (ast::SlotId::resource(), EntityUidJson::new("Folder", "abc")),
            ]))
            .expect("did fill all the slots");
        let expected_json = json!(
            {
                "effect": "permit",
                "principal": {
                    "op": "==",
                    "entity": { "type": "XYZCorp::User", "id": "12UA45" },
                },
                "action": {
                    "op": "==",
                    "entity": { "type": "Action", "id": "view" },
                },
                "resource": {
                    "op": "in",
                    "entity": { "type": "Folder", "id": "abc" },
                },
                "conditions": [
                    {
                        "kind": "when",
                        "body": {
                            "in": {
                                "left": {
                                    "Var": "principal"
                                },
                                "right": {
                                    ".": {
                                        "left": {
                                            "Var": "resource"
                                        },
                                        "attr": "owners"
                                    }
                                }
                            }
                        }
                    }
                ],
            }
        );
        let linked_json = serde_json::to_value(linked).unwrap();
        assert_eq!(
            linked_json,
            expected_json,
            "\nExpected:\n{}\n\nActual:\n{}\n\n",
            serde_json::to_string_pretty(&expected_json).unwrap(),
            serde_json::to_string_pretty(&linked_json).unwrap(),
        );
    }

    #[test]
    fn eid_with_nulls() {
        let policy = r#"
            permit(
                principal == a::"\0\0\0J",
                action == Action::"view",
                resource
            );
        "#;
        let cst = parser::text_to_cst::parse_policy(policy)
            .unwrap()
            .node
            .unwrap();
        let est: Policy = cst.try_into().unwrap();
        let expected_json = json!(
            {
                "effect": "permit",
                "principal": {
                    "op": "==",
                    "entity": {
                        "type": "a",
                        "id": "\0\0\0J",
                    }
                },
                "action": {
                    "op": "==",
                    "entity": {
                        "type": "Action",
                        "id": "view",
                    }
                },
                "resource": {
                    "op": "All"
                },
                "conditions": []
            }
        );
        assert_eq!(
            serde_json::to_value(&est).unwrap(),
            expected_json,
            "\nExpected:\n{}\n\nActual:\n{}\n\n",
            serde_json::to_string_pretty(&expected_json).unwrap(),
            serde_json::to_string_pretty(&est).unwrap()
        );
        let old_est = est.clone();
        let roundtripped = est_roundtrip(est);
        assert_eq!(&old_est, &roundtripped);
        let est = text_roundtrip(&old_est);
        assert_eq!(&old_est, &est);

        // during the lossy transform to AST, the only difference for this policy is that
        // a `when { true }` is added
        let expected_json_after_roundtrip = json!(
            {
                "effect": "permit",
                "principal": {
                    "op": "==",
                    "entity": {
                        "type": "a",
                        "id": "\0\0\0J",
                    }
                },
                "action": {
                    "op": "==",
                    "entity": {
                        "type": "Action",
                        "id": "view",
                    }
                },
                "resource": {
                    "op": "All"
                },
                "conditions": [
                    {
                        "kind": "when",
                        "body": {
                            "Value": true
                        }
                    }
                ]
            }
        );
        let roundtripped = serde_json::to_value(ast_roundtrip(est.clone())).unwrap();
        assert_eq!(
            roundtripped,
            expected_json_after_roundtrip,
            "\nExpected after roundtrip:\n{}\n\nActual after roundtrip:\n{}\n\n",
            serde_json::to_string_pretty(&expected_json_after_roundtrip).unwrap(),
            serde_json::to_string_pretty(&roundtripped).unwrap()
        );
        let roundtripped = serde_json::to_value(circular_roundtrip(est)).unwrap();
        assert_eq!(
            roundtripped,
            expected_json_after_roundtrip,
            "\nExpected after roundtrip:\n{}\n\nActual after roundtrip:\n{}\n\n",
            serde_json::to_string_pretty(&expected_json_after_roundtrip).unwrap(),
            serde_json::to_string_pretty(&roundtripped).unwrap()
        );
    }

    #[test]
    fn invalid_json_ests() {
        let bad = json!(
            {
                "effect": "Permit",
                "principal": {
                    "op": "All"
                },
                "action": {
                    "op": "All"
                },
                "resource": {
                    "op": "All"
                },
                "conditions": []
            }
        );
        let est: Result<Policy, _> = serde_json::from_value(bad);
        assert_matches!(est, Err(_)); // `Permit` cannot be capitalized

        let bad = json!(
            {
                "effect": "permit",
                "principal": {
                    "op": "All"
                },
                "action": {
                    "op": "All"
                },
                "resource": {
                    "op": "All"
                },
                "conditions": [
                    {
                        "kind": "when",
                        "body": {}
                    }
                ]
            }
        );
        let est: Policy = serde_json::from_value(bad).unwrap();
        let ast: Result<ast::Policy, _> = est.try_into_ast_policy(None);
        assert_matches!(ast, Err(FromJsonError::MissingOperator));

        let bad = json!(
            {
                "effect": "permit",
                "principal": {
                    "op": "All"
                },
                "action": {
                    "op": "All"
                },
                "resource": {
                    "op": "All"
                },
                "conditions": [
                    {
                        "kind": "when",
                        "body": {
                            "+": {
                                "left": {
                                    "Value": 3
                                },
                                "right": {
                                    "Value": 4
                                }
                            },
                            "-": {
                                "left": {
                                    "Value": 2
                                },
                                "right": {
                                    "Value": 8
                                }
                            }
                        }
                    }
                ]
            }
        );
        let est: Result<Policy, _> = serde_json::from_value(bad);
        assert_matches!(est, Err(_)); // two expressions in body, not connected

        let template = json!(
            {
                "effect": "permit",
                "principal": {
                    "op": "==",
                    "slot": "?principal",
                },
                "action": {
                    "op": "All"
                },
                "resource": {
                    "op": "All"
                },
                "conditions": []
            }
        );
        let est: Policy = serde_json::from_value(template).unwrap();
        let ast: Result<ast::Policy, _> = est.try_into_ast_policy(None);
        assert_matches!(
            ast,
            Err(FromJsonError::TemplateToPolicy(
                ast::UnexpectedSlotError::FoundSlot(s)
            )) => assert_eq!(s.id, ast::SlotId::principal())
        );
    }

    #[test]
    fn record_duplicate_key() {
        let bad = r#"
            {
                "effect": "permit",
                "principal": { "op": "All" },
                "action": { "op": "All" },
                "resource": { "op": "All" },
                "conditions": [
                    {
                        "kind": "when",
                        "body": {
                            "Record": {
                                "foo": {"Value": 0},
                                "foo": {"Value": 1}
                            }
                        }
                    }
                ]
            }
        "#;
        let est: Result<Policy, _> = serde_json::from_str(bad);
        assert_matches!(est, Err(_));
    }

    #[test]
    fn value_record_duplicate_key() {
        let bad = r#"
            {
                "effect": "permit",
                "principal": { "op": "All" },
                "action": { "op": "All" },
                "resource": { "op": "All" },
                "conditions": [
                    {
                        "kind": "when",
                        "body": {
                            "Value": {
                                "foo": 0,
                                "foo": 1
                            }
                        }
                    }
                ]
            }
        "#;
        let est: Result<Policy, _> = serde_json::from_str(bad);
        assert_matches!(est, Err(_));
    }

    #[test]
    fn duplicate_annotations() {
        let bad = r#"
            {
                "effect": "permit",
                "principal": { "op": "All" },
                "action": { "op": "All" },
                "resource": { "op": "All" },
                "conditions": [],
                "annotations": {
                    "foo": "bar",
                    "foo": "baz"
                }
            }
        "#;
        let est: Result<Policy, _> = serde_json::from_str(bad);
        assert_matches!(est, Err(_));
    }

    #[test]
    fn extension_duplicate_keys() {
        let bad = r#"
            {
                "effect": "permit",
                "principal": { "op": "All" },
                "action": { "op": "All" },
                "resource": { "op": "All" },
                "conditions": [
                    {
                        "kind": "when",
                        "body": {
                            "ip": [
                                {
                                    "Value": "222.222.222.0/24"
                                }
                            ],
                            "ip": [
                                {
                                    "Value": "111.111.111.0/24"
                                }
                            ]
                        }
                    }
                ]
            }
        "#;
        let est: Result<Policy, _> = serde_json::from_str(bad);
        assert_matches!(est, Err(_));
    }

    mod is_type {
        use cool_asserts::assert_panics;

        use super::*;

        #[test]
        fn principal() {
            let policy = r"permit(principal is User, action, resource);";
            let cst = parser::text_to_cst::parse_policy(policy)
                .unwrap()
                .node
                .unwrap();
            let est: Policy = cst.try_into().unwrap();
            let expected_json = json!(
                {
                    "effect": "permit",
                    "principal": {
                        "op": "is",
                        "entity_type": "User"
                    },
                    "action": {
                        "op": "All",
                    },
                    "resource": {
                        "op": "All",
                    },
                    "conditions": [ ]
                }
            );
            assert_eq!(
                serde_json::to_value(&est).unwrap(),
                expected_json,
                "\nExpected:\n{}\n\nActual:\n{}\n\n",
                serde_json::to_string_pretty(&expected_json).unwrap(),
                serde_json::to_string_pretty(&est).unwrap()
            );
            let old_est = est.clone();
            let roundtripped = est_roundtrip(est);
            assert_eq!(&old_est, &roundtripped);
            let est = text_roundtrip(&old_est);
            assert_eq!(&old_est, &est);

            let expected_json_after_roundtrip = json!(
                {
                    "effect": "permit",
                    "principal": {
                        "op": "is",
                        "entity_type": "User"
                    },
                    "action": {
                        "op": "All",
                    },
                    "resource": {
                        "op": "All",
                    },
                    "conditions": [
                        {
                            "kind": "when",
                            "body": {
                                "Value": true
                            }
                        }
                    ],
                }
            );
            let roundtripped = serde_json::to_value(ast_roundtrip(est.clone())).unwrap();
            assert_eq!(
                roundtripped,
                expected_json_after_roundtrip,
                "\nExpected after roundtrip:\n{}\n\nActual after roundtrip:\n{}\n\n",
                serde_json::to_string_pretty(&expected_json_after_roundtrip).unwrap(),
                serde_json::to_string_pretty(&roundtripped).unwrap()
            );
            let roundtripped = serde_json::to_value(circular_roundtrip(est)).unwrap();
            assert_eq!(
                roundtripped,
                expected_json_after_roundtrip,
                "\nExpected after roundtrip:\n{}\n\nActual after roundtrip:\n{}\n\n",
                serde_json::to_string_pretty(&expected_json_after_roundtrip).unwrap(),
                serde_json::to_string_pretty(&roundtripped).unwrap()
            );
        }

        #[test]
        fn resource() {
            let policy = r"permit(principal, action, resource is Log);";
            let cst = parser::text_to_cst::parse_policy(policy)
                .unwrap()
                .node
                .unwrap();
            let est: Policy = cst.try_into().unwrap();
            let expected_json = json!(
                {
                    "effect": "permit",
                    "principal": {
                        "op": "All",
                    },
                    "action": {
                        "op": "All",
                    },
                    "resource": {
                        "op": "is",
                        "entity_type": "Log"
                    },
                    "conditions": [ ]
                }
            );
            assert_eq!(
                serde_json::to_value(&est).unwrap(),
                expected_json,
                "\nExpected:\n{}\n\nActual:\n{}\n\n",
                serde_json::to_string_pretty(&expected_json).unwrap(),
                serde_json::to_string_pretty(&est).unwrap()
            );
            let old_est = est.clone();
            let roundtripped = est_roundtrip(est);
            assert_eq!(&old_est, &roundtripped);
            let est = text_roundtrip(&old_est);
            assert_eq!(&old_est, &est);

            let expected_json_after_roundtrip = json!(
                {
                    "effect": "permit",
                    "principal": {
                        "op": "All",
                    },
                    "action": {
                        "op": "All",
                    },
                    "resource": {
                        "op": "is",
                        "entity_type": "Log"
                    },
                    "conditions": [
                        {
                            "kind": "when",
                            "body": {
                                "Value": true
                            }
                        }
                    ],
                }
            );
            let roundtripped = serde_json::to_value(ast_roundtrip(est.clone())).unwrap();
            assert_eq!(
                roundtripped,
                expected_json_after_roundtrip,
                "\nExpected after roundtrip:\n{}\n\nActual after roundtrip:\n{}\n\n",
                serde_json::to_string_pretty(&expected_json_after_roundtrip).unwrap(),
                serde_json::to_string_pretty(&roundtripped).unwrap()
            );
            let roundtripped = serde_json::to_value(circular_roundtrip(est)).unwrap();
            assert_eq!(
                roundtripped,
                expected_json_after_roundtrip,
                "\nExpected after roundtrip:\n{}\n\nActual after roundtrip:\n{}\n\n",
                serde_json::to_string_pretty(&expected_json_after_roundtrip).unwrap(),
                serde_json::to_string_pretty(&roundtripped).unwrap()
            );
        }

        #[test]
        fn principal_in_entity() {
            let policy = r#"permit(principal is User in Group::"admin", action, resource);"#;
            let cst = parser::text_to_cst::parse_policy(policy)
                .unwrap()
                .node
                .unwrap();
            let est: Policy = cst.try_into().unwrap();
            let expected_json = json!(
                {
                    "effect": "permit",
                    "principal": {
                        "op": "is",
                        "entity_type": "User",
                        "in": { "entity": { "type": "Group", "id": "admin" } }
                    },
                    "action": {
                        "op": "All",
                    },
                    "resource": {
                        "op": "All",
                    },
                    "conditions": [ ]
                }
            );
            assert_eq!(
                serde_json::to_value(&est).unwrap(),
                expected_json,
                "\nExpected:\n{}\n\nActual:\n{}\n\n",
                serde_json::to_string_pretty(&expected_json).unwrap(),
                serde_json::to_string_pretty(&est).unwrap()
            );
            let old_est = est.clone();
            let roundtripped = est_roundtrip(est);
            assert_eq!(&old_est, &roundtripped);
            let est = text_roundtrip(&old_est);
            assert_eq!(&old_est, &est);

            let expected_json_after_roundtrip = json!(
                {
                    "effect": "permit",
                    "principal": {
                        "op": "is",
                        "entity_type": "User",
                        "in": { "entity": { "type": "Group", "id": "admin" } }
                    },
                    "action": {
                        "op": "All",
                    },
                    "resource": {
                        "op": "All",
                    },
                    "conditions": [
                        {
                            "kind": "when",
                            "body": {
                                "Value": true
                            }
                        }
                    ],
                }
            );
            let roundtripped = serde_json::to_value(ast_roundtrip(est.clone())).unwrap();
            assert_eq!(
                roundtripped,
                expected_json_after_roundtrip,
                "\nExpected after roundtrip:\n{}\n\nActual after roundtrip:\n{}\n\n",
                serde_json::to_string_pretty(&expected_json_after_roundtrip).unwrap(),
                serde_json::to_string_pretty(&roundtripped).unwrap()
            );
            let roundtripped = serde_json::to_value(circular_roundtrip(est)).unwrap();
            assert_eq!(
                roundtripped,
                expected_json_after_roundtrip,
                "\nExpected after roundtrip:\n{}\n\nActual after roundtrip:\n{}\n\n",
                serde_json::to_string_pretty(&expected_json_after_roundtrip).unwrap(),
                serde_json::to_string_pretty(&roundtripped).unwrap()
            );
        }

        #[test]
        fn principal_in_slot() {
            let policy = r#"permit(principal is User in ?principal, action, resource);"#;
            let cst = parser::text_to_cst::parse_policy(policy)
                .unwrap()
                .node
                .unwrap();
            let est: Policy = cst.try_into().unwrap();
            let expected_json = json!(
                {
                    "effect": "permit",
                    "principal": {
                        "op": "is",
                        "entity_type": "User",
                        "in": { "slot": "?principal" }
                    },
                    "action": {
                        "op": "All",
                    },
                    "resource": {
                        "op": "All",
                    },
                    "conditions": [ ]
                }
            );
            assert_eq!(
                serde_json::to_value(&est).unwrap(),
                expected_json,
                "\nExpected:\n{}\n\nActual:\n{}\n\n",
                serde_json::to_string_pretty(&expected_json).unwrap(),
                serde_json::to_string_pretty(&est).unwrap()
            );
            let old_est = est.clone();
            let roundtripped = est_roundtrip(est);
            assert_eq!(&old_est, &roundtripped);
            let est = text_roundtrip(&old_est);
            assert_eq!(&old_est, &est);

            let expected_json_after_roundtrip = json!(
                {
                    "effect": "permit",
                    "principal": {
                        "op": "is",
                        "entity_type": "User",
                        "in": { "slot": "?principal" }
                    },
                    "action": {
                        "op": "All",
                    },
                    "resource": {
                        "op": "All",
                    },
                    "conditions": [
                        {
                            "kind": "when",
                            "body": {
                                "Value": true
                            }
                        }
                    ],
                }
            );
            let roundtripped = serde_json::to_value(ast_roundtrip_template(est.clone())).unwrap();
            assert_eq!(
                roundtripped,
                expected_json_after_roundtrip,
                "\nExpected after roundtrip:\n{}\n\nActual after roundtrip:\n{}\n\n",
                serde_json::to_string_pretty(&expected_json_after_roundtrip).unwrap(),
                serde_json::to_string_pretty(&roundtripped).unwrap()
            );
            let roundtripped = serde_json::to_value(circular_roundtrip_template(est)).unwrap();
            assert_eq!(
                roundtripped,
                expected_json_after_roundtrip,
                "\nExpected after roundtrip:\n{}\n\nActual after roundtrip:\n{}\n\n",
                serde_json::to_string_pretty(&expected_json_after_roundtrip).unwrap(),
                serde_json::to_string_pretty(&roundtripped).unwrap()
            );
        }

        #[test]
        fn condition() {
            let policy = r#"
            permit(principal, action, resource)
            when { principal is User };"#;
            let cst = parser::text_to_cst::parse_policy(policy)
                .unwrap()
                .node
                .unwrap();
            let est: Policy = cst.try_into().unwrap();
            let expected_json = json!(
                {
                    "effect": "permit",
                    "principal": {
                        "op": "All",
                    },
                    "action": {
                        "op": "All",
                    },
                    "resource": {
                        "op": "All",
                    },
                    "conditions": [
                        {
                            "kind": "when",
                            "body": {
                                "is": {
                                    "left": {
                                        "Var": "principal"
                                    },
                                    "entity_type": "User",
                                }
                            }
                        }
                    ]
                }
            );
            assert_eq!(
                serde_json::to_value(&est).unwrap(),
                expected_json,
                "\nExpected:\n{}\n\nActual:\n{}\n\n",
                serde_json::to_string_pretty(&expected_json).unwrap(),
                serde_json::to_string_pretty(&est).unwrap()
            );
            let old_est = est.clone();
            let roundtripped = est_roundtrip(est);
            assert_eq!(&old_est, &roundtripped);
            let est = text_roundtrip(&old_est);
            assert_eq!(&old_est, &est);

            assert_eq!(ast_roundtrip(est.clone()), est);
            assert_eq!(circular_roundtrip(est.clone()), est);
        }

        #[test]
        fn condition_in() {
            let policy = r#"
            permit(principal, action, resource)
            when { principal is User in 1 };"#;
            let cst = parser::text_to_cst::parse_policy(policy)
                .unwrap()
                .node
                .unwrap();
            let est: Policy = cst.try_into().unwrap();
            let expected_json = json!(
                {
                    "effect": "permit",
                    "principal": {
                        "op": "All",
                    },
                    "action": {
                        "op": "All",
                    },
                    "resource": {
                        "op": "All",
                    },
                    "conditions": [
                        {
                            "kind": "when",
                            "body": {
                                "is": {
                                    "left": { "Var": "principal" },
                                    "entity_type": "User",
                                    "in": {"Value": 1}
                                }
                            }
                        }
                    ]
                }
            );
            assert_eq!(
                serde_json::to_value(&est).unwrap(),
                expected_json,
                "\nExpected:\n{}\n\nActual:\n{}\n\n",
                serde_json::to_string_pretty(&expected_json).unwrap(),
                serde_json::to_string_pretty(&est).unwrap()
            );
            let old_est = est.clone();
            let roundtripped = est_roundtrip(est);
            assert_eq!(&old_est, &roundtripped);
            let est = text_roundtrip(&old_est);
            assert_eq!(&old_est, &est);

            let expected_json_after_roundtrip = json!(
                {
                    "effect": "permit",
                    "principal": {
                        "op": "All",
                    },
                    "action": {
                        "op": "All",
                    },
                    "resource": {
                        "op": "All",
                    },
                    "conditions": [
                        {
                            "kind": "when",
                            "body": {
                                "&&": {
                                    "left": {
                                        "is": {
                                            "left": { "Var": "principal" },
                                            "entity_type": "User",
                                        }
                                    },
                                    "right": {
                                        "in": {
                                            "left": { "Var": "principal" },
                                            "right": { "Value": 1}
                                        }
                                    }
                                }
                            }
                        }
                    ],
                }
            );
            let roundtripped = serde_json::to_value(ast_roundtrip_template(est.clone())).unwrap();
            assert_eq!(
                roundtripped,
                expected_json_after_roundtrip,
                "\nExpected after roundtrip:\n{}\n\nActual after roundtrip:\n{}\n\n",
                serde_json::to_string_pretty(&expected_json_after_roundtrip).unwrap(),
                serde_json::to_string_pretty(&roundtripped).unwrap()
            );
            let roundtripped = serde_json::to_value(circular_roundtrip_template(est)).unwrap();
            assert_eq!(
                roundtripped,
                expected_json_after_roundtrip,
                "\nExpected after roundtrip:\n{}\n\nActual after roundtrip:\n{}\n\n",
                serde_json::to_string_pretty(&expected_json_after_roundtrip).unwrap(),
                serde_json::to_string_pretty(&roundtripped).unwrap()
            );
        }

        #[test]
        fn invalid() {
            let bad = json!(
                {
                    "effect": "permit",
                    "principal": {
                        "op": "is"
                    },
                    "action": {
                        "op": "All"
                    },
                    "resource": {
                        "op": "All"
                    },
                    "conditions": []
                }
            );
            assert_panics!(
                serde_json::from_value::<Policy>(bad).unwrap(),
                includes("missing field `entity_type`"),
            );

            let bad = json!(
                {
                    "effect": "permit",
                    "principal": {
                        "op": "is",
                        "entity_type": "!"
                    },
                    "action": {
                        "op": "All"
                    },
                    "resource": {
                        "op": "All"
                    },
                    "conditions": []
                }
            );
            assert_matches!(
                serde_json::from_value::<Policy>(bad)
                    .unwrap()
                    .try_into_ast_policy(None),
                Err(FromJsonError::InvalidEntityType(_)),
            );

            let bad = json!(
                {
                    "effect": "permit",
                    "principal": {
                        "op": "is",
                        "entity_type": "User",
                        "==": {"entity": { "type": "User", "id": "alice"}}
                    },
                    "action": {
                        "op": "All"
                    },
                    "resource": {
                        "op": "All"
                    },
                    "conditions": []
                }
            );
            assert_panics!(
                serde_json::from_value::<Policy>(bad).unwrap(),
                includes("unknown field `==`, expected `entity_type` or `in`"),
            );

            let bad = json!(
                {
                    "effect": "permit",
                    "principal": {
                        "op": "All",
                    },
                    "action": {
                        "op": "is",
                        "entity_type": "Action"
                    },
                    "resource": {
                        "op": "All"
                    },
                    "conditions": []
                }
            );
            assert_panics!(
                serde_json::from_value::<Policy>(bad).unwrap(),
                includes("unknown variant `is`, expected one of `All`, `==`, `in`"),
            );
        }

        #[test]
        fn link() {
            let template = r#"
            permit(
                principal is User in ?principal,
                action,
                resource is Doc in ?resource
            );
        "#;
            let cst = parser::text_to_cst::parse_policy(template)
                .unwrap()
                .node
                .unwrap();
            let est: Policy = cst.try_into().unwrap();
            let err = est.clone().link(&HashMap::from_iter([]));
            assert_eq!(
                err,
                Err(LinkingError::MissedSlot {
                    slot: ast::SlotId::principal()
                })
            );
            let err = est.clone().link(&HashMap::from_iter([(
                ast::SlotId::principal(),
                EntityUidJson::new("User", "alice"),
            )]));
            assert_eq!(
                err,
                Err(LinkingError::MissedSlot {
                    slot: ast::SlotId::resource()
                })
            );
            let linked = est
                .link(&HashMap::from_iter([
                    (
                        ast::SlotId::principal(),
                        EntityUidJson::new("User", "alice"),
                    ),
                    (ast::SlotId::resource(), EntityUidJson::new("Folder", "abc")),
                ]))
                .expect("did fill all the slots");
            let expected_json = json!(
                {
                    "effect": "permit",
                    "principal": {
                        "op": "is",
                        "entity_type": "User",
                        "in": { "entity": { "type": "User", "id": "alice" } }
                    },
                    "action": {
                        "op": "All"
                    },
                    "resource": {
                        "op": "is",
                        "entity_type": "Doc",
                        "in": { "entity": { "type": "Folder", "id": "abc" } }
                    },
                    "conditions": [ ],
                }
            );
            let linked_json = serde_json::to_value(linked).unwrap();
            assert_eq!(
                linked_json,
                expected_json,
                "\nExpected:\n{}\n\nActual:\n{}\n\n",
                serde_json::to_string_pretty(&expected_json).unwrap(),
                serde_json::to_string_pretty(&linked_json).unwrap(),
            );
        }

        #[test]
        fn link_no_slot() {
            let template = r#"permit(principal is User, action, resource is Doc);"#;
            let cst = parser::text_to_cst::parse_policy(template)
                .unwrap()
                .node
                .unwrap();
            let est: Policy = cst.try_into().unwrap();
            let linked = est.link(&HashMap::new()).unwrap();
            let expected_json = json!(
                {
                    "effect": "permit",
                    "principal": {
                        "op": "is",
                        "entity_type": "User",
                    },
                    "action": {
                        "op": "All"
                    },
                    "resource": {
                        "op": "is",
                        "entity_type": "Doc",
                    },
                    "conditions": [ ],
                }
            );
            let linked_json = serde_json::to_value(linked).unwrap();
            assert_eq!(
                linked_json,
                expected_json,
                "\nExpected:\n{}\n\nActual:\n{}\n\n",
                serde_json::to_string_pretty(&expected_json).unwrap(),
                serde_json::to_string_pretty(&linked_json).unwrap(),
            );
        }
    }
}<|MERGE_RESOLUTION|>--- conflicted
+++ resolved
@@ -102,14 +102,7 @@
     /// Fill in any slots in the clause using the values in `vals`. Throws an
     /// error if `vals` doesn't contain a necessary mapping, but does not throw
     /// an error if `vals` contains unused mappings.
-<<<<<<< HEAD
-    pub fn instantiate(
-        self,
-        _vals: &HashMap<ast::SlotId, EntityUidJson>,
-    ) -> Result<Self, LinkingError> {
-=======
     pub fn link(self, _vals: &HashMap<ast::SlotId, EntityUidJson>) -> Result<Self, LinkingError> {
->>>>>>> 79467444
         // currently, slots are not allowed in clauses
         Ok(self)
     }
