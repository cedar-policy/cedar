/*
 * Copyright 2022-2023 Amazon.com, Inc. or its affiliates. All Rights Reserved.
 *
 * Licensed under the Apache License, Version 2.0 (the "License");
 * you may not use this file except in compliance with the License.
 * You may obtain a copy of the License at
 *
 *      https://www.apache.org/licenses/LICENSE-2.0
 *
 * Unless required by applicable law or agreed to in writing, software
 * distributed under the License is distributed on an "AS IS" BASIS,
 * WITHOUT WARRANTIES OR CONDITIONS OF ANY KIND, either express or implied.
 * See the License for the specific language governing permissions and
 * limitations under the License.
 */

use crate::{
    ast::*,
    extensions::Extensions,
    parser::{err::ParseErrors, SourceInfo},
};
use itertools::Itertools;
use serde::{Deserialize, Serialize};
use smol_str::SmolStr;
use std::{
    collections::{btree_map, BTreeMap, HashMap},
    hash::{Hash, Hasher},
    mem,
    sync::Arc,
};
use thiserror::Error;

/// Internal AST for expressions used by the policy evaluator.
/// This structure is a wrapper around an `ExprKind`, which is the expression
/// variant this object contains. It also contains source information about
/// where the expression was written in policy source code, and some generic
/// data which is stored on each node of the AST.
/// Cloning is O(1).
#[derive(Serialize, Deserialize, Hash, Debug, Clone, PartialEq, Eq)]
pub struct Expr<T = ()> {
    expr_kind: ExprKind<T>,
    source_info: Option<SourceInfo>,
    data: T,
}

/// The possible expression variants. This enum should be matched on by code
/// recursively traversing the AST.
#[derive(Serialize, Deserialize, Hash, Debug, Clone, PartialEq, Eq)]
pub enum ExprKind<T = ()> {
    /// Literal value
    Lit(Literal),
    /// Variable
    Var(Var),
    /// Template Slots
    Slot(SlotId),
    /// Symbolic Unknown for partial-eval
    Unknown {
        /// The name of the unknown
        name: SmolStr,
        /// The type of the values that can be substituted in for the unknown
        /// If `None`, we have no type annotation, and thus a value of any type can be substituted.
        type_annotation: Option<Type>,
    },
    /// Ternary expression
    If {
        /// Condition for the ternary expression. Must evaluate to Bool type
        test_expr: Arc<Expr<T>>,
        /// Value if true
        then_expr: Arc<Expr<T>>,
        /// Value if false
        else_expr: Arc<Expr<T>>,
    },
    /// Boolean AND
    And {
        /// Left operand, which will be eagerly evaluated
        left: Arc<Expr<T>>,
        /// Right operand, which may not be evaluated due to short-circuiting
        right: Arc<Expr<T>>,
    },
    /// Boolean OR
    Or {
        /// Left operand, which will be eagerly evaluated
        left: Arc<Expr<T>>,
        /// Right operand, which may not be evaluated due to short-circuiting
        right: Arc<Expr<T>>,
    },
    /// Application of a built-in unary operator (single parameter)
    UnaryApp {
        /// Unary operator to apply
        op: UnaryOp,
        /// Argument to apply operator to
        arg: Arc<Expr<T>>,
    },
    /// Application of a built-in binary operator (two parameters)
    BinaryApp {
        /// Binary operator to apply
        op: BinaryOp,
        /// First arg
        arg1: Arc<Expr<T>>,
        /// Second arg
        arg2: Arc<Expr<T>>,
    },
    /// Multiplication by constant
    ///
    /// This isn't just a BinaryOp because its arguments aren't both expressions.
    /// (Similar to how `like` isn't a BinaryOp and has its own AST node as well.)
    MulByConst {
        /// first argument, which may be an arbitrary expression, but must
        /// evaluate to Long type
        arg: Arc<Expr<T>>,
        /// second argument, which must be an integer constant
        constant: i64,
    },
    /// Application of an extension function to n arguments
    /// INVARIANT (MethodStyleArgs):
    ///   if op.style is MethodStyle then args _cannot_ be empty.
    ///     The first element of args refers to the subject of the method call
    /// Ideally, we find some way to make this non-representable.
    ExtensionFunctionApp {
        /// Extension function to apply
        fn_name: Name,
        /// Args to apply the function to
        args: Arc<Vec<Expr<T>>>,
    },
    /// Get an attribute of an entity, or a field of a record
    GetAttr {
        /// Expression to get an attribute/field of. Must evaluate to either
        /// Entity or Record type
        expr: Arc<Expr<T>>,
        /// Attribute or field to get
        attr: SmolStr,
    },
    /// Does the given `expr` have the given `attr`?
    HasAttr {
        /// Expression to test. Must evaluate to either Entity or Record type
        expr: Arc<Expr<T>>,
        /// Attribute or field to check for
        attr: SmolStr,
    },
    /// Regex-like string matching similar to IAM's `StringLike` operator.
    Like {
        /// Expression to test. Must evaluate to String type
        expr: Arc<Expr<T>>,
        /// Pattern to match on; can include the wildcard *, which matches any string.
        /// To match a literal `*` in the test expression, users can use `\*`.
        /// Be careful the backslash in `\*` must not be another escape sequence. For instance, `\\*` matches a backslash plus an arbitrary string.
        pattern: Pattern,
    },
    /// Entity type membership. Does the first argument have the entity type
    /// specified by the second argument.
    Is {
        /// Expression to test. Must evaluate to an Entity.
        expr: Arc<Expr<T>>,
        /// The entity type `Name` used for the type membership test.
        entity_type: Name,
    },
    /// Set (whose elements may be arbitrary expressions)
    //
    // This is backed by `Vec` (and not e.g. `HashSet`), because two `Expr`s
    // that are syntactically unequal, may actually be semantically equal --
    // i.e., we can't do the dedup of duplicates until all of the `Expr`s are
    // evaluated into `Value`s
    Set(Arc<Vec<Expr<T>>>),
    /// Anonymous record (whose elements may be arbitrary expressions)
    Record(Arc<BTreeMap<SmolStr, Expr<T>>>),
}

impl From<Value> for Expr {
    fn from(v: Value) -> Self {
        match v {
            Value::Lit(l) => Expr::val(l),
            Value::Set(s) => Expr::set(s.iter().map(|v| Expr::from(v.clone()))),
            // PANIC SAFETY: cannot have duplicate key because the input was already a BTreeMap
            #[allow(clippy::expect_used)]
            Value::Record(fields) => Expr::record(
                unwrap_or_clone(fields)
                    .into_iter()
                    .map(|(k, v)| (k, Expr::from(v))),
            )
            .expect("cannot have duplicate key because the input was already a BTreeMap"),
            Value::ExtensionValue(ev) => ev.as_ref().clone().into(),
        }
    }
}

impl<T> Expr<T> {
    fn new(expr_kind: ExprKind<T>, source_info: Option<SourceInfo>, data: T) -> Self {
        Self {
            expr_kind,
            source_info,
            data,
        }
    }

    /// Access the inner `ExprKind` for this `Expr`. The `ExprKind` is the
    /// `enum` which specifies the expression variant, so it must be accessed by
    /// any code matching and recursing on an expression.
    pub fn expr_kind(&self) -> &ExprKind<T> {
        &self.expr_kind
    }

    /// Access the inner `ExprKind`, taking ownership.
    pub fn into_expr_kind(self) -> ExprKind<T> {
        self.expr_kind
    }

    /// Access the data stored on the `Expr`.
    pub fn data(&self) -> &T {
        &self.data
    }

    /// Access the data stored on the `Expr`, taking ownership.
    pub fn into_data(self) -> T {
        self.data
    }

    /// Access the data stored on the `Expr`.
    pub fn source_info(&self) -> &Option<SourceInfo> {
        &self.source_info
    }

    /// Access the data stored on the `Expr`, taking ownership.
    pub fn into_source_info(self) -> Option<SourceInfo> {
        self.source_info
    }

    /// Update the data for this `Expr`. A convenient function used by the
    /// Validator in one place.
    pub fn set_data(&mut self, data: T) {
        self.data = data;
    }

    /// Check whether this expression is an entity reference
    ///
    /// This is used for policy headers, where some syntax is
    /// required to be an entity reference.
    pub fn is_ref(&self) -> bool {
        match &self.expr_kind {
            ExprKind::Lit(lit) => lit.is_ref(),
            _ => false,
        }
    }

    /// Check whether this expression is a slot.
    pub fn is_slot(&self) -> bool {
        matches!(&self.expr_kind, ExprKind::Slot(_))
    }

    /// Check whether this expression is a set of entity references
    ///
    /// This is used for policy headers, where some syntax is
    /// required to be an entity reference set.
    pub fn is_ref_set(&self) -> bool {
        match &self.expr_kind {
            ExprKind::Set(exprs) => exprs.iter().all(|e| e.is_ref()),
            _ => false,
        }
    }

    /// Iterate over all sub-expressions in this expression
    pub fn subexpressions(&self) -> impl Iterator<Item = &Self> {
        expr_iterator::ExprIterator::new(self)
    }

    /// Iterate over all of the slots in this policy AST
    pub fn slots(&self) -> impl Iterator<Item = &SlotId> {
        self.subexpressions()
            .filter_map(|exp| match &exp.expr_kind {
                ExprKind::Slot(slotid) => Some(slotid),
                _ => None,
            })
    }

    /// Determine if the expression is projectable under partial evaluation
    /// An expression is projectable if it's guaranteed to never error on evaluation
    /// This is true if the expression is entirely composed of values or unknowns
    pub fn is_projectable(&self) -> bool {
        self.subexpressions().all(|e| match e.expr_kind() {
            ExprKind::Lit(_) => true,
            ExprKind::Unknown { .. } => true,
            ExprKind::Set(_) => true,
            ExprKind::Var(_) => true,
            ExprKind::Record(_) => true,
            _ => false,
        })
    }
}

#[allow(dead_code)] // some constructors are currently unused, or used only in tests, but provided for completeness
#[allow(clippy::should_implement_trait)] // the names of arithmetic constructors alias with those of certain trait methods such as `add` of `std::ops::Add`
impl Expr {
    /// Create an `Expr` that's just a single `Literal`.
    ///
    /// Note that you can pass this a `Literal`, an `i64`, a `String`, etc.
    pub fn val(v: impl Into<Literal>) -> Self {
        ExprBuilder::new().val(v)
    }

    /// Create an unknown value
    pub fn unknown(name: impl Into<SmolStr>) -> Self {
        Self::unknown_with_type(name, None)
    }

    /// Create an unknown value, with an optional type annotation
    pub fn unknown_with_type(name: impl Into<SmolStr>, t: Option<Type>) -> Self {
        ExprBuilder::new().unknown(name.into(), t)
    }

    /// Create an `Expr` that's just this literal `Var`
    pub fn var(v: Var) -> Self {
        ExprBuilder::new().var(v)
    }

    /// Create an `Expr` that's just this `SlotId`
    pub fn slot(s: SlotId) -> Self {
        ExprBuilder::new().slot(s)
    }

    /// Create a ternary (if-then-else) `Expr`.
    ///
    /// `test_expr` must evaluate to a Bool type
    pub fn ite(test_expr: Expr, then_expr: Expr, else_expr: Expr) -> Self {
        ExprBuilder::new().ite(test_expr, then_expr, else_expr)
    }

    /// Create a 'not' expression. `e` must evaluate to Bool type
    pub fn not(e: Expr) -> Self {
        ExprBuilder::new().not(e)
    }

    /// Create a '==' expression
    pub fn is_eq(e1: Expr, e2: Expr) -> Self {
        ExprBuilder::new().is_eq(e1, e2)
    }

    /// Create a '!=' expression
    pub fn noteq(e1: Expr, e2: Expr) -> Self {
        ExprBuilder::new().noteq(e1, e2)
    }

    /// Create an 'and' expression. Arguments must evaluate to Bool type
    pub fn and(e1: Expr, e2: Expr) -> Self {
        ExprBuilder::new().and(e1, e2)
    }

    /// Create an 'or' expression. Arguments must evaluate to Bool type
    pub fn or(e1: Expr, e2: Expr) -> Self {
        ExprBuilder::new().or(e1, e2)
    }

    /// Create a '<' expression. Arguments must evaluate to Long type
    pub fn less(e1: Expr, e2: Expr) -> Self {
        ExprBuilder::new().less(e1, e2)
    }

    /// Create a '<=' expression. Arguments must evaluate to Long type
    pub fn lesseq(e1: Expr, e2: Expr) -> Self {
        ExprBuilder::new().lesseq(e1, e2)
    }

    /// Create a '>' expression. Arguments must evaluate to Long type
    pub fn greater(e1: Expr, e2: Expr) -> Self {
        ExprBuilder::new().greater(e1, e2)
    }

    /// Create a '>=' expression. Arguments must evaluate to Long type
    pub fn greatereq(e1: Expr, e2: Expr) -> Self {
        ExprBuilder::new().greatereq(e1, e2)
    }

    /// Create an 'add' expression. Arguments must evaluate to Long type
    pub fn add(e1: Expr, e2: Expr) -> Self {
        ExprBuilder::new().add(e1, e2)
    }

    /// Create a 'sub' expression. Arguments must evaluate to Long type
    pub fn sub(e1: Expr, e2: Expr) -> Self {
        ExprBuilder::new().sub(e1, e2)
    }

    /// Create a 'mul' expression. First argument must evaluate to Long type.
    pub fn mul(e: Expr, c: i64) -> Self {
        ExprBuilder::new().mul(e, c)
    }

    /// Create a 'neg' expression. `e` must evaluate to Long type.
    pub fn neg(e: Expr) -> Self {
        ExprBuilder::new().neg(e)
    }

    /// Create an 'in' expression. First argument must evaluate to Entity type.
    /// Second argument must evaluate to either Entity type or Set type where
    /// all set elements have Entity type.
    pub fn is_in(e1: Expr, e2: Expr) -> Self {
        ExprBuilder::new().is_in(e1, e2)
    }

    /// Create a 'contains' expression.
    /// First argument must have Set type.
    pub fn contains(e1: Expr, e2: Expr) -> Self {
        ExprBuilder::new().contains(e1, e2)
    }

    /// Create a 'contains_all' expression. Arguments must evaluate to Set type
    pub fn contains_all(e1: Expr, e2: Expr) -> Self {
        ExprBuilder::new().contains_all(e1, e2)
    }

    /// Create an 'contains_any' expression. Arguments must evaluate to Set type
    pub fn contains_any(e1: Expr, e2: Expr) -> Self {
        ExprBuilder::new().contains_any(e1, e2)
    }

    /// Create an `Expr` which evaluates to a Set of the given `Expr`s
    pub fn set(exprs: impl IntoIterator<Item = Expr>) -> Self {
        ExprBuilder::new().set(exprs)
    }

    /// Create an `Expr` which evaluates to a Record with the given (key, value) pairs.
    pub fn record(
        pairs: impl IntoIterator<Item = (SmolStr, Expr)>,
    ) -> Result<Self, ExprConstructionError> {
        ExprBuilder::new().record(pairs)
    }

    /// Create an `Expr` which evaluates to a Record with the given key-value mapping.
    ///
    /// If you have an iterator of pairs, generally prefer calling
    /// `Expr::record()` instead of `.collect()`-ing yourself and calling this,
    /// potentially for efficiency reasons but also because `Expr::record()`
    /// will properly handle duplicate keys but your own `.collect()` will not
    /// (by default).
    pub fn record_arc(map: Arc<BTreeMap<SmolStr, Expr>>) -> Self {
        ExprBuilder::new().record_arc(map)
    }

    /// Create an `Expr` which calls the extension function with the given
    /// `Name` on `args`
    pub fn call_extension_fn(fn_name: Name, args: Vec<Expr>) -> Self {
        ExprBuilder::new().call_extension_fn(fn_name, args)
    }

    /// Create an application `Expr` which applies the given built-in unary
    /// operator to the given `arg`
    pub fn unary_app(op: impl Into<UnaryOp>, arg: Expr) -> Self {
        ExprBuilder::new().unary_app(op, arg)
    }

    /// Create an application `Expr` which applies the given built-in binary
    /// operator to `arg1` and `arg2`
    pub fn binary_app(op: impl Into<BinaryOp>, arg1: Expr, arg2: Expr) -> Self {
        ExprBuilder::new().binary_app(op, arg1, arg2)
    }

    /// Create an `Expr` which gets the attribute of some `Entity` or the field
    /// of some record.
    ///
    /// `expr` must evaluate to either Entity or Record type
    pub fn get_attr(expr: Expr, attr: SmolStr) -> Self {
        ExprBuilder::new().get_attr(expr, attr)
    }

    /// Create an `Expr` which tests for the existence of a given
    /// attribute on a given `Entity`, or field on a given record.
    ///
    /// `expr` must evaluate to either Entity or Record type
    pub fn has_attr(expr: Expr, attr: SmolStr) -> Self {
        ExprBuilder::new().has_attr(expr, attr)
    }

    /// Create a 'like' expression.
    ///
    /// `expr` must evaluate to a String type
    pub fn like(expr: Expr, pattern: impl IntoIterator<Item = PatternElem>) -> Self {
        ExprBuilder::new().like(expr, pattern)
    }

    /// Create a 'is' expression.
    pub fn is_type(expr: Expr, entity_type: Name) -> Self {
        ExprBuilder::new().is_type(expr, entity_type)
    }

    /// Check if an expression contains any symbolic unknowns
    pub fn is_unknown(&self) -> bool {
        self.subexpressions()
            .any(|e| matches!(e.expr_kind(), ExprKind::Unknown { .. }))
    }

    /// Get all unknowns in an expression
    pub fn unknowns(&self) -> impl Iterator<Item = &Expr> {
        self.subexpressions()
            .filter(|subexpr| matches!(subexpr.expr_kind(), ExprKind::Unknown { .. }))
    }

    /// Substitute unknowns with values
    /// If a definition is missing, it will be left as an unknown,
    /// and can be filled in later.
    pub fn substitute(
        &self,
        definitions: &HashMap<SmolStr, Value>,
    ) -> Result<Expr, SubstitutionError> {
        match self.expr_kind() {
            ExprKind::Lit(_) => Ok(self.clone()),
            ExprKind::Unknown {
                name,
                type_annotation,
            } => match (definitions.get(name), type_annotation) {
                (None, _) => Ok(self.clone()),
                (Some(value), None) => Ok(value.clone().into()),
                (Some(value), Some(t)) => {
                    if &value.type_of() == t {
                        Ok(value.clone().into())
                    } else {
                        Err(SubstitutionError::TypeError {
                            expected: t.clone(),
                            actual: value.type_of(),
                        })
                    }
                }
            },
            ExprKind::Var(_) => Ok(self.clone()),
            ExprKind::Slot(_) => Ok(self.clone()),
            ExprKind::If {
                test_expr,
                then_expr,
                else_expr,
            } => Ok(Expr::ite(
                test_expr.substitute(definitions)?,
                then_expr.substitute(definitions)?,
                else_expr.substitute(definitions)?,
            )),
            ExprKind::And { left, right } => Ok(Expr::and(
                left.substitute(definitions)?,
                right.substitute(definitions)?,
            )),
            ExprKind::Or { left, right } => Ok(Expr::or(
                left.substitute(definitions)?,
                right.substitute(definitions)?,
            )),
            ExprKind::UnaryApp { op, arg } => {
                Ok(Expr::unary_app(*op, arg.substitute(definitions)?))
            }
            ExprKind::BinaryApp { op, arg1, arg2 } => Ok(Expr::binary_app(
                *op,
                arg1.substitute(definitions)?,
                arg2.substitute(definitions)?,
            )),
            ExprKind::ExtensionFunctionApp { fn_name, args } => {
                let args = args
                    .iter()
                    .map(|e| e.substitute(definitions))
                    .collect::<Result<Vec<Expr>, _>>()?;

                Ok(Expr::call_extension_fn(fn_name.clone(), args))
            }
            ExprKind::GetAttr { expr, attr } => {
                Ok(Expr::get_attr(expr.substitute(definitions)?, attr.clone()))
            }
            ExprKind::HasAttr { expr, attr } => {
                Ok(Expr::has_attr(expr.substitute(definitions)?, attr.clone()))
            }
            ExprKind::Like { expr, pattern } => Ok(Expr::like(
                expr.substitute(definitions)?,
                pattern.iter().cloned(),
            )),
            ExprKind::Set(members) => {
                let members = members
                    .iter()
                    .map(|e| e.substitute(definitions))
                    .collect::<Result<Vec<_>, _>>()?;
                Ok(Expr::set(members))
            }
            ExprKind::Record(map) => {
                let map = map
                    .iter()
                    .map(|(name, e)| Ok((name.clone(), e.substitute(definitions)?)))
                    .collect::<Result<BTreeMap<_, _>, _>>()?;
                // PANIC SAFETY: cannot have a duplicate key because the input was already a BTreeMap
                #[allow(clippy::expect_used)]
                Ok(Expr::record(map)
                    .expect("cannot have a duplicate key because the input was already a BTreeMap"))
            }
            ExprKind::MulByConst { arg, constant } => {
                Ok(Expr::mul(arg.substitute(definitions)?, *constant))
            }
            ExprKind::Is { expr, entity_type } => Ok(Expr::is_type(
                expr.substitute(definitions)?,
                entity_type.clone(),
            )),
        }
    }
}

impl std::fmt::Display for Expr {
    fn fmt(&self, f: &mut std::fmt::Formatter<'_>) -> std::fmt::Result {
        match &self.expr_kind {
            // Add parenthesis around negative numeric literals otherwise
            // round-tripping fuzzer fails for expressions like `(-1)["a"]`.
            ExprKind::Lit(Literal::Long(n)) if *n < 0 => write!(f, "({})", n),
            ExprKind::Lit(l) => write!(f, "{}", l),
            ExprKind::Var(v) => write!(f, "{}", v),
            ExprKind::Unknown {
                name,
                type_annotation,
            } => match type_annotation.as_ref() {
                Some(type_annotation) => write!(f, "unknown({name:?}:{type_annotation})"),
                None => write!(f, "unknown({name})"),
            },
            ExprKind::Slot(id) => write!(f, "{id}"),
            ExprKind::If {
                test_expr,
                then_expr,
                else_expr,
            } => write!(
                f,
                "if {} then {} else {}",
                maybe_with_parens(test_expr),
                maybe_with_parens(then_expr),
                maybe_with_parens(else_expr)
            ),
            ExprKind::And { left, right } => write!(
                f,
                "{} && {}",
                maybe_with_parens(left),
                maybe_with_parens(right)
            ),
            ExprKind::Or { left, right } => write!(
                f,
                "{} || {}",
                maybe_with_parens(left),
                maybe_with_parens(right)
            ),
            ExprKind::UnaryApp { op, arg } => match op {
                UnaryOp::Not => write!(f, "!{}", maybe_with_parens(arg)),
                // Always add parentheses instead of calling
                // `maybe_with_parens`.
                // This makes sure that we always get a negation operation back
                // (as opposed to e.g., a negative number) when parsing the
                // printed form, thus preserving the round-tripping property.
                UnaryOp::Neg => write!(f, "-({})", arg),
            },
            ExprKind::BinaryApp { op, arg1, arg2 } => match op {
                BinaryOp::Eq => write!(
                    f,
                    "{} == {}",
                    maybe_with_parens(arg1),
                    maybe_with_parens(arg2),
                ),
                BinaryOp::Less => write!(
                    f,
                    "{} < {}",
                    maybe_with_parens(arg1),
                    maybe_with_parens(arg2),
                ),
                BinaryOp::LessEq => write!(
                    f,
                    "{} <= {}",
                    maybe_with_parens(arg1),
                    maybe_with_parens(arg2),
                ),
                BinaryOp::Add => write!(
                    f,
                    "{} + {}",
                    maybe_with_parens(arg1),
                    maybe_with_parens(arg2),
                ),
                BinaryOp::Sub => write!(
                    f,
                    "{} - {}",
                    maybe_with_parens(arg1),
                    maybe_with_parens(arg2),
                ),
                BinaryOp::In => write!(
                    f,
                    "{} in {}",
                    maybe_with_parens(arg1),
                    maybe_with_parens(arg2),
                ),
                BinaryOp::Contains => {
                    write!(f, "{}.contains({})", maybe_with_parens(arg1), &arg2)
                }
                BinaryOp::ContainsAll => {
                    write!(f, "{}.containsAll({})", maybe_with_parens(arg1), &arg2)
                }
                BinaryOp::ContainsAny => {
                    write!(f, "{}.containsAny({})", maybe_with_parens(arg1), &arg2)
                }
            },
            ExprKind::MulByConst { arg, constant } => {
                write!(f, "{} * {}", maybe_with_parens(arg), constant)
            }
            ExprKind::ExtensionFunctionApp { fn_name, args } => {
                // search for the name and callstyle
                let style = Extensions::all_available().all_funcs().find_map(|f| {
                    if f.name() == fn_name {
                        Some(f.style())
                    } else {
                        None
                    }
                });
                // PANIC SAFETY Args list must be non empty by INVARIANT (MethodStyleArgs)
                #[allow(clippy::indexing_slicing)]
                if matches!(style, Some(CallStyle::MethodStyle)) && !args.is_empty() {
                    write!(
                        f,
                        "{}.{}({})",
                        maybe_with_parens(&args[0]),
                        fn_name,
                        args[1..].iter().join(", ")
                    )
                } else {
                    // This case can only be reached for a manually constructed AST.
                    // In order to reach this case, either the function name `fn_name`
                    // is not in the list of available extension functions, or this
                    // is a method-style function call with zero arguments. Both of
                    // these cases can be displayed, but neither will parse. The
                    // resulting `ParseError` will be `NotAFunction`.
                    write!(f, "{}({})", fn_name, args.iter().join(", "))
                }
            }
            ExprKind::GetAttr { expr, attr } => write!(
                f,
                "{}[\"{}\"]",
                maybe_with_parens(expr),
                attr.escape_debug()
            ),
            ExprKind::HasAttr { expr, attr } => {
                write!(
                    f,
                    "{} has \"{}\"",
                    maybe_with_parens(expr),
                    attr.escape_debug()
                )
            }
            ExprKind::Like { expr, pattern } => {
                // during parsing we convert \* in the pattern into \u{0000},
                // so when printing we need to convert back
                write!(f, "{} like \"{}\"", maybe_with_parens(expr), pattern,)
            }
            ExprKind::Set(v) => write!(f, "[{}]", v.iter().join(", ")),
            ExprKind::Record(m) => write!(
                f,
                "{{{}}}",
                m.iter()
                    .map(|(k, v)| format!("\"{}\": {}", k.escape_debug(), v))
                    .join(", ")
            ),
            ExprKind::Is { expr, entity_type } => {
                write!(f, "{} is {}", maybe_with_parens(expr), entity_type)
            }
        }
    }
}

/// returns the `Display` representation of the Expr, adding parens around the
/// entire Expr if necessary.
/// E.g., won't add parens for constants or `principal` etc, but will for things
/// like `(2 < 5)`.
/// When in doubt, add the parens.
fn maybe_with_parens(expr: &Expr) -> String {
    match expr.expr_kind {
        ExprKind::Lit(_) => expr.to_string(),
        ExprKind::Var(_) => expr.to_string(),
        ExprKind::Unknown { .. } => expr.to_string(),
        ExprKind::Slot(_) => expr.to_string(),
        ExprKind::If { .. } => format!("({})", expr),
        ExprKind::And { .. } => format!("({})", expr),
        ExprKind::Or { .. } => format!("({})", expr),
        ExprKind::UnaryApp {
            op: UnaryOp::Not | UnaryOp::Neg,
            ..
        } => {
            // we want parens here because things like parse((!x).y)
            // would be printed into !x.y which has a different meaning,
            // albeit being semantically incorrect.
            format!("({})", expr)
        }
        ExprKind::BinaryApp { .. } => format!("({})", expr),
        ExprKind::MulByConst { .. } => format!("({})", expr),
        ExprKind::ExtensionFunctionApp { .. } => format!("({})", expr),
        ExprKind::GetAttr { .. } => format!("({})", expr),
        ExprKind::HasAttr { .. } => format!("({})", expr),
        ExprKind::Like { .. } => format!("({})", expr),
        ExprKind::Set { .. } => expr.to_string(),
        ExprKind::Record { .. } => expr.to_string(),
        ExprKind::Is { .. } => format!("({})", expr),
    }
}

impl std::str::FromStr for Expr {
    type Err = ParseErrors;

    fn from_str(s: &str) -> Result<Expr, Self::Err> {
        crate::parser::parse_expr(s)
    }
}

/// Enum for errors encountered during substitution
#[derive(Debug, Clone, Error)]
pub enum SubstitutionError {
    /// The supplied value did not match the type annotation on the unknown.
    #[error("expected a value of type {expected}, got a value of type {actual}")]
    TypeError {
        /// The expected type, ie: the type the unknown was annotated with
        expected: Type,
        /// The type of the provided value
        actual: Type,
    },
}

/// Builder for constructing `Expr` objects annotated with some `data`
/// (possibly taking default value) and optional some `source_info`.
#[derive(Debug)]
pub struct ExprBuilder<T> {
    source_info: Option<SourceInfo>,
    data: T,
}

impl<T> ExprBuilder<T>
where
    T: Default,
{
    /// Construct a new `ExprBuilder` where the data used for an expression
    /// takes a default value.
    pub fn new() -> Self {
        Self {
            source_info: None,
            data: T::default(),
        }
    }

    /// Create a '!=' expression.
    /// Defined only for `T: Default` because the caller would otherwise need to
    /// provide a `data` for the intermediate `not` Expr node.
    pub fn noteq(self, e1: Expr<T>, e2: Expr<T>) -> Expr<T> {
        match &self.source_info {
            Some(source_info) => ExprBuilder::new().with_source_info(source_info.clone()),
            None => ExprBuilder::new(),
        }
        .not(self.with_expr_kind(ExprKind::BinaryApp {
            op: BinaryOp::Eq,
            arg1: Arc::new(e1),
            arg2: Arc::new(e2),
        }))
    }
}

impl<T: Default> Default for ExprBuilder<T> {
    fn default() -> Self {
        Self::new()
    }
}

impl<T> ExprBuilder<T> {
    /// Construct a new `ExprBuild` where the specified data will be stored on
    /// the `Expr`. This constructor does not populate the `source_info` field,
    /// so `with_source_info` should be called if constructing an `Expr` where
    /// the source location is known.
    pub fn with_data(data: T) -> Self {
        Self {
            source_info: None,
            data,
        }
    }

    /// Update the `ExprBuilder` to build an expression with some known location
    /// in policy source code.
    pub fn with_source_info(self, source_info: SourceInfo) -> Self {
        self.with_maybe_source_info(Some(source_info))
    }

    /// Utility used the validator to get an expression with the same source
    /// location as an existing expression. This is done when reconstructing the
    /// `Expr` with type information.
    pub fn with_same_source_info<U>(self, expr: &Expr<U>) -> Self {
        self.with_maybe_source_info(expr.source_info.clone())
    }

    /// internally used to update SourceInfo to the given `Some` or `None`
    fn with_maybe_source_info(mut self, maybe_source_info: Option<SourceInfo>) -> Self {
        self.source_info = maybe_source_info;
        self
    }

    /// Internally used by the following methods to construct an `Expr`
    /// containing the `data` and `source_info` in this `ExprBuilder` with some
    /// inner `ExprKind`.
    fn with_expr_kind(self, expr_kind: ExprKind<T>) -> Expr<T> {
        Expr::new(expr_kind, self.source_info, self.data)
    }

    /// Create an `Expr` that's just a single `Literal`.
    ///
    /// Note that you can pass this a `Literal`, an `i64`, a `String`, etc.
    pub fn val(self, v: impl Into<Literal>) -> Expr<T> {
        self.with_expr_kind(ExprKind::Lit(v.into()))
    }

    /// Create an `Unknown` `Expr`
    pub fn unknown(self, name: impl Into<SmolStr>, type_annotation: Option<Type>) -> Expr<T> {
        self.with_expr_kind(ExprKind::Unknown {
            name: name.into(),
            type_annotation,
        })
    }

    /// Create an `Expr` that's just this literal `Var`
    pub fn var(self, v: Var) -> Expr<T> {
        self.with_expr_kind(ExprKind::Var(v))
    }

    /// Create an `Expr` that's just this `SlotId`
    pub fn slot(self, s: SlotId) -> Expr<T> {
        self.with_expr_kind(ExprKind::Slot(s))
    }

    /// Create a ternary (if-then-else) `Expr`.
    ///
    /// `test_expr` must evaluate to a Bool type
    pub fn ite(self, test_expr: Expr<T>, then_expr: Expr<T>, else_expr: Expr<T>) -> Expr<T> {
        self.with_expr_kind(ExprKind::If {
            test_expr: Arc::new(test_expr),
            then_expr: Arc::new(then_expr),
            else_expr: Arc::new(else_expr),
        })
    }

    /// Create a 'not' expression. `e` must evaluate to Bool type
    pub fn not(self, e: Expr<T>) -> Expr<T> {
        self.with_expr_kind(ExprKind::UnaryApp {
            op: UnaryOp::Not,
            arg: Arc::new(e),
        })
    }

    /// Create a '==' expression
    pub fn is_eq(self, e1: Expr<T>, e2: Expr<T>) -> Expr<T> {
        self.with_expr_kind(ExprKind::BinaryApp {
            op: BinaryOp::Eq,
            arg1: Arc::new(e1),
            arg2: Arc::new(e2),
        })
    }

    /// Create an 'and' expression. Arguments must evaluate to Bool type
    pub fn and(self, e1: Expr<T>, e2: Expr<T>) -> Expr<T> {
        self.with_expr_kind(match (&e1.expr_kind, &e2.expr_kind) {
            (ExprKind::Lit(Literal::Bool(b1)), ExprKind::Lit(Literal::Bool(b2))) => {
                ExprKind::Lit(Literal::Bool(*b1 && *b2))
            }
            _ => ExprKind::And {
                left: Arc::new(e1),
                right: Arc::new(e2),
            },
        })
    }

    /// Create an 'or' expression. Arguments must evaluate to Bool type
    pub fn or(self, e1: Expr<T>, e2: Expr<T>) -> Expr<T> {
        self.with_expr_kind(match (&e1.expr_kind, &e2.expr_kind) {
            (ExprKind::Lit(Literal::Bool(b1)), ExprKind::Lit(Literal::Bool(b2))) => {
                ExprKind::Lit(Literal::Bool(*b1 || *b2))
            }

            _ => ExprKind::Or {
                left: Arc::new(e1),
                right: Arc::new(e2),
            },
        })
    }

    /// Create a '<' expression. Arguments must evaluate to Long type
    pub fn less(self, e1: Expr<T>, e2: Expr<T>) -> Expr<T> {
        self.with_expr_kind(ExprKind::BinaryApp {
            op: BinaryOp::Less,
            arg1: Arc::new(e1),
            arg2: Arc::new(e2),
        })
    }

    /// Create a '<=' expression. Arguments must evaluate to Long type
    pub fn lesseq(self, e1: Expr<T>, e2: Expr<T>) -> Expr<T> {
        self.with_expr_kind(ExprKind::BinaryApp {
            op: BinaryOp::LessEq,
            arg1: Arc::new(e1),
            arg2: Arc::new(e2),
        })
    }

    /// Create a '>' expression. Arguments must evaluate to Long type
    pub fn greater(self, e1: Expr<T>, e2: Expr<T>) -> Expr<T> {
        self.less(e2, e1)
    }

    /// Create a '>=' expression. Arguments must evaluate to Long type
    pub fn greatereq(self, e1: Expr<T>, e2: Expr<T>) -> Expr<T> {
        self.lesseq(e2, e1)
    }

    /// Create an 'add' expression. Arguments must evaluate to Long type
    pub fn add(self, e1: Expr<T>, e2: Expr<T>) -> Expr<T> {
        self.with_expr_kind(ExprKind::BinaryApp {
            op: BinaryOp::Add,
            arg1: Arc::new(e1),
            arg2: Arc::new(e2),
        })
    }

    /// Create a 'sub' expression. Arguments must evaluate to Long type
    pub fn sub(self, e1: Expr<T>, e2: Expr<T>) -> Expr<T> {
        self.with_expr_kind(ExprKind::BinaryApp {
            op: BinaryOp::Sub,
            arg1: Arc::new(e1),
            arg2: Arc::new(e2),
        })
    }

    /// Create a 'mul' expression. First argument must evaluate to Long type.
    pub fn mul(self, e: Expr<T>, c: i64) -> Expr<T> {
        self.with_expr_kind(ExprKind::MulByConst {
            arg: Arc::new(e),
            constant: c,
        })
    }

    /// Create a 'neg' expression. `e` must evaluate to Long type.
    pub fn neg(self, e: Expr<T>) -> Expr<T> {
        self.with_expr_kind(ExprKind::UnaryApp {
            op: UnaryOp::Neg,
            arg: Arc::new(e),
        })
    }

    /// Create an 'in' expression. First argument must evaluate to Entity type.
    /// Second argument must evaluate to either Entity type or Set type where
    /// all set elements have Entity type.
    pub fn is_in(self, e1: Expr<T>, e2: Expr<T>) -> Expr<T> {
        self.with_expr_kind(ExprKind::BinaryApp {
            op: BinaryOp::In,
            arg1: Arc::new(e1),
            arg2: Arc::new(e2),
        })
    }

    /// Create a 'contains' expression.
    /// First argument must have Set type.
    pub fn contains(self, e1: Expr<T>, e2: Expr<T>) -> Expr<T> {
        self.with_expr_kind(ExprKind::BinaryApp {
            op: BinaryOp::Contains,
            arg1: Arc::new(e1),
            arg2: Arc::new(e2),
        })
    }

    /// Create a 'contains_all' expression. Arguments must evaluate to Set type
    pub fn contains_all(self, e1: Expr<T>, e2: Expr<T>) -> Expr<T> {
        self.with_expr_kind(ExprKind::BinaryApp {
            op: BinaryOp::ContainsAll,
            arg1: Arc::new(e1),
            arg2: Arc::new(e2),
        })
    }

    /// Create an 'contains_any' expression. Arguments must evaluate to Set type
    pub fn contains_any(self, e1: Expr<T>, e2: Expr<T>) -> Expr<T> {
        self.with_expr_kind(ExprKind::BinaryApp {
            op: BinaryOp::ContainsAny,
            arg1: Arc::new(e1),
            arg2: Arc::new(e2),
        })
    }

    /// Create an `Expr` which evaluates to a Set of the given `Expr`s
    pub fn set(self, exprs: impl IntoIterator<Item = Expr<T>>) -> Expr<T> {
        self.with_expr_kind(ExprKind::Set(Arc::new(exprs.into_iter().collect())))
    }

    /// Create an `Expr` which evaluates to a Record with the given (key, value) pairs.
    pub fn record(
        self,
        pairs: impl IntoIterator<Item = (SmolStr, Expr<T>)>,
    ) -> Result<Expr<T>, ExprConstructionError> {
        let mut map = BTreeMap::new();
        for (k, v) in pairs {
            match map.entry(k) {
                btree_map::Entry::Occupied(oentry) => {
                    return Err(ExprConstructionError::DuplicateKeyInRecordLiteral {
                        key: oentry.key().clone(),
                    });
                }
                btree_map::Entry::Vacant(ventry) => {
                    ventry.insert(v);
                }
            }
        }
        Ok(self.with_expr_kind(ExprKind::Record(Arc::new(map))))
    }

    /// Create an `Expr` which evalutes to a Record with the given key-value mapping.
    ///
    /// If you have an iterator of pairs, generally prefer calling `.record()`
    /// instead of `.collect()`-ing yourself and calling this, potentially for
    /// efficiency reasons but also because `.record()` will properly handle
    /// duplicate keys but your own `.collect()` will not (by default).
    pub fn record_arc(self, map: Arc<BTreeMap<SmolStr, Expr<T>>>) -> Expr<T> {
        self.with_expr_kind(ExprKind::Record(map))
    }

    /// Create an `Expr` which calls the extension function with the given
    /// `Name` on `args`
    pub fn call_extension_fn(self, fn_name: Name, args: Vec<Expr<T>>) -> Expr<T> {
        self.with_expr_kind(ExprKind::ExtensionFunctionApp {
            fn_name,
            args: Arc::new(args),
        })
    }

    /// Create an application `Expr` which applies the given built-in unary
    /// operator to the given `arg`
    pub fn unary_app(self, op: impl Into<UnaryOp>, arg: Expr<T>) -> Expr<T> {
        self.with_expr_kind(ExprKind::UnaryApp {
            op: op.into(),
            arg: Arc::new(arg),
        })
    }

    /// Create an application `Expr` which applies the given built-in binary
    /// operator to `arg1` and `arg2`
    pub fn binary_app(self, op: impl Into<BinaryOp>, arg1: Expr<T>, arg2: Expr<T>) -> Expr<T> {
        self.with_expr_kind(ExprKind::BinaryApp {
            op: op.into(),
            arg1: Arc::new(arg1),
            arg2: Arc::new(arg2),
        })
    }

    /// Create an `Expr` which gets the attribute of some `Entity` or the field
    /// of some record.
    ///
    /// `expr` must evaluate to either Entity or Record type
    pub fn get_attr(self, expr: Expr<T>, attr: SmolStr) -> Expr<T> {
        self.with_expr_kind(ExprKind::GetAttr {
            expr: Arc::new(expr),
            attr,
        })
    }

    /// Create an `Expr` which tests for the existence of a given
    /// attribute on a given `Entity`, or field on a given record.
    ///
    /// `expr` must evaluate to either Entity or Record type
    pub fn has_attr(self, expr: Expr<T>, attr: SmolStr) -> Expr<T> {
        self.with_expr_kind(ExprKind::HasAttr {
            expr: Arc::new(expr),
            attr,
        })
    }

    /// Create a 'like' expression.
    ///
    /// `expr` must evaluate to a String type
    pub fn like(self, expr: Expr<T>, pattern: impl IntoIterator<Item = PatternElem>) -> Expr<T> {
        self.with_expr_kind(ExprKind::Like {
            expr: Arc::new(expr),
            pattern: Pattern::new(pattern),
        })
    }

    /// Create an 'is' expression.
    pub fn is_type(self, expr: Expr<T>, entity_type: Name) -> Expr<T> {
        self.with_expr_kind(ExprKind::Is {
            expr: Arc::new(expr),
            entity_type,
        })
    }
}

impl<T: Clone> ExprBuilder<T> {
    /// Create an `and` expression that may have more than two subexpressions (A && B && C)
    /// or may have only one subexpression, in which case no `&&` is performed at all.
    /// Arguments must evaluate to Bool type.
    ///
    /// This may create multiple AST `&&` nodes. If it does, all the nodes will have the same
    /// source location and the same `T` data (taken from this builder) unless overridden, e.g.,
    /// with another call to `with_source_info()`.
    pub fn and_nary(self, first: Expr<T>, others: impl IntoIterator<Item = Expr<T>>) -> Expr<T> {
        others.into_iter().fold(first, |acc, next| {
            Self::with_data(self.data.clone())
                .with_maybe_source_info(self.source_info.clone())
                .and(acc, next)
        })
    }

    /// Create an `or` expression that may have more than two subexpressions (A || B || C)
    /// or may have only one subexpression, in which case no `||` is performed at all.
    /// Arguments must evaluate to Bool type.
    ///
    /// This may create multiple AST `||` nodes. If it does, all the nodes will have the same
    /// source location and the same `T` data (taken from this builder) unless overridden, e.g.,
    /// with another call to `with_source_info()`.
    pub fn or_nary(self, first: Expr<T>, others: impl IntoIterator<Item = Expr<T>>) -> Expr<T> {
        others.into_iter().fold(first, |acc, next| {
            Self::with_data(self.data.clone())
                .with_maybe_source_info(self.source_info.clone())
                .or(acc, next)
        })
    }
}

/// Errors when constructing an `Expr`
#[derive(Debug, PartialEq, Error)]
pub enum ExprConstructionError {
    /// A key occurred twice (or more) in a record literal
    #[error("duplicate key `{key}` in record literal")]
    DuplicateKeyInRecordLiteral {
        /// The key which occurred twice (or more) in the record literal
        key: SmolStr,
    },
}

/// A new type wrapper around `Expr` that provides `Eq` and `Hash`
/// implementations that ignore any source information or other generic data
/// used to annotate the `Expr`.
#[derive(Eq, Debug, Clone)]
pub struct ExprShapeOnly<'a, T = ()>(&'a Expr<T>);

impl<'a, T> ExprShapeOnly<'a, T> {
    /// Construct an `ExprShapeOnly` from an `Expr`. The `Expr` is not modified,
    /// but any comparisons on the resulting `ExprShapeOnly` will ignore source
    /// information and generic data.
    pub fn new(e: &'a Expr<T>) -> ExprShapeOnly<'a, T> {
        ExprShapeOnly(e)
    }
}

impl<'a, T> PartialEq for ExprShapeOnly<'a, T> {
    fn eq(&self, other: &Self) -> bool {
        self.0.eq_shape(other.0)
    }
}

impl<'a, T> Hash for ExprShapeOnly<'a, T> {
    fn hash<H: Hasher>(&self, state: &mut H) {
        self.0.hash_shape(state);
    }
}

impl<T> Expr<T> {
    /// Return true if this expression (recursively) has the same expression
    /// kind as the argument expression. This accounts for the full recursive
    /// shape of the expression, but does not consider source information or any
    /// generic data annotated on expression. This should behave the same as the
    /// default implementation of `Eq` before source information and generic
    /// data were added.
    pub fn eq_shape<U>(&self, other: &Expr<U>) -> bool {
        use ExprKind::*;
        match (self.expr_kind(), other.expr_kind()) {
            (Lit(l), Lit(l1)) => l == l1,
            (Var(v), Var(v1)) => v == v1,
            (Slot(s), Slot(s1)) => s == s1,
            (
                Unknown {
                    name: name1,
                    type_annotation: ta_1,
                },
                Unknown {
                    name: name2,
                    type_annotation: ta_2,
                },
            ) => (name1 == name2) && (ta_1 == ta_2),
            (
                If {
                    test_expr,
                    then_expr,
                    else_expr,
                },
                If {
                    test_expr: test_expr1,
                    then_expr: then_expr1,
                    else_expr: else_expr1,
                },
            ) => {
                test_expr.eq_shape(test_expr1)
                    && then_expr.eq_shape(then_expr1)
                    && else_expr.eq_shape(else_expr1)
            }
            (
                And { left, right },
                And {
                    left: left1,
                    right: right1,
                },
            )
            | (
                Or { left, right },
                Or {
                    left: left1,
                    right: right1,
                },
            ) => left.eq_shape(left1) && right.eq_shape(right1),
            (UnaryApp { op, arg }, UnaryApp { op: op1, arg: arg1 }) => {
                op == op1 && arg.eq_shape(arg1)
            }
            (
                BinaryApp { op, arg1, arg2 },
                BinaryApp {
                    op: op1,
                    arg1: arg11,
                    arg2: arg21,
                },
            ) => op == op1 && arg1.eq_shape(arg11) && arg2.eq_shape(arg21),
            (
                MulByConst { arg, constant },
                MulByConst {
                    arg: arg1,
                    constant: constant1,
                },
            ) => constant == constant1 && arg.eq_shape(arg1),
            (
                ExtensionFunctionApp { fn_name, args },
                ExtensionFunctionApp {
                    fn_name: fn_name1,
                    args: args1,
                },
            ) => fn_name == fn_name1 && args.iter().zip(args1.iter()).all(|(a, a1)| a.eq_shape(a1)),
            (
                GetAttr { expr, attr },
                GetAttr {
                    expr: expr1,
                    attr: attr1,
                },
            )
            | (
                HasAttr { expr, attr },
                HasAttr {
                    expr: expr1,
                    attr: attr1,
                },
            ) => attr == attr1 && expr.eq_shape(expr1),
            (
                Like { expr, pattern },
                Like {
                    expr: expr1,
                    pattern: pattern1,
                },
            ) => pattern == pattern1 && expr.eq_shape(expr1),
            (Set(elems), Set(elems1)) => elems
                .iter()
                .zip(elems1.iter())
                .all(|(e, e1)| e.eq_shape(e1)),
<<<<<<< HEAD
            (Record { pairs }, Record { pairs: pairs1 }) => pairs
                .iter()
                .zip(pairs1.iter())
                .all(|((a, e), (a1, e1))| a == a1 && e.eq_shape(e1)),
            (
                Is { expr, entity_type },
                Is {
                    expr: expr1,
                    entity_type: entity_type1,
                },
            ) => entity_type == entity_type1 && expr.eq_shape(expr1),
=======
            (Record(map), Record(map1)) => {
                map.len() == map1.len()
                    && map
                        .iter()
                        .zip(map1.iter()) // relying on BTreeMap producing an iterator sorted by key
                        .all(|((a, e), (a1, e1))| a == a1 && e.eq_shape(e1))
            }
>>>>>>> 883bb90b
            _ => false,
        }
    }

    /// Implementation of hashing corresponding to equality as implemented by
    /// `eq_shape`. Must satisfy the usual relationship between equality and
    /// hashing.
    pub fn hash_shape<H>(&self, state: &mut H)
    where
        H: Hasher,
    {
        mem::discriminant(self).hash(state);
        match self.expr_kind() {
            ExprKind::Lit(l) => l.hash(state),
            ExprKind::Var(v) => v.hash(state),
            ExprKind::Slot(s) => s.hash(state),
            ExprKind::Unknown {
                name,
                type_annotation,
            } => {
                name.hash(state);
                type_annotation.hash(state);
            }
            ExprKind::If {
                test_expr,
                then_expr,
                else_expr,
            } => {
                test_expr.hash_shape(state);
                then_expr.hash_shape(state);
                else_expr.hash_shape(state);
            }
            ExprKind::And { left, right } => {
                left.hash_shape(state);
                right.hash_shape(state);
            }
            ExprKind::Or { left, right } => {
                left.hash_shape(state);
                right.hash_shape(state);
            }
            ExprKind::UnaryApp { op, arg } => {
                op.hash(state);
                arg.hash_shape(state);
            }
            ExprKind::BinaryApp { op, arg1, arg2 } => {
                op.hash(state);
                arg1.hash_shape(state);
                arg2.hash_shape(state);
            }
            ExprKind::MulByConst { arg, constant } => {
                arg.hash_shape(state);
                constant.hash(state);
            }
            ExprKind::ExtensionFunctionApp { fn_name, args } => {
                fn_name.hash(state);
                state.write_usize(args.len());
                args.iter().for_each(|a| {
                    a.hash_shape(state);
                });
            }
            ExprKind::GetAttr { expr, attr } => {
                expr.hash_shape(state);
                attr.hash(state);
            }
            ExprKind::HasAttr { expr, attr } => {
                expr.hash_shape(state);
                attr.hash(state);
            }
            ExprKind::Like { expr, pattern } => {
                expr.hash_shape(state);
                pattern.hash(state);
            }
            ExprKind::Set(elems) => {
                state.write_usize(elems.len());
                elems.iter().for_each(|e| {
                    e.hash_shape(state);
                })
            }
            ExprKind::Record(map) => {
                state.write_usize(map.len());
                map.iter().for_each(|(s, a)| {
                    s.hash(state);
                    a.hash_shape(state);
                });
            }
            ExprKind::Is { expr, entity_type } => {
                expr.hash_shape(state);
                entity_type.hash(state);
            }
        }
    }
}

/// AST variables
#[derive(Serialize, Deserialize, Debug, PartialEq, Eq, Hash, Clone, Copy)]
#[cfg_attr(feature = "arbitrary", derive(arbitrary::Arbitrary))]
pub enum Var {
    /// the Principal of the given request
    #[serde(rename = "principal")]
    Principal,
    /// the Action of the given request
    #[serde(rename = "action")]
    Action,
    /// the Resource of the given request
    #[serde(rename = "resource")]
    Resource,
    /// the Context of the given request
    #[serde(rename = "context")]
    Context,
}

#[cfg(test)]
pub mod var_generator {
    use super::Var;
    #[cfg(test)]
    pub fn all_vars() -> impl Iterator<Item = Var> {
        [Var::Principal, Var::Action, Var::Resource, Var::Context].into_iter()
    }
}
// by default, Coverlay does not track coverage for lines after a line
// containing #[cfg(test)].
// we use the following sentinel to "turn back on" coverage tracking for
// remaining lines of this file, until the next #[cfg(test)]
// GRCOV_BEGIN_COVERAGE

impl From<PrincipalOrResource> for Var {
    fn from(v: PrincipalOrResource) -> Self {
        match v {
            PrincipalOrResource::Principal => Var::Principal,
            PrincipalOrResource::Resource => Var::Resource,
        }
    }
}

// PANIC SAFETY Tested by `test::all_vars_are_ids`. Never panics.
#[allow(clippy::fallible_impl_from)]
impl From<Var> for Id {
    fn from(var: Var) -> Self {
        // PANIC SAFETY: `Var` is a simple enum and all vars are formatted as valid `Id`. Tested by `test::all_vars_are_ids`
        #[allow(clippy::unwrap_used)]
        format!("{var}").parse().unwrap()
    }
}

impl std::fmt::Display for Var {
    fn fmt(&self, f: &mut std::fmt::Formatter<'_>) -> std::fmt::Result {
        match self {
            Self::Principal => write!(f, "principal"),
            Self::Action => write!(f, "action"),
            Self::Resource => write!(f, "resource"),
            Self::Context => write!(f, "context"),
        }
    }
}

#[cfg(test)]
mod test {
    use std::{
        collections::{hash_map::DefaultHasher, HashSet},
        sync::Arc,
    };

    use super::{var_generator::all_vars, *};

    // Tests that Var::Into never panics
    #[test]
    fn all_vars_are_ids() {
        for var in all_vars() {
            let _id: Id = var.into();
        }
    }

    #[test]
    fn exprs() {
        assert_eq!(
            Expr::val(33),
            Expr::new(ExprKind::Lit(Literal::Long(33)), None, ())
        );
        assert_eq!(
            Expr::val("hello"),
            Expr::new(ExprKind::Lit(Literal::from("hello")), None, ())
        );
        assert_eq!(
            Expr::val(EntityUID::with_eid("foo")),
            Expr::new(
                ExprKind::Lit(Literal::from(EntityUID::with_eid("foo"))),
                None,
                ()
            )
        );
        assert_eq!(
            Expr::var(Var::Principal),
            Expr::new(ExprKind::Var(Var::Principal), None, ())
        );
        assert_eq!(
            Expr::ite(Expr::val(true), Expr::val(88), Expr::val(-100)),
            Expr::new(
                ExprKind::If {
                    test_expr: Arc::new(Expr::new(ExprKind::Lit(Literal::Bool(true)), None, ())),
                    then_expr: Arc::new(Expr::new(ExprKind::Lit(Literal::Long(88)), None, ())),
                    else_expr: Arc::new(Expr::new(ExprKind::Lit(Literal::Long(-100)), None, ())),
                },
                None,
                ()
            )
        );
        assert_eq!(
            Expr::not(Expr::val(false)),
            Expr::new(
                ExprKind::UnaryApp {
                    op: UnaryOp::Not,
                    arg: Arc::new(Expr::new(ExprKind::Lit(Literal::Bool(false)), None, ())),
                },
                None,
                ()
            )
        );
        assert_eq!(
            Expr::get_attr(Expr::val(EntityUID::with_eid("foo")), "some_attr".into()),
            Expr::new(
                ExprKind::GetAttr {
                    expr: Arc::new(Expr::new(
                        ExprKind::Lit(Literal::from(EntityUID::with_eid("foo"))),
                        None,
                        ()
                    )),
                    attr: "some_attr".into()
                },
                None,
                ()
            )
        );
        assert_eq!(
            Expr::has_attr(Expr::val(EntityUID::with_eid("foo")), "some_attr".into()),
            Expr::new(
                ExprKind::HasAttr {
                    expr: Arc::new(Expr::new(
                        ExprKind::Lit(Literal::from(EntityUID::with_eid("foo"))),
                        None,
                        ()
                    )),
                    attr: "some_attr".into()
                },
                None,
                ()
            )
        );
        assert_eq!(
            Expr::is_type(
                Expr::val(EntityUID::with_eid("foo")),
                "Type".parse().unwrap()
            ),
            Expr::new(
                ExprKind::Is {
                    expr: Arc::new(Expr::new(
                        ExprKind::Lit(Literal::from(EntityUID::with_eid("foo"))),
                        None,
                        ()
                    )),
                    entity_type: "Type".parse().unwrap()
                },
                None,
                ()
            ),
        );
    }

    #[test]
    fn like_display() {
        // `\0` escaped form is `\0`.
        let e = Expr::like(Expr::val("a"), vec![PatternElem::Char('\0')]);
        assert_eq!(format!("{e}"), r#""a" like "\0""#);
        // `\`'s escaped form is `\\`
        let e = Expr::like(
            Expr::val("a"),
            vec![PatternElem::Char('\\'), PatternElem::Char('0')],
        );
        assert_eq!(format!("{e}"), r#""a" like "\\0""#);
        // `\`'s escaped form is `\\`
        let e = Expr::like(
            Expr::val("a"),
            vec![PatternElem::Char('\\'), PatternElem::Wildcard],
        );
        assert_eq!(format!("{e}"), r#""a" like "\\*""#);
        // literal star's escaped from is `\*`
        let e = Expr::like(
            Expr::val("a"),
            vec![PatternElem::Char('\\'), PatternElem::Char('*')],
        );
        assert_eq!(format!("{e}"), r#""a" like "\\\*""#);
    }

    #[test]
    fn slot_display() {
        let e = Expr::slot(SlotId::principal());
        assert_eq!(format!("{e}"), "?principal");
        let e = Expr::slot(SlotId::resource());
        assert_eq!(format!("{e}"), "?resource");
        let e = Expr::val(EntityUID::with_eid("eid"));
        assert_eq!(format!("{e}"), "test_entity_type::\"eid\"");
    }

    #[test]
    fn simple_slots() {
        let e = Expr::slot(SlotId::principal());
        let p = SlotId::principal();
        let r = SlotId::resource();
        let set: HashSet<&SlotId> = [&p].into_iter().collect();
        assert_eq!(set, e.slots().collect::<HashSet<_>>());
        let e = Expr::or(
            Expr::slot(SlotId::principal()),
            Expr::ite(
                Expr::val(true),
                Expr::slot(SlotId::resource()),
                Expr::val(false),
            ),
        );
        let set: HashSet<&SlotId> = [&p, &r].into_iter().collect();
        assert_eq!(set, e.slots().collect::<HashSet<_>>());
    }

    #[test]
    fn unknowns() {
        let e = Expr::ite(
            Expr::not(Expr::unknown("a".to_string())),
            Expr::and(Expr::unknown("b".to_string()), Expr::val(3)),
            Expr::unknown("c".to_string()),
        );
        let unknowns = e.unknowns().collect_vec();
        assert_eq!(unknowns.len(), 3);
        assert!(unknowns.contains(&&Expr::unknown("a".to_string())));
        assert!(unknowns.contains(&&Expr::unknown("b".to_string())));
        assert!(unknowns.contains(&&Expr::unknown("c".to_string())));
    }

    #[test]
    fn is_unknown() {
        let e = Expr::ite(
            Expr::not(Expr::unknown("a".to_string())),
            Expr::and(Expr::unknown("b".to_string()), Expr::val(3)),
            Expr::unknown("c".to_string()),
        );
        assert!(e.is_unknown());
        let e = Expr::ite(
            Expr::not(Expr::val(true)),
            Expr::and(Expr::val(1), Expr::val(3)),
            Expr::val(1),
        );
        assert!(!e.is_unknown());
    }

    #[test]
    fn expr_with_data() {
        let e = ExprBuilder::with_data("data").val(1);
        assert_eq!(e.into_data(), "data");
    }

    #[test]
    fn expr_shape_only_eq() {
        let temp = ExprBuilder::with_data(1).val(1);
        let exprs = &[
            (ExprBuilder::with_data(1).val(33), Expr::val(33)),
            (ExprBuilder::with_data(1).val(true), Expr::val(true)),
            (
                ExprBuilder::with_data(1).var(Var::Principal),
                Expr::var(Var::Principal),
            ),
            (
                ExprBuilder::with_data(1).slot(SlotId::principal()),
                Expr::slot(SlotId::principal()),
            ),
            (
                ExprBuilder::with_data(1).ite(temp.clone(), temp.clone(), temp.clone()),
                Expr::ite(Expr::val(1), Expr::val(1), Expr::val(1)),
            ),
            (
                ExprBuilder::with_data(1).not(temp.clone()),
                Expr::not(Expr::val(1)),
            ),
            (
                ExprBuilder::with_data(1).is_eq(temp.clone(), temp.clone()),
                Expr::is_eq(Expr::val(1), Expr::val(1)),
            ),
            (
                ExprBuilder::with_data(1).and(temp.clone(), temp.clone()),
                Expr::and(Expr::val(1), Expr::val(1)),
            ),
            (
                ExprBuilder::with_data(1).or(temp.clone(), temp.clone()),
                Expr::or(Expr::val(1), Expr::val(1)),
            ),
            (
                ExprBuilder::with_data(1).less(temp.clone(), temp.clone()),
                Expr::less(Expr::val(1), Expr::val(1)),
            ),
            (
                ExprBuilder::with_data(1).lesseq(temp.clone(), temp.clone()),
                Expr::lesseq(Expr::val(1), Expr::val(1)),
            ),
            (
                ExprBuilder::with_data(1).greater(temp.clone(), temp.clone()),
                Expr::greater(Expr::val(1), Expr::val(1)),
            ),
            (
                ExprBuilder::with_data(1).greatereq(temp.clone(), temp.clone()),
                Expr::greatereq(Expr::val(1), Expr::val(1)),
            ),
            (
                ExprBuilder::with_data(1).add(temp.clone(), temp.clone()),
                Expr::add(Expr::val(1), Expr::val(1)),
            ),
            (
                ExprBuilder::with_data(1).sub(temp.clone(), temp.clone()),
                Expr::sub(Expr::val(1), Expr::val(1)),
            ),
            (
                ExprBuilder::with_data(1).mul(temp.clone(), 1),
                Expr::mul(Expr::val(1), 1),
            ),
            (
                ExprBuilder::with_data(1).neg(temp.clone()),
                Expr::neg(Expr::val(1)),
            ),
            (
                ExprBuilder::with_data(1).is_in(temp.clone(), temp.clone()),
                Expr::is_in(Expr::val(1), Expr::val(1)),
            ),
            (
                ExprBuilder::with_data(1).contains(temp.clone(), temp.clone()),
                Expr::contains(Expr::val(1), Expr::val(1)),
            ),
            (
                ExprBuilder::with_data(1).contains_all(temp.clone(), temp.clone()),
                Expr::contains_all(Expr::val(1), Expr::val(1)),
            ),
            (
                ExprBuilder::with_data(1).contains_any(temp.clone(), temp.clone()),
                Expr::contains_any(Expr::val(1), Expr::val(1)),
            ),
            (
                ExprBuilder::with_data(1).set([temp.clone()]),
                Expr::set([Expr::val(1)]),
            ),
            (
                ExprBuilder::with_data(1)
                    .record([("foo".into(), temp.clone())])
                    .unwrap(),
                Expr::record([("foo".into(), Expr::val(1))]).unwrap(),
            ),
            (
                ExprBuilder::with_data(1)
                    .call_extension_fn("foo".parse().unwrap(), vec![temp.clone()]),
                Expr::call_extension_fn("foo".parse().unwrap(), vec![Expr::val(1)]),
            ),
            (
                ExprBuilder::with_data(1).get_attr(temp.clone(), "foo".into()),
                Expr::get_attr(Expr::val(1), "foo".into()),
            ),
            (
                ExprBuilder::with_data(1).has_attr(temp.clone(), "foo".into()),
                Expr::has_attr(Expr::val(1), "foo".into()),
            ),
            (
                ExprBuilder::with_data(1).like(temp.clone(), vec![PatternElem::Wildcard]),
                Expr::like(Expr::val(1), vec![PatternElem::Wildcard]),
            ),
            (
                ExprBuilder::with_data(1).is_type(temp, "T".parse().unwrap()),
                Expr::is_type(Expr::val(1), "T".parse().unwrap()),
            ),
        ];

        for (e0, e1) in exprs {
            assert!(e0.eq_shape(e0));
            assert!(e1.eq_shape(e1));
            assert!(e0.eq_shape(e1));
            assert!(e1.eq_shape(e0));

            let mut hasher0 = DefaultHasher::new();
            e0.hash_shape(&mut hasher0);
            let hash0 = hasher0.finish();

            let mut hasher1 = DefaultHasher::new();
            e1.hash_shape(&mut hasher1);
            let hash1 = hasher1.finish();

            assert_eq!(hash0, hash1);
        }
    }

    #[test]
    fn expr_shape_only_not_eq() {
        let expr1 = ExprBuilder::with_data(1).val(1);
        let expr2 = ExprBuilder::with_data(1).val(2);
        assert_ne!(ExprShapeOnly::new(&expr1), ExprShapeOnly::new(&expr2));
    }
}<|MERGE_RESOLUTION|>--- conflicted
+++ resolved
@@ -1348,11 +1348,13 @@
                 .iter()
                 .zip(elems1.iter())
                 .all(|(e, e1)| e.eq_shape(e1)),
-<<<<<<< HEAD
-            (Record { pairs }, Record { pairs: pairs1 }) => pairs
-                .iter()
-                .zip(pairs1.iter())
-                .all(|((a, e), (a1, e1))| a == a1 && e.eq_shape(e1)),
+            (Record(map), Record(map1)) => {
+                map.len() == map1.len()
+                    && map
+                        .iter()
+                        .zip(map1.iter()) // relying on BTreeMap producing an iterator sorted by key
+                        .all(|((a, e), (a1, e1))| a == a1 && e.eq_shape(e1))
+            }
             (
                 Is { expr, entity_type },
                 Is {
@@ -1360,15 +1362,6 @@
                     entity_type: entity_type1,
                 },
             ) => entity_type == entity_type1 && expr.eq_shape(expr1),
-=======
-            (Record(map), Record(map1)) => {
-                map.len() == map1.len()
-                    && map
-                        .iter()
-                        .zip(map1.iter()) // relying on BTreeMap producing an iterator sorted by key
-                        .all(|((a, e), (a1, e1))| a == a1 && e.eq_shape(e1))
-            }
->>>>>>> 883bb90b
             _ => false,
         }
     }
