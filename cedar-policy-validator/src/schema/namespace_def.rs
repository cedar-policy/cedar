/*
 * Copyright Cedar Contributors
 *
 * Licensed under the Apache License, Version 2.0 (the "License");
 * you may not use this file except in compliance with the License.
 * You may obtain a copy of the License at
 *
 *      https://www.apache.org/licenses/LICENSE-2.0
 *
 * Unless required by applicable law or agreed to in writing, software
 * distributed under the License is distributed on an "AS IS" BASIS,
 * WITHOUT WARRANTIES OR CONDITIONS OF ANY KIND, either express or implied.
 * See the License for the specific language governing permissions and
 * limitations under the License.
 */

//! This module contains the definition of `ValidatorNamespaceDef` and of types
//! it relies on

use std::collections::{hash_map::Entry, BTreeMap, HashMap, HashSet};

use cedar_policy_core::{
    ast::{
        EntityAttrEvaluationError, EntityType, EntityUID, InternalName, Name,
        PartialValueSerializedAsExpr, UnreservedId,
    },
    entities::{json::err::JsonDeserializationErrorContext, CedarValueJson},
    evaluator::RestrictedEvaluator,
    extensions::Extensions,
    fuzzy_match::fuzzy_search,
};
use itertools::Itertools;
use nonempty::{nonempty, NonEmpty};
use smol_str::{SmolStr, ToSmolStr};

use super::{internal_name_to_entity_type, AllDefs, ValidatorApplySpec};
use crate::{
    err::{schema_errors::*, SchemaError},
    json_schema::{self, CommonTypeId, EntityTypeKind},
    types::{AttributeType, Attributes, OpenTag, Type},
    ActionBehavior, ConditionalName, RawName, ReferenceType,
};

/// A single namespace definition from the schema JSON or Cedar syntax,
/// processed into a form which is closer to that used by the validator.
/// The processing includes detection of some errors, for example, parse errors
/// in entity/common type names or entity/common types which are declared
/// multiple times.
///
/// In this representation, there may still be references to undeclared
/// entity/common types, because any entity/common type may be declared in a
/// different fragment that will only be known about when building the complete
/// [`crate::ValidatorSchema`].
///
/// The parameter `N` is the type of entity type names and common type names in
/// attributes/parents fields in this [`ValidatorNamespaceDef`], including
/// recursively. (It doesn't affect the type of common and entity type names
/// _that are being declared here_, which are already fully-qualified in this
/// representation. It only affects the type of common and entity type
/// _references_.)
/// For example:
/// - `N` = [`ConditionalName`]: References to entity/common types are not
///     yet fully qualified/disambiguated
/// - `N` = [`InternalName`]: All references to entity/common types have been
///     resolved into fully-qualified [`InternalName`]s
///
/// `A` is like `N`, but `A` governs typenames in `appliesTo` fields, while
/// `N` governs all other type references.
#[derive(Debug, Clone)]
pub struct ValidatorNamespaceDef<N, A> {
    /// The (fully-qualified) name of the namespace this is a definition of, or
    /// `None` if this is a definition for the empty namespace.
    ///
    /// This is informational only; it does not change the semantics of any
    /// definition in `common_types`, `entity_types`, or `actions`. All
    /// entity/common type names in `common_types`, `entity_types`, and
    /// `actions` are already either fully qualified/disambiguated, or stored in
    /// [`ConditionalName`] format which does not require referencing the
    /// implicit `namespace` directly any longer.
    /// This `namespace` field is used only in tests and by the `cedar_policy`
    /// function `SchemaFragment::namespaces()`.
    namespace: Option<InternalName>,
    /// Common type definitions, which can be used to define entity
    /// type attributes, action contexts, and other common types.
    pub(super) common_types: CommonTypeDefs<N>,
    /// Entity type declarations.
    pub(super) entity_types: EntityTypesDef<N>,
    /// Action declarations.
    pub(super) actions: ActionsDef<N, A>,
}

impl<N, A> ValidatorNamespaceDef<N, A> {
    /// Get the fully-qualified [`InternalName`]s of all entity types declared
    /// in this [`ValidatorNamespaceDef`].
    pub fn all_declared_entity_type_names(&self) -> impl Iterator<Item = &InternalName> {
        self.entity_types
            .defs
            .keys()
            .map(|ety| ety.as_ref().as_ref())
    }

    /// Get the fully-qualified [`InternalName`]s of all common types declared
    /// in this [`ValidatorNamespaceDef`].
    pub fn all_declared_common_type_names(&self) -> impl Iterator<Item = &InternalName> {
        self.common_types.defs.keys()
    }

    /// Get the fully-qualified [`EntityUID`]s of all actions declared in this
    /// [`ValidatorNamespaceDef`].
    pub fn all_declared_action_names(&self) -> impl Iterator<Item = &EntityUID> {
        self.actions.actions.keys()
    }

    /// The fully-qualified [`InternalName`] of the namespace this is a definition of.
    /// `None` indicates this definition is for the empty namespace.
    pub fn namespace(&self) -> Option<&InternalName> {
        self.namespace.as_ref()
    }
}

impl ValidatorNamespaceDef<ConditionalName, ConditionalName> {
    /// Construct a new [`ValidatorNamespaceDef<ConditionalName>`] from the raw [`json_schema::NamespaceDefinition`]
    pub fn from_namespace_definition(
        namespace: Option<InternalName>,
        namespace_def: json_schema::NamespaceDefinition<RawName>,
        action_behavior: ActionBehavior,
        extensions: &Extensions<'_>,
    ) -> crate::err::Result<ValidatorNamespaceDef<ConditionalName, ConditionalName>> {
        // Return early with an error if actions cannot be in groups or have
        // attributes, but the schema contains action groups or attributes.
        Self::check_action_behavior(&namespace_def, action_behavior)?;

        // Convert the common types, actions and entity types from the schema
        // file into the representation used by the validator.
        let common_types = CommonTypeDefs::from_raw_common_types(
            namespace_def
                .common_types
                .into_iter()
                .map(|(key, value)| (key, value.ty)),
            namespace.as_ref(),
        )?;
        let actions =
            ActionsDef::from_raw_actions(namespace_def.actions, namespace.as_ref(), extensions)?;
        let entity_types =
            EntityTypesDef::from_raw_entity_types(namespace_def.entity_types, namespace.as_ref())?;

        Ok(ValidatorNamespaceDef {
            namespace,
            common_types,
            entity_types,
            actions,
        })
    }

    /// Construct a new [`ValidatorNamespaceDef<ConditionalName>`] containing
    /// only the given common-type definitions, which are already given in
    /// terms of [`ConditionalName`]s.
    pub fn from_common_type_defs(
        namespace: Option<InternalName>,
        defs: HashMap<UnreservedId, json_schema::Type<ConditionalName>>,
    ) -> crate::err::Result<ValidatorNamespaceDef<ConditionalName, ConditionalName>> {
        let common_types = CommonTypeDefs::from_conditionalname_typedefs(defs, namespace.as_ref())?;
        Ok(ValidatorNamespaceDef {
            namespace,
            common_types,
            entity_types: EntityTypesDef::new(),
            actions: ActionsDef::new(),
        })
    }

    /// Construct a new [`ValidatorNamespaceDef<ConditionalName>`] containing
    /// only a single given common-type definition, which is already given in
    /// terms of [`ConditionalName`]s.
    ///
    /// Unlike `from_common_type_defs()`, this function cannot fail, because
    /// there is only one def so it cannot have a name collision with itself
    pub fn from_common_type_def(
        namespace: Option<InternalName>,
        def: (UnreservedId, json_schema::Type<ConditionalName>),
    ) -> ValidatorNamespaceDef<ConditionalName, ConditionalName> {
        let common_types = CommonTypeDefs::from_conditionalname_typedef(def, namespace.as_ref());
        ValidatorNamespaceDef {
            namespace,
            common_types,
            entity_types: EntityTypesDef::new(),
            actions: ActionsDef::new(),
        }
    }

    /// Convert this [`ValidatorNamespaceDef<ConditionalName>`] into a
    /// [`ValidatorNamespaceDef<InternalName>`] by fully-qualifying all
    /// typenames that appear anywhere in any definitions.
    ///
    /// `all_defs` needs to contain the full set of all fully-qualified typenames
    /// and actions that are defined in the schema (in all schema fragments).
    pub fn fully_qualify_type_references(
        self,
        all_defs: &AllDefs,
    ) -> Result<ValidatorNamespaceDef<InternalName, EntityType>, SchemaError> {
        match (
            self.common_types.fully_qualify_type_references(all_defs),
            self.entity_types.fully_qualify_type_references(all_defs),
            self.actions.fully_qualify_type_references(all_defs),
        ) {
            (Ok(common_types), Ok(entity_types), Ok(actions)) => Ok(ValidatorNamespaceDef {
                namespace: self.namespace,
                common_types,
                entity_types,
                actions,
            }),
            (res1, res2, res3) => {
                // PANIC SAFETY: at least one of the results is `Err`, so the input to `NonEmpty::collect()` cannot be an empty iterator
                #[allow(clippy::expect_used)]
                let errs = NonEmpty::collect(
                    res1.err()
                        .into_iter()
                        .map(SchemaError::from)
                        .chain(res2.err().map(SchemaError::from))
                        .chain(res3.err().map(SchemaError::from)),
                )
                .expect("there must be an error");
                Err(SchemaError::join_nonempty(errs))
            }
        }
    }

    /// Check that `schema_nsdef` uses actions in a way consistent with the
    /// specified `action_behavior`. When the behavior specifies that actions
    /// should not be used in groups and should not have attributes, then this
    /// function will return `Err` if it sees any action groups or attributes
    /// declared in the schema.
    fn check_action_behavior<N>(
        schema_nsdef: &json_schema::NamespaceDefinition<N>,
        action_behavior: ActionBehavior,
    ) -> crate::err::Result<()> {
        if schema_nsdef
            .entity_types
            .iter()
            // The `name` in an entity type declaration cannot be qualified
            // with a namespace (it always implicitly takes the schema
            // namespace), so we do this comparison directly.
            .any(|(name, _)| name.to_smolstr() == cedar_policy_core::ast::ACTION_ENTITY_TYPE)
        {
            return Err(ActionEntityTypeDeclaredError {}.into());
        }
        if action_behavior == ActionBehavior::ProhibitAttributes {
            let mut actions_with_attributes: Vec<String> = Vec::new();
            for (name, a) in &schema_nsdef.actions {
                if a.attributes.is_some() {
                    actions_with_attributes.push(name.to_string());
                }
            }
            if !actions_with_attributes.is_empty() {
                actions_with_attributes.sort(); // TODO(#833): sort required for deterministic error messages
                return Err(
                    UnsupportedFeatureError(UnsupportedFeature::ActionAttributes(
                        actions_with_attributes,
                    ))
                    .into(),
                );
            }
        }

        Ok(())
    }
}

/// Holds a map from (fully qualified) [`InternalName`]s of common type
/// definitions to their corresponding [`json_schema::Type`]. The common type
/// [`InternalName`]s (keys in the map) are fully qualified, but inside the
/// [`json_schema::Type`]s (values in the map), entity/common type references may or
/// may not be fully qualified yet, depending on `N`; see notes on
/// [`json_schema::Type`].
#[derive(Debug, Clone)]
pub struct CommonTypeDefs<N> {
    pub(super) defs: HashMap<InternalName, json_schema::Type<N>>,
}

impl CommonTypeDefs<ConditionalName> {
    /// Construct a [`CommonTypeDefs<ConditionalName>`] by converting the
    /// structures used by the schema format to those used internally by the
    /// validator.
    pub(crate) fn from_raw_common_types(
        schema_file_type_def: impl IntoIterator<Item = (CommonTypeId, json_schema::Type<RawName>)>,
        schema_namespace: Option<&InternalName>,
    ) -> crate::err::Result<Self> {
        let mut defs = HashMap::new();
        for (id, schema_ty) in schema_file_type_def {
            let name = RawName::new_from_unreserved(id.into()).qualify_with(schema_namespace); // the declaration name is always (unconditionally) prefixed by the current/active namespace
            match defs.entry(name) {
                Entry::Vacant(ventry) => {
                    ventry
                        .insert(schema_ty.conditionally_qualify_type_references(schema_namespace));
                }
                Entry::Occupied(oentry) => {
                    return Err(SchemaError::DuplicateCommonType(DuplicateCommonTypeError {
                        ty: oentry.key().clone(),
                    }));
                }
            }
        }
        Ok(Self { defs })
    }

    /// Construct a [`CommonTypeDefs<ConditionalName>`] by converting the
    /// structures used by the schema format to those used internally by the
    /// validator; but unlike `from_raw_common_types()`, this function allows you to
    /// directly supply [`ConditionalName`]s in the typedefs
    pub(crate) fn from_conditionalname_typedefs(
        input_type_defs: HashMap<UnreservedId, json_schema::Type<ConditionalName>>,
        schema_namespace: Option<&InternalName>,
    ) -> crate::err::Result<Self> {
        let mut defs = HashMap::with_capacity(input_type_defs.len());
        for (id, schema_ty) in input_type_defs {
            let name = RawName::new_from_unreserved(id).qualify_with(schema_namespace); // the declaration name is always (unconditionally) prefixed by the current/active namespace
            match defs.entry(name) {
                Entry::Vacant(ventry) => {
                    ventry.insert(schema_ty);
                }
                Entry::Occupied(oentry) => {
                    return Err(SchemaError::DuplicateCommonType(DuplicateCommonTypeError {
                        ty: oentry.key().clone(),
                    }));
                }
            }
        }
        Ok(Self { defs })
    }

    /// Construct a [`CommonTypeDefs<ConditionalName>`] representing a single
    /// typedef in the given namespace.
    ///
    /// Unlike [`from_conditionalname_typedefs()`], this function cannot fail,
    /// because there is only one typedef so it cannot have a name collision
    /// with itself
    pub(crate) fn from_conditionalname_typedef(
        (id, schema_ty): (UnreservedId, json_schema::Type<ConditionalName>),
        schema_namespace: Option<&InternalName>,
    ) -> Self {
        Self {
            defs: HashMap::from_iter([(
                RawName::new_from_unreserved(id).qualify_with(schema_namespace),
                schema_ty,
            )]),
        }
    }

    /// Convert this [`CommonTypeDefs<ConditionalName>`] into a
    /// [`CommonTypeDefs<InternalName>`] by fully-qualifying all typenames that
    /// appear anywhere in any definitions.
    ///
    /// `all_defs` needs to contain the full set of all fully-qualified typenames
    /// and actions that are defined in the schema (in all schema fragments).
    pub fn fully_qualify_type_references(
        self,
        all_defs: &AllDefs,
    ) -> Result<CommonTypeDefs<InternalName>, TypeNotDefinedError> {
        Ok(CommonTypeDefs {
            defs: self
                .defs
                .into_iter()
                .map(|(k, v)| Ok((k, v.fully_qualify_type_references(all_defs)?)))
                .collect::<Result<_, TypeNotDefinedError>>()?,
        })
    }
}

/// Holds a map from (fully qualified) [`EntityType`]s (names of entity types) to
/// their corresponding [`EntityTypeFragment`]. The [`EntityType`] keys in
/// the map are fully qualified, but inside the [`EntityTypeFragment`]s (values
/// in the map), entity/common type references may or may not be fully qualified
/// yet, depending on `N`; see notes on [`EntityTypeFragment`].
///
/// Inside the [`EntityTypeFragment`]s, entity type parents and attributes may
/// reference undeclared entity/common types (that will be declared in a
/// different schema fragment).
///
/// All [`EntityType`] keys in this map are declared in this schema fragment.
#[derive(Debug, Clone)]
pub struct EntityTypesDef<N> {
    pub(super) defs: HashMap<EntityType, EntityTypeFragment<N>>,
}

impl<N> EntityTypesDef<N> {
    /// Construct an empty [`EntityTypesDef`] defining no entity types.
    pub fn new() -> Self {
        Self {
            defs: HashMap::new(),
        }
    }
}

impl EntityTypesDef<ConditionalName> {
    /// Construct a [`EntityTypesDef<ConditionalName>`] by converting the
    /// structures used by the schema format to those used internally by the
    /// validator.
    pub(crate) fn from_raw_entity_types(
        schema_files_types: impl IntoIterator<Item = (UnreservedId, json_schema::EntityType<RawName>)>,
        schema_namespace: Option<&InternalName>,
    ) -> crate::err::Result<Self> {
        let mut defs: HashMap<EntityType, _> = HashMap::new();
        for (id, entity_type) in schema_files_types {
            let ety = internal_name_to_entity_type(
                RawName::new_from_unreserved(id).qualify_with(schema_namespace), // the declaration name is always (unconditionally) prefixed by the current/active namespace
            )?;
            match defs.entry(ety) {
                Entry::Vacant(ventry) => {
                    ventry.insert(EntityTypeFragment::from_raw_entity_type(
                        entity_type,
                        schema_namespace,
                    ));
                }
                Entry::Occupied(entry) => {
                    return Err(DuplicateEntityTypeError {
                        ty: entry.key().clone(),
                    }
                    .into());
                }
            }
        }
        Ok(EntityTypesDef { defs })
    }

    /// Convert this [`EntityTypesDef<ConditionalName>`] into a
    /// [`EntityTypesDef<InternalName>`] by fully-qualifying all typenames that
    /// appear anywhere in any definitions.
    ///
    /// `all_defs` needs to contain the full set of all fully-qualified typenames
    /// and actions that are defined in the schema (in all schema fragments).
    pub fn fully_qualify_type_references(
        self,
        all_defs: &AllDefs,
    ) -> Result<EntityTypesDef<InternalName>, TypeNotDefinedError> {
        Ok(EntityTypesDef {
            defs: self
                .defs
                .into_iter()
                .map(|(k, v)| Ok((k, v.fully_qualify_type_references(all_defs)?)))
                .collect::<Result<_, TypeNotDefinedError>>()?,
        })
    }
}

/// Holds the attributes and parents information for an entity type definition.
///
/// In this representation, references to common types may not yet have been
/// fully resolved/inlined, and `parents`, `attributes`, and `tags` may all
/// reference undeclared entity/common types. Furthermore, entity/common type
/// references in `parents`, `attributes`, and `tags` may or may not be fully
/// qualified yet, depending on `N`.
#[derive(Debug, Clone)]
pub enum EntityTypeFragment<N> {
    Standard {
        /// Description of the attribute types for this entity type.
        ///
        /// This may contain references to common types which have not yet been
        /// resolved/inlined (e.g., because they are not defined in this schema
        /// fragment).
        /// In the extreme case, this may itself be just a common type pointing to a
        /// `Record` type defined in another fragment.
        attributes: json_schema::AttributesOrContext<N>,
        /// Direct parent entity types for this entity type.
        /// These entity types may be declared in a different namespace or schema
        /// fragment.
        ///
        /// We will check for undeclared parent types when combining fragments into
        /// a [`crate::ValidatorSchema`].
        parents: HashSet<N>,
        /// Tag type for this entity type. `None` means no tags are allowed on this
        /// entity type.
        ///
        /// This may contain references to common types which have not yet been
        /// resolved/inlined (e.g., because they are not defined in this schema
        /// fragment).
        tags: Option<json_schema::Type<N>>,
    },
    Enum(Vec<SmolStr>),
}

impl<N> EntityTypeFragment<N> {
    pub(crate) fn parents(&self) -> Box<dyn Iterator<Item = &N> + '_> {
        match self {
            Self::Standard { parents, .. } => Box::new(parents.iter()),
            Self::Enum(_) => Box::new(std::iter::empty()),
        }
    }
}

impl EntityTypeFragment<ConditionalName> {
    /// Construct a [`EntityTypeFragment<ConditionalName>`] by converting the
    /// structures used by the schema format to those used internally by the
    /// validator.
    pub(crate) fn from_raw_entity_type(
        schema_file_type: json_schema::EntityType<RawName>,
        schema_namespace: Option<&InternalName>,
    ) -> Self {
        match schema_file_type.kind {
            EntityTypeKind::Enum { choices } => Self::Enum(choices),
            EntityTypeKind::Standard(ty) => Self::Standard {
                attributes: ty
                    .shape
                    .conditionally_qualify_type_references(schema_namespace),
                parents: ty
                    .member_of_types
                    .into_iter()
                    .map(|raw_name| {
                        // Only entity, not common, here for now; see #1064
                        raw_name.conditionally_qualify_with(schema_namespace, ReferenceType::Entity)
                    })
                    .collect(),
                tags: ty
                    .tags
                    .map(|tags| tags.conditionally_qualify_type_references(schema_namespace)),
            },
        }
    }

    /// Convert this [`EntityTypeFragment<ConditionalName>`] into a
    /// [`EntityTypeFragment<InternalName>`] by fully-qualifying all typenames that
    /// appear anywhere in any definitions.
    ///
    /// `all_defs` needs to contain the full set of all fully-qualified typenames
    /// and actions that are defined in the schema (in all schema fragments).
    pub fn fully_qualify_type_references(
        self,
        all_defs: &AllDefs,
    ) -> Result<EntityTypeFragment<InternalName>, TypeNotDefinedError> {
        match self {
            Self::Enum(choices) => Ok(EntityTypeFragment::Enum(choices)),
            Self::Standard {
                attributes,
                parents,
                tags,
<<<<<<< HEAD
            } => {
                // Fully qualify typenames appearing in `attributes`
                let fully_qual_attributes = attributes.fully_qualify_type_references(all_defs);
                // Fully qualify typenames appearing in `parents`
                let parents: HashSet<InternalName> = parents
                    .into_iter()
                    .map(|parent| parent.resolve(all_defs))
                    .collect::<Result<_, TypeNotDefinedError>>()?;
                // Fully qualify typenames appearing in `tags`
                let fully_qual_tags = tags
                    .map(|tags| tags.fully_qualify_type_references(all_defs))
                    .transpose();
                // Now is the time to check whether any parents are dangling, i.e.,
                // refer to entity types that are not declared in any fragment (since we
                // now have the set of typenames that are declared in all fragments).
                let undeclared_parents: Option<NonEmpty<ConditionalName>> = NonEmpty::collect(
                    parents
                        .iter()
                        .filter(|ety| !all_defs.is_defined_as_entity(ety))
                        .map(|ety| {
                            ConditionalName::unconditional(ety.clone(), ReferenceType::Entity)
                        }),
                );
                match (fully_qual_attributes, fully_qual_tags, undeclared_parents) {
                    (Ok(attributes), Ok(tags), None) => Ok(EntityTypeFragment::Standard {
                        attributes,
                        parents,
                        tags,
                    }),
                    (Ok(_), Ok(_), Some(undeclared_parents)) => {
                        Err(TypeNotDefinedError(undeclared_parents))
                    }
                    (Err(e), Ok(_), None) | (Ok(_), Err(e), None) => Err(e),
                    (Err(e1), Err(e2), None) => {
                        Err(TypeNotDefinedError::join_nonempty(nonempty![e1, e2]))
                    }
                    (Err(e), Ok(_), Some(mut undeclared))
                    | (Ok(_), Err(e), Some(mut undeclared)) => {
                        undeclared.extend(e.0);
                        Err(TypeNotDefinedError(undeclared))
                    }
                    (Err(e1), Err(e2), Some(mut undeclared)) => {
                        undeclared.extend(e1.0);
                        undeclared.extend(e2.0);
                        Err(TypeNotDefinedError(undeclared))
                    }
                }
=======
            }),
            (Ok(_), Ok(_), Some(undeclared_parents)) => Err(TypeNotDefinedError {
                undefined_types: undeclared_parents,
            }),
            (Err(e), Ok(_), None) | (Ok(_), Err(e), None) => Err(e),
            (Err(e1), Err(e2), None) => Err(TypeNotDefinedError::join_nonempty(nonempty![e1, e2])),
            (Err(e), Ok(_), Some(mut undeclared)) | (Ok(_), Err(e), Some(mut undeclared)) => {
                undeclared.extend(e.undefined_types);
                Err(TypeNotDefinedError {
                    undefined_types: undeclared,
                })
            }
            (Err(e1), Err(e2), Some(mut undeclared)) => {
                undeclared.extend(e1.undefined_types);
                undeclared.extend(e2.undefined_types);
                Err(TypeNotDefinedError {
                    undefined_types: undeclared,
                })
>>>>>>> 5b61b76b
            }
        }
    }
}

/// Holds a map from (fully qualified) [`EntityUID`]s of action definitions
/// to their corresponding [`ActionFragment`]. The action [`EntityUID`]s (keys
/// in the map) are fully qualified, but inside the [`ActionFragment`]s (values
/// in the map), entity/common type references (including references to other actions)
/// may or may not be fully qualified yet, depending on `N` and `A`. See notes
/// on [`ActionFragment`].
///
/// The [`ActionFragment`]s may also reference undeclared entity/common types
/// and actions (that will be declared in a different schema fragment).
///
/// The current schema format specification does not include multiple action entity
/// types. All action entities are required to use a single `Action` entity
/// type. However, the action entity type may be namespaced, so an action entity
/// may have a fully qualified entity type `My::Namespace::Action`.
#[derive(Debug, Clone)]
pub struct ActionsDef<N, A> {
    pub(super) actions: HashMap<EntityUID, ActionFragment<N, A>>,
}

impl<N, A> ActionsDef<N, A> {
    /// Construct an empty [`ActionsDef`] defining no entity types.
    pub fn new() -> Self {
        Self {
            actions: HashMap::new(),
        }
    }
}

impl ActionsDef<ConditionalName, ConditionalName> {
    /// Construct an [`ActionsDef<ConditionalName>`] by converting the structures used by the
    /// schema format to those used internally by the validator.
    pub(crate) fn from_raw_actions(
        schema_file_actions: impl IntoIterator<Item = (SmolStr, json_schema::ActionType<RawName>)>,
        schema_namespace: Option<&InternalName>,
        extensions: &Extensions<'_>,
    ) -> crate::err::Result<Self> {
        let mut actions = HashMap::new();
        for (action_id_str, action_type) in schema_file_actions {
            let action_uid = json_schema::ActionEntityUID::default_type(action_id_str.clone())
                .qualify_with(schema_namespace); // the declaration name is always (unconditionally) prefixed by the current/active namespace
            match actions.entry(action_uid.try_into()?) {
                Entry::Vacant(ventry) => {
                    let frag = ActionFragment::from_raw_action(
                        ventry.key(),
                        action_type,
                        schema_namespace,
                        extensions,
                    )?;
                    ventry.insert(frag);
                }
                Entry::Occupied(_) => {
                    return Err(DuplicateActionError(action_id_str).into());
                }
            }
        }
        Ok(Self { actions })
    }

    /// Convert this [`ActionsDef<ConditionalName>`] into a
    /// [`ActionsDef<InternalName>`] by fully-qualifying all typenames that
    /// appear anywhere in any definitions.
    ///
    /// `all_defs` needs to contain the full set of all fully-qualified typenames
    /// and actions that are defined in the schema (in all schema fragments).
    pub fn fully_qualify_type_references(
        self,
        all_defs: &AllDefs,
    ) -> Result<ActionsDef<InternalName, EntityType>, SchemaError> {
        Ok(ActionsDef {
            actions: self
                .actions
                .into_iter()
                .map(|(k, v)| Ok((k, v.fully_qualify_type_references(all_defs)?)))
                .collect::<Result<_, SchemaError>>()?,
        })
    }
}

/// Holds the information about an action that comprises an action definition.
///
/// In this representation, references to common types may not yet have been
/// fully resolved/inlined, and entity/common type references (including
/// references to other actions) may not yet be fully qualified, depending on
/// `N` and `A`. This [`ActionFragment`] may also reference undeclared entity/common
/// types and actions (that will be declared in a different schema fragment).
///
/// `A` is used for typenames in `applies_to`, and `N` is used for all other
/// type references.
#[derive(Debug, Clone)]
pub struct ActionFragment<N, A> {
    /// The type of the context record for this action. This may contain
    /// references to common types which have not yet been resolved/inlined
    /// (e.g., because they are not defined in this schema fragment).
    pub(super) context: json_schema::Type<N>,
    /// The principals and resources that an action can be applied to.
    pub(super) applies_to: ValidatorApplySpec<A>,
    /// The direct parent action entities for this action.
    /// These may be actions declared in a different namespace or schema
    /// fragment, and thus not declared yet.
    /// We will check for undeclared parents when combining fragments into a
    /// [`crate::ValidatorSchema`].
    pub(super) parents: HashSet<json_schema::ActionEntityUID<N>>,
    /// The types for the attributes defined for this actions entity.
    /// Here, common types have been fully resolved/inlined.
    pub(super) attribute_types: Attributes,
    /// The values for the attributes defined for this actions entity, stored
    /// separately so that we can later extract these values to construct the
    /// actual `Entity` objects defined by the schema.
    pub(super) attributes: BTreeMap<SmolStr, PartialValueSerializedAsExpr>,
}

impl ActionFragment<ConditionalName, ConditionalName> {
    pub(crate) fn from_raw_action(
        action_uid: &EntityUID,
        action_type: json_schema::ActionType<RawName>,
        schema_namespace: Option<&InternalName>,
        extensions: &Extensions<'_>,
    ) -> crate::err::Result<Self> {
        let (principal_types, resource_types, context) = action_type
            .applies_to
            .map(|applies_to| {
                (
                    applies_to.principal_types,
                    applies_to.resource_types,
                    applies_to.context,
                )
            })
            .unwrap_or_default();
        let (attribute_types, attributes) = Self::convert_attr_jsonval_map_to_attributes(
            action_type.attributes.unwrap_or_default(),
            action_uid,
            extensions,
        )?;
        Ok(Self {
            context: context
                .into_inner()
                .conditionally_qualify_type_references(schema_namespace),
            applies_to: ValidatorApplySpec::<ConditionalName>::new(
                principal_types
                    .into_iter()
                    .map(|pty| {
                        pty.conditionally_qualify_with(schema_namespace, ReferenceType::Entity)
                    })
                    .collect(),
                resource_types
                    .into_iter()
                    .map(|rty| {
                        rty.conditionally_qualify_with(schema_namespace, ReferenceType::Entity)
                    })
                    .collect(),
            ),
            parents: action_type
                .member_of
                .unwrap_or_default()
                .into_iter()
                .map(|parent| parent.conditionally_qualify_type_references(schema_namespace))
                .collect(),
            attribute_types,
            attributes,
        })
    }

    /// Convert this [`ActionFragment<ConditionalName>`] into an
    /// [`ActionFragment<InternalName>`] by fully-qualifying all typenames that
    /// appear anywhere in any definitions.
    ///
    /// `all_defs` needs to contain the full set of all fully-qualified typenames
    /// and actions that are defined in the schema (in all schema fragments).
    pub fn fully_qualify_type_references(
        self,
        all_defs: &AllDefs,
    ) -> Result<ActionFragment<InternalName, EntityType>, SchemaError> {
        Ok(ActionFragment {
            context: self.context.fully_qualify_type_references(all_defs)?,
            applies_to: self.applies_to.fully_qualify_type_references(all_defs)?,
            parents: self
                .parents
                .into_iter()
                .map(|parent| {
                    parent
                        .fully_qualify_type_references(all_defs)
                        .map_err(Into::into)
                })
                .collect::<Result<_, SchemaError>>()?,
            attribute_types: self.attribute_types,
            attributes: self.attributes,
        })
    }

    fn convert_attr_jsonval_map_to_attributes(
        m: HashMap<SmolStr, CedarValueJson>,
        action_id: &EntityUID,
        extensions: &Extensions<'_>,
    ) -> crate::err::Result<(Attributes, BTreeMap<SmolStr, PartialValueSerializedAsExpr>)> {
        let mut attr_types: HashMap<SmolStr, Type> = HashMap::with_capacity(m.len());
        let mut attr_values: BTreeMap<SmolStr, PartialValueSerializedAsExpr> = BTreeMap::new();
        let evaluator = RestrictedEvaluator::new(extensions);

        for (k, v) in m {
            let t = Self::jsonval_to_type_helper(&v, action_id);
            match t {
                Ok(ty) => attr_types.insert(k.clone(), ty),
                Err(e) => return Err(e),
            };

            // As an artifact of the limited `CedarValueJson` variants accepted by
            // `Self::jsonval_to_type_helper`, we know that this function will
            // never error. Also note that this is only ever executed when
            // action attributes are enabled, but they cannot be enabled when
            // using Cedar through the public API. This is fortunate because
            // handling an error here would mean adding a new error variant to
            // `SchemaError` in the public API, but we didn't make that enum
            // `non_exhaustive`, so any new variants are a breaking change.
            // PANIC SAFETY: see above
            #[allow(clippy::expect_used)]
            let e = v.into_expr(|| JsonDeserializationErrorContext::EntityAttribute { uid: action_id.clone(), attr: k.clone() }).expect("`Self::jsonval_to_type_helper` will always return `Err` for a `CedarValueJson` that might make `into_expr` return `Err`");
            let pv = evaluator
                .partial_interpret(e.as_borrowed())
                .map_err(|err| {
                    ActionAttrEvalError(EntityAttrEvaluationError {
                        uid: action_id.clone(),
                        attr_or_tag: k.clone(),
                        was_attr: true,
                        err,
                    })
                })?;
            attr_values.insert(k.clone(), pv.into());
        }
        Ok((
            Attributes::with_required_attributes(attr_types),
            attr_values,
        ))
    }

    /// Helper to get types from `CedarValueJson`s. Currently doesn't support all
    /// `CedarValueJson` types. Note: If this function is extended to cover move
    /// `CedarValueJson`s, we must update `convert_attr_jsonval_map_to_attributes` to
    /// handle errors that may occur when parsing these values. This will require
    /// a breaking change in the `SchemaError` type in the public API.
    fn jsonval_to_type_helper(
        v: &CedarValueJson,
        action_id: &EntityUID,
    ) -> crate::err::Result<Type> {
        match v {
            CedarValueJson::Bool(_) => Ok(Type::primitive_boolean()),
            CedarValueJson::Long(_) => Ok(Type::primitive_long()),
            CedarValueJson::String(_) => Ok(Type::primitive_string()),
            CedarValueJson::Record(r) => {
                let mut required_attrs: HashMap<SmolStr, Type> = HashMap::with_capacity(r.len());
                for (k, v_prime) in r {
                    let t = Self::jsonval_to_type_helper(v_prime, action_id);
                    match t {
                        Ok(ty) => required_attrs.insert(k.clone(), ty),
                        Err(e) => return Err(e),
                    };
                }
                Ok(Type::record_with_required_attributes(
                    required_attrs,
                    OpenTag::ClosedAttributes,
                ))
            }
            CedarValueJson::Set(v) => match v.first() {
                //sets with elements of different types will be rejected elsewhere
                None => Err(ActionAttributesContainEmptySetError {
                    uid: action_id.clone(),
                }
                .into()),
                Some(element) => {
                    let element_type = Self::jsonval_to_type_helper(element, action_id);
                    match element_type {
                        Ok(t) => Ok(Type::Set {
                            element_type: Some(Box::new(t)),
                        }),
                        Err(_) => element_type,
                    }
                }
            },
            CedarValueJson::EntityEscape { __entity: _ } => Err(UnsupportedActionAttributeError {
                uid: action_id.clone(),
                attr: "entity escape (`__entity`)".into(),
            }
            .into()),
            CedarValueJson::ExprEscape { __expr: _ } => Err(UnsupportedActionAttributeError {
                uid: action_id.clone(),
                attr: "expression escape (`__expr`)".into(),
            }
            .into()),
            CedarValueJson::ExtnEscape { __extn: _ } => Err(UnsupportedActionAttributeError {
                uid: action_id.clone(),
                attr: "extension function escape (`__extn`)".into(),
            }
            .into()),
            CedarValueJson::Null => Err(UnsupportedActionAttributeError {
                uid: action_id.clone(),
                attr: "null".into(),
            }
            .into()),
        }
    }
}

type ResolveFunc<T> = dyn FnOnce(&HashMap<&InternalName, Type>) -> crate::err::Result<T>;
/// Represent a type that might be defined in terms of some common-type
/// definitions which are not necessarily available in the current namespace.
pub(crate) enum WithUnresolvedCommonTypeRefs<T> {
    WithUnresolved(Box<ResolveFunc<T>>),
    WithoutUnresolved(T),
}

impl<T: 'static> WithUnresolvedCommonTypeRefs<T> {
    pub fn new(
        f: impl FnOnce(&HashMap<&InternalName, Type>) -> crate::err::Result<T> + 'static,
    ) -> Self {
        Self::WithUnresolved(Box::new(f))
    }

    pub fn map<U: 'static>(
        self,
        f: impl FnOnce(T) -> U + 'static,
    ) -> WithUnresolvedCommonTypeRefs<U> {
        match self {
            Self::WithUnresolved(_) => WithUnresolvedCommonTypeRefs::new(|common_type_defs| {
                self.resolve_common_type_refs(common_type_defs).map(f)
            }),
            Self::WithoutUnresolved(v) => WithUnresolvedCommonTypeRefs::WithoutUnresolved(f(v)),
        }
    }

    /// Resolve references to common types by inlining their definitions from
    /// the given `HashMap`.
    ///
    /// Be warned that `common_type_defs` should contain all definitions, from
    /// all schema fragments.
    /// If `self` references any type not in `common_type_defs`, this will
    /// return a `TypeNotDefinedError`.
    pub fn resolve_common_type_refs(
        self,
        common_type_defs: &HashMap<&InternalName, Type>,
    ) -> crate::err::Result<T> {
        match self {
            WithUnresolvedCommonTypeRefs::WithUnresolved(f) => f(common_type_defs),
            WithUnresolvedCommonTypeRefs::WithoutUnresolved(v) => Ok(v),
        }
    }
}

impl<T: 'static> From<T> for WithUnresolvedCommonTypeRefs<T> {
    fn from(value: T) -> Self {
        Self::WithoutUnresolved(value)
    }
}

impl<T: std::fmt::Debug> std::fmt::Debug for WithUnresolvedCommonTypeRefs<T> {
    fn fmt(&self, f: &mut std::fmt::Formatter<'_>) -> std::fmt::Result {
        match self {
            WithUnresolvedCommonTypeRefs::WithUnresolved(_) => {
                f.debug_tuple("WithUnresolved").finish()
            }
            WithUnresolvedCommonTypeRefs::WithoutUnresolved(v) => {
                f.debug_tuple("WithoutUnresolved").field(v).finish()
            }
        }
    }
}

impl TryInto<ValidatorNamespaceDef<ConditionalName, ConditionalName>>
    for json_schema::NamespaceDefinition<RawName>
{
    type Error = SchemaError;

    fn try_into(
        self,
    ) -> crate::err::Result<ValidatorNamespaceDef<ConditionalName, ConditionalName>> {
        ValidatorNamespaceDef::from_namespace_definition(
            None,
            self,
            ActionBehavior::default(),
            Extensions::all_available(),
        )
    }
}

/// Convert a [`json_schema::Type`] (with fully-qualified names) into the
/// [`Type`] type used by the validator.
///
/// Conversion can fail if an entity or record attribute name is invalid. It
/// will also fail for some types that can be written in the schema, but are
/// not yet implemented in the typechecking logic.
pub(crate) fn try_jsonschema_type_into_validator_type(
    schema_ty: json_schema::Type<InternalName>,
    extensions: &Extensions<'_>,
) -> crate::err::Result<WithUnresolvedCommonTypeRefs<Type>> {
    match schema_ty {
        json_schema::Type::Type {
            ty: json_schema::TypeVariant::String,
            ..
        } => Ok(Type::primitive_string().into()),
        json_schema::Type::Type {
            ty: json_schema::TypeVariant::Long,
            ..
        } => Ok(Type::primitive_long().into()),
        json_schema::Type::Type {
            ty: json_schema::TypeVariant::Boolean,
            ..
        } => Ok(Type::primitive_boolean().into()),
        json_schema::Type::Type {
            ty: json_schema::TypeVariant::Set { element },
            ..
        } => Ok(try_jsonschema_type_into_validator_type(*element, extensions)?.map(Type::set)),
        json_schema::Type::Type {
            ty: json_schema::TypeVariant::Record(rty),
            ..
        } => try_record_type_into_validator_type(rty, extensions),
        json_schema::Type::Type {
            ty: json_schema::TypeVariant::Entity { name },
            ..
        } => Ok(Type::named_entity_reference(internal_name_to_entity_type(name)?).into()),
        json_schema::Type::Type {
            ty: json_schema::TypeVariant::Extension { name },
            ..
        } => {
            let extension_type_name = Name::unqualified_name(name);
            if extensions.ext_types().contains(&extension_type_name) {
                Ok(Type::extension(extension_type_name).into())
            } else {
                let suggested_replacement = fuzzy_search(
                    &extension_type_name.to_string(),
                    &extensions
                        .ext_types()
                        .map(|n| n.to_string())
                        .collect::<Vec<_>>(),
                );
                Err(SchemaError::UnknownExtensionType(
                    UnknownExtensionTypeError {
                        actual: extension_type_name,
                        suggested_replacement,
                    },
                ))
            }
        }
        json_schema::Type::CommonTypeRef { type_name, .. } => {
            Ok(WithUnresolvedCommonTypeRefs::new(move |common_type_defs| {
                common_type_defs
                    .get(&type_name)
                    .cloned()
                    // We should always have `Some` here, because if the common type
                    // wasn't defined, that error should have been caught earlier,
                    // when the `json_schema::Type<InternalName>` was created by
                    // resolving a `ConditionalName` into a fully-qualified
                    // `InternalName`.
                    // Nonetheless, instead of panicking if that internal
                    // invariant is violated, it's easy to return this dynamic
                    // error instead.
                    .ok_or_else(|| CommonTypeInvariantViolationError { name: type_name }.into())
            }))
        }
        json_schema::Type::Type {
            ty: json_schema::TypeVariant::EntityOrCommon { type_name },
            ..
        } => {
            Ok(WithUnresolvedCommonTypeRefs::new(move |common_type_defs| {
                // First check if it's a common type, because in the edge case where
                // the name is both a valid common type name and a valid entity type
                // name, we give preference to the common type (see RFC 24).
                match common_type_defs.get(&type_name) {
                    Some(def) => Ok(def.clone()),
                    None => {
                        // It wasn't a common type, so we assume it must be a valid
                        // entity type. Otherwise, we would have had an error earlier,
                        // when the `json_schema::Type<InternalName>` was created by
                        // resolving a `ConditionalName` into a fully-qualified
                        // `InternalName`.
                        Ok(Type::named_entity_reference(internal_name_to_entity_type(
                            type_name,
                        )?))
                    }
                }
            }))
        }
    }
}

/// Convert a [`json_schema::RecordType`] (with fully qualified names) into the
/// [`Type`] type used by the validator.
pub(crate) fn try_record_type_into_validator_type(
    rty: json_schema::RecordType<InternalName>,
    extensions: &Extensions<'_>,
) -> crate::err::Result<WithUnresolvedCommonTypeRefs<Type>> {
    if cfg!(not(feature = "partial-validate")) && rty.additional_attributes {
        Err(UnsupportedFeatureError(UnsupportedFeature::OpenRecordsAndEntities).into())
    } else {
        Ok(
            parse_record_attributes(rty.attributes.into_iter(), extensions)?.map(move |attrs| {
                Type::record_with_attributes(
                    attrs,
                    if rty.additional_attributes {
                        OpenTag::OpenAttributes
                    } else {
                        OpenTag::ClosedAttributes
                    },
                )
            }),
        )
    }
}

/// Given the attributes for an entity or record type in the schema file format
/// structures (but with fully-qualified names), convert the types of the
/// attributes into the [`Type`] data structure used by the validator, and
/// return the result as an [`Attributes`] structure.
fn parse_record_attributes(
    attrs: impl IntoIterator<Item = (SmolStr, json_schema::TypeOfAttribute<InternalName>)>,
    extensions: &Extensions<'_>,
) -> crate::err::Result<WithUnresolvedCommonTypeRefs<Attributes>> {
    let attrs_with_common_type_refs = attrs
        .into_iter()
        .map(|(attr, ty)| -> crate::err::Result<_> {
            Ok((
                attr,
                (
                    try_jsonschema_type_into_validator_type(ty.ty, extensions)?,
                    ty.required,
                ),
            ))
        })
        .collect::<crate::err::Result<Vec<_>>>()?;
    Ok(WithUnresolvedCommonTypeRefs::new(|common_type_defs| {
        attrs_with_common_type_refs
            .into_iter()
            .map(|(s, (attr_ty, is_req))| {
                attr_ty
                    .resolve_common_type_refs(common_type_defs)
                    .map(|ty| (s, AttributeType::new(ty, is_req)))
            })
            .collect::<crate::err::Result<Vec<_>>>()
            .map(Attributes::with_attributes)
    }))
}<|MERGE_RESOLUTION|>--- conflicted
+++ resolved
@@ -531,7 +531,6 @@
                 attributes,
                 parents,
                 tags,
-<<<<<<< HEAD
             } => {
                 // Fully qualify typenames appearing in `attributes`
                 let fully_qual_attributes = attributes.fully_qualify_type_references(all_defs);
@@ -561,44 +560,28 @@
                         parents,
                         tags,
                     }),
-                    (Ok(_), Ok(_), Some(undeclared_parents)) => {
-                        Err(TypeNotDefinedError(undeclared_parents))
-                    }
+                    (Ok(_), Ok(_), Some(undeclared_parents)) => Err(TypeNotDefinedError {
+                        undefined_types: undeclared_parents,
+                    }),
                     (Err(e), Ok(_), None) | (Ok(_), Err(e), None) => Err(e),
                     (Err(e1), Err(e2), None) => {
                         Err(TypeNotDefinedError::join_nonempty(nonempty![e1, e2]))
                     }
                     (Err(e), Ok(_), Some(mut undeclared))
                     | (Ok(_), Err(e), Some(mut undeclared)) => {
-                        undeclared.extend(e.0);
-                        Err(TypeNotDefinedError(undeclared))
+                        undeclared.extend(e.undefined_types);
+                        Err(TypeNotDefinedError {
+                            undefined_types: undeclared,
+                        })
                     }
                     (Err(e1), Err(e2), Some(mut undeclared)) => {
-                        undeclared.extend(e1.0);
-                        undeclared.extend(e2.0);
-                        Err(TypeNotDefinedError(undeclared))
+                        undeclared.extend(e1.undefined_types);
+                        undeclared.extend(e2.undefined_types);
+                        Err(TypeNotDefinedError {
+                            undefined_types: undeclared,
+                        })
                     }
                 }
-=======
-            }),
-            (Ok(_), Ok(_), Some(undeclared_parents)) => Err(TypeNotDefinedError {
-                undefined_types: undeclared_parents,
-            }),
-            (Err(e), Ok(_), None) | (Ok(_), Err(e), None) => Err(e),
-            (Err(e1), Err(e2), None) => Err(TypeNotDefinedError::join_nonempty(nonempty![e1, e2])),
-            (Err(e), Ok(_), Some(mut undeclared)) | (Ok(_), Err(e), Some(mut undeclared)) => {
-                undeclared.extend(e.undefined_types);
-                Err(TypeNotDefinedError {
-                    undefined_types: undeclared,
-                })
-            }
-            (Err(e1), Err(e2), Some(mut undeclared)) => {
-                undeclared.extend(e1.undefined_types);
-                undeclared.extend(e2.undefined_types);
-                Err(TypeNotDefinedError {
-                    undefined_types: undeclared,
-                })
->>>>>>> 5b61b76b
             }
         }
     }
