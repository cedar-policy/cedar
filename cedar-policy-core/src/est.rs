/*
 * Copyright 2022-2023 Amazon.com, Inc. or its affiliates. All Rights Reserved.
 *
 * Licensed under the Apache License, Version 2.0 (the "License");
 * you may not use this file except in compliance with the License.
 * You may obtain a copy of the License at
 *
 *      https://www.apache.org/licenses/LICENSE-2.0
 *
 * Unless required by applicable law or agreed to in writing, software
 * distributed under the License is distributed on an "AS IS" BASIS,
 * WITHOUT WARRANTIES OR CONDITIONS OF ANY KIND, either express or implied.
 * See the License for the specific language governing permissions and
 * limitations under the License.
 */

//! This module contains the External Syntax Tree (EST)

mod err;
pub use err::*;
mod expr;
pub use expr::*;
mod head_constraints;
pub use head_constraints::*;
mod utils;

use crate::ast;
use crate::entities::EntityUidJson;
use crate::parser::cst;
use crate::parser::err::{ParseError, ParseErrors, ToASTError};
use crate::parser::ASTNode;
use serde::{Deserialize, Serialize};
use serde_with::serde_as;
use smol_str::SmolStr;
use std::collections::HashMap;

/// Serde JSON structure for policies and templates in the EST format
#[serde_as]
#[derive(Debug, Clone, PartialEq, Serialize, Deserialize)]
#[serde(deny_unknown_fields)]
pub struct Policy {
    /// `Effect` of the policy or template
    effect: ast::Effect,
    /// Principal head constraint
    principal: PrincipalConstraint,
    /// Action head constraint
    action: ActionConstraint,
    /// Resource head constraint
    resource: ResourceConstraint,
    /// `when` and/or `unless` clauses
    conditions: Vec<Clause>,
    /// annotations
    #[serde(default)]
    #[serde(skip_serializing_if = "HashMap::is_empty")]
    #[serde_as(as = "serde_with::MapPreventDuplicates<_,_>")]
    annotations: HashMap<ast::Id, SmolStr>,
}

/// Serde JSON structure for a `when` or `unless` clause in the EST format
#[derive(Debug, Clone, PartialEq, Serialize, Deserialize)]
#[serde(deny_unknown_fields)]
#[serde(tag = "kind", content = "body")]
pub enum Clause {
    /// A `when` clause
    #[serde(rename = "when")]
    When(Expr),
    /// An `unless` clause
    #[serde(rename = "unless")]
    Unless(Expr),
}

impl Policy {
    /// Fill in any slots in the policy using the values in `vals`. Throws an
    /// error if `vals` doesn't contain a necessary mapping, but does not throw
    /// an error if `vals` contains unused mappings -- and in particular if
    /// `self` is an inline policy (in which case it is returned unchanged).
    pub fn link(
        self,
        vals: &HashMap<ast::SlotId, EntityUidJson>,
    ) -> Result<Self, InstantiationError> {
        Ok(Policy {
            effect: self.effect,
            principal: self.principal.instantiate(vals)?,
            action: self.action.instantiate(vals)?,
            resource: self.resource.instantiate(vals)?,
            conditions: self
                .conditions
                .into_iter()
                .map(|clause| clause.instantiate(vals))
                .collect::<Result<Vec<_>, _>>()?,
            annotations: self.annotations,
        })
    }
}

impl Clause {
    /// Fill in any slots in the clause using the values in `vals`. Throws an
    /// error if `vals` doesn't contain a necessary mapping, but does not throw
    /// an error if `vals` contains unused mappings.
    pub fn instantiate(
        self,
        _vals: &HashMap<ast::SlotId, EntityUidJson>,
    ) -> Result<Self, InstantiationError> {
        // currently, slots are not allowed in clauses
        Ok(self)
    }
}

impl TryFrom<cst::Policy> for Policy {
    type Error = ParseErrors;
    fn try_from(policy: cst::Policy) -> Result<Policy, ParseErrors> {
        let mut errs = ParseErrors::new();
        let effect = policy.effect.to_effect(&mut errs);
        let (principal, action, resource) = policy.extract_head(&mut errs);
        if let (Some(effect), Some(principal), Some(action), Some(resource), true) =
            (effect, principal, action, resource, errs.is_empty())
        {
            let conditions = policy
                .conds
                .into_iter()
                .map(|node| {
                    let (cond, _) = node.into_inner();
                    let cond = cond.ok_or_else(|| {
                        ParseErrors(vec![ParseError::ToAST(ToASTError::EmptyClause(None))])
                    })?;
                    cond.try_into()
                })
                .collect::<Result<Vec<_>, ParseErrors>>()?;
            let annotations = policy
                .annotations
                .into_iter()
                .map(|node| {
                    let mut errs = ParseErrors::new();
                    let kv = node.to_kv_pair(&mut errs);
                    match (errs.is_empty(), kv) {
                        (true, Some((k, v))) => Ok((k, v)),
                        (false, _) => Err(errs),
                        (true, None) => {
                            Err(ParseError::ToAST(ToASTError::AnnotationInvariantViolation).into())
                        }
                    }
                })
                .collect::<Result<_, ParseErrors>>()?;
            Ok(Policy {
                effect,
                principal: principal.into(),
                action: action.into(),
                resource: resource.into(),
                conditions,
                annotations,
            })
        } else {
            Err(errs)
        }
    }
}

impl TryFrom<cst::Cond> for Clause {
    type Error = ParseErrors;
    fn try_from(cond: cst::Cond) -> Result<Clause, ParseErrors> {
        let mut errs = ParseErrors::new();
        let is_when = cond.cond.to_cond_is_when(&mut errs);
        let expr: Result<Expr, ParseErrors> = match cond.expr {
            None => {
                let ident = is_when.map(|is_when| {
                    cst::Ident::Ident(if is_when { "when" } else { "unless" }.into())
                });
                Err(ParseError::ToAST(ToASTError::EmptyClause(ident)).into())
            }
            Some(ASTNode { node: Some(e), .. }) => e.try_into(),
            Some(ASTNode { node: None, .. }) => {
                Err(ParseError::ToAST(ToASTError::MissingNodeData).into())
            }
        };
        let expr = match expr {
            Ok(expr) => Some(expr),
            Err(expr_errs) => {
                errs.extend(expr_errs.0);
                None
            }
        };

        if let (Some(expr), true) = (expr, errs.is_empty()) {
            Ok(match is_when {
                // PANIC SAFETY errs should be non empty if is_when is None
                #[allow(clippy::unreachable)]
                None => unreachable!("should have had an err in this case"),
                Some(true) => Clause::When(expr),
                Some(false) => Clause::Unless(expr),
            })
        } else {
            Err(errs)
        }
    }
}

impl Policy {
    /// Try to convert EST Policy into AST Policy.
    ///
    /// This process requires a policy ID. If not supplied, this method will
    /// fill it in as "JSON policy".
    pub fn try_into_ast_policy(
        self,
        id: Option<ast::PolicyID>,
    ) -> Result<ast::Policy, FromJsonError> {
        let template: ast::Template = self.try_into_ast_template(id)?;
        ast::StaticPolicy::try_from(template)
            .map(Into::into)
            .map_err(Into::into)
    }

    /// Try to convert EST Policy into AST Template.
    ///
    /// This process requires a policy ID. If not supplied, this method will
    /// fill it in as "JSON policy".
    pub fn try_into_ast_template(
        self,
        id: Option<ast::PolicyID>,
    ) -> Result<ast::Template, FromJsonError> {
        let id = id.unwrap_or(ast::PolicyID::from_string("JSON policy"));
        let conditions = match self.conditions.len() {
            0 => ast::Expr::val(true),
            _ => {
                let mut conditions = self
                    .conditions
                    .into_iter()
                    .map(|cond| cond.try_into_ast(id.clone()));
                // PANIC SAFETY checked above that `conditions` has at least 1 element
                #[allow(clippy::expect_used)]
                let first = conditions
                    .next()
                    .expect("already checked there is at least 1")?;
                ast::ExprBuilder::with_data(())
                    .and_nary(first, conditions.collect::<Result<Vec<_>, _>>()?)
            }
        };
        Ok(ast::Template::new(
            id,
            self.annotations.into_iter().collect(),
            self.effect,
            self.principal.try_into()?,
            self.action.try_into()?,
            self.resource.try_into()?,
            conditions,
        ))
    }
}

impl Clause {
    /// `id` is the ID of the policy the clause belongs to, used only for reporting errors
    fn try_into_ast(self, id: ast::PolicyID) -> Result<ast::Expr, FromJsonError> {
        match self {
            Clause::When(expr) => expr.try_into_ast(id),
            Clause::Unless(expr) => Ok(ast::Expr::not(expr.try_into_ast(id)?)),
        }
    }
}

/// Convert AST to EST
impl From<ast::Policy> for Policy {
    fn from(ast: ast::Policy) -> Policy {
        Policy {
            effect: ast.effect(),
            principal: ast.principal_constraint().into(),
            action: ast.action_constraint().clone().into(),
            resource: ast.resource_constraint().into(),
            conditions: vec![ast.non_head_constraints().clone().into()],
            annotations: ast
                .annotations()
                .map(|(k, v)| (k.clone(), v.clone()))
                .collect(),
        }
    }
}

/// Convert AST to EST
impl From<ast::Template> for Policy {
    fn from(ast: ast::Template) -> Policy {
        Policy {
            effect: ast.effect(),
            principal: ast.principal_constraint().clone().into(),
            action: ast.action_constraint().clone().into(),
            resource: ast.resource_constraint().clone().into(),
            conditions: vec![ast.non_head_constraints().clone().into()],
            annotations: ast
                .annotations()
                .map(|(k, v)| (k.clone(), v.clone()))
                .collect(),
        }
    }
}

impl From<ast::Expr> for Clause {
    fn from(expr: ast::Expr) -> Clause {
        Clause::When(expr.into())
    }
}

impl std::fmt::Display for Policy {
    fn fmt(&self, f: &mut std::fmt::Formatter<'_>) -> std::fmt::Result {
        for (k, v) in self.annotations.iter() {
            writeln!(f, "@{k}(\"{}\") ", v.escape_debug())?;
        }
        write!(
            f,
            "{}({}, {}, {})",
            self.effect, self.principal, self.action, self.resource
        )?;
        for condition in &self.conditions {
            write!(f, " {condition}")?;
        }
        write!(f, ";")
    }
}

impl std::fmt::Display for Clause {
    fn fmt(&self, f: &mut std::fmt::Formatter<'_>) -> std::fmt::Result {
        match self {
            Self::When(expr) => write!(f, "when {{ {expr} }}"),
            Self::Unless(expr) => write!(f, "unless {{ {expr} }}"),
        }
    }
}

// PANIC SAFETY: Unit Test Code
#[allow(clippy::panic)]
#[cfg(test)]
mod test {
    use super::*;
    use crate::parser;
    use cool_asserts::assert_matches;
    use serde_json::json;

    /// helper function to just do EST data structure --> JSON --> EST data structure.
    /// This roundtrip should be lossless for all policies.
    fn est_roundtrip(est: Policy) -> Policy {
        let json = serde_json::to_value(est).expect("failed to serialize to JSON");
        serde_json::from_value(json.clone()).unwrap_or_else(|e| {
            panic!(
                "failed to deserialize from JSON: {e}\n\nJSON was:\n{}",
                serde_json::to_string_pretty(&json).expect("failed to convert JSON to string")
            )
        })
    }

    /// helper function to take EST-->text-->CST-->EST, which directly tests the Display impl for EST.
    /// This roundtrip should be lossless for all policies.
    fn text_roundtrip(est: &Policy) -> Policy {
        let text = est.to_string();
        let cst = parser::text_to_cst::parse_policy(&text)
            .expect("Failed to convert to CST")
            .node
            .expect("Node should not be empty");
        cst.try_into().expect("Failed to convert to EST")
    }

    /// helper function to take EST-->AST-->EST for inline policies.
    /// This roundtrip is not always lossless, because EST-->AST can be lossy.
    fn ast_roundtrip(est: Policy) -> Policy {
        let ast = est
            .try_into_ast_policy(None)
            .expect("Failed to convert to AST");
        ast.try_into().expect("Failed to convert to EST")
    }

    /// helper function to take EST-->AST-->EST for templates.
    /// This roundtrip is not always lossless, because EST-->AST can be lossy.
    fn ast_roundtrip_template(est: Policy) -> Policy {
        let ast = est
            .try_into_ast_template(None)
            .expect("Failed to convert to AST");
        ast.try_into().expect("Failed to convert to EST")
    }

    /// helper function to take EST-->AST-->text-->CST-->EST for inline policies.
    /// This roundtrip is not always lossless, because EST-->AST can be lossy.
    fn circular_roundtrip(est: Policy) -> Policy {
        let ast = est
            .try_into_ast_policy(None)
            .expect("Failed to convert to AST");
        let text = ast.to_string();
        let cst = parser::text_to_cst::parse_policy(&text)
            .expect("Failed to convert to CST")
            .node
            .expect("Node should not be empty");
        cst.try_into().expect("Failed to convert to EST")
    }

    /// helper function to take EST-->AST-->text-->CST-->EST for templates.
    /// This roundtrip is not always lossless, because EST-->AST can be lossy.
    fn circular_roundtrip_template(est: Policy) -> Policy {
        let ast = est
            .try_into_ast_template(None)
            .expect("Failed to convert to AST");
        let text = ast.to_string();
        let cst = parser::text_to_cst::parse_policy(&text)
            .expect("Failed to convert to CST")
            .node
            .expect("Node should not be empty");
        cst.try_into().expect("Failed to convert to EST")
    }

    #[test]
    fn empty_policy() {
        let policy = "permit(principal, action, resource);";
        let cst = parser::text_to_cst::parse_policy(policy)
            .unwrap()
            .node
            .unwrap();
        let est: Policy = cst.try_into().unwrap();
        let expected_json = json!(
            {
                "effect": "permit",
                "principal": {
                    "op": "All",
                },
                "action": {
                    "op": "All",
                },
                "resource": {
                    "op": "All",
                },
                "conditions": [],
            }
        );
        assert_eq!(
            serde_json::to_value(&est).unwrap(),
            expected_json,
            "\nExpected:\n{}\n\nActual:\n{}\n\n",
            serde_json::to_string_pretty(&expected_json).unwrap(),
            serde_json::to_string_pretty(&est).unwrap()
        );
        let old_est = est.clone();
        let roundtripped = est_roundtrip(est);
        assert_eq!(&old_est, &roundtripped);
        let est = text_roundtrip(&old_est);
        assert_eq!(&old_est, &est);

        // during the lossy transform to AST, the only difference for this policy is that
        // a `when { true }` is added
        let expected_json_after_roundtrip = json!(
            {
                "effect": "permit",
                "principal": {
                    "op": "All",
                },
                "action": {
                    "op": "All",
                },
                "resource": {
                    "op": "All",
                },
                "conditions": [
                    {
                        "kind": "when",
                        "body": {
                            "Value": true
                        }
                    }
                ],
            }
        );
        let roundtripped = serde_json::to_value(ast_roundtrip(est.clone())).unwrap();
        assert_eq!(
            roundtripped,
            expected_json_after_roundtrip,
            "\nExpected after roundtrip:\n{}\n\nActual after roundtrip:\n{}\n\n",
            serde_json::to_string_pretty(&expected_json_after_roundtrip).unwrap(),
            serde_json::to_string_pretty(&roundtripped).unwrap()
        );
        let roundtripped = serde_json::to_value(circular_roundtrip(est)).unwrap();
        assert_eq!(
            roundtripped,
            expected_json_after_roundtrip,
            "\nExpected after roundtrip:\n{}\n\nActual after roundtrip:\n{}\n\n",
            serde_json::to_string_pretty(&expected_json_after_roundtrip).unwrap(),
            serde_json::to_string_pretty(&roundtripped).unwrap()
        );
    }

    #[test]
    fn annotated_policy() {
        let policy = r#"
            @foo("bar")
            @this1is2a3valid_identifier("any arbitrary ! string \" is @ allowed in 🦀 here_")
            permit(principal, action, resource);
        "#;
        let cst = parser::text_to_cst::parse_policy(policy)
            .unwrap()
            .node
            .unwrap();
        let est: Policy = cst.try_into().unwrap();
        let expected_json = json!(
            {
                "effect": "permit",
                "principal": {
                    "op": "All",
                },
                "action": {
                    "op": "All",
                },
                "resource": {
                    "op": "All",
                },
                "conditions": [],
                "annotations": {
                    "foo": "bar",
                    "this1is2a3valid_identifier": "any arbitrary ! string \" is @ allowed in 🦀 here_",
                }
            }
        );
        assert_eq!(
            serde_json::to_value(&est).unwrap(),
            expected_json,
            "\nExpected:\n{}\n\nActual:\n{}\n\n",
            serde_json::to_string_pretty(&expected_json).unwrap(),
            serde_json::to_string_pretty(&est).unwrap()
        );
        let old_est = est.clone();
        let roundtripped = est_roundtrip(est);
        assert_eq!(&old_est, &roundtripped);
        let est = text_roundtrip(&old_est);
        assert_eq!(&old_est, &est);

        // during the lossy transform to AST, the only difference for this policy is that
        // a `when { true }` is added
        let expected_json_after_roundtrip = json!(
            {
                "effect": "permit",
                "principal": {
                    "op": "All",
                },
                "action": {
                    "op": "All",
                },
                "resource": {
                    "op": "All",
                },
                "conditions": [
                    {
                        "kind": "when",
                        "body": {
                            "Value": true
                        }
                    }
                ],
                "annotations": {
                    "foo": "bar",
                    "this1is2a3valid_identifier": "any arbitrary ! string \" is @ allowed in 🦀 here_",
                }
            }
        );
        let roundtripped = serde_json::to_value(ast_roundtrip(est.clone())).unwrap();
        assert_eq!(
            roundtripped,
            expected_json_after_roundtrip,
            "\nExpected after roundtrip:\n{}\n\nActual after roundtrip:\n{}\n\n",
            serde_json::to_string_pretty(&expected_json_after_roundtrip).unwrap(),
            serde_json::to_string_pretty(&roundtripped).unwrap()
        );
        let roundtripped = serde_json::to_value(circular_roundtrip(est)).unwrap();
        assert_eq!(
            roundtripped,
            expected_json_after_roundtrip,
            "\nExpected after roundtrip:\n{}\n\nActual after roundtrip:\n{}\n\n",
            serde_json::to_string_pretty(&expected_json_after_roundtrip).unwrap(),
            serde_json::to_string_pretty(&roundtripped).unwrap()
        );
    }

    #[test]
    fn rbac_policy() {
        let policy = r#"
            permit(
                principal == User::"12UA45",
                action == Action::"view",
                resource in Folder::"abc"
            );
        "#;
        let cst = parser::text_to_cst::parse_policy(policy)
            .unwrap()
            .node
            .unwrap();
        let est: Policy = cst.try_into().unwrap();
        let expected_json = json!(
            {
                "effect": "permit",
                "principal": {
                    "op": "==",
                    "entity": { "type": "User", "id": "12UA45" },
                },
                "action": {
                    "op": "==",
                    "entity": { "type": "Action", "id": "view" },
                },
                "resource": {
                    "op": "in",
                    "entity": { "type": "Folder", "id": "abc" },
                },
                "conditions": []
            }
        );
        assert_eq!(
            serde_json::to_value(&est).unwrap(),
            expected_json,
            "\nExpected:\n{}\n\nActual:\n{}\n\n",
            serde_json::to_string_pretty(&expected_json).unwrap(),
            serde_json::to_string_pretty(&est).unwrap()
        );
        let old_est = est.clone();
        let roundtripped = est_roundtrip(est);
        assert_eq!(&old_est, &roundtripped);
        let est = text_roundtrip(&old_est);
        assert_eq!(&old_est, &est);

        // during the lossy transform to AST, the only difference for this policy is that
        // a `when { true }` is added
        let expected_json_after_roundtrip = json!(
            {
                "effect": "permit",
                "principal": {
                    "op": "==",
                    "entity": { "type": "User", "id": "12UA45" },
                },
                "action": {
                    "op": "==",
                    "entity": { "type": "Action", "id": "view" },
                },
                "resource": {
                    "op": "in",
                    "entity": { "type": "Folder", "id": "abc" },
                },
                "conditions": [
                    {
                        "kind": "when",
                        "body": {
                            "Value": true
                        }
                    }
                ]
            }
        );
        let roundtripped = serde_json::to_value(ast_roundtrip(est.clone())).unwrap();
        assert_eq!(
            roundtripped,
            expected_json_after_roundtrip,
            "\nExpected after roundtrip:\n{}\n\nActual after roundtrip:\n{}\n\n",
            serde_json::to_string_pretty(&expected_json_after_roundtrip).unwrap(),
            serde_json::to_string_pretty(&roundtripped).unwrap()
        );
        let roundtripped = serde_json::to_value(circular_roundtrip(est)).unwrap();
        assert_eq!(
            roundtripped,
            expected_json_after_roundtrip,
            "\nExpected after roundtrip:\n{}\n\nActual after roundtrip:\n{}\n\n",
            serde_json::to_string_pretty(&expected_json_after_roundtrip).unwrap(),
            serde_json::to_string_pretty(&roundtripped).unwrap()
        );
    }

    #[test]
    fn rbac_template() {
        let template = r#"
            permit(
                principal == ?principal,
                action == Action::"view",
                resource in ?resource
            );
        "#;
        let cst = parser::text_to_cst::parse_policy(template)
            .unwrap()
            .node
            .unwrap();
        let est: Policy = cst.try_into().unwrap();
        let expected_json = json!(
            {
                "effect": "permit",
                "principal": {
                    "op": "==",
                    "slot": "?principal",
                },
                "action": {
                    "op": "==",
                    "entity": { "type": "Action", "id": "view" },
                },
                "resource": {
                    "op": "in",
                    "slot": "?resource",
                },
                "conditions": []
            }
        );
        assert_eq!(
            serde_json::to_value(&est).unwrap(),
            expected_json,
            "\nExpected:\n{}\n\nActual:\n{}\n\n",
            serde_json::to_string_pretty(&expected_json).unwrap(),
            serde_json::to_string_pretty(&est).unwrap()
        );
        let old_est = est.clone();
        let roundtripped = est_roundtrip(est);
        assert_eq!(&old_est, &roundtripped);
        let est = text_roundtrip(&old_est);
        assert_eq!(&old_est, &est);

        // during the lossy transform to AST, the only difference for this policy is that
        // a `when { true }` is added
        let expected_json_after_roundtrip = json!(
            {
                "effect": "permit",
                "principal": {
                    "op": "==",
                    "slot": "?principal",
                },
                "action": {
                    "op": "==",
                    "entity": { "type": "Action", "id": "view" },
                },
                "resource": {
                    "op": "in",
                    "slot": "?resource",
                },
                "conditions": [
                    {
                        "kind": "when",
                        "body": {
                            "Value": true
                        }
                    }
                ]
            }
        );
        let roundtripped = serde_json::to_value(ast_roundtrip_template(est.clone())).unwrap();
        assert_eq!(
            roundtripped,
            expected_json_after_roundtrip,
            "\nExpected after roundtrip:\n{}\n\nActual after roundtrip:\n{}\n\n",
            serde_json::to_string_pretty(&expected_json_after_roundtrip).unwrap(),
            serde_json::to_string_pretty(&roundtripped).unwrap()
        );
        let roundtripped = serde_json::to_value(circular_roundtrip_template(est)).unwrap();
        assert_eq!(
            roundtripped,
            expected_json_after_roundtrip,
            "\nExpected after roundtrip:\n{}\n\nActual after roundtrip:\n{}\n\n",
            serde_json::to_string_pretty(&expected_json_after_roundtrip).unwrap(),
            serde_json::to_string_pretty(&roundtripped).unwrap()
        );
    }

    #[test]
    fn abac_policy() {
        let policy = r#"
            permit(
                principal == User::"12UA45",
                action == Action::"view",
                resource in Folder::"abc"
            ) when {
                context.tls_version == "1.3"
            };
        "#;
        let cst = parser::text_to_cst::parse_policy(policy)
            .unwrap()
            .node
            .unwrap();
        let est: Policy = cst.try_into().unwrap();
        let expected_json = json!(
            {
                "effect": "permit",
                "principal": {
                    "op": "==",
                    "entity": { "type": "User", "id": "12UA45" },
                },
                "action": {
                    "op": "==",
                    "entity": { "type": "Action", "id": "view" },
                },
                "resource": {
                    "op": "in",
                    "entity": { "type": "Folder", "id": "abc" },
                },
                "conditions": [
                    {
                        "kind": "when",
                        "body": {
                            "==": {
                                "left": {
                                    ".": {
                                        "left": { "Var": "context" },
                                        "attr": "tls_version",
                                    },
                                },
                                "right": {
                                    "Value": "1.3"
                                }
                            }
                        }
                    }
                ]
            }
        );
        assert_eq!(
            serde_json::to_value(&est).unwrap(),
            expected_json,
            "\nExpected:\n{}\n\nActual:\n{}\n\n",
            serde_json::to_string_pretty(&expected_json).unwrap(),
            serde_json::to_string_pretty(&est).unwrap()
        );
        let old_est = est.clone();
        let roundtripped = est_roundtrip(est);
        assert_eq!(&old_est, &roundtripped);
        let est = text_roundtrip(&old_est);
        assert_eq!(&old_est, &est);

        assert_eq!(ast_roundtrip(est.clone()), est);
        assert_eq!(circular_roundtrip(est.clone()), est);
    }

    #[test]
    fn action_list() {
        let policy = r#"
            permit(
                principal == User::"12UA45",
                action in [Action::"read", Action::"write"],
                resource
            );
        "#;
        let cst = parser::text_to_cst::parse_policy(policy)
            .unwrap()
            .node
            .unwrap();
        let est: Policy = cst.try_into().unwrap();
        let expected_json = json!(
            {
                "effect": "permit",
                "principal": {
                    "op": "==",
                    "entity": { "type": "User", "id": "12UA45" },
                },
                "action": {
                    "op": "in",
                    "entities": [
                        { "type": "Action", "id": "read" },
                        { "type": "Action", "id": "write" },
                    ]
                },
                "resource": {
                    "op": "All",
                },
                "conditions": []
            }
        );
        assert_eq!(
            serde_json::to_value(&est).unwrap(),
            expected_json,
            "\nExpected:\n{}\n\nActual:\n{}\n\n",
            serde_json::to_string_pretty(&expected_json).unwrap(),
            serde_json::to_string_pretty(&est).unwrap()
        );
        let old_est = est.clone();
        let roundtripped = est_roundtrip(est);
        assert_eq!(&old_est, &roundtripped);
        let est = text_roundtrip(&old_est);
        assert_eq!(&old_est, &est);

        // during the lossy transform to AST, the only difference for this policy is that
        // a `when { true }` is added
        let expected_json_after_roundtrip = json!(
            {
                "effect": "permit",
                "principal": {
                    "op": "==",
                    "entity": { "type": "User", "id": "12UA45" },
                },
                "action": {
                    "op": "in",
                    "entities": [
                        { "type": "Action", "id": "read" },
                        { "type": "Action", "id": "write" },
                    ]
                },
                "resource": {
                    "op": "All",
                },
                "conditions": [
                    {
                        "kind": "when",
                        "body": {
                            "Value": true
                        }
                    }
                ]
            }
        );
        let roundtripped = serde_json::to_value(ast_roundtrip(est.clone())).unwrap();
        assert_eq!(
            roundtripped,
            expected_json_after_roundtrip,
            "\nExpected after roundtrip:\n{}\n\nActual after roundtrip:\n{}\n\n",
            serde_json::to_string_pretty(&expected_json_after_roundtrip).unwrap(),
            serde_json::to_string_pretty(&roundtripped).unwrap()
        );
        let roundtripped = serde_json::to_value(circular_roundtrip(est)).unwrap();
        assert_eq!(
            roundtripped,
            expected_json_after_roundtrip,
            "\nExpected after roundtrip:\n{}\n\nActual after roundtrip:\n{}\n\n",
            serde_json::to_string_pretty(&expected_json_after_roundtrip).unwrap(),
            serde_json::to_string_pretty(&roundtripped).unwrap()
        );
    }

    #[test]
    fn num_literals() {
        let policy = r#"
            permit(principal, action, resource)
            when { 1 == 2 };
        "#;
        let cst = parser::text_to_cst::parse_policy(policy)
            .unwrap()
            .node
            .unwrap();
        let est: Policy = cst.try_into().unwrap();
        let expected_json = json!(
            {
                "effect": "permit",
                "principal": {
                    "op": "All",
                },
                "action": {
                    "op": "All",
                },
                "resource": {
                    "op": "All",
                },
                "conditions": [
                    {
                        "kind": "when",
                        "body": {
                            "==": {
                                "left": {
                                    "Value": 1
                                },
                                "right": {
                                    "Value": 2
                                }
                            }
                        }
                    }
                ]
            }
        );
        assert_eq!(
            serde_json::to_value(&est).unwrap(),
            expected_json,
            "\nExpected:\n{}\n\nActual:\n{}\n\n",
            serde_json::to_string_pretty(&expected_json).unwrap(),
            serde_json::to_string_pretty(&est).unwrap()
        );
        let old_est = est.clone();
        let roundtripped = est_roundtrip(est);
        assert_eq!(&old_est, &roundtripped);
        let est = text_roundtrip(&old_est);
        assert_eq!(&old_est, &est);

        assert_eq!(ast_roundtrip(est.clone()), est);
        assert_eq!(circular_roundtrip(est.clone()), est);
    }

    #[test]
    fn entity_literals() {
        let policy = r#"
            permit(principal, action, resource)
            when { User::"alice" == Namespace::Type::"foo" };
        "#;
        let cst = parser::text_to_cst::parse_policy(policy)
            .unwrap()
            .node
            .unwrap();
        let est: Policy = cst.try_into().unwrap();
        let expected_json = json!(
            {
                "effect": "permit",
                "principal": {
                    "op": "All",
                },
                "action": {
                    "op": "All",
                },
                "resource": {
                    "op": "All",
                },
                "conditions": [
                    {
                        "kind": "when",
                        "body": {
                            "==": {
                                "left": {
                                    "Value": {
                                        "__entity": {
                                            "type": "User",
                                            "id": "alice"
                                        }
                                    }
                                },
                                "right": {
                                    "Value": {
                                        "__entity": {
                                            "type": "Namespace::Type",
                                            "id": "foo"
                                        }
                                    }
                                }
                            }
                        }
                    }
                ]
            }
        );
        assert_eq!(
            serde_json::to_value(&est).unwrap(),
            expected_json,
            "\nExpected:\n{}\n\nActual:\n{}\n\n",
            serde_json::to_string_pretty(&expected_json).unwrap(),
            serde_json::to_string_pretty(&est).unwrap()
        );
        let old_est = est.clone();
        let roundtripped = est_roundtrip(est);
        assert_eq!(&old_est, &roundtripped);
        let est = text_roundtrip(&old_est);
        assert_eq!(&old_est, &est);

        assert_eq!(ast_roundtrip(est.clone()), est);
        assert_eq!(circular_roundtrip(est.clone()), est);
    }

    #[test]
    fn bool_literals() {
        let policy = r#"
            permit(principal, action, resource)
            when { false == true };
        "#;
        let cst = parser::text_to_cst::parse_policy(policy)
            .unwrap()
            .node
            .unwrap();
        let est: Policy = cst.try_into().unwrap();
        let expected_json = json!(
            {
                "effect": "permit",
                "principal": {
                    "op": "All",
                },
                "action": {
                    "op": "All",
                },
                "resource": {
                    "op": "All",
                },
                "conditions": [
                    {
                        "kind": "when",
                        "body": {
                            "==": {
                                "left": {
                                    "Value": false
                                },
                                "right": {
                                    "Value": true
                                }
                            }
                        }
                    }
                ]
            }
        );
        assert_eq!(
            serde_json::to_value(&est).unwrap(),
            expected_json,
            "\nExpected:\n{}\n\nActual:\n{}\n\n",
            serde_json::to_string_pretty(&expected_json).unwrap(),
            serde_json::to_string_pretty(&est).unwrap()
        );
        let old_est = est.clone();
        let roundtripped = est_roundtrip(est);
        assert_eq!(&old_est, &roundtripped);
        let est = text_roundtrip(&old_est);
        assert_eq!(&old_est, &est);

        assert_eq!(ast_roundtrip(est.clone()), est);
        assert_eq!(circular_roundtrip(est.clone()), est);
    }

    #[test]
    fn string_literals() {
        let policy = r#"
            permit(principal, action, resource)
            when { "spam" == "eggs" };
        "#;
        let cst = parser::text_to_cst::parse_policy(policy)
            .unwrap()
            .node
            .unwrap();
        let est: Policy = cst.try_into().unwrap();
        let expected_json = json!(
            {
                "effect": "permit",
                "principal": {
                    "op": "All",
                },
                "action": {
                    "op": "All",
                },
                "resource": {
                    "op": "All",
                },
                "conditions": [
                    {
                        "kind": "when",
                        "body": {
                            "==": {
                                "left": {
                                    "Value": "spam"
                                },
                                "right": {
                                    "Value": "eggs"
                                }
                            }
                        }
                    }
                ]
            }
        );
        assert_eq!(
            serde_json::to_value(&est).unwrap(),
            expected_json,
            "\nExpected:\n{}\n\nActual:\n{}\n\n",
            serde_json::to_string_pretty(&expected_json).unwrap(),
            serde_json::to_string_pretty(&est).unwrap()
        );
        let old_est = est.clone();
        let roundtripped = est_roundtrip(est);
        assert_eq!(&old_est, &roundtripped);
        let est = text_roundtrip(&old_est);
        assert_eq!(&old_est, &est);

        assert_eq!(ast_roundtrip(est.clone()), est);
        assert_eq!(circular_roundtrip(est.clone()), est);
    }

    #[test]
    fn set_literals() {
        let policy = r#"
            permit(principal, action, resource)
            when { [1, 2, "foo"] == [4, 5, "spam"] };
        "#;
        let cst = parser::text_to_cst::parse_policy(policy)
            .unwrap()
            .node
            .unwrap();
        let est: Policy = cst.try_into().unwrap();
        let expected_json = json!(
            {
                "effect": "permit",
                "principal": {
                    "op": "All",
                },
                "action": {
                    "op": "All",
                },
                "resource": {
                    "op": "All",
                },
                "conditions": [
                    {
                        "kind": "when",
                        "body": {
                            "==": {
                                "left": {
                                    "Set": [
                                        { "Value": 1 },
                                        { "Value": 2 },
                                        { "Value": "foo" },
                                    ]
                                },
                                "right": {
                                    "Set": [
                                        { "Value": 4 },
                                        { "Value": 5 },
                                        { "Value": "spam" },
                                    ]
                                }
                            }
                        }
                    }
                ]
            }
        );
        assert_eq!(
            serde_json::to_value(&est).unwrap(),
            expected_json,
            "\nExpected:\n{}\n\nActual:\n{}\n\n",
            serde_json::to_string_pretty(&expected_json).unwrap(),
            serde_json::to_string_pretty(&est).unwrap()
        );
        let old_est = est.clone();
        let roundtripped = est_roundtrip(est);
        assert_eq!(&old_est, &roundtripped);
        let est = text_roundtrip(&old_est);
        assert_eq!(&old_est, &est);

        assert_eq!(ast_roundtrip(est.clone()), est);
        assert_eq!(circular_roundtrip(est.clone()), est);
    }

    #[test]
    fn record_literals() {
        let policy = r#"
            permit(principal, action, resource)
            when { {foo: "spam", bar: false} == {} };
        "#;
        let cst = parser::text_to_cst::parse_policy(policy)
            .unwrap()
            .node
            .unwrap();
        let est: Policy = cst.try_into().unwrap();
        let expected_json = json!(
            {
                "effect": "permit",
                "principal": {
                    "op": "All",
                },
                "action": {
                    "op": "All",
                },
                "resource": {
                    "op": "All",
                },
                "conditions": [
                    {
                        "kind": "when",
                        "body": {
                            "==": {
                                "left": {
                                    "Record": {
                                        "foo": { "Value": "spam" },
                                        "bar": { "Value": false },
                                    }
                                },
                                "right": {
                                    "Record": {}
                                }
                            }
                        }
                    }
                ]
            }
        );
        assert_eq!(
            serde_json::to_value(&est).unwrap(),
            expected_json,
            "\nExpected:\n{}\n\nActual:\n{}\n\n",
            serde_json::to_string_pretty(&expected_json).unwrap(),
            serde_json::to_string_pretty(&est).unwrap()
        );
        let old_est = est.clone();
        let roundtripped = est_roundtrip(est);
        assert_eq!(&old_est, &roundtripped);
        let est = text_roundtrip(&old_est);
        assert_eq!(&old_est, &est);

        assert_eq!(ast_roundtrip(est.clone()), est);
        assert_eq!(circular_roundtrip(est.clone()), est);
    }

    #[test]
    fn policy_variables() {
        let policy = r#"
            permit(principal, action, resource)
            when { principal == action && resource == context };
        "#;
        let cst = parser::text_to_cst::parse_policy(policy)
            .unwrap()
            .node
            .unwrap();
        let est: Policy = cst.try_into().unwrap();
        let expected_json = json!(
            {
                "effect": "permit",
                "principal": {
                    "op": "All",
                },
                "action": {
                    "op": "All",
                },
                "resource": {
                    "op": "All",
                },
                "conditions": [
                    {
                        "kind": "when",
                        "body": {
                            "&&": {
                                "left": {
                                    "==": {
                                        "left": {
                                            "Var": "principal"
                                        },
                                        "right": {
                                            "Var": "action"
                                        }
                                    }
                                },
                                "right": {
                                    "==": {
                                        "left": {
                                            "Var": "resource"
                                        },
                                        "right": {
                                            "Var": "context"
                                        }
                                    }
                                }
                            }
                        }
                    }
                ]
            }
        );
        assert_eq!(
            serde_json::to_value(&est).unwrap(),
            expected_json,
            "\nExpected:\n{}\n\nActual:\n{}\n\n",
            serde_json::to_string_pretty(&expected_json).unwrap(),
            serde_json::to_string_pretty(&est).unwrap()
        );
        let old_est = est.clone();
        let roundtripped = est_roundtrip(est);
        assert_eq!(&old_est, &roundtripped);
        let est = text_roundtrip(&old_est);
        assert_eq!(&old_est, &est);

        assert_eq!(ast_roundtrip(est.clone()), est);
        assert_eq!(circular_roundtrip(est.clone()), est);
    }

    #[test]
    fn not() {
        let policy = r#"
            permit(principal, action, resource)
            when { !context.foo && principal != context.bar };
        "#;
        let cst = parser::text_to_cst::parse_policy(policy)
            .unwrap()
            .node
            .unwrap();
        let est: Policy = cst.try_into().unwrap();
        let expected_json = json!(
            {
                "effect": "permit",
                "principal": {
                    "op": "All",
                },
                "action": {
                    "op": "All",
                },
                "resource": {
                    "op": "All",
                },
                "conditions": [
                    {
                        "kind": "when",
                        "body": {
                            "&&": {
                                "left": {
                                    "!": {
                                        "arg": {
                                            ".": {
                                                "left": {
                                                    "Var": "context"
                                                },
                                                "attr": "foo"
                                            }
                                        }
                                    }
                                },
                                "right": {
                                    "!=": {
                                        "left": {
                                            "Var": "principal"
                                        },
                                        "right": {
                                            ".": {
                                                "left": {
                                                    "Var": "context"
                                                },
                                                "attr": "bar"
                                            }
                                        }
                                    }
                                }
                            }
                        }
                    }
                ]
            }
        );
        assert_eq!(
            serde_json::to_value(&est).unwrap(),
            expected_json,
            "\nExpected:\n{}\n\nActual:\n{}\n\n",
            serde_json::to_string_pretty(&expected_json).unwrap(),
            serde_json::to_string_pretty(&est).unwrap()
        );
        let old_est = est.clone();
        let roundtripped = est_roundtrip(est);
        assert_eq!(&old_est, &roundtripped);
        let est = text_roundtrip(&old_est);
        assert_eq!(&old_est, &est);

        // during the lossy transform to AST, the only difference for this policy is that
        // `!=` is expanded to `!(==)`
        let expected_json_after_roundtrip = json!(
            {
                "effect": "permit",
                "principal": {
                    "op": "All",
                },
                "action": {
                    "op": "All",
                },
                "resource": {
                    "op": "All",
                },
                "conditions": [
                    {
                        "kind": "when",
                        "body": {
                            "&&": {
                                "left": {
                                    "!": {
                                        "arg": {
                                            ".": {
                                                "left": {
                                                    "Var": "context"
                                                },
                                                "attr": "foo"
                                            }
                                        }
                                    }
                                },
                                "right": {
                                    "!": {
                                        "arg": {
                                            "==": {
                                                "left": {
                                                    "Var": "principal"
                                                },
                                                "right": {
                                                    ".": {
                                                        "left": {
                                                            "Var": "context"
                                                        },
                                                        "attr": "bar"
                                                    }
                                                }
                                            }
                                        }
                                    }
                                }
                            }
                        }
                    }
                ]
            }
        );
        let roundtripped = serde_json::to_value(ast_roundtrip(est.clone())).unwrap();
        assert_eq!(
            roundtripped,
            expected_json_after_roundtrip,
            "\nExpected after roundtrip:\n{}\n\nActual after roundtrip:\n{}\n\n",
            serde_json::to_string_pretty(&expected_json_after_roundtrip).unwrap(),
            serde_json::to_string_pretty(&roundtripped).unwrap()
        );
        let roundtripped = serde_json::to_value(circular_roundtrip(est)).unwrap();
        assert_eq!(
            roundtripped,
            expected_json_after_roundtrip,
            "\nExpected after roundtrip:\n{}\n\nActual after roundtrip:\n{}\n\n",
            serde_json::to_string_pretty(&expected_json_after_roundtrip).unwrap(),
            serde_json::to_string_pretty(&roundtripped).unwrap()
        );
    }

    #[test]
    fn hierarchy_in() {
        let policy = r#"
            permit(principal, action, resource)
            when { resource in principal.department };
        "#;
        let cst = parser::text_to_cst::parse_policy(policy)
            .unwrap()
            .node
            .unwrap();
        let est: Policy = cst.try_into().unwrap();
        let expected_json = json!(
            {
                "effect": "permit",
                "principal": {
                    "op": "All",
                },
                "action": {
                    "op": "All",
                },
                "resource": {
                    "op": "All",
                },
                "conditions": [
                    {
                        "kind": "when",
                        "body": {
                            "in": {
                                "left": {
                                    "Var": "resource"
                                },
                                "right": {
                                    ".": {
                                        "left": {
                                            "Var": "principal"
                                        },
                                        "attr": "department"
                                    }
                                }
                            }
                        }
                    }
                ]
            }
        );
        assert_eq!(
            serde_json::to_value(&est).unwrap(),
            expected_json,
            "\nExpected:\n{}\n\nActual:\n{}\n\n",
            serde_json::to_string_pretty(&expected_json).unwrap(),
            serde_json::to_string_pretty(&est).unwrap()
        );
        let old_est = est.clone();
        let roundtripped = est_roundtrip(est);
        assert_eq!(&old_est, &roundtripped);
        let est = text_roundtrip(&old_est);
        assert_eq!(&old_est, &est);

        assert_eq!(ast_roundtrip(est.clone()), est);
        assert_eq!(circular_roundtrip(est.clone()), est);
    }

    #[test]
    fn nested_records() {
        let policy = r#"
            permit(principal, action, resource)
            when { context.something1.something2.something3 };
        "#;
        let cst = parser::text_to_cst::parse_policy(policy)
            .unwrap()
            .node
            .unwrap();
        let est: Policy = cst.try_into().unwrap();
        let expected_json = json!(
            {
                "effect": "permit",
                "principal": {
                    "op": "All",
                },
                "action": {
                    "op": "All",
                },
                "resource": {
                    "op": "All",
                },
                "conditions": [
                    {
                        "kind": "when",
                        "body": {
                            ".": {
                                "left": {
                                    ".": {
                                        "left": {
                                            ".": {
                                                "left": {
                                                    "Var": "context"
                                                },
                                                "attr": "something1"
                                            }
                                        },
                                        "attr": "something2"
                                    }
                                },
                                "attr": "something3"
                            }
                        }
                    }
                ]
            }
        );
        assert_eq!(
            serde_json::to_value(&est).unwrap(),
            expected_json,
            "\nExpected:\n{}\n\nActual:\n{}\n\n",
            serde_json::to_string_pretty(&expected_json).unwrap(),
            serde_json::to_string_pretty(&est).unwrap()
        );
        let old_est = est.clone();
        let roundtripped = est_roundtrip(est);
        assert_eq!(&old_est, &roundtripped);
        let est = text_roundtrip(&old_est);
        assert_eq!(&old_est, &est);

        assert_eq!(ast_roundtrip(est.clone()), est);
        assert_eq!(circular_roundtrip(est.clone()), est);
    }

    #[test]
    fn neg_less_and_greater() {
        let policy = r#"
            permit(principal, action, resource)
            when { -3 < 2 && 4 > -(23 - 1) || 0 <= 0 && 7 >= 1};
        "#;
        let cst = parser::text_to_cst::parse_policy(policy)
            .unwrap()
            .node
            .unwrap();
        let est: Policy = cst.try_into().unwrap();
        let expected_json = json!(
            {
                "effect": "permit",
                "principal": {
                    "op": "All",
                },
                "action": {
                    "op": "All",
                },
                "resource": {
                    "op": "All",
                },
                "conditions": [
                    {
                        "kind": "when",
                        "body": {
                            "||": {
                                "left": {
                                    "&&": {
                                        "left": {
                                            "<": {
                                                "left": {
                                                    "Value": -3
                                                },
                                                "right": {
                                                    "Value": 2
                                                }
                                            }
                                        },
                                        "right": {
                                            ">": {
                                                "left": {
                                                    "Value": 4
                                                },
                                                "right": {
                                                    "neg": {
                                                        "arg": {
                                                            "-": {
                                                                "left": {
                                                                    "Value": 23
                                                                },
                                                                "right": {
                                                                    "Value": 1
                                                                }
                                                            }
                                                        }
                                                    }
                                                }
                                            }
                                        }
                                    }
                                },
                                "right": {
                                    "&&": {
                                        "left": {
                                            "<=": {
                                                "left": {
                                                    "Value": 0
                                                },
                                                "right": {
                                                    "Value": 0
                                                }
                                            }
                                        },
                                        "right": {
                                            ">=": {
                                                "left": {
                                                    "Value": 7
                                                },
                                                "right": {
                                                    "Value": 1
                                                }
                                            }
                                        }
                                    }
                                }
                            }
                        }
                    }
                ]
            }
        );
        assert_eq!(
            serde_json::to_value(&est).unwrap(),
            expected_json,
            "\nExpected:\n{}\n\nActual:\n{}\n\n",
            serde_json::to_string_pretty(&expected_json).unwrap(),
            serde_json::to_string_pretty(&est).unwrap()
        );
        let old_est = est.clone();
        let roundtripped = est_roundtrip(est);
        assert_eq!(&old_est, &roundtripped);
        let est = text_roundtrip(&old_est);
        assert_eq!(&old_est, &est);

        // during the lossy transform to AST, the `>` and `>=` ops are desugared to `<` and
        // `<=` ops with the operands flipped
        let expected_json_after_roundtrip = json!(
            {
                "effect": "permit",
                "principal": {
                    "op": "All",
                },
                "action": {
                    "op": "All",
                },
                "resource": {
                    "op": "All",
                },
                "conditions": [
                    {
                        "kind": "when",
                        "body": {
                            "||": {
                                "left": {
                                    "&&": {
                                        "left": {
                                            "<": {
                                                "left": {
                                                    "Value": -3
                                                },
                                                "right": {
                                                    "Value": 2
                                                }
                                            }
                                        },
                                        "right": {
                                            "!": {
                                                "arg":{
                                                    "<=": {
                                                        "left": {
                                                            "Value": 4
                                                        },
                                                        "right": {
                                                            "neg": {
                                                                "arg": {
                                                                    "-": {
                                                                        "left": {
                                                                            "Value": 23
                                                                        },
                                                                        "right": {
                                                                            "Value": 1
                                                                        }
                                                                    }
                                                                }
                                                            }
                                                        }
                                                    }
                                                }
                                            }
                                        }
                                    }
                                },
                                "right": {
                                    "&&": {
                                        "left": {
                                            "<=": {
                                                "left": {
                                                    "Value": 0
                                                },
                                                "right": {
                                                    "Value": 0
                                                }
                                            }
                                        },
                                        "right": {
                                            "!": {
                                                "arg": {
                                                    "<": {
                                                        "left": {
                                                            "Value": 7
                                                        },
                                                        "right": {
                                                            "Value": 1
                                                        }
                                                    }
                                                }
                                            }
                                        }
                                    }
                                }
                            }
                        }
                    }
                ]
            }
        );
        let roundtripped = serde_json::to_value(ast_roundtrip(est.clone())).unwrap();
        assert_eq!(
            roundtripped,
            expected_json_after_roundtrip,
            "\nExpected after roundtrip:\n{}\n\nActual after roundtrip:\n{}\n\n",
            serde_json::to_string_pretty(&expected_json_after_roundtrip).unwrap(),
            serde_json::to_string_pretty(&roundtripped).unwrap()
        );
        let roundtripped = serde_json::to_value(circular_roundtrip(est)).unwrap();
        assert_eq!(
            roundtripped,
            expected_json_after_roundtrip,
            "\nExpected after roundtrip:\n{}\n\nActual after roundtrip:\n{}\n\n",
            serde_json::to_string_pretty(&expected_json_after_roundtrip).unwrap(),
            serde_json::to_string_pretty(&roundtripped).unwrap()
        );
    }

    #[test]
    fn add_sub_and_mul() {
        let policy = r#"
            permit(principal, action, resource)
            when { 2 + 3 - principal.numFoos * (-10) == 7 };
        "#;
        let cst = parser::text_to_cst::parse_policy(policy)
            .unwrap()
            .node
            .unwrap();
        let est: Policy = cst.try_into().unwrap();
        let expected_json = json!(
            {
                "effect": "permit",
                "principal": {
                    "op": "All",
                },
                "action": {
                    "op": "All",
                },
                "resource": {
                    "op": "All",
                },
                "conditions": [
                    {
                        "kind": "when",
                        "body": {
                            "==": {
                                "left": {
                                    "-": {
                                        "left": {
                                            "+": {
                                                "left": {
                                                    "Value": 2
                                                },
                                                "right": {
                                                    "Value": 3
                                                }
                                            }
                                        },
                                        "right": {
                                            "*": {
                                                "left": {
                                                    ".": {
                                                        "left": {
                                                            "Var": "principal"
                                                        },
                                                        "attr": "numFoos"
                                                    }
                                                },
                                                "right": {
                                                    "Value": -10
                                                }
                                            }
                                        }
                                    }
                                },
                                "right": {
                                    "Value": 7
                                }
                            }
                        }
                    }
                ]
            }
        );
        assert_eq!(
            serde_json::to_value(&est).unwrap(),
            expected_json,
            "\nExpected:\n{}\n\nActual:\n{}\n\n",
            serde_json::to_string_pretty(&expected_json).unwrap(),
            serde_json::to_string_pretty(&est).unwrap()
        );
        let old_est = est.clone();
        let roundtripped = est_roundtrip(est);
        assert_eq!(&old_est, &roundtripped);
        let est = text_roundtrip(&old_est);
        assert_eq!(&old_est, &est);

        assert_eq!(ast_roundtrip(est.clone()), est);
        assert_eq!(circular_roundtrip(est.clone()), est);
    }

    #[test]
    fn contains_all_any() {
        let policy = r#"
            permit(principal, action, resource)
            when {
                principal.owners.contains("foo")
                && principal.owners.containsAny([1, Linux::Group::"sudoers"])
                && [2+3, "spam"].containsAll(resource.foos)
            };
        "#;
        let cst = parser::text_to_cst::parse_policy(policy)
            .unwrap()
            .node
            .unwrap();
        let est: Policy = cst.try_into().unwrap();
        let expected_json = json!(
            {
                "effect": "permit",
                "principal": {
                    "op": "All",
                },
                "action": {
                    "op": "All",
                },
                "resource": {
                    "op": "All",
                },
                "conditions": [
                    {
                        "kind": "when",
                        "body": {
                            "&&": {
                                "left": {
                                    "&&": {
                                        "left": {
                                            "contains": {
                                                "left": {
                                                    ".": {
                                                        "left": {
                                                            "Var": "principal"
                                                        },
                                                        "attr": "owners"
                                                    }
                                                },
                                                "right": {
                                                    "Value": "foo"
                                                }
                                            }
                                        },
                                        "right": {
                                            "containsAny": {
                                                "left": {
                                                    ".": {
                                                        "left": {
                                                            "Var": "principal"
                                                        },
                                                        "attr": "owners"
                                                    }
                                                },
                                                "right": {
                                                    "Set": [
                                                        { "Value": 1 },
                                                        { "Value": {
                                                            "__entity": {
                                                                "type": "Linux::Group",
                                                                "id": "sudoers"
                                                            }
                                                        } }
                                                    ]
                                                }
                                            }
                                        }
                                    }
                                },
                                "right": {
                                    "containsAll": {
                                        "left": {
                                            "Set": [
                                                { "+": {
                                                    "left": {
                                                        "Value": 2
                                                    },
                                                    "right": {
                                                        "Value": 3
                                                    }
                                                } },
                                                { "Value": "spam" },
                                            ]
                                        },
                                        "right": {
                                            ".": {
                                                "left": {
                                                    "Var": "resource"
                                                },
                                                "attr": "foos"
                                            }
                                        }
                                    }
                                }
                            }
                        }
                    }
                ]
            }
        );
        assert_eq!(
            serde_json::to_value(&est).unwrap(),
            expected_json,
            "\nExpected:\n{}\n\nActual:\n{}\n\n",
            serde_json::to_string_pretty(&expected_json).unwrap(),
            serde_json::to_string_pretty(&est).unwrap()
        );
        let old_est = est.clone();
        let roundtripped = est_roundtrip(est);
        assert_eq!(&old_est, &roundtripped);
        let est = text_roundtrip(&old_est);
        assert_eq!(&old_est, &est);

        assert_eq!(ast_roundtrip(est.clone()), est);
        assert_eq!(circular_roundtrip(est.clone()), est);
    }

    #[test]
    fn has_like_and_if() {
        let policy = r#"
            permit(principal, action, resource)
            when {
                if context.foo
                then principal has "-78/%$!"
                else resource.email like "*@amazon.com"
            };
        "#;
        let cst = parser::text_to_cst::parse_policy(policy)
            .unwrap()
            .node
            .unwrap();
        let est: Policy = cst.try_into().unwrap();
        let expected_json = json!(
            {
                "effect": "permit",
                "principal": {
                    "op": "All",
                },
                "action": {
                    "op": "All",
                },
                "resource": {
                    "op": "All",
                },
                "conditions": [
                    {
                        "kind": "when",
                        "body": {
                            "if-then-else": {
                                "if": {
                                    ".": {
                                        "left": {
                                            "Var": "context"
                                        },
                                        "attr": "foo"
                                    }
                                },
                                "then": {
                                    "has": {
                                        "left": {
                                            "Var": "principal"
                                        },
                                        "attr": "-78/%$!"
                                    }
                                },
                                "else": {
                                    "like": {
                                        "left": {
                                            ".": {
                                                "left": {
                                                    "Var": "resource"
                                                },
                                                "attr": "email"
                                            }
                                        },
                                        "pattern": "*@amazon.com"
                                    }
                                }
                            }
                        }
                    }
                ]
            }
        );
        assert_eq!(
            serde_json::to_value(&est).unwrap(),
            expected_json,
            "\nExpected:\n{}\n\nActual:\n{}\n\n",
            serde_json::to_string_pretty(&expected_json).unwrap(),
            serde_json::to_string_pretty(&est).unwrap()
        );
        let old_est = est.clone();
        let roundtripped = est_roundtrip(est);
        assert_eq!(&old_est, &roundtripped);
        let est = text_roundtrip(&old_est);
        assert_eq!(&old_est, &est);

        assert_eq!(ast_roundtrip(est.clone()), est);
        assert_eq!(circular_roundtrip(est.clone()), est);
    }

    #[test]
    fn decimal() {
        let policy = r#"
            permit(principal, action, resource)
            when {
                context.confidenceScore.greaterThan(decimal("10.0"))
            };
        "#;
        let cst = parser::text_to_cst::parse_policy(policy)
            .unwrap()
            .node
            .unwrap();
        let est: Policy = cst.try_into().unwrap();
        let expected_json = json!(
            {
                "effect": "permit",
                "principal": {
                    "op": "All",
                },
                "action": {
                    "op": "All",
                },
                "resource": {
                    "op": "All",
                },
                "conditions": [
                    {
                        "kind": "when",
                        "body": {
                            "greaterThan": [
                                {
                                    ".": {
                                        "left": {
                                            "Var": "context"
                                        },
                                        "attr": "confidenceScore"
                                    }
                                },
                                {
                                    "decimal": [
                                        {
                                            "Value": "10.0"
                                        }
                                    ]
                                }
                            ]
                        }
                    }
                ]
            }
        );
        assert_eq!(
            serde_json::to_value(&est).unwrap(),
            expected_json,
            "\nExpected:\n{}\n\nActual:\n{}\n\n",
            serde_json::to_string_pretty(&expected_json).unwrap(),
            serde_json::to_string_pretty(&est).unwrap()
        );
        let old_est = est.clone();
        let roundtripped = est_roundtrip(est);
        assert_eq!(&old_est, &roundtripped);
        let est = text_roundtrip(&old_est);
        assert_eq!(&old_est, &est);

        assert_eq!(ast_roundtrip(est.clone()), est);
        assert_eq!(circular_roundtrip(est.clone()), est);
    }

    #[test]
    fn ip() {
        let policy = r#"
            permit(principal, action, resource)
            when {
                context.source_ip.isInRange(ip("222.222.222.0/24"))
            };
        "#;
        let cst = parser::text_to_cst::parse_policy(policy)
            .unwrap()
            .node
            .unwrap();
        let est: Policy = cst.try_into().unwrap();
        let expected_json = json!(
            {
                "effect": "permit",
                "principal": {
                    "op": "All",
                },
                "action": {
                    "op": "All",
                },
                "resource": {
                    "op": "All",
                },
                "conditions": [
                    {
                        "kind": "when",
                        "body": {
                            "isInRange": [
                                {
                                    ".": {
                                        "left": {
                                            "Var": "context"
                                        },
                                        "attr": "source_ip"
                                    }
                                },
                                {
                                    "ip": [
                                        {
                                            "Value": "222.222.222.0/24"
                                        }
                                    ]
                                }
                            ]
                        }
                    }
                ]
            }
        );
        assert_eq!(
            serde_json::to_value(&est).unwrap(),
            expected_json,
            "\nExpected:\n{}\n\nActual:\n{}\n\n",
            serde_json::to_string_pretty(&expected_json).unwrap(),
            serde_json::to_string_pretty(&est).unwrap()
        );
        let old_est = est.clone();
        let roundtripped = est_roundtrip(est);
        assert_eq!(&old_est, &roundtripped);
        let est = text_roundtrip(&old_est);
        assert_eq!(&old_est, &est);

        assert_eq!(ast_roundtrip(est.clone()), est);
        assert_eq!(circular_roundtrip(est.clone()), est);
    }

    #[test]
    fn multiple_clauses() {
        let policy = r#"
            permit(principal, action, resource)
            when { context.foo }
            unless { context.bar }
            when { principal.eggs };
        "#;
        let cst = parser::text_to_cst::parse_policy(policy)
            .unwrap()
            .node
            .unwrap();
        let est: Policy = cst.try_into().unwrap();
        let expected_json = json!(
            {
                "effect": "permit",
                "principal": {
                    "op": "All",
                },
                "action": {
                    "op": "All",
                },
                "resource": {
                    "op": "All",
                },
                "conditions": [
                    {
                        "kind": "when",
                        "body": {
                            ".": {
                                "left": {
                                    "Var": "context"
                                },
                                "attr": "foo"
                            }
                        }
                    },
                    {
                        "kind": "unless",
                        "body": {
                            ".": {
                                "left": {
                                    "Var": "context"
                                },
                                "attr": "bar"
                            }
                        }
                    },
                    {
                        "kind": "when",
                        "body": {
                            ".": {
                                "left": {
                                    "Var": "principal"
                                },
                                "attr": "eggs"
                            }
                        }
                    }
                ]
            }
        );
        assert_eq!(
            serde_json::to_value(&est).unwrap(),
            expected_json,
            "\nExpected:\n{}\n\nActual:\n{}\n\n",
            serde_json::to_string_pretty(&expected_json).unwrap(),
            serde_json::to_string_pretty(&est).unwrap()
        );
        let old_est = est.clone();
        let roundtripped = est_roundtrip(est);
        assert_eq!(&old_est, &roundtripped);
        let est = text_roundtrip(&old_est);
        assert_eq!(&old_est, &est);

        // during the lossy transform to AST, the multiple clauses on this policy are
        // combined into a single `when` clause
        let expected_json_after_roundtrip = json!(
            {
                "effect": "permit",
                "principal": {
                    "op": "All",
                },
                "action": {
                    "op": "All",
                },
                "resource": {
                    "op": "All",
                },
                "conditions": [
                    {
                        "kind": "when",
                        "body": {
                            "&&": {
                                "left": {
                                    "&&": {
                                        "left": {
                                            ".": {
                                                "left": {
                                                    "Var": "context"
                                                },
                                                "attr": "foo"
                                            }
                                        },
                                        "right": {
                                            "!": {
                                                "arg": {
                                                    ".": {
                                                        "left": {
                                                            "Var": "context"
                                                        },
                                                        "attr": "bar"
                                                    }
                                                }
                                            }
                                        }
                                    }
                                },
                                "right": {
                                    ".": {
                                        "left": {
                                            "Var": "principal"
                                        },
                                        "attr": "eggs"
                                    }
                                }
                            }
                        }
                    }
                ]
            }
        );
        let roundtripped = serde_json::to_value(ast_roundtrip(est.clone())).unwrap();
        assert_eq!(
            roundtripped,
            expected_json_after_roundtrip,
            "\nExpected after roundtrip:\n{}\n\nActual after roundtrip:\n{}\n\n",
            serde_json::to_string_pretty(&expected_json_after_roundtrip).unwrap(),
            serde_json::to_string_pretty(&roundtripped).unwrap()
        );
        let roundtripped = serde_json::to_value(circular_roundtrip(est)).unwrap();
        assert_eq!(
            roundtripped,
            expected_json_after_roundtrip,
            "\nExpected after roundtrip:\n{}\n\nActual after roundtrip:\n{}\n\n",
            serde_json::to_string_pretty(&expected_json_after_roundtrip).unwrap(),
            serde_json::to_string_pretty(&roundtripped).unwrap()
        );
    }

    #[test]
    fn instantiate() {
        let template = r#"
            permit(
                principal == ?principal,
                action == Action::"view",
                resource in ?resource
            ) when {
                principal in resource.owners
            };
        "#;
        let cst = parser::text_to_cst::parse_policy(template)
            .unwrap()
            .node
            .unwrap();
        let est: Policy = cst.try_into().unwrap();
        let err = est
            .clone()
            .link(&HashMap::from_iter([]))
            .expect_err("didn't fill all the slots");
        assert_eq!(
            err,
            InstantiationError::MissedSlot {
                slot: ast::SlotId::principal()
            }
        );
        let err = est
            .clone()
            .link(&HashMap::from_iter([(
                ast::SlotId::principal(),
                EntityUidJson::new("XYZCorp::User", "12UA45"),
            )]))
            .expect_err("didn't fill all the slots");
        assert_eq!(
            err,
            InstantiationError::MissedSlot {
                slot: ast::SlotId::resource()
            }
        );
        let linked = est
            .link(&HashMap::from_iter([
                (
                    ast::SlotId::principal(),
                    EntityUidJson::new("XYZCorp::User", "12UA45"),
                ),
                (ast::SlotId::resource(), EntityUidJson::new("Folder", "abc")),
            ]))
            .expect("did fill all the slots");
        let expected_json = json!(
            {
                "effect": "permit",
                "principal": {
                    "op": "==",
                    "entity": { "type": "XYZCorp::User", "id": "12UA45" },
                },
                "action": {
                    "op": "==",
                    "entity": { "type": "Action", "id": "view" },
                },
                "resource": {
                    "op": "in",
                    "entity": { "type": "Folder", "id": "abc" },
                },
                "conditions": [
                    {
                        "kind": "when",
                        "body": {
                            "in": {
                                "left": {
                                    "Var": "principal"
                                },
                                "right": {
                                    ".": {
                                        "left": {
                                            "Var": "resource"
                                        },
                                        "attr": "owners"
                                    }
                                }
                            }
                        }
                    }
                ],
            }
        );
        let linked_json = serde_json::to_value(linked).unwrap();
        assert_eq!(
            linked_json,
            expected_json,
            "\nExpected:\n{}\n\nActual:\n{}\n\n",
            serde_json::to_string_pretty(&expected_json).unwrap(),
            serde_json::to_string_pretty(&linked_json).unwrap(),
        );
    }

    #[test]
    fn eid_with_nulls() {
        let policy = r#"
            permit(
                principal == a::"\0\0\0J",
                action == Action::"view",
                resource
            );
        "#;
        let cst = parser::text_to_cst::parse_policy(policy)
            .unwrap()
            .node
            .unwrap();
        let est: Policy = cst.try_into().unwrap();
        let expected_json = json!(
            {
                "effect": "permit",
                "principal": {
                    "op": "==",
                    "entity": {
                        "type": "a",
                        "id": "\0\0\0J",
                    }
                },
                "action": {
                    "op": "==",
                    "entity": {
                        "type": "Action",
                        "id": "view",
                    }
                },
                "resource": {
                    "op": "All"
                },
                "conditions": []
            }
        );
        assert_eq!(
            serde_json::to_value(&est).unwrap(),
            expected_json,
            "\nExpected:\n{}\n\nActual:\n{}\n\n",
            serde_json::to_string_pretty(&expected_json).unwrap(),
            serde_json::to_string_pretty(&est).unwrap()
        );
        let old_est = est.clone();
        let roundtripped = est_roundtrip(est);
        assert_eq!(&old_est, &roundtripped);
        let est = text_roundtrip(&old_est);
        assert_eq!(&old_est, &est);

        // during the lossy transform to AST, the only difference for this policy is that
        // a `when { true }` is added
        let expected_json_after_roundtrip = json!(
            {
                "effect": "permit",
                "principal": {
                    "op": "==",
                    "entity": {
                        "type": "a",
                        "id": "\0\0\0J",
                    }
                },
                "action": {
                    "op": "==",
                    "entity": {
                        "type": "Action",
                        "id": "view",
                    }
                },
                "resource": {
                    "op": "All"
                },
                "conditions": [
                    {
                        "kind": "when",
                        "body": {
                            "Value": true
                        }
                    }
                ]
            }
        );
        let roundtripped = serde_json::to_value(ast_roundtrip(est.clone())).unwrap();
        assert_eq!(
            roundtripped,
            expected_json_after_roundtrip,
            "\nExpected after roundtrip:\n{}\n\nActual after roundtrip:\n{}\n\n",
            serde_json::to_string_pretty(&expected_json_after_roundtrip).unwrap(),
            serde_json::to_string_pretty(&roundtripped).unwrap()
        );
        let roundtripped = serde_json::to_value(circular_roundtrip(est)).unwrap();
        assert_eq!(
            roundtripped,
            expected_json_after_roundtrip,
            "\nExpected after roundtrip:\n{}\n\nActual after roundtrip:\n{}\n\n",
            serde_json::to_string_pretty(&expected_json_after_roundtrip).unwrap(),
            serde_json::to_string_pretty(&roundtripped).unwrap()
        );
    }

    #[test]
    fn invalid_json_ests() {
        let bad = json!(
            {
                "effect": "Permit",
                "principal": {
                    "op": "All"
                },
                "action": {
                    "op": "All"
                },
                "resource": {
                    "op": "All"
                },
                "conditions": []
            }
        );
        let est: Result<Policy, _> = serde_json::from_value(bad);
        assert_matches!(est, Err(_)); // `Permit` cannot be capitalized

        let bad = json!(
            {
                "effect": "permit",
                "principal": {
                    "op": "All"
                },
                "action": {
                    "op": "All"
                },
                "resource": {
                    "op": "All"
                },
                "conditions": [
                    {
                        "kind": "when",
                        "body": {}
                    }
                ]
            }
        );
        let est: Policy = serde_json::from_value(bad).unwrap();
        let ast: Result<ast::Policy, _> = est.try_into_ast_policy(None);
        assert_matches!(ast, Err(FromJsonError::MissingOperator));

        let bad = json!(
            {
                "effect": "permit",
                "principal": {
                    "op": "All"
                },
                "action": {
                    "op": "All"
                },
                "resource": {
                    "op": "All"
                },
                "conditions": [
                    {
                        "kind": "when",
                        "body": {
                            "+": {
                                "left": {
                                    "Value": 3
                                },
                                "right": {
                                    "Value": 4
                                }
                            },
                            "-": {
                                "left": {
                                    "Value": 2
                                },
                                "right": {
                                    "Value": 8
                                }
                            }
                        }
                    }
                ]
            }
        );
        let est: Result<Policy, _> = serde_json::from_value(bad);
        assert_matches!(est, Err(_)); // two expressions in body, not connected

        let template = json!(
            {
                "effect": "permit",
                "principal": {
                    "op": "==",
                    "slot": "?principal",
                },
                "action": {
                    "op": "All"
                },
                "resource": {
                    "op": "All"
                },
                "conditions": []
            }
        );
        let est: Policy = serde_json::from_value(template).unwrap();
        let ast: Result<ast::Policy, _> = est.try_into_ast_policy(None);
        assert_matches!(
            ast,
            Err(FromJsonError::TemplateToPolicy(
                ast::UnexpectedSlotError::Named(_)
            ))
        );
    }

<<<<<<< HEAD
    mod is_type {
        use cool_asserts::assert_panics;

        use super::*;

        #[test]
        fn principal() {
            let policy = r"permit(principal is User, action, resource);";
            let cst = parser::text_to_cst::parse_policy(policy)
                .unwrap()
                .node
                .unwrap();
            let est: Policy = cst.try_into().unwrap();
            let expected_json = json!(
                {
                    "effect": "permit",
                    "principal": {
                        "op": "is",
                        "entity_type": "User"
                    },
                    "action": {
                        "op": "All",
                    },
                    "resource": {
                        "op": "All",
                    },
                    "conditions": [ ]
                }
            );
            assert_eq!(
                serde_json::to_value(&est).unwrap(),
                expected_json,
                "\nExpected:\n{}\n\nActual:\n{}\n\n",
                serde_json::to_string_pretty(&expected_json).unwrap(),
                serde_json::to_string_pretty(&est).unwrap()
            );
            let old_est = est.clone();
            let roundtripped = est_roundtrip(est);
            assert_eq!(&old_est, &roundtripped);
            let est = text_roundtrip(&old_est);
            assert_eq!(&old_est, &est);

            let expected_json_after_roundtrip = json!(
                {
                    "effect": "permit",
                    "principal": {
                        "op": "is",
                        "entity_type": "User"
                    },
                    "action": {
                        "op": "All",
                    },
                    "resource": {
                        "op": "All",
                    },
                    "conditions": [
                        {
                            "kind": "when",
                            "body": {
                                "Value": true
                            }
                        }
                    ],
                }
            );
            let roundtripped = serde_json::to_value(ast_roundtrip(est.clone())).unwrap();
            assert_eq!(
                roundtripped,
                expected_json_after_roundtrip,
                "\nExpected after roundtrip:\n{}\n\nActual after roundtrip:\n{}\n\n",
                serde_json::to_string_pretty(&expected_json_after_roundtrip).unwrap(),
                serde_json::to_string_pretty(&roundtripped).unwrap()
            );
            let roundtripped = serde_json::to_value(circular_roundtrip(est)).unwrap();
            assert_eq!(
                roundtripped,
                expected_json_after_roundtrip,
                "\nExpected after roundtrip:\n{}\n\nActual after roundtrip:\n{}\n\n",
                serde_json::to_string_pretty(&expected_json_after_roundtrip).unwrap(),
                serde_json::to_string_pretty(&roundtripped).unwrap()
            );
        }

        #[test]
        fn resource() {
            let policy = r"permit(principal, action, resource is Log);";
            let cst = parser::text_to_cst::parse_policy(policy)
                .unwrap()
                .node
                .unwrap();
            let est: Policy = cst.try_into().unwrap();
            let expected_json = json!(
                {
                    "effect": "permit",
                    "principal": {
                        "op": "All",
                    },
                    "action": {
                        "op": "All",
                    },
                    "resource": {
                        "op": "is",
                        "entity_type": "Log"
                    },
                    "conditions": [ ]
                }
            );
            assert_eq!(
                serde_json::to_value(&est).unwrap(),
                expected_json,
                "\nExpected:\n{}\n\nActual:\n{}\n\n",
                serde_json::to_string_pretty(&expected_json).unwrap(),
                serde_json::to_string_pretty(&est).unwrap()
            );
            let old_est = est.clone();
            let roundtripped = est_roundtrip(est);
            assert_eq!(&old_est, &roundtripped);
            let est = text_roundtrip(&old_est);
            assert_eq!(&old_est, &est);

            let expected_json_after_roundtrip = json!(
                {
                    "effect": "permit",
                    "principal": {
                        "op": "All",
                    },
                    "action": {
                        "op": "All",
                    },
                    "resource": {
                        "op": "is",
                        "entity_type": "Log"
                    },
                    "conditions": [
                        {
                            "kind": "when",
                            "body": {
                                "Value": true
                            }
                        }
                    ],
                }
            );
            let roundtripped = serde_json::to_value(ast_roundtrip(est.clone())).unwrap();
            assert_eq!(
                roundtripped,
                expected_json_after_roundtrip,
                "\nExpected after roundtrip:\n{}\n\nActual after roundtrip:\n{}\n\n",
                serde_json::to_string_pretty(&expected_json_after_roundtrip).unwrap(),
                serde_json::to_string_pretty(&roundtripped).unwrap()
            );
            let roundtripped = serde_json::to_value(circular_roundtrip(est)).unwrap();
            assert_eq!(
                roundtripped,
                expected_json_after_roundtrip,
                "\nExpected after roundtrip:\n{}\n\nActual after roundtrip:\n{}\n\n",
                serde_json::to_string_pretty(&expected_json_after_roundtrip).unwrap(),
                serde_json::to_string_pretty(&roundtripped).unwrap()
            );
        }

        #[test]
        fn principal_in_entity() {
            let policy = r#"permit(principal is User in Group::"admin", action, resource);"#;
            let cst = parser::text_to_cst::parse_policy(policy)
                .unwrap()
                .node
                .unwrap();
            let est: Policy = cst.try_into().unwrap();
            let expected_json = json!(
                {
                    "effect": "permit",
                    "principal": {
                        "op": "is",
                        "entity_type": "User",
                        "in": { "entity": { "type": "Group", "id": "admin" } }
                    },
                    "action": {
                        "op": "All",
                    },
                    "resource": {
                        "op": "All",
                    },
                    "conditions": [ ]
                }
            );
            assert_eq!(
                serde_json::to_value(&est).unwrap(),
                expected_json,
                "\nExpected:\n{}\n\nActual:\n{}\n\n",
                serde_json::to_string_pretty(&expected_json).unwrap(),
                serde_json::to_string_pretty(&est).unwrap()
            );
            let old_est = est.clone();
            let roundtripped = est_roundtrip(est);
            assert_eq!(&old_est, &roundtripped);
            let est = text_roundtrip(&old_est);
            assert_eq!(&old_est, &est);

            let expected_json_after_roundtrip = json!(
                {
                    "effect": "permit",
                    "principal": {
                        "op": "is",
                        "entity_type": "User",
                        "in": { "entity": { "type": "Group", "id": "admin" } }
                    },
                    "action": {
                        "op": "All",
                    },
                    "resource": {
                        "op": "All",
                    },
                    "conditions": [
                        {
                            "kind": "when",
                            "body": {
                                "Value": true
                            }
                        }
                    ],
                }
            );
            let roundtripped = serde_json::to_value(ast_roundtrip(est.clone())).unwrap();
            assert_eq!(
                roundtripped,
                expected_json_after_roundtrip,
                "\nExpected after roundtrip:\n{}\n\nActual after roundtrip:\n{}\n\n",
                serde_json::to_string_pretty(&expected_json_after_roundtrip).unwrap(),
                serde_json::to_string_pretty(&roundtripped).unwrap()
            );
            let roundtripped = serde_json::to_value(circular_roundtrip(est)).unwrap();
            assert_eq!(
                roundtripped,
                expected_json_after_roundtrip,
                "\nExpected after roundtrip:\n{}\n\nActual after roundtrip:\n{}\n\n",
                serde_json::to_string_pretty(&expected_json_after_roundtrip).unwrap(),
                serde_json::to_string_pretty(&roundtripped).unwrap()
            );
        }

        #[test]
        fn principal_in_slot() {
            let policy = r#"permit(principal is User in ?principal, action, resource);"#;
            let cst = parser::text_to_cst::parse_policy(policy)
                .unwrap()
                .node
                .unwrap();
            let est: Policy = cst.try_into().unwrap();
            let expected_json = json!(
                {
                    "effect": "permit",
                    "principal": {
                        "op": "is",
                        "entity_type": "User",
                        "in": { "slot": "?principal" }
                    },
                    "action": {
                        "op": "All",
                    },
                    "resource": {
                        "op": "All",
                    },
                    "conditions": [ ]
                }
            );
            assert_eq!(
                serde_json::to_value(&est).unwrap(),
                expected_json,
                "\nExpected:\n{}\n\nActual:\n{}\n\n",
                serde_json::to_string_pretty(&expected_json).unwrap(),
                serde_json::to_string_pretty(&est).unwrap()
            );
            let old_est = est.clone();
            let roundtripped = est_roundtrip(est);
            assert_eq!(&old_est, &roundtripped);
            let est = text_roundtrip(&old_est);
            assert_eq!(&old_est, &est);

            let expected_json_after_roundtrip = json!(
                {
                    "effect": "permit",
                    "principal": {
                        "op": "is",
                        "entity_type": "User",
                        "in": { "slot": "?principal" }
                    },
                    "action": {
                        "op": "All",
                    },
                    "resource": {
                        "op": "All",
                    },
                    "conditions": [
                        {
                            "kind": "when",
                            "body": {
                                "Value": true
                            }
                        }
                    ],
                }
            );
            let roundtripped = serde_json::to_value(ast_roundtrip_template(est.clone())).unwrap();
            assert_eq!(
                roundtripped,
                expected_json_after_roundtrip,
                "\nExpected after roundtrip:\n{}\n\nActual after roundtrip:\n{}\n\n",
                serde_json::to_string_pretty(&expected_json_after_roundtrip).unwrap(),
                serde_json::to_string_pretty(&roundtripped).unwrap()
            );
            let roundtripped = serde_json::to_value(circular_roundtrip_template(est)).unwrap();
            assert_eq!(
                roundtripped,
                expected_json_after_roundtrip,
                "\nExpected after roundtrip:\n{}\n\nActual after roundtrip:\n{}\n\n",
                serde_json::to_string_pretty(&expected_json_after_roundtrip).unwrap(),
                serde_json::to_string_pretty(&roundtripped).unwrap()
            );
        }

        #[test]
        fn condition() {
            let policy = r#"
            permit(principal, action, resource)
            when { principal is User };"#;
            let cst = parser::text_to_cst::parse_policy(policy)
                .unwrap()
                .node
                .unwrap();
            let est: Policy = cst.try_into().unwrap();
            let expected_json = json!(
                {
                    "effect": "permit",
                    "principal": {
                        "op": "All",
                    },
                    "action": {
                        "op": "All",
                    },
                    "resource": {
                        "op": "All",
                    },
                    "conditions": [
                        {
                            "kind": "when",
                            "body": {
                                "is": {
                                    "left": {
                                        "Var": "principal"
                                    },
                                    "entity_type": "User",
                                }
                            }
                        }
                    ]
                }
            );
            assert_eq!(
                serde_json::to_value(&est).unwrap(),
                expected_json,
                "\nExpected:\n{}\n\nActual:\n{}\n\n",
                serde_json::to_string_pretty(&expected_json).unwrap(),
                serde_json::to_string_pretty(&est).unwrap()
            );
            let old_est = est.clone();
            let roundtripped = est_roundtrip(est);
            assert_eq!(&old_est, &roundtripped);
            let est = text_roundtrip(&old_est);
            assert_eq!(&old_est, &est);

            assert_eq!(ast_roundtrip(est.clone()), est);
            assert_eq!(circular_roundtrip(est.clone()), est);
        }

        #[test]
        fn condition_in() {
            let policy = r#"
            permit(principal, action, resource)
            when { principal is User in 1 };"#;
            let cst = parser::text_to_cst::parse_policy(policy)
                .unwrap()
                .node
                .unwrap();
            let est: Policy = cst.try_into().unwrap();
            let expected_json = json!(
                {
                    "effect": "permit",
                    "principal": {
                        "op": "All",
                    },
                    "action": {
                        "op": "All",
                    },
                    "resource": {
                        "op": "All",
                    },
                    "conditions": [
                        {
                            "kind": "when",
                            "body": {
                                "is": {
                                    "left": { "Var": "principal" },
                                    "entity_type": "User",
                                    "in": {"Value": 1}
                                }
                            }
                        }
                    ]
                }
            );
            assert_eq!(
                serde_json::to_value(&est).unwrap(),
                expected_json,
                "\nExpected:\n{}\n\nActual:\n{}\n\n",
                serde_json::to_string_pretty(&expected_json).unwrap(),
                serde_json::to_string_pretty(&est).unwrap()
            );
            let old_est = est.clone();
            let roundtripped = est_roundtrip(est);
            assert_eq!(&old_est, &roundtripped);
            let est = text_roundtrip(&old_est);
            assert_eq!(&old_est, &est);

            let expected_json_after_roundtrip = json!(
                {
                    "effect": "permit",
                    "principal": {
                        "op": "All",
                    },
                    "action": {
                        "op": "All",
                    },
                    "resource": {
                        "op": "All",
                    },
                    "conditions": [
                        {
                            "kind": "when",
                            "body": {
                                "&&": {
                                    "left": {
                                        "is": {
                                            "left": { "Var": "principal" },
                                            "entity_type": "User",
                                        }
                                    },
                                    "right": {
                                        "in": {
                                            "left": { "Var": "principal" },
                                            "right": { "Value": 1}
                                        }
                                    }
                                }
                            }
                        }
                    ],
                }
            );
            let roundtripped = serde_json::to_value(ast_roundtrip_template(est.clone())).unwrap();
            assert_eq!(
                roundtripped,
                expected_json_after_roundtrip,
                "\nExpected after roundtrip:\n{}\n\nActual after roundtrip:\n{}\n\n",
                serde_json::to_string_pretty(&expected_json_after_roundtrip).unwrap(),
                serde_json::to_string_pretty(&roundtripped).unwrap()
            );
            let roundtripped = serde_json::to_value(circular_roundtrip_template(est)).unwrap();
            assert_eq!(
                roundtripped,
                expected_json_after_roundtrip,
                "\nExpected after roundtrip:\n{}\n\nActual after roundtrip:\n{}\n\n",
                serde_json::to_string_pretty(&expected_json_after_roundtrip).unwrap(),
                serde_json::to_string_pretty(&roundtripped).unwrap()
            );
        }

        #[test]
        fn invalid() {
            let bad = json!(
                {
                    "effect": "permit",
                    "principal": {
                        "op": "is"
                    },
                    "action": {
                        "op": "All"
                    },
                    "resource": {
                        "op": "All"
                    },
                    "conditions": []
                }
            );
            assert_panics!(
                serde_json::from_value::<Policy>(bad).unwrap(),
                includes("missing field `entity_type`"),
            );

            let bad = json!(
                {
                    "effect": "permit",
                    "principal": {
                        "op": "is",
                        "entity_type": "!"
                    },
                    "action": {
                        "op": "All"
                    },
                    "resource": {
                        "op": "All"
                    },
                    "conditions": []
                }
            );
            assert_matches!(
                serde_json::from_value::<Policy>(bad)
                    .unwrap()
                    .try_into_ast_policy(None),
                Err(FromJsonError::InvalidEntityType(_)),
            );

            let bad = json!(
                {
                    "effect": "permit",
                    "principal": {
                        "op": "is",
                        "entity_type": "User",
                        "==": {"entity": { "type": "User", "id": "alice"}}
                    },
                    "action": {
                        "op": "All"
                    },
                    "resource": {
                        "op": "All"
                    },
                    "conditions": []
                }
            );
            assert_panics!(
                serde_json::from_value::<Policy>(bad).unwrap(),
                includes("unknown field `==`, expected `entity_type` or `in`"),
            );

            let bad = json!(
                {
                    "effect": "permit",
                    "principal": {
                        "op": "All",
                    },
                    "action": {
                        "op": "is",
                        "entity_type": "Action"
                    },
                    "resource": {
                        "op": "All"
                    },
                    "conditions": []
                }
            );
            assert_panics!(
                serde_json::from_value::<Policy>(bad).unwrap(),
                includes("unknown variant `is`, expected one of `All`, `==`, `in`"),
            );
        }

        #[test]
        fn instantiate() {
            let template = r#"
            permit(
                principal is User in ?principal,
                action,
                resource is Doc in ?resource
            );
        "#;
            let cst = parser::text_to_cst::parse_policy(template)
                .unwrap()
                .node
                .unwrap();
            let est: Policy = cst.try_into().unwrap();
            let err = est.clone().link(&HashMap::from_iter([]));
            assert_eq!(
                err,
                Err(InstantiationError::MissedSlot {
                    slot: ast::SlotId::principal()
                })
            );
            let err = est.clone().link(&HashMap::from_iter([(
                ast::SlotId::principal(),
                EntityUidJson::new("User", "alice"),
            )]));
            assert_eq!(
                err,
                Err(InstantiationError::MissedSlot {
                    slot: ast::SlotId::resource()
                })
            );
            let linked = est
                .link(&HashMap::from_iter([
                    (
                        ast::SlotId::principal(),
                        EntityUidJson::new("User", "alice"),
                    ),
                    (ast::SlotId::resource(), EntityUidJson::new("Folder", "abc")),
                ]))
                .expect("did fill all the slots");
            let expected_json = json!(
                {
                    "effect": "permit",
                    "principal": {
                        "op": "is",
                        "entity_type": "User",
                        "in": { "entity": { "type": "User", "id": "alice" } }
                    },
                    "action": {
                        "op": "All"
                    },
                    "resource": {
                        "op": "is",
                        "entity_type": "Doc",
                        "in": { "entity": { "type": "Folder", "id": "abc" } }
                    },
                    "conditions": [ ],
                }
            );
            let linked_json = serde_json::to_value(linked).unwrap();
            assert_eq!(
                linked_json,
                expected_json,
                "\nExpected:\n{}\n\nActual:\n{}\n\n",
                serde_json::to_string_pretty(&expected_json).unwrap(),
                serde_json::to_string_pretty(&linked_json).unwrap(),
            );
        }

        #[test]
        fn instantiate_no_slot() {
            let template = r#"permit(principal is User, action, resource is Doc);"#;
            let cst = parser::text_to_cst::parse_policy(template)
                .unwrap()
                .node
                .unwrap();
            let est: Policy = cst.try_into().unwrap();
            let linked = est.link(&HashMap::new()).unwrap();
            let expected_json = json!(
                {
                    "effect": "permit",
                    "principal": {
                        "op": "is",
                        "entity_type": "User",
                    },
                    "action": {
                        "op": "All"
                    },
                    "resource": {
                        "op": "is",
                        "entity_type": "Doc",
                    },
                    "conditions": [ ],
                }
            );
            let linked_json = serde_json::to_value(linked).unwrap();
            assert_eq!(
                linked_json,
                expected_json,
                "\nExpected:\n{}\n\nActual:\n{}\n\n",
                serde_json::to_string_pretty(&expected_json).unwrap(),
                serde_json::to_string_pretty(&linked_json).unwrap(),
            );
        }
=======
    #[test]
    fn record_duplicate_key() {
        let bad = r#"
            {
                "effect": "permit",
                "principal": { "op": "All" },
                "action": { "op": "All" },
                "resource": { "op": "All" },
                "conditions": [
                    {
                        "kind": "when",
                        "body": {
                            "Record": {
                                "foo": {"Value": 0},
                                "foo": {"Value": 1}
                            }
                        }
                    }
                ]
            }
        "#;
        let est: Result<Policy, _> = serde_json::from_str(bad);
        assert_matches!(est, Err(_));
    }

    #[test]
    fn value_record_duplicate_key() {
        let bad = r#"
            {
                "effect": "permit",
                "principal": { "op": "All" },
                "action": { "op": "All" },
                "resource": { "op": "All" },
                "conditions": [
                    {
                        "kind": "when",
                        "body": {
                            "Value": {
                                "foo": 0,
                                "foo": 1
                            }
                        }
                    }
                ]
            }
        "#;
        let est: Result<Policy, _> = serde_json::from_str(bad);
        assert_matches!(est, Err(_));
    }

    #[test]
    fn duplicate_annotations() {
        let bad = r#"
            {
                "effect": "permit",
                "principal": { "op": "All" },
                "action": { "op": "All" },
                "resource": { "op": "All" },
                "conditions": [],
                "annotations": {
                    "foo": "bar",
                    "foo": "baz"
                }
            }
        "#;
        let est: Result<Policy, _> = serde_json::from_str(bad);
        assert_matches!(est, Err(_));
    }

    #[test]
    fn extension_duplicate_keys() {
        let bad = r#"
            {
                "effect": "permit",
                "principal": { "op": "All" },
                "action": { "op": "All" },
                "resource": { "op": "All" },
                "conditions": [
                    {
                        "kind": "when",
                        "body": {
                            "ip": [
                                {
                                    "Value": "222.222.222.0/24"
                                }
                            ],
                            "ip": [
                                {
                                    "Value": "111.111.111.0/24"
                                }
                            ]
                        }
                    }
                ]
            }
        "#;
        let est: Result<Policy, _> = serde_json::from_str(bad);
        assert_matches!(est, Err(_));
>>>>>>> 53939278
    }
}<|MERGE_RESOLUTION|>--- conflicted
+++ resolved
@@ -2715,7 +2715,106 @@
         );
     }
 
-<<<<<<< HEAD
+    #[test]
+    fn record_duplicate_key() {
+        let bad = r#"
+            {
+                "effect": "permit",
+                "principal": { "op": "All" },
+                "action": { "op": "All" },
+                "resource": { "op": "All" },
+                "conditions": [
+                    {
+                        "kind": "when",
+                        "body": {
+                            "Record": {
+                                "foo": {"Value": 0},
+                                "foo": {"Value": 1}
+                            }
+                        }
+                    }
+                ]
+            }
+        "#;
+        let est: Result<Policy, _> = serde_json::from_str(bad);
+        assert_matches!(est, Err(_));
+    }
+
+    #[test]
+    fn value_record_duplicate_key() {
+        let bad = r#"
+            {
+                "effect": "permit",
+                "principal": { "op": "All" },
+                "action": { "op": "All" },
+                "resource": { "op": "All" },
+                "conditions": [
+                    {
+                        "kind": "when",
+                        "body": {
+                            "Value": {
+                                "foo": 0,
+                                "foo": 1
+                            }
+                        }
+                    }
+                ]
+            }
+        "#;
+        let est: Result<Policy, _> = serde_json::from_str(bad);
+        assert_matches!(est, Err(_));
+    }
+
+    #[test]
+    fn duplicate_annotations() {
+        let bad = r#"
+            {
+                "effect": "permit",
+                "principal": { "op": "All" },
+                "action": { "op": "All" },
+                "resource": { "op": "All" },
+                "conditions": [],
+                "annotations": {
+                    "foo": "bar",
+                    "foo": "baz"
+                }
+            }
+        "#;
+        let est: Result<Policy, _> = serde_json::from_str(bad);
+        assert_matches!(est, Err(_));
+    }
+
+    #[test]
+    fn extension_duplicate_keys() {
+        let bad = r#"
+            {
+                "effect": "permit",
+                "principal": { "op": "All" },
+                "action": { "op": "All" },
+                "resource": { "op": "All" },
+                "conditions": [
+                    {
+                        "kind": "when",
+                        "body": {
+                            "ip": [
+                                {
+                                    "Value": "222.222.222.0/24"
+                                }
+                            ],
+                            "ip": [
+                                {
+                                    "Value": "111.111.111.0/24"
+                                }
+                            ]
+                        }
+                    }
+                ]
+            }
+        "#;
+        let est: Result<Policy, _> = serde_json::from_str(bad);
+        assert_matches!(est, Err(_));
+    }
+
     mod is_type {
         use cool_asserts::assert_panics;
 
@@ -3386,105 +3485,5 @@
                 serde_json::to_string_pretty(&linked_json).unwrap(),
             );
         }
-=======
-    #[test]
-    fn record_duplicate_key() {
-        let bad = r#"
-            {
-                "effect": "permit",
-                "principal": { "op": "All" },
-                "action": { "op": "All" },
-                "resource": { "op": "All" },
-                "conditions": [
-                    {
-                        "kind": "when",
-                        "body": {
-                            "Record": {
-                                "foo": {"Value": 0},
-                                "foo": {"Value": 1}
-                            }
-                        }
-                    }
-                ]
-            }
-        "#;
-        let est: Result<Policy, _> = serde_json::from_str(bad);
-        assert_matches!(est, Err(_));
-    }
-
-    #[test]
-    fn value_record_duplicate_key() {
-        let bad = r#"
-            {
-                "effect": "permit",
-                "principal": { "op": "All" },
-                "action": { "op": "All" },
-                "resource": { "op": "All" },
-                "conditions": [
-                    {
-                        "kind": "when",
-                        "body": {
-                            "Value": {
-                                "foo": 0,
-                                "foo": 1
-                            }
-                        }
-                    }
-                ]
-            }
-        "#;
-        let est: Result<Policy, _> = serde_json::from_str(bad);
-        assert_matches!(est, Err(_));
-    }
-
-    #[test]
-    fn duplicate_annotations() {
-        let bad = r#"
-            {
-                "effect": "permit",
-                "principal": { "op": "All" },
-                "action": { "op": "All" },
-                "resource": { "op": "All" },
-                "conditions": [],
-                "annotations": {
-                    "foo": "bar",
-                    "foo": "baz"
-                }
-            }
-        "#;
-        let est: Result<Policy, _> = serde_json::from_str(bad);
-        assert_matches!(est, Err(_));
-    }
-
-    #[test]
-    fn extension_duplicate_keys() {
-        let bad = r#"
-            {
-                "effect": "permit",
-                "principal": { "op": "All" },
-                "action": { "op": "All" },
-                "resource": { "op": "All" },
-                "conditions": [
-                    {
-                        "kind": "when",
-                        "body": {
-                            "ip": [
-                                {
-                                    "Value": "222.222.222.0/24"
-                                }
-                            ],
-                            "ip": [
-                                {
-                                    "Value": "111.111.111.0/24"
-                                }
-                            ]
-                        }
-                    }
-                ]
-            }
-        "#;
-        let est: Result<Policy, _> = serde_json::from_str(bad);
-        assert_matches!(est, Err(_));
->>>>>>> 53939278
     }
 }