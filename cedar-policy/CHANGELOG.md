--- conflicted
+++ resolved
@@ -13,6 +13,7 @@
 
 ### Changed
 
+- Add hints suggesting how to fix some type errors.
 - Improve parse error around invalid `is` expressions.
 - Improve parser error message when a policy includes an invalid template slot.
   The error now identifies that the policy used an invalid slot and suggests using
@@ -64,26 +65,6 @@
 
 ### Changed
 
-<<<<<<< HEAD
-- Add hints suggesting how to fix some type errors.
-- Improve parse error around invalid `is` expressions.
-- Improve parser error message when a policy includes an invalid template slot.
-  The error now identifies that the policy used an invalid slot and suggests using
-  one of the valid slots.
-- Improve parser error messages to more reliably notice that a function or
-  method does exists when it is called with an incorrect number of arguments or
-  using the wrong call style.
-- Include source spans on more parser error messages.
-- Better integration with `miette` for various error types. If you have
-  previously been just using the `Display` trait to get the error message from a
-  Cedar error type, you may want to consider also examining other data provided
-  by the `miette::Diagnostic` trait, for instance `.help()`.
-  Alternately, you can use `miette` and its `fancy` feature to format the error
-  and all associated information in a pretty human-readable format or as JSON.
-  For more details, see `miette`'s
-  [documentation](https://docs.rs/miette/latest/miette/index.html).
-=======
->>>>>>> af9a8bcf
 - Rename `cedar_policy_core::est::EstToAstError` to
   `cedar_policy_core::est::FromJsonError`. (#197)
 - Rename `cedar_policy_core::entities::JsonDeserializationError::ExtensionsError`
