/*
 * Copyright 2022-2023 Amazon.com, Inc. or its affiliates. All Rights Reserved.
 *
 * Licensed under the Apache License, Version 2.0 (the "License");
 * you may not use this file except in compliance with the License.
 * You may obtain a copy of the License at
 *
 *      https://www.apache.org/licenses/LICENSE-2.0
 *
 * Unless required by applicable law or agreed to in writing, software
 * distributed under the License is distributed on an "AS IS" BASIS,
 * WITHOUT WARRANTIES OR CONDITIONS OF ANY KIND, either express or implied.
 * See the License for the specific language governing permissions and
 * limitations under the License.
 */

//! Implements typechecking for Cedar policies. Typechecking is done using
//! the `Typechecker` struct by calling the `typecheck_policy` method given a
//! policy.

mod test_expr;
mod test_extensions;
mod test_namespace;
mod test_optional_attributes;
mod test_policy;
mod test_strict;
mod test_type_annotation;
mod test_unspecified_entity;
mod test_utils;

use std::{
    borrow::Cow,
    collections::{HashMap, HashSet},
    iter::zip,
};

use crate::{
    extension_schema::{ExtensionFunctionType, ExtensionSchema},
    extensions::all_available_extension_schemas,
    fuzzy_match::fuzzy_search,
    schema::{
        is_action_entity_type, ActionHeadVar, HeadVar, PrincipalOrResourceHeadVar, ValidatorSchema,
    },
<<<<<<< HEAD
    types::{
        AttributeType, Attributes, Effect, EffectSet, EntityRecordKind, LongBounds, LongBoundsInfo,
        Primitive, RequestEnv, Type,
    },
=======
    types::{AttributeType, Effect, EffectSet, EntityRecordKind, Primitive, RequestEnv, Type},
>>>>>>> 6a702072
    ValidationMode,
};

use super::type_error::TypeError;

use cedar_policy_core::ast::{
    BinaryOp, EntityType, EntityUID, Expr, ExprBuilder, ExprKind, Literal, Name, Template, UnaryOp,
    Var,
};

const REQUIRED_STACK_SPACE: usize = 1024 * 100;

/// TypecheckAnswer holds the result of typechecking an expression.
#[derive(Debug, Eq, PartialEq)]
pub(crate) enum TypecheckAnswer<'a> {
    /// Typechecking succeeded, and we know the type and a possibly empty effect
    /// set for the expression. The effect set is the set of
    /// (expression, attribute) pairs that are known as safe to access under the
    /// assumption that the expression evaluates to true.
    TypecheckSuccess {
        expr_type: Expr<Option<Type>>,
        expr_effect: EffectSet<'a>,
    },
    /// Typechecking failed. We might still be able to know the type of the
    /// overall expression, but not always. For instance, an `&&` expression
    /// will always have type `boolean`, so we populate `expr_recovery_type`
    /// with `Some(boolean)` even when there is a type error in the expression.
    TypecheckFail {
        expr_recovery_type: Expr<Option<Type>>,
    },

    /// RecursionLimit Reached
    RecursionLimit,
}

impl<'a> TypecheckAnswer<'a> {
    /// Construct a successful TypecheckAnswer with a type but with an empty
    /// effect set.
    pub fn success(expr_type: Expr<Option<Type>>) -> Self {
        Self::TypecheckSuccess {
            expr_type,
            expr_effect: EffectSet::new(),
        }
    }

    /// Construct a successful TypecheckAnswer with a type and an effect.
    pub fn success_with_effect(expr_type: Expr<Option<Type>>, expr_effect: EffectSet<'a>) -> Self {
        Self::TypecheckSuccess {
            expr_type,
            expr_effect,
        }
    }

    /// Construct a failing TypecheckAnswer with a type.
    pub fn fail(expr_type: Expr<Option<Type>>) -> Self {
        Self::TypecheckFail {
            expr_recovery_type: expr_type,
        }
    }

    /// Check if this TypecheckAnswer contains a particular type. It
    /// contains a type if the type annotated AST contains `Some`
    /// of the argument type at its root.
    pub fn contains_type(&self, ty: &Type) -> bool {
        match self {
            TypecheckAnswer::TypecheckSuccess { expr_type, .. } => Some(expr_type),
            TypecheckAnswer::TypecheckFail { expr_recovery_type } => Some(expr_recovery_type),
            TypecheckAnswer::RecursionLimit => None,
        }
        .and_then(|e| e.data().as_ref())
            == Some(ty)
    }

    pub fn typed_expr(&self) -> Option<&Expr<Option<Type>>> {
        match self {
            TypecheckAnswer::TypecheckSuccess { expr_type, .. } => Some(expr_type),
            TypecheckAnswer::TypecheckFail { expr_recovery_type } => Some(expr_recovery_type),
            TypecheckAnswer::RecursionLimit => None,
        }
    }

    pub fn into_typed_expr(self) -> Option<Expr<Option<Type>>> {
        match self {
            TypecheckAnswer::TypecheckSuccess { expr_type, .. } => Some(expr_type),
            TypecheckAnswer::TypecheckFail { expr_recovery_type } => Some(expr_recovery_type),
            TypecheckAnswer::RecursionLimit => None,
        }
    }

    /// Return true if this represents successful typechecking.
    pub fn typechecked(&self) -> bool {
        match self {
            TypecheckAnswer::TypecheckSuccess { .. } => true,
            TypecheckAnswer::TypecheckFail { .. } => false,
            TypecheckAnswer::RecursionLimit => false,
        }
    }

    /// Transform the effect of this TypecheckAnswer without modifying the
    /// success or type.
    pub fn map_effect<F>(self, f: F) -> Self
    where
        F: FnOnce(EffectSet<'a>) -> EffectSet<'a>,
    {
        match self {
            TypecheckAnswer::TypecheckSuccess {
                expr_type,
                expr_effect,
            } => TypecheckAnswer::TypecheckSuccess {
                expr_type,
                expr_effect: f(expr_effect),
            },
            TypecheckAnswer::TypecheckFail { .. } => self,
            TypecheckAnswer::RecursionLimit => self,
        }
    }

    /// Convert this TypecheckAnswer into an equivalent answer for an expression
    /// that has failed to typecheck. If this is already TypecheckFail, then no
    /// change is required, otherwise, a TypecheckFail is constructed containing
    /// `Some` of the `expr_type`.
    pub fn into_fail(self) -> Self {
        match self {
            TypecheckAnswer::TypecheckSuccess { expr_type, .. } => TypecheckAnswer::fail(expr_type),
            TypecheckAnswer::TypecheckFail { .. } => self,
            TypecheckAnswer::RecursionLimit => self,
        }
    }

    /// Sequence another typechecking operation after this answer. The result of
    /// the operation will be adjusted to be a TypecheckFail if this is a
    /// TypecheckFail, otherwise it will be returned unaltered.
    pub fn then_typecheck<F>(self, f: F) -> Self
    where
        F: FnOnce(Expr<Option<Type>>, EffectSet<'a>) -> TypecheckAnswer<'a>,
    {
        match self {
            TypecheckAnswer::TypecheckSuccess {
                expr_type,
                expr_effect,
            } => f(expr_type, expr_effect),
            TypecheckAnswer::TypecheckFail { expr_recovery_type } => {
                f(expr_recovery_type, EffectSet::new()).into_fail()
            }
            TypecheckAnswer::RecursionLimit => self,
        }
    }

    /// Sequence another typechecking operation after all of the typechecking
    /// answers in the argument. The result of the operation is adjusted in the
    /// same manner as in `then_typecheck`, but accounts for the all the
    /// TypecheckAnswers.
    pub fn sequence_all_then_typecheck<F>(
        answers: impl IntoIterator<Item = TypecheckAnswer<'a>>,
        f: F,
    ) -> TypecheckAnswer<'a>
    where
        F: FnOnce(Vec<(Expr<Option<Type>>, EffectSet<'a>)>) -> TypecheckAnswer<'a>,
    {
        let mut unwrapped = Vec::new();
        let mut any_failed = false;
        let mut recusion_limit_reached = false;
        for ans in answers {
            any_failed |= !ans.typechecked();
            unwrapped.push(match ans {
                TypecheckAnswer::TypecheckSuccess {
                    expr_type,
                    expr_effect,
                } => (expr_type, expr_effect),
                TypecheckAnswer::TypecheckFail { expr_recovery_type } => {
                    (expr_recovery_type, EffectSet::new())
                }
                TypecheckAnswer::RecursionLimit => {
                    recusion_limit_reached = true;
                    break;
                }
            });
        }

        let ans = f(unwrapped);
        if recusion_limit_reached {
            TypecheckAnswer::RecursionLimit
        } else if any_failed {
            ans.into_fail()
        } else {
            ans
        }
    }
}

/// Basic result for typechecking
#[derive(Debug)]
pub enum PolicyCheck {
    /// Policy will evaluate to a bool
    Success(Expr<Option<Type>>),
    /// Policy will always evaluate to false, and may have errors
    Irrelevant(Vec<TypeError>),
    /// Policy will have errors
    Fail(Vec<TypeError>),
}

/// This structure implements typechecking for Cedar policies through the
/// entry point `typecheck_policy`.
#[derive(Debug)]
pub struct Typechecker<'a> {
    schema: &'a ValidatorSchema,
    extensions: HashMap<Name, ExtensionSchema>,
}

impl<'a> Typechecker<'a> {
    /// Construct a new typechecker.
    pub fn new(schema: &'a ValidatorSchema) -> Typechecker<'a> {
        // Set the extensions using `all_available_extension_schemas`.
        let extensions = all_available_extension_schemas()
            .into_iter()
            .map(|ext| (ext.name().clone(), ext))
            .collect();
        Self { schema, extensions }
    }

    /// The main entry point for typechecking policies. This method takes a
    /// policy and a mutable `Vec` used to output type errors. Typechecking
    /// ensures that the policy expression has type boolean. If typechecking
    /// succeeds, then the method will return true, and no items will be
    /// added to the output list. Otherwise, the function returns false and the
    /// output list is populated with any errors encountered while typechecking.
    pub fn typecheck_policy(
        &self,
        t: &Template,
        mode: ValidationMode,
        type_errors: &mut HashSet<TypeError>,
    ) -> bool {
        let typecheck_answers = match mode {
            ValidationMode::Strict => self.typecheck_by_request_env_strict(t),
            ValidationMode::Permissive => self.typecheck_by_request_env(t),
        };

        // consolidate the results from each query environment
        let (all_false, all_succ) = typecheck_answers.into_iter().fold(
            (true, true),
            |(all_false, all_succ), (_, check)| match check {
                PolicyCheck::Success(_) => (false, all_succ),
                PolicyCheck::Irrelevant(err) => {
                    let no_err = err.is_empty();
                    type_errors.extend(err);
                    (all_false, all_succ && no_err)
                }
                PolicyCheck::Fail(err) => {
                    type_errors.extend(err);
                    (false, false)
                }
            },
        );

        // If every policy typechecked with type false, then the policy cannot
        // possibly apply to any request.
        if all_false {
            type_errors.insert(TypeError::impossible_policy(t.condition()));
            false
        } else {
            all_succ
        }
    }

    /// Secondary entry point for typechecking requests. This method takes a policy and
    /// typechecks it under every schema-defined request environment. The result contains
    /// these environments and the individual typechecking response for each, in no
    /// particular order.
    pub fn typecheck_by_request_env(&self, t: &Template) -> Vec<(RequestEnv, PolicyCheck)> {
        self.apply_typecheck_fn_by_request_env(t, |request, expr| {
            let mut type_errors = Vec::new();
            let empty_prior_eff = EffectSet::new();
            let ty = self.expect_type(
                request,
                &empty_prior_eff,
                expr,
                Type::primitive_boolean(),
                &mut type_errors,
            );

            let is_false = ty.contains_type(&Type::singleton_boolean(false));
            match (is_false, ty.typechecked(), ty.into_typed_expr()) {
                (false, true, None) => PolicyCheck::Fail(type_errors),
                (false, true, Some(e)) => PolicyCheck::Success(e),
                (false, false, _) => PolicyCheck::Fail(type_errors),
                (true, _, _) => PolicyCheck::Irrelevant(type_errors),
            }
        })
    }

    /// A strict variant of `typecheck_by_request_env` which is used by cedar policy
    /// analysis.
    pub fn typecheck_by_request_env_strict(&self, t: &Template) -> Vec<(RequestEnv, PolicyCheck)> {
        self.apply_typecheck_fn_by_request_env(t, |request, expr| {
            let mut type_errors = Vec::new();
            let ty =
                self.typecheck_strict(request, expr, Type::primitive_boolean(), &mut type_errors);

            // Strict types don't include the True and False boolean singletons,
            // so we can't check for for type False. The strict transformation
            // includes a rewriting from any boolean singleton type expression
            // to the corresponding boolean literal, so we instead look for the
            // literal `false`.
            match ty.typed_expr() {
                Some(typed_expr) => {
                    let is_false = typed_expr.eq_shape(&Expr::val(false));
                    match (is_false, ty.typechecked()) {
                        (false, false) => PolicyCheck::Fail(type_errors),
                        (false, true) => PolicyCheck::Success(typed_expr.clone()),
                        (true, _) => PolicyCheck::Irrelevant(type_errors),
                    }
                }
                None => PolicyCheck::Fail(type_errors),
            }
        })
    }

    /// Utility abstracting the common logic for strict and regular typechecking
    /// by request environment.
    fn apply_typecheck_fn_by_request_env<F, C>(
        &self,
        t: &Template,
        typecheck_fn: F,
    ) -> Vec<(RequestEnv, C)>
    where
        F: Fn(&RequestEnv, &Expr) -> C,
    {
        let mut result_checks = Vec::new();

        // Validate each (principal, resource) pair with the substituted policy
        // for the corresponding action. Implemented as for loop to make it
        // explicit that `expect_type` will be called for every element of
        // request_env without short circuiting.
        let policy_condition = &t.condition();
        for requeste in self.all_envs() {
            let check = typecheck_fn(&requeste, policy_condition);
            result_checks.push((requeste, check))
        }
        result_checks
    }

    /// Additional entry point for strict typechecking requests. This method takes a slice
    /// over policies and typechecks each under every schema-defined request environment.
    ///
    /// The result contains these environments in no particular order, but each list of
    /// policy checks will always match the original order.
    ///
    /// This function is currently only used in policy analysis where only the
    /// strict variant is needed.
    pub fn multi_typecheck_by_request_env_strict(
        &self,
        policy_templates: &[&Template],
    ) -> Vec<(RequestEnv, Vec<PolicyCheck>)> {
        let mut env_checks = Vec::new();
        for request in self.all_envs() {
            let mut policy_checks = Vec::new();
            for t in policy_templates.iter() {
                let mut type_errors = Vec::new();
                let policy_condition = &t.condition();
                let ty = self.typecheck_strict(
                    &request,
                    policy_condition,
                    Type::primitive_boolean(),
                    &mut type_errors,
                );

                // Again, look for the literal `false` instead of the type
                // false.
                match ty.typed_expr() {
                    Some(typed_expr) => {
                        let is_false = typed_expr.eq_shape(&Expr::val(false));
                        match (is_false, ty.typechecked()) {
                            (false, false) => policy_checks.push(PolicyCheck::Fail(type_errors)),
                            (false, true) => {
                                policy_checks.push(PolicyCheck::Success(typed_expr.clone()));
                            }
                            (true, _) => policy_checks.push(PolicyCheck::Irrelevant(type_errors)),
                        }
                    }
                    None => policy_checks.push(PolicyCheck::Fail(type_errors)),
                }
            }
            env_checks.push((request, policy_checks));
        }
        env_checks
    }

    fn all_envs(&self) -> impl Iterator<Item = RequestEnv> {
        // Gather all of the actions declared in the schema.
        let all_actions = self
            .schema
            .known_action_ids()
            .filter_map(|a| self.schema.get_action_id(a));

        // For every action compute the cross product of the principal and
        // resource applies_to sets.
        all_actions.flat_map(|action| {
            action
                .applies_to
                .applicable_principal_types()
                .flat_map(|principal| {
                    action
                        .applies_to
                        .applicable_resource_types()
                        .map(|resource| RequestEnv {
                            principal,
                            action: &action.name,
                            resource,
                            context: &action.context,
                        })
                })
        })
    }

    fn typecheck_strict<'b>(
        &self,
        request_env: &RequestEnv,
        e: &'b Expr,
        expected_type: Type,
        type_errors: &mut Vec<TypeError>,
    ) -> TypecheckAnswer<'b> {
        let empty_prior_eff = EffectSet::new();
        let tc_ans = self.expect_type(request_env, &empty_prior_eff, e, expected_type, type_errors);

        tc_ans.then_typecheck(|annot_expr, _| self.strict_transform(&annot_expr, type_errors))
    }

    fn check_all_types_compat_acts(elems_types: &HashSet<&Option<Type>>) -> bool {
        let mut action_entity_namespace: Option<String> = None;
        return elems_types.iter().all(|ot| match ot {
            None => false,
            Some(t) => match t {
                Type::EntityOrRecord(EntityRecordKind::ActionEntity { .. }) => true,
                Type::EntityOrRecord(EntityRecordKind::Entity(lub)) => {
                    match lub.get_single_entity() {
                        Some(n) => {
                            if is_action_entity_type(n) {
                                match &action_entity_namespace {
                                    Some(ns) => n.namespace().eq(&ns.clone()),
                                    None => {
                                        action_entity_namespace = Some(n.namespace());
                                        true
                                    }
                                }
                            } else {
                                false
                            }
                        }
                        None => false,
                    }
                }
                _ => false,
            },
        });
    }

    fn long_type_for_strict_validation() -> Type {
        // REVIEW: Is this the best type to use for the output of strict
        // validation? It may not make a practical difference, but a "static"
        // type seems in the spirit of strict validation. For that matter,
        // strict validation might eventually disallow long_any types in the
        // input.
        Type::long_static_top()
    }

    fn adjust_strict_types_in_attributes(attrs: Attributes) -> Attributes {
        Attributes::with_attributes(attrs.into_iter().map(
            |(
                k,
                AttributeType {
                    attr_type,
                    is_required,
                },
            )| {
                (
                    k,
                    AttributeType {
                        attr_type: Self::adjust_strict_type(attr_type),
                        is_required,
                    },
                )
            },
        ))
    }

    fn adjust_strict_type(ty: Type) -> Type {
        match ty {
            // Interesting cases
            Type::Primitive {
                primitive_type: Primitive::Long(_),
            } => Self::long_type_for_strict_validation(),
            // Recursive cases
            Type::Set {
                element_type: Some(ety),
            } => Type::set(Self::adjust_strict_type(*ety)),
            Type::EntityOrRecord(EntityRecordKind::Record { attrs }) => {
                Type::record_with_attributes(Self::adjust_strict_types_in_attributes(attrs))
            }
            // I don't know if what we do in this case will ever matter for
            // realistic inputs, but the consistent behavior seems to be to
            // adjust the types.
            Type::EntityOrRecord(EntityRecordKind::ActionEntity { name, attrs }) => {
                Type::EntityOrRecord(EntityRecordKind::ActionEntity {
                    name,
                    attrs: Attributes::with_attributes(Self::adjust_strict_types_in_attributes(
                        attrs,
                    )),
                })
            }
            _ => ty,
        }
    }

    // Adjust the type of an expression generated by the strict transform.
    // Currently just erases bounds info of `Long` types to avoid mismatch
    // errors.
    fn adjust_strict_type_of_expr(mut e: Expr<Option<Type>>) -> Expr<Option<Type>> {
        if let Some(ty) = e.data() {
            e.set_data(Some(Self::adjust_strict_type(ty.clone())));
        };
        e
    }

    fn strict_transform<'b>(
        &self,
        e: &Expr<Option<Type>>,
        type_errors: &mut Vec<TypeError>,
    ) -> TypecheckAnswer<'b> {
        #[cfg(not(target_arch = "wasm32"))]
        if stacker::remaining_stack().unwrap_or(0) < REQUIRED_STACK_SPACE {
            return TypecheckAnswer::RecursionLimit;
        }
        match e.data() {
            // If the validator could conclude that an expression is always true
            // or always false (encoded as the singleton boolean types
            // `Type::True` and `Type::False`), then we return a constant
            // `true` or `false` expression. The type of the constant expression
            // is `Boolean` in either case because strictly typed expressions
            // may not use the singleton boolean types.
            Some(Type::True) => TypecheckAnswer::success(
                ExprBuilder::with_data(Some(Type::primitive_boolean())).val(true),
            ),
            Some(Type::False) => TypecheckAnswer::success(
                ExprBuilder::with_data(Some(Type::primitive_boolean())).val(false),
            ),
            _ => match e.expr_kind() {
                // These are leaves of the AST, so no further work is done.
                ExprKind::Lit(_)
                | ExprKind::Var(_)
                | ExprKind::Slot(_)
                | ExprKind::Unknown { .. } => {
                    TypecheckAnswer::success(Self::adjust_strict_type_of_expr(e.clone()))
                }

                ExprKind::If {
                    test_expr,
                    then_expr,
                    else_expr,
                } => {
                    match test_expr.data() {
                        // When the guard of an `if` expression always evaluates to
                        // the same constant boolean value, we can eliminate one of
                        // the branches without applying the strict transformation
                        // to it because it will never be evaluated. The guard is
                        // also eliminated.
                        Some(Type::True) => self.strict_transform(then_expr, type_errors),
                        Some(Type::False) => self.strict_transform(else_expr, type_errors),

                        // The guard is not `True` or `False`. Assuming that `e`
                        // passed the validator, we know it's `Boolean`, so either
                        // the `then` or `else` branches may be evaluated. Strict
                        // validation requires that their strict types are
                        // equivalent.
                        _ => {
                            let test_ans = self.strict_transform(test_expr, type_errors);
                            let then_ans = self.strict_transform(then_expr, type_errors);
                            let else_ans = self.strict_transform(else_expr, type_errors);
                            then_ans.then_typecheck(|then_strict, _| {
                                else_ans.then_typecheck(|else_strict, _| {
                                    test_ans.then_typecheck(|test_strict, _| {
                                        let strict_expr = Self::adjust_strict_type_of_expr(
                                            ExprBuilder::with_data(e.data().clone()).ite(
                                                test_strict,
                                                then_strict.clone(),
                                                else_strict.clone(),
                                            ),
                                        );
                                        // If either branch was not assigned a type,
                                        // we do not conclude that they have different
                                        // types.  Note that we have already raised a
                                        // type error whenever a type is `None`, so there
                                        // are no soundness issues.
                                        match (then_strict.data(), else_strict.data()) {
                                            (Some(ty_then), Some(ty_else))
                                                if !Self::unify_strict_types(ty_then, ty_else) =>
                                            {
                                                // Only generate a new type error when the
                                                // types have a LUB. If the don't have a
                                                // lub, the first typechecking pass already
                                                // reported an error.
                                                let has_lub = Type::least_upper_bound(
                                                    self.schema,
                                                    ty_then,
                                                    ty_else,
                                                )
                                                .is_some();
                                                if has_lub {
                                                    type_errors.push(TypeError::types_must_match(
                                                        e.clone(),
                                                        [ty_then.clone(), ty_else.clone()],
                                                    ));
                                                }
                                                TypecheckAnswer::fail(strict_expr)
                                            }

                                            _ => TypecheckAnswer::success(strict_expr),
                                        }
                                    })
                                })
                            })
                        }
                    }
                }

                ExprKind::BinaryApp { .. } => self.strict_transform_binary(e, type_errors),

                // The elements of a set must share a single type. We
                // additionally require that they cannot be empty. This is not a
                // hard requirement for strict validation, but the current
                // validator can't assign a type to empty set literals, which is
                // required by the analyzer.
                ExprKind::Set(elems) => {
                    let elems_strict_answers = elems
                        .iter()
                        .map(|e| self.strict_transform(e, type_errors))
                        .collect::<Vec<_>>();
                    TypecheckAnswer::sequence_all_then_typecheck(
                        elems_strict_answers,
                        |elems_strict_unwrapped| {
                            let elems_strict_exprs: Vec<_> =
                                elems_strict_unwrapped.into_iter().map(|(e, _)| e).collect();
                            let strict_expr = Self::adjust_strict_type_of_expr(
                                ExprBuilder::with_data(e.data().clone())
                                    .set(elems_strict_exprs.clone()),
                            );

                            let elems_types = elems_strict_exprs
                                .iter()
                                .map(|e| e.data())
                                .collect::<HashSet<_>>();

                            let all_contained_types_are_compatable_actions =
                                Self::check_all_types_compat_acts(&elems_types);

                            // Check that the type of all elements of the set
                            // can unify. This ensures that the all have the
                            // same type up to the limited subtyping allowed
                            // between True/False/Boolean.
                            let mut elems_types_iter = elems_types.iter();
                            let representative_type =
                                elems_types_iter.next().and_then(|t| t.as_ref());
                            let types_unify = representative_type
                                .map(|representative_type| {
                                    elems_types_iter
                                        .filter_map(|ty| ty.as_ref())
                                        .all(|ty| Self::unify_strict_types(representative_type, ty))
                                })
                                .unwrap_or(true);

                            let contains_one_type =
                                types_unify || all_contained_types_are_compatable_actions;
                            let is_non_empty = elems.len() != 0;

                            if !contains_one_type {
                                type_errors.push(TypeError::types_must_match(
                                    e.clone(),
                                    elems_types.into_iter().flatten().cloned(),
                                ));
                            }
                            if !is_non_empty {
                                type_errors.push(TypeError::empty_set_forbidden(e.clone()));
                            }

                            if contains_one_type && is_non_empty {
                                TypecheckAnswer::success(strict_expr)
                            } else {
                                TypecheckAnswer::fail(strict_expr)
                            }
                        },
                    )
                }

                // Extension type constructor functions requiring string
                // parsing should only be callable with literals. The functions
                // have a `check_arguments` function defined which is used by
                // the standard validator to ensure that the string can be
                // parsed.  The standard validator, however, allows calling
                // these functions with non-literal expression that might not
                // parse, so we have a
                ExprKind::ExtensionFunctionApp { op, args } => {
                    let args_strict_answers = args
                        .iter()
                        .map(|e| self.strict_transform(e, type_errors))
                        .collect::<Vec<_>>();

                    TypecheckAnswer::sequence_all_then_typecheck(
                        args_strict_answers,
                        |args_strict_unwrapped| {
                            let strict_expr = Self::adjust_strict_type_of_expr(
                                ExprBuilder::with_data(e.data().clone()).call_extension_fn(
                                    op.function_name.clone(),
                                    args_strict_unwrapped.into_iter().map(|a| a.0).collect(),
                                ),
                            );
                            let fn_has_arg_check =
                                match self.lookup_extension_function(&op.function_name) {
                                    Ok(f) => f.has_argument_check(),
                                    // The function is not defined or is defined
                                    // multiple times. An error was already raised by
                                    // the standard typechecker.
                                    Err(_) => false,
                                };
                            let args_args_lit = args
                                .iter()
                                .all(|e| matches!(e.expr_kind(), ExprKind::Lit(_)));
                            if !fn_has_arg_check || args_args_lit {
                                TypecheckAnswer::success(strict_expr)
                            } else {
                                type_errors.push(TypeError::non_lit_ext_constructor(e.clone()));
                                TypecheckAnswer::fail(strict_expr)
                            }
                        },
                    )
                }

                // All other expressions are also processed recursively. Any
                // expressions that can have types `Type` and `False` are
                // handled by the constant boolean expression rules. This
                // applies to, for example, `And` and `Or` expressions which can
                // short circuit to `true` or `false`.
                ExprKind::And { left, right } => {
                    let left_strict = self.strict_transform(left, type_errors);
                    left_strict.then_typecheck(|left_strict, _| {
                        let right_strict = self.strict_transform(right, type_errors);
                        right_strict.then_typecheck(|right_strict, _| {
                            TypecheckAnswer::success(Self::adjust_strict_type_of_expr(
                                ExprBuilder::with_data(e.data().clone())
                                    .and(left_strict, right_strict),
                            ))
                        })
                    })
                }
                ExprKind::Or { left, right } => {
                    let left_strict = self.strict_transform(left, type_errors);
                    left_strict.then_typecheck(|left_strict, _| {
                        let right_strict = self.strict_transform(right, type_errors);
                        right_strict.then_typecheck(|right_strict, _| {
                            TypecheckAnswer::success(Self::adjust_strict_type_of_expr(
                                ExprBuilder::with_data(e.data().clone())
                                    .or(left_strict, right_strict),
                            ))
                        })
                    })
                }

                ExprKind::UnaryApp { op, arg } => self
                    .strict_transform(arg, type_errors)
                    .then_typecheck(|strict_arg, _| {
                        TypecheckAnswer::success(Self::adjust_strict_type_of_expr(
                            ExprBuilder::with_data(e.data().clone()).unary_app(*op, strict_arg),
                        ))
                    }),
                ExprKind::MulByConst { arg, constant } => self
                    .strict_transform(arg, type_errors)
                    .then_typecheck(|strict_arg, _| {
                        TypecheckAnswer::success(Self::adjust_strict_type_of_expr(
                            ExprBuilder::with_data(e.data().clone()).mul(strict_arg, *constant),
                        ))
                    }),

                ExprKind::GetAttr { expr, attr } => self
                    .strict_transform(expr, type_errors)
                    .then_typecheck(|strict_expr, _| {
                        TypecheckAnswer::success(Self::adjust_strict_type_of_expr(
                            ExprBuilder::with_data(e.data().clone())
                                .get_attr(strict_expr, attr.clone()),
                        ))
                    }),
                ExprKind::HasAttr { expr, attr } => self
                    .strict_transform(expr, type_errors)
                    .then_typecheck(|strict_expr, _| {
                        TypecheckAnswer::success(Self::adjust_strict_type_of_expr(
                            ExprBuilder::with_data(e.data().clone())
                                .has_attr(strict_expr, attr.clone()),
                        ))
                    }),
                ExprKind::Like { expr, pattern } => self
                    .strict_transform(expr, type_errors)
                    .then_typecheck(|strict_expr, _| {
                        TypecheckAnswer::success(Self::adjust_strict_type_of_expr(
                            ExprBuilder::with_data(e.data().clone())
                                .like(strict_expr, pattern.iter().cloned()),
                        ))
                    }),
                ExprKind::Record { pairs } => {
                    let (attr_names, strict_attr_exprs): (Vec<_>, Vec<_>) = pairs
                        .iter()
                        .map(|(a, e)| (a.clone(), self.strict_transform(e, type_errors)))
                        .unzip();

                    TypecheckAnswer::sequence_all_then_typecheck(
                        strict_attr_exprs,
                        |strict_attr_exprs| {
                            TypecheckAnswer::success(Self::adjust_strict_type_of_expr(
                                ExprBuilder::with_data(e.data().clone()).record(
                                    attr_names
                                        .into_iter()
                                        .zip(strict_attr_exprs.into_iter().map(|(e, _)| e)),
                                ),
                            ))
                        },
                    )
                }
            },
        }
    }

    fn strict_transform_binary<'b>(
        &self,
        bin_expr: &Expr<Option<Type>>,
        type_errors: &mut Vec<TypeError>,
    ) -> TypecheckAnswer<'b> {
        let ExprKind::BinaryApp { op, arg1, arg2 } = bin_expr.expr_kind() else {
            panic!("`strict_transform_binary` called with an expression kind other than `BinaryApp`");
        };

        // Binary operators `==`, `contains`, `containsAll`, and `containsAny`
        // are restricted to operating on operands of the same type (or sets of
        // that type as appropriate).
        let arg1_strict = self.strict_transform(arg1, type_errors);
        let arg2_strict = self.strict_transform(arg2, type_errors);
        arg1_strict.then_typecheck(|arg1_strict, _| {
            arg2_strict.then_typecheck(|arg2_strict, _| {
                // If either operand was not assigned a type, then we should not
                // conclude that they have different types, as this raises
                // spurious errors. Note that we have already raised a type
                // error whenever a type is `None`, so there are no soundness
                // issues.
                match (arg1_strict.data(), arg2_strict.data()) {
                    (None, _) | (_, None) => {
                        TypecheckAnswer::success(Self::adjust_strict_type_of_expr(
                            ExprBuilder::with_data(bin_expr.data().clone()).binary_app(
                                *op,
                                arg1_strict,
                                arg2_strict,
                            ),
                        ))
                    }
                    (Some(ty1), Some(ty2)) => {
                        let operand_types_match = match (op, arg1_strict.data(), arg2_strict.data())
                        {
                            (BinaryOp::Eq, Some(ty1), Some(ty2)) => {
                                Self::unify_strict_types(ty1, ty2)
                            }
                            // Assume that LHS is a set. This is checked by the
                            // standard typechecker.
                            (
                                BinaryOp::Contains,
                                Some(Type::Set {
                                    // This pattern causes us to assume that the set is not the empty set.
                                    // The empty set was already rejected by the strict validator, but it
                                    // can still show up here because we continue typechecking after
                                    // failure. It's fine to fall through to the catch-all case at the
                                    // bottom where no additional error will be raised.
                                    element_type: Some(elem_ty),
                                }),
                                Some(ty2),
                            ) => Self::unify_strict_types(elem_ty.as_ref(), ty2),
                            // Both args must be sets, but this is checked by
                            // the typechecker. Their elements must then be the
                            // same type, but, they're both sets, so we can just
                            // check for equality directly.
                            (
                                BinaryOp::ContainsAll | BinaryOp::ContainsAny,
                                Some(ty1),
                                Some(ty2),
                            ) => Self::unify_strict_types(ty1, ty2),
                            (BinaryOp::In, Some(ty1), Some(ty2)) => {
                                let ty2 = match ty2 {
                                    // If `element_type` is None then the second operand to `in` was an empty
                                    // set. An error was raised for this already, so it can fall through to
                                    // the catch-all at the next `match`.
                                    Type::Set { element_type } => {
                                        element_type.as_ref().map(|t| t.as_ref())
                                    }
                                    _ => Some(ty2),
                                };
                                match (ty1, ty2) {
                                    (
                                        Type::EntityOrRecord(EntityRecordKind::Entity(lub1)),
                                        Some(Type::EntityOrRecord(EntityRecordKind::Entity(lub2))),
                                    ) => {
                                        match (lub1.get_single_entity(), lub2.get_single_entity()) {
                                            (Some(entity_type_name1), Some(entity_type_name2)) => {
                                                let entity_type2 =
                                                    self.schema.get_entity_type(entity_type_name2);

                                                // Strict validation does not permit an `in` between unrelated
                                                // entity types.
                                                let is_same_entity_type =
                                                    entity_type_name1 == entity_type_name2;
                                                let is_descendant = match entity_type2 {
                                                    Some(entity2) => entity2
                                                        .descendants
                                                        .contains(entity_type_name1),
                                                    // The entity type does not exist. Even though an error
                                                    // was raised for an unknown entity type, it still makes
                                                    // sense to raise an error noting that strict validation
                                                    // would fail even if the entity type was declared.
                                                    None => false,
                                                };
                                                is_same_entity_type || is_descendant
                                            }
                                            // One of the operands has a non-singleton entity LUB type. This
                                            // implies that it did not strictly typecheck.
                                            _ => true,
                                        }
                                    }
                                    // AnyEntity cannot appear on either side of the `in`. This would effect
                                    // slots and unspecified entities, but an `in` with unspecified entities
                                    // is always `False` after standard typechecking, and we explicitly permit
                                    // slots below.
                                    (
                                        Type::EntityOrRecord(
                                            EntityRecordKind::AnyEntity
                                            | EntityRecordKind::Entity(_),
                                        ),
                                        Some(Type::EntityOrRecord(
                                            EntityRecordKind::AnyEntity
                                            | EntityRecordKind::Entity(_)
                                            | EntityRecordKind::ActionEntity { .. },
                                        )),
                                    ) => false,
                                    // `in` is applied to a type that was either not an entity/set-of-entity or
                                    // was an empty set. The typechecker already raised an error for this, so
                                    // it doesn't make sense to also complain that the types don't match.
                                    _ => true,
                                }
                            }
                            // No extra checking is required for the remaining binary operators.
                            _ => true,
                        };

                        // Arg2 has type `AnyEntity` when it is a template slot.
                        // This would normally fail the strict check, but we
                        // want to let slots through so that templates are not
                        // always rejected by the strict validator. For every
                        // instantiation of the slots in a template, either that
                        // instantiation passes strict validation or we can
                        // conclude the instantiation evaluates to `false`.
                        let arg2_is_slot = matches!(arg2.expr_kind(), ExprKind::Slot(_));

                        if arg2_is_slot || operand_types_match {
                            TypecheckAnswer::success(Self::adjust_strict_type_of_expr(
                                ExprBuilder::with_data(bin_expr.data().clone()).binary_app(
                                    *op,
                                    arg1_strict,
                                    arg2_strict,
                                ),
                            ))
                        } else {
                            type_errors.push(TypeError::types_must_match(
                                bin_expr.clone(),
                                [ty1.clone(), ty2.clone()],
                            ));
                            TypecheckAnswer::fail(Self::adjust_strict_type_of_expr(
                                ExprBuilder::with_data(bin_expr.data().clone()).binary_app(
                                    *op,
                                    arg1_strict,
                                    arg2_strict,
                                ),
                            ))
                        }
                    }
                }
            })
        })
    }

    pub(crate) fn unify_strict_types(actual: &Type, expected: &Type) -> bool {
        match (actual, expected) {
            (
                Type::True
                | Type::False
                | Type::Primitive {
                    primitive_type: Primitive::Bool,
                },
                Type::True
                | Type::False
                | Type::Primitive {
                    primitive_type: Primitive::Bool,
                },
            ) => true,
            (
                Type::Set {
                    element_type: Some(ety1),
                },
                Type::Set {
                    element_type: Some(ety2),
                },
            ) => Self::unify_strict_types(ety1, ety2),
            (
                Type::EntityOrRecord(EntityRecordKind::Record { attrs: attrs1 }),
                Type::EntityOrRecord(EntityRecordKind::Record { attrs: attrs2 }),
            ) => {
                let keys1 = attrs1.attrs.keys().collect::<HashSet<_>>();
                let keys2 = attrs2.attrs.keys().collect::<HashSet<_>>();
                keys1 == keys2
                    && attrs1.iter().all(|(k, attr1)| {
                        let attr2 = attrs2
                            .get_attr(k)
                            .expect("Guarded by `keys1` == `keys2`, and `k` is a key in `keys1`.");
                        attr2.is_required == attr1.is_required
                            && Self::unify_strict_types(&attr1.attr_type, &attr2.attr_type)
                    })
            }
            _ => actual == expected,
        }
    }

    /// This method handles the majority of the work. Given an expression,
    /// the type for the request, and the a prior effect context for the
    /// expression, return the result of typechecking the expression, and add
    /// any errors encountered into the type_errors list. The result of
    /// typechecking contains the type of the expression, any current effect of
    /// the expression, and a flag indicating whether the expression
    /// successfully typechecked.
    fn typecheck<'b>(
        &self,
        request_env: &RequestEnv,
        prior_eff: &EffectSet<'b>,
        e: &'b Expr,
        type_errors: &mut Vec<TypeError>,
    ) -> TypecheckAnswer<'b> {
        #[cfg(not(target_arch = "wasm32"))]
        if stacker::remaining_stack().unwrap_or(0) < REQUIRED_STACK_SPACE {
            return TypecheckAnswer::RecursionLimit;
        }

        match e.expr_kind() {
            // Principal, resource, and context have types defined by
            // the request type.
            ExprKind::Var(Var::Principal) => TypecheckAnswer::success(
                ExprBuilder::with_data(Some(Type::possibly_unspecified_entity_reference(
                    request_env.principal.clone(),
                )))
                .with_same_source_info(e)
                .var(Var::Principal),
            ),
            // While the EntityUID for Action is held in the request context,
            // entity types do not consider the id of the entity (only the
            // entity type), so the type of Action is only the entity type name
            // taken from the euid.
            ExprKind::Var(Var::Action) => {
                let ty = if matches!(request_env.action.entity_type(), EntityType::Unspecified) {
                    // The action entity may be unspecified. In this case it has
                    // type AnyEntity
                    Some(Type::any_entity_reference())
                } else {
                    // This returns `None` if the action entity is not defined
                    // in the schema which will cause a typecheck fail in the
                    // match below.
                    Type::euid_literal(request_env.action.clone(), self.schema)
                };

                match ty {
                    Some(ty) => TypecheckAnswer::success(
                        ExprBuilder::with_data(Some(ty))
                            .with_same_source_info(e)
                            .var(Var::Action),
                    ),
                    None => TypecheckAnswer::fail(
                        ExprBuilder::new().with_same_source_info(e).var(Var::Action),
                    ),
                }
            }
            ExprKind::Var(Var::Resource) => TypecheckAnswer::success(
                ExprBuilder::with_data(Some(Type::possibly_unspecified_entity_reference(
                    request_env.resource.clone(),
                )))
                .with_same_source_info(e)
                .var(Var::Resource),
            ),
            ExprKind::Var(Var::Context) => TypecheckAnswer::success(
                ExprBuilder::with_data(Some(Type::record_with_attributes(
                    request_env.context.clone(),
                )))
                .with_same_source_info(e)
                .var(Var::Context),
            ),
            ExprKind::Unknown {
                name,
                type_annotation,
            } => TypecheckAnswer::fail(
                ExprBuilder::with_data(None).unknown(name.clone(), type_annotation.clone()),
            ),
            // Template Slots, always has to be an entity.
            ExprKind::Slot(slotid) => TypecheckAnswer::success(
                ExprBuilder::with_data(Some(Type::any_entity_reference()))
                    .with_same_source_info(e)
                    .slot(*slotid),
            ),

            // Literal booleans get singleton type according to their value.
            ExprKind::Lit(Literal::Bool(val)) => TypecheckAnswer::success(
                ExprBuilder::with_data(Some(Type::singleton_boolean(*val)))
                    .with_same_source_info(e)
                    .val(*val),
            ),
            // Other literal primitive values have the type of that primitive value.
            ExprKind::Lit(Literal::Long(val)) => TypecheckAnswer::success(
                ExprBuilder::with_data(Some(Type::singleton_long(*val)))
                    .with_same_source_info(e)
                    .val(*val),
            ),
            ExprKind::Lit(Literal::String(val)) => TypecheckAnswer::success(
                ExprBuilder::with_data(Some(Type::primitive_string()))
                    .with_same_source_info(e)
                    .val(val.clone()),
            ),

            // Literal entity reference have a type based on the entity type
            // that can be looked up in the schema.
            ExprKind::Lit(Literal::EntityUID(euid)) => {
                // Unknown entity types/actions ids and unspecified entities will be
                // detected by a different part of the validator, so a TypeError is
                // not generated here. We still return `TypecheckFail` so that
                // typechecking is not considered successful.
                match Type::euid_literal((**euid).clone(), self.schema) {
                    Some(ty) => TypecheckAnswer::success(
                        ExprBuilder::with_data(Some(ty))
                            .with_same_source_info(e)
                            .val(euid.clone()),
                    ),
                    None => TypecheckAnswer::fail(
                        ExprBuilder::new()
                            .with_same_source_info(e)
                            .val(euid.clone()),
                    ),
                }
            }

            ExprKind::If {
                test_expr,
                then_expr,
                else_expr,
            } => {
                // The guard expression must be boolean.
                let ans_test = self.expect_type(
                    request_env,
                    prior_eff,
                    test_expr,
                    Type::primitive_boolean(),
                    type_errors,
                );
                ans_test.then_typecheck(|typ_test, eff_test| {
                    // If the guard has type `true` or `false`, we short circuit,
                    // looking at only the relevant branch.
                    if typ_test.data() == &Some(Type::singleton_boolean(true)) {
                        // The `then` branch needs to be typechecked using the
                        // prior effect of the `if` and any new effect generated
                        // by `test`. This enables an attribute access
                        // `principal.foo` after a condition `principal has foo`.
                        let ans_then = self.typecheck(
                            request_env,
                            &prior_eff.union(&eff_test),
                            then_expr,
                            type_errors,
                        );
                        // We have to build a type annotated `else` branch for
                        // strict typechecking, but we want to throw away the
                        // errors. This could instead  ignore the `else` if we
                        // update our Dafny formalism to verify that this is
                        // correct.
                        let mut errs_else = Vec::new();
                        let ans_else =
                            self.typecheck(request_env, prior_eff, else_expr, &mut errs_else);

                        ans_then.then_typecheck(|typ_then, eff_then| {
                            match ans_else.into_typed_expr() {
                                Some(ety) => {
                                    TypecheckAnswer::success_with_effect(
                                        ExprBuilder::with_data(typ_then.data().clone())
                                            .with_same_source_info(e)
                                            .ite(typ_test, typ_then, ety),
                                        // The output effect of the whole `if` expression also
                                        // needs to contain the effect of the condition.
                                        eff_then.union(&eff_test),
                                    )
                                }
                                // We might have hit the recursion limit only on
                                // the `else` branch. Unfortunate since that
                                // shouldn't effect typechecking, but we still
                                // need to exit to avoid a crash.
                                None => TypecheckAnswer::RecursionLimit,
                            }
                        })
                    } else if typ_test.data() == &Some(Type::singleton_boolean(false)) {
                        // The `else` branch cannot use the `test` effect since
                        // we know in the `else` branch that the condition
                        // evaluated to `false`. It still can use the original
                        // prior effect.
                        let ans_else =
                            self.typecheck(request_env, prior_eff, else_expr, type_errors);

                        // Annotating types but ignoring errors in the `then` branch.
                        let mut errs_then = Vec::new();
                        let ans_then = self.typecheck(
                            request_env,
                            &prior_eff.union(&eff_test),
                            then_expr,
                            &mut errs_then,
                        );

                        ans_else.then_typecheck(|typ_else, eff_else| {
                            match ans_then.into_typed_expr() {
                                Some(ety) => TypecheckAnswer::success_with_effect(
                                    ExprBuilder::with_data(typ_else.data().clone())
                                        .with_same_source_info(e)
                                        .ite(typ_test, ety, typ_else),
                                    eff_else,
                                ),
                                // We might have hit the recursion limit only on
                                // the `then` branch.
                                None => TypecheckAnswer::RecursionLimit,
                            }
                        })
                    } else {
                        // When we don't short circuit, the `then` and `else`
                        // branches are individually typechecked with the same
                        // prior effects are in their individual cases.
                        let ans_then = self
                            .typecheck(
                                request_env,
                                &prior_eff.union(&eff_test),
                                then_expr,
                                type_errors,
                            )
                            .map_effect(|ef| ef.union(&eff_test));
                        let ans_else =
                            self.typecheck(request_env, prior_eff, else_expr, type_errors);
                        // The type of the if expression is then the least
                        // upper bound of the types of the then and else
                        // branches.  If either of these fails to typecheck, the
                        // other is still be typechecked to detect errors that
                        // may exist in that branch. This failure, in addition
                        // to any failure that may have occurred in the test
                        // expression, will propagate to final TypecheckAnswer.
                        ans_then.then_typecheck(|typ_then, eff_then| {
                            ans_else.then_typecheck(|typ_else, eff_else| {
                                let lub_ty = self.least_upper_bound_or_error(
                                    e,
                                    vec![typ_then.data().clone(), typ_else.data().clone()],
                                    type_errors,
                                );
                                let has_lub = lub_ty.is_some();
                                let annot_expr = ExprBuilder::with_data(lub_ty)
                                    .with_same_source_info(e)
                                    .ite(typ_test, typ_then, typ_else);
                                if has_lub {
                                    // Effect is not handled in the LUB computation,
                                    // so we need to compute the effect here. When
                                    // the `||` evaluates to `true`, we know that
                                    // one operand evaluated to true, but we don't
                                    // know which. This is handled by returning an
                                    // effect set that is the intersection of the
                                    // operand effect sets.
                                    TypecheckAnswer::success_with_effect(
                                        annot_expr,
                                        eff_else.intersect(&eff_then),
                                    )
                                } else {
                                    TypecheckAnswer::fail(annot_expr)
                                }
                            })
                        })
                    }
                })
            }

            ExprKind::And { left, right } => {
                let ans_left = self.expect_type(
                    request_env,
                    prior_eff,
                    left,
                    Type::primitive_boolean(),
                    type_errors,
                );
                ans_left.then_typecheck(|typ_left, eff_left| {
                    match typ_left.data() {
                        // First argument is false, so short circuit the `&&` to
                        // false _without_ typechecking the second argument.
                        // Since the type of the `&&` is `false`, it is known to
                        // always evaluate to `false` at run time. The `&&`
                        // expression typechecks with an empty effect rather
                        // than the effect of the lhs.
                        // The right operand is not typechecked, so it is not
                        // included in the type annotated AST.
                        Some(Type::False) => TypecheckAnswer::success(typ_left),
                        _ => {
                            // Similar to the `then` branch of an `if`
                            // expression, the rhs of an `&&` is typechecked
                            // using an updated prior effect that includes
                            // effect learned from the lhs to enable
                            // typechecking expressions like
                            // `principal has foo && principal.foo`. This is
                            // valid because `&&` short circuits at run time, so
                            // the right will only be evaluated after the left
                            // evaluated to `true`.
                            let ans_right = self.expect_type(
                                request_env,
                                &prior_eff.union(&eff_left),
                                right,
                                Type::primitive_boolean(),
                                type_errors,
                            );
                            ans_right.then_typecheck(|typ_right, eff_right| {
                                match (typ_left.data(), typ_right.data()) {
                                    // The second argument is false, so the `&&`
                                    // is false. The effect is empty for the
                                    // same reason as when the first argument
                                    // was false.
                                    (Some(_), Some(Type::False)) => TypecheckAnswer::success(
                                        ExprBuilder::with_data(Some(Type::False))
                                            .with_same_source_info(e)
                                            .and(typ_left, typ_right),
                                    ),

                                    // When either argument is true, the result type is
                                    // the type of the other argument. Here, and
                                    // in the remaining successful cases, the
                                    // effect of the `&&` is the union of the
                                    // lhs and rhs because both operands must be
                                    // true for the whole `&&` to be true.
                                    (Some(_), Some(Type::True)) => {
                                        TypecheckAnswer::success_with_effect(
                                            ExprBuilder::with_data(typ_left.data().clone())
                                                .with_same_source_info(e)
                                                .and(typ_left, typ_right),
                                            eff_left.union(&eff_right),
                                        )
                                    }
                                    (Some(Type::True), Some(_)) => {
                                        TypecheckAnswer::success_with_effect(
                                            ExprBuilder::with_data(typ_right.data().clone())
                                                .with_same_source_info(e)
                                                .and(typ_left, typ_right),
                                            eff_right.union(&eff_right),
                                        )
                                    }

                                    // Neither argument was true or false, so we only
                                    // know the result type is boolean.
                                    (Some(_), Some(_)) => TypecheckAnswer::success_with_effect(
                                        ExprBuilder::with_data(Some(Type::primitive_boolean()))
                                            .with_same_source_info(e)
                                            .and(typ_left, typ_right),
                                        eff_left.union(&eff_right),
                                    ),

                                    // One or both of the left and the right failed to
                                    // typecheck, so the `&&` expression also fails.
                                    _ => TypecheckAnswer::fail(
                                        ExprBuilder::with_data(Some(Type::primitive_boolean()))
                                            .with_same_source_info(e)
                                            .and(typ_left, typ_right),
                                    ),
                                }
                            })
                        }
                    }
                })
            }

            // `||` follows the same pattern as `&&`, but with short circuiting
            // effect propagation adjusted as necessary.
            ExprKind::Or { left, right } => {
                let ans_left = self.expect_type(
                    request_env,
                    prior_eff,
                    left,
                    Type::primitive_boolean(),
                    type_errors,
                );
                ans_left.then_typecheck(|ty_expr_left, eff_left| match ty_expr_left.data() {
                    // Contrary to `&&` where short circuiting did not permit
                    // any effect, an effect can be maintained when short
                    // circuiting `||`. We know the left operand is `true`, so
                    // its effect is maintained. The right operand is not
                    // evaluated, so its effect does not need to be considered.
                    // The right operand is not typechecked, so it is not
                    // included in the type annotated AST.
                    Some(Type::True) => TypecheckAnswer::success(ty_expr_left),
                    _ => {
                        // The right operand of an `||` cannot be typechecked
                        // using the effect learned from the left because the
                        // left could have evaluated to either `true` or `false`
                        // when the left is evaluated.
                        let ans_right = self.expect_type(
                            request_env,
                            prior_eff,
                            right,
                            Type::primitive_boolean(),
                            type_errors,
                        );
                        ans_right.then_typecheck(|ty_expr_right, eff_right| {
                            match (ty_expr_left.data(), ty_expr_right.data()) {
                                // Now the right operand is always `true`, so we can
                                // use its effect as the result effect. The left
                                // operand might have been `true` of `false`, but it
                                // does not affect the value of the `||` if the
                                // right is always `true`.
                                (Some(_), Some(Type::True)) => {
                                    TypecheckAnswer::success_with_effect(
                                        ExprBuilder::with_data(Some(Type::True))
                                            .with_same_source_info(e)
                                            .or(ty_expr_left, ty_expr_right),
                                        eff_right,
                                    )
                                }
                                // If the right or left operand is always `false`,
                                // then the only way the `||` expression can be
                                // `true` is if the other operand is `true`. This
                                // lets us pass the effect of the other operand
                                // through to the effect of the `||`.
                                (Some(typ_left), Some(Type::False)) => {
                                    TypecheckAnswer::success_with_effect(
                                        ExprBuilder::with_data(Some(typ_left.clone()))
                                            .with_same_source_info(e)
                                            .or(ty_expr_left, ty_expr_right),
                                        eff_left,
                                    )
                                }
                                (Some(Type::False), Some(typ_right)) => {
                                    TypecheckAnswer::success_with_effect(
                                        ExprBuilder::with_data(Some(typ_right.clone()))
                                            .with_same_source_info(e)
                                            .or(ty_expr_left, ty_expr_right),
                                        eff_right,
                                    )
                                }
                                // When neither has a constant value, the `||`
                                // evaluates to true if one or both is `true`. This
                                // means we can only keep effects in the
                                // intersection of their effect sets.
                                (Some(_), Some(_)) => TypecheckAnswer::success_with_effect(
                                    ExprBuilder::with_data(Some(Type::primitive_boolean()))
                                        .with_same_source_info(e)
                                        .or(ty_expr_left, ty_expr_right),
                                    eff_right.intersect(&eff_left),
                                ),
                                _ => TypecheckAnswer::fail(
                                    ExprBuilder::with_data(Some(Type::primitive_boolean()))
                                        .with_same_source_info(e)
                                        .or(ty_expr_left, ty_expr_right),
                                ),
                            }
                        })
                    }
                })
            }

            ExprKind::UnaryApp { .. } => {
                self.typecheck_unary(request_env, prior_eff, e, type_errors)
            }
            ExprKind::BinaryApp { .. } => {
                self.typecheck_binary(request_env, prior_eff, e, type_errors)
            }
            ExprKind::MulByConst { .. } => {
                self.typecheck_mul(request_env, prior_eff, e, type_errors)
            }
            ExprKind::ExtensionFunctionApp { .. } => {
                self.typecheck_extension(request_env, prior_eff, e, type_errors)
            }

            ExprKind::GetAttr { expr, attr } => {
                // Accessing an attribute requires either an entity or a record
                // that has the attribute.
                let actual = self.expect_one_of_types(
                    request_env,
                    prior_eff,
                    expr,
                    &[Type::any_entity_reference(), Type::any_record()],
                    type_errors,
                );

                actual.then_typecheck(|typ_expr_actual, _| match typ_expr_actual.data() {
                    Some(typ_actual) => {
                        let all_attrs = typ_actual.all_attributes(self.schema);
                        let attr_ty = Type::lookup_attribute_type(self.schema, typ_actual, attr);
                        let annot_expr = ExprBuilder::with_data(
                            attr_ty.clone().map(|attr_ty| attr_ty.attr_type),
                        )
                        .with_same_source_info(e)
                        .get_attr(typ_expr_actual, attr.clone());
                        match attr_ty {
                            Some(ty) => {
                                // A safe access to an attribute requires either
                                // that the attribute is required (always
                                // present), or that the attribute is in the
                                // prior effect set (the current expression is
                                // guarded by a condition that will only
                                // evaluate to `true` when the attribute is
                                // present).
                                if ty.is_required || prior_eff.contains(&Effect::new(expr, attr)) {
                                    TypecheckAnswer::success(annot_expr)
                                } else {
                                    type_errors.push(TypeError::unsafe_optional_attribute_access(
                                        e.clone(),
                                        attr.to_string(),
                                    ));
                                    TypecheckAnswer::fail(annot_expr)
                                }
                            }
                            None => {
                                let borrowed =
                                    all_attrs.iter().map(|s| s.as_str()).collect::<Vec<_>>();
                                let suggestion = fuzzy_search(attr, &borrowed);
                                type_errors.push(TypeError::missing_attribute(
                                    e.clone(),
                                    attr.to_string(),
                                    suggestion,
                                ));
                                TypecheckAnswer::fail(annot_expr)
                            }
                        }
                    }
                    None => TypecheckAnswer::fail(
                        ExprBuilder::new()
                            .with_same_source_info(e)
                            .get_attr(typ_expr_actual, attr.clone()),
                    ),
                })
            }

            ExprKind::HasAttr { expr, attr } => {
                // `has` applies to an entity or a record
                let actual = self.expect_one_of_types(
                    request_env,
                    prior_eff,
                    expr,
                    &[Type::any_entity_reference(), Type::any_record()],
                    type_errors,
                );
                actual.then_typecheck(|typ_expr_actual, _| match typ_expr_actual.data() {
                    Some(typ_actual) => {
                        match Type::lookup_attribute_type(self.schema, typ_actual, attr) {
                            Some(AttributeType {
                                attr_type: _,
                                is_required: true,
                            }) => {
                                // Since an entity doesn't always have to exist
                                // in the entity store, and `has` evaluates to
                                // `false` when this is the case, we can't
                                // conclude that `has` is true just because an
                                // attribute is required for an entity type.
                                let exists_in_store = matches!(
                                    typ_actual,
                                    Type::EntityOrRecord(EntityRecordKind::Record { .. })
                                );
                                // However, we can make an exception when the attribute
                                // access of the expression is already in the prior effect,
                                // which means the entity must exist.
                                let in_prior_effs = prior_eff.contains(&Effect::new(expr, attr));
                                let type_of_has = if exists_in_store || in_prior_effs {
                                    Type::singleton_boolean(true)
                                } else {
                                    Type::primitive_boolean()
                                };
                                TypecheckAnswer::success_with_effect(
                                    ExprBuilder::with_data(Some(type_of_has))
                                        .with_same_source_info(e)
                                        .has_attr(typ_expr_actual, attr.clone()),
                                    EffectSet::singleton(Effect::new(expr, attr)),
                                )
                            }
                            // This is where effect information is generated. If
                            // the `HasAttr` for an optional attribute evaluates
                            // to `true`, then we know that it is safe to access
                            // that attribute, so we add an entry to the effect
                            // set.
                            Some(AttributeType {
                                attr_type: _,
                                is_required: false,
                            }) => TypecheckAnswer::success_with_effect(
                                ExprBuilder::with_data(Some(
                                    // The optional attribute `HasAttr` can have
                                    // type `true` if it occurs after the attribute
                                    // access of the expression is already in the
                                    // prior effect.
                                    if prior_eff.contains(&Effect::new(expr, attr)) {
                                        Type::singleton_boolean(true)
                                    } else {
                                        Type::primitive_boolean()
                                    },
                                ))
                                .with_same_source_info(e)
                                .has_attr(typ_expr_actual, attr.clone()),
                                EffectSet::singleton(Effect::new(expr, attr)),
                            ),
                            None => TypecheckAnswer::success(
                                ExprBuilder::with_data(Some(
                                    if Type::may_have_attr(self.schema, typ_actual, attr) {
                                        // The type might have the attribute, but we
                                        // can not conclude one way or the other.
                                        // This applies to record types and least
                                        // upper bounds between entity reference
                                        // types where one member of the lub has the
                                        // attribute.
                                        Type::primitive_boolean()
                                    } else {
                                        // The type definitely does not have the
                                        // attribute. This applies to entity least
                                        // upper bounds where none of the members
                                        // have the attribute.
                                        Type::singleton_boolean(false)
                                    },
                                ))
                                .with_same_source_info(e)
                                .has_attr(typ_expr_actual, attr.clone()),
                            ),
                        }
                    }
                    None => TypecheckAnswer::fail(
                        ExprBuilder::with_data(Some(Type::primitive_boolean()))
                            .with_same_source_info(e)
                            .has_attr(typ_expr_actual, attr.clone()),
                    ),
                })
            }

            ExprKind::Like { expr, pattern } => {
                // `like` applies to a string
                let actual = self.expect_type(
                    request_env,
                    prior_eff,
                    expr,
                    Type::primitive_string(),
                    type_errors,
                );
                actual.then_typecheck(|actual_expr_ty, _| {
                    TypecheckAnswer::success(
                        ExprBuilder::with_data(Some(Type::primitive_boolean()))
                            .with_same_source_info(e)
                            // FIXME: `pattern` contains an `Arc<Vec<...>>` that
                            // could be cloned cheap, but this reallocated the
                            // pattern vec. Need a different constructor.
                            .like(actual_expr_ty, pattern.iter().cloned()),
                    )
                })
            }

            // Literal sets have a list type where the type of the set element
            // is the least upper bound of all the types of expression in the set.
            ExprKind::Set(exprs) => {
                let elem_types = exprs
                    .iter()
                    .map(|elem| self.typecheck(request_env, prior_eff, elem, type_errors))
                    .collect::<Vec<_>>();

                // If we cannot compute a least upper bound for the element
                // types, then a type error will be generated by
                // `least_upper_bound_or_error` and TypecheckFail will be
                // returned. It will also return TypecheckFail if any of the
                // individual element failed to typecheck (were TypecheckFail).
                TypecheckAnswer::sequence_all_then_typecheck(elem_types, |elem_types_and_effects| {
                    let (elem_expr_types, _): (Vec<Expr<Option<Type>>>, Vec<_>) =
                        elem_types_and_effects.into_iter().unzip();
                    let elem_lub = self.least_upper_bound_or_error(
                        e,
                        elem_expr_types.iter().map(|ety| ety.data().clone()),
                        type_errors,
                    );
                    match elem_lub {
                        Some(elem_lub) => TypecheckAnswer::success(
                            ExprBuilder::with_data(Some(Type::set(elem_lub)))
                                .with_same_source_info(e)
                                .set(elem_expr_types),
                        ),
                        None => TypecheckAnswer::fail(
                            ExprBuilder::new()
                                .with_same_source_info(e)
                                .set(elem_expr_types),
                        ),
                    }
                })
            }

            // For records, each (attribute, value) pair in the initializer need
            // to be individually accounted for in the record type.
            ExprKind::Record { pairs } => {
                // Typecheck each attribute initializer expression individually.
                let record_attr_tys = pairs
                    .iter()
                    .map(|(_, value)| self.typecheck(request_env, prior_eff, value, type_errors));
                // This will cause the return value to be `TypecheckFail` if any
                // of the attributes did not typecheck.
                TypecheckAnswer::sequence_all_then_typecheck(
                    record_attr_tys,
                    |record_attr_tys_and_effects| {
                        let (record_attr_expr_tys, _): (Vec<Expr<Option<Type>>>, Vec<_>) =
                            record_attr_tys_and_effects.into_iter().unzip();
                        // If any of the attributes could not be assigned a type
                        // (recall that a expression can fail to typecheck but still
                        // be assigned a type), then we cannot assign any type to
                        // this expression.
                        let record_attr_tys = record_attr_expr_tys
                            .iter()
                            .map(|e| e.data().clone())
                            .collect::<Option<Vec<_>>>();
                        let t = pairs
                            .iter()
                            .map(|(attr, _)| attr.clone())
                            .zip(record_attr_expr_tys);
                        match record_attr_tys {
                            Some(record_attr_tys) => {
                                // Given the attribute types which we know know
                                // exist, we pair them with the corresponding
                                // attribute names to get a record type.
                                let record_attrs = pairs.iter().map(|(id, _)| id.clone());
                                let record_type_entries =
                                    std::iter::zip(record_attrs, record_attr_tys);
                                TypecheckAnswer::success(
                                    ExprBuilder::with_data(Some(
                                        Type::record_with_required_attributes(record_type_entries),
                                    ))
                                    .with_same_source_info(e)
                                    .record(t),
                                )
                            }
                            None => TypecheckAnswer::fail(
                                ExprBuilder::with_data(None)
                                    .with_same_source_info(e)
                                    .record(t),
                            ),
                        }
                    },
                )
            }
        }
    }

    /// A utility called by the main typecheck method to handle binary operator
    /// application.
    fn typecheck_binary<'b>(
        &self,
        request_env: &RequestEnv,
        prior_eff: &EffectSet<'b>,
        bin_expr: &'b Expr,
        type_errors: &mut Vec<TypeError>,
    ) -> TypecheckAnswer<'b> {
        let ExprKind::BinaryApp { op, arg1, arg2 } = bin_expr.expr_kind() else {
            panic!("`typecheck_binary` called with an expression kind other than `BinaryApp`");
        };

        match op {
            // The arguments to `==` may typecheck with any type, but we will
            // return false if the types are disjoint.
            BinaryOp::Eq => {
                let lhs_ty = self.typecheck(request_env, prior_eff, arg1, type_errors);
                let rhs_ty = self.typecheck(request_env, prior_eff, arg2, type_errors);

                lhs_ty.then_typecheck(|lhs_ty, _| {
                    rhs_ty.then_typecheck(|rhs_ty, _| {
                        TypecheckAnswer::success(
                            ExprBuilder::with_data(Some(self.type_of_equality(
                                request_env,
                                arg1,
                                lhs_ty.data().clone(),
                                arg2,
                                rhs_ty.data().clone(),
                            )))
                            .with_same_source_info(bin_expr)
                            .binary_app(*op, lhs_ty, rhs_ty),
                        )
                    })
                })
            }

            BinaryOp::Less | BinaryOp::LessEq => {
                let ans_arg1 =
                    self.expect_type(request_env, prior_eff, arg1, Type::long_top(), type_errors);
                ans_arg1.then_typecheck(|expr_ty_arg1, _| {
                    let ans_arg2 = self.expect_type(
                        request_env,
                        prior_eff,
                        arg2,
                        Type::long_top(),
                        type_errors,
                    );
                    ans_arg2.then_typecheck(|expr_ty_arg2, _| {
                        TypecheckAnswer::success(
                            ExprBuilder::with_data(Some(Type::primitive_boolean()))
                                .with_same_source_info(bin_expr)
                                .binary_app(*op, expr_ty_arg1, expr_ty_arg2),
                        )
                    })
                })
            }

            BinaryOp::Add | BinaryOp::Sub => {
                let ans_arg1 =
                    self.expect_type(request_env, prior_eff, arg1, Type::long_top(), type_errors);
                ans_arg1.then_typecheck(|expr_ty_arg1, _| {
                    let ans_arg2 = self.expect_type(
                        request_env,
                        prior_eff,
                        arg2,
                        Type::long_top(),
                        type_errors,
                    );
                    ans_arg2.then_typecheck(|expr_ty_arg2, _| {
                        // Perform a bounds check only if both operands are Long
                        // (which might not be the case if there was a type
                        // error) and both operands have bounds info. Otherwise,
                        // the result is long_any.
                        let (result_type, overflow_detected) =
                            if let (Some((cba1, lb1)), Some((cba2, lb2))) = (
                                Self::arith_overflow_check_prepare_arg(&expr_ty_arg1),
                                Self::arith_overflow_check_prepare_arg(&expr_ty_arg2),
                            ) {
                                let (new_min_opt, new_max_opt) = match op {
                                    BinaryOp::Add => (
                                        i64::checked_add(lb1.min, lb2.min),
                                        i64::checked_add(lb1.max, lb2.max),
                                    ),
                                    BinaryOp::Sub => (
                                        i64::checked_sub(lb1.min, lb2.max),
                                        i64::checked_sub(lb1.max, lb2.min),
                                    ),
                                    _ => unreachable!(
                                    "Outer `match` statement checked that `op` is `Add` or `Sub`."
                                ),
                                };
                                Self::arith_overflow_check_finish(
                                    new_min_opt,
                                    new_max_opt,
                                    cba1 || cba2,
                                    type_errors,
                                    bin_expr,
                                )
                            } else {
                                (Type::long_any(), false)
                            };
                        let result_expr_type = ExprBuilder::with_data(Some(result_type))
                            .with_same_source_info(bin_expr)
                            .binary_app(*op, expr_ty_arg1, expr_ty_arg2);
                        if overflow_detected {
                            TypecheckAnswer::fail(result_expr_type)
                        } else {
                            TypecheckAnswer::success(result_expr_type)
                        }
                    })
                })
            }

            BinaryOp::In => {
                self.typecheck_in(request_env, prior_eff, bin_expr, arg1, arg2, type_errors)
            }

            BinaryOp::Contains => {
                // The first argument must be a set.
                self.expect_type(request_env, prior_eff, arg1, Type::any_set(), type_errors)
                    .then_typecheck(|expr_ty_arg1, _| {
                        // The second argument may be any type. We do not care if the element type cannot be in the set.
                        self.typecheck(request_env, prior_eff, arg2, type_errors)
                            .then_typecheck(|expr_ty_arg2, _| {
                                TypecheckAnswer::success(
                                    ExprBuilder::with_data(Some(Type::primitive_boolean()))
                                        .with_same_source_info(bin_expr)
                                        .binary_app(*op, expr_ty_arg1, expr_ty_arg2),
                                )
                            })
                    })
            }

            BinaryOp::ContainsAll | BinaryOp::ContainsAny => {
                // Both arguments to a `containsAll` or `containsAny` must be sets.
                self.expect_type(request_env, prior_eff, arg1, Type::any_set(), type_errors)
                    .then_typecheck(|expr_ty_arg1, _| {
                        self.expect_type(request_env, prior_eff, arg2, Type::any_set(), type_errors)
                            .then_typecheck(|expr_ty_arg2, _| {
                                TypecheckAnswer::success(
                                    ExprBuilder::with_data(Some(Type::primitive_boolean()))
                                        .with_same_source_info(bin_expr)
                                        .binary_app(*op, expr_ty_arg1, expr_ty_arg2),
                                )
                            })
                    })
            }
        }
    }

    /// Like `typecheck_binary()`, but for multiplication, which isn't
    /// technically a `BinaryOp`
    fn typecheck_mul<'b>(
        &self,
        request_env: &RequestEnv,
        prior_eff: &EffectSet<'b>,
        mul_expr: &'b Expr,
        type_errors: &mut Vec<TypeError>,
    ) -> TypecheckAnswer<'b> {
        let ExprKind::MulByConst { arg, constant } = mul_expr.expr_kind() else {
            panic!("`typecheck_mul` called with an expression kind other than `MulByConst`");
        };

        let ans_arg = self.expect_type(request_env, prior_eff, arg, Type::long_top(), type_errors);
        ans_arg.then_typecheck(|arg_expr_ty, _| {
            let (result_type, overflow_detected) =
                if let Some((cba1, lb1)) = Self::arith_overflow_check_prepare_arg(&arg_expr_ty) {
                    let min_multiplied_opt = i64::checked_mul(*constant, lb1.min);
                    let max_multiplied_opt = i64::checked_mul(*constant, lb1.max);
                    let (new_min_opt, new_max_opt) = if *constant < 0 {
                        (max_multiplied_opt, min_multiplied_opt)
                    } else {
                        (min_multiplied_opt, max_multiplied_opt)
                    };
                    Self::arith_overflow_check_finish(
                        new_min_opt,
                        new_max_opt,
                        cba1,
                        type_errors,
                        mul_expr,
                    )
                } else {
                    (Type::long_any(), false)
                };
            let result_expr_type = ExprBuilder::with_data(Some(result_type))
                .with_same_source_info(mul_expr)
                .mul(arg_expr_ty, *constant);
            if overflow_detected {
                TypecheckAnswer::fail(result_expr_type)
            } else {
                TypecheckAnswer::success(result_expr_type)
            }
        })
    }

    fn arith_overflow_check_prepare_arg(
        expr_ty: &Expr<Option<Type>>,
    ) -> Option<(bool, &LongBounds)> {
        if let Some(Type::Primitive {
            primitive_type:
                Primitive::Long(LongBoundsInfo {
                    can_be_any: cba,
                    bounds_opt: Some(lb),
                }),
        }) = expr_ty.data()
        {
            Some((*cba, lb))
        } else {
            None
        }
    }

    // NOTE: This function currently has a rather ad-hoc subset of logic that
    // was convenient to factor out of the overflow checks as they are currently
    // structured. The code structure will probably have to change as we polish
    // the overflow analysis.
    fn arith_overflow_check_finish(
        new_min_opt: Option<i64>,
        new_max_opt: Option<i64>,
        any_arg_can_be_any: bool,
        type_errors: &mut Vec<TypeError>,
        arith_expr: &Expr,
    ) -> (
        /* return type */ Type,
        /* overflow detected */ bool,
    ) {
        match (new_min_opt, new_max_opt) {
            (Some(new_min), Some(new_max)) => (
                Type::Primitive {
                    primitive_type: Primitive::Long(LongBoundsInfo {
                        can_be_any: any_arg_can_be_any,
                        bounds_opt: Some(LongBounds {
                            min: new_min,
                            max: new_max,
                        }),
                    }),
                },
                false,
            ),
            _ => {
                type_errors.push(TypeError::arithmetic_overflow(arith_expr.clone()));
                (Type::long_any(), true)
            }
        }
    }

    /// Get the type for an `==` expression given the input types.
    fn type_of_equality<'b>(
        &self,
        request_env: &RequestEnv,
        lhs_expr: &'b Expr,
        lhs_ty: Option<Type>,
        rhs_expr: &'b Expr,
        rhs_ty: Option<Type>,
    ) -> Type {
        // If we know the types are disjoint, then we can return give the
        // expression type False. See `are_types_disjoint` definition for
        // explanation of why fewer types are disjoint than may be expected.
        let disjoint_types = match (&lhs_ty, &rhs_ty) {
            (Some(lhs_ty), Some(rhs_ty)) => Type::are_types_disjoint(lhs_ty, rhs_ty),
            _ => false,
        };
        if disjoint_types {
            Type::False
        } else {
            // The types are not disjoint. Look at the actual
            // expressions to see if they are matching or disjoint entity
            // literals.  If both the lhs and rhs expression are literal euid or
            // the action variable (which is converted into a literal euid
            // according to the binding in the request environment), then we
            // compare the euids on either side.
            let lhs_euid = Typechecker::euid_from_euid_literal_or_action(request_env, lhs_expr);
            let rhs_euid = Typechecker::euid_from_euid_literal_or_action(request_env, rhs_expr);
            if let (Some(lhs_euid), Some(rhs_euid)) = (lhs_euid, rhs_euid) {
                if lhs_euid == rhs_euid {
                    // If lhs and rhs euid are the same, the equality has type `True`.
                    Type::singleton_boolean(true)
                } else {
                    // If lhs and rhs euid are different, the type is `False`.
                    Type::singleton_boolean(false)
                }
            } else {
                let left_is_unspecified = Typechecker::is_unspecified_entity(request_env, lhs_expr);
                let right_is_specified = rhs_ty
                    .map(|ty| Type::must_be_specified_entity(&ty))
                    .unwrap_or(false);

                if left_is_unspecified && right_is_specified {
                    // Check we are comparing an unspecified entity to a
                    // specified entity. This is always false.
                    Type::singleton_boolean(false)
                } else {
                    // When the left and right expressions are not both literal
                    // euids, the validator does not attempt to give a more specific
                    // type than boolean.
                    Type::primitive_boolean()
                }
            }
        }
    }

    /// Handles typechecking of `in` expressions. This is complicated because it
    /// requires searching the schema to determine if an `in` expression
    /// consisting of variables and literals can ever be true. When we find that
    /// an `in` expression is always false, this function returns the singleton
    /// type false, allowing for short circuiting in `if` and `and` expressions.
    fn typecheck_in<'b>(
        &self,
        request_env: &RequestEnv,
        prior_eff: &EffectSet<'b>,
        in_expr: &Expr,
        lhs: &'b Expr,
        rhs: &'b Expr,
        type_errors: &mut Vec<TypeError>,
    ) -> TypecheckAnswer<'b> {
        // First, the basic typechecking rules for `in` that apply regardless of
        // the syntactic special cases that follow.
        let ty_lhs = self.expect_type(
            request_env,
            prior_eff,
            lhs,
            Type::any_entity_reference(),
            type_errors,
        );
        let ty_rhs = self.expect_one_of_types(
            request_env,
            prior_eff,
            rhs,
            &[
                Type::set(Type::any_entity_reference()),
                Type::any_entity_reference(),
            ],
            type_errors,
        );

        let lhs_typechecked = ty_lhs.typechecked();
        let rhs_typechecked = ty_rhs.typechecked();

        ty_lhs.then_typecheck(|lhs_expr, _lhs_effects| {
            ty_rhs.then_typecheck(|rhs_expr, _rhs_effects| {
                let left_is_unspecified = Typechecker::is_unspecified_entity(request_env, lhs);
                let right_is_specified = match rhs_expr.data() {
                    Some(Type::Set { element_type }) => element_type.as_ref().map(|t| t.as_ref()),
                    ty => ty.as_ref(),
                }
                .map(Type::must_be_specified_entity)
                .unwrap_or(false);
                // If either failed to typecheck, then the whole expression fails to
                // typecheck.  Otherwise, proceed to special cases.
                if !lhs_typechecked || !rhs_typechecked {
                    TypecheckAnswer::fail(
                        ExprBuilder::with_data(Some(Type::primitive_boolean()))
                            .with_same_source_info(in_expr)
                            .is_in(lhs_expr, rhs_expr),
                    )
                } else if left_is_unspecified && right_is_specified {
                    TypecheckAnswer::success(
                        ExprBuilder::with_data(Some(Type::singleton_boolean(false)))
                            .with_same_source_info(in_expr)
                            .is_in(lhs_expr, rhs_expr),
                    )
                } else {
                    match (
                        Typechecker::replace_action_var_with_euid(request_env, lhs)
                            .as_ref()
                            .expr_kind(),
                        Typechecker::replace_action_var_with_euid(request_env, rhs)
                            .as_ref()
                            .expr_kind(),
                    ) {
                        // var in EntityLiteral. Lookup the descendant types of the entity
                        // literals.  If the principal/resource type is not one of the
                        // descendants, than it can never `in` the literals (return false).
                        // Otherwise, it could be (return boolean).
                        (
                            ExprKind::Var(var @ (Var::Principal | Var::Resource)),
                            ExprKind::Lit(Literal::EntityUID(euid)),
                        ) => {
                            let var_euid = if matches!(var, Var::Principal) {
                                request_env.principal
                            } else {
                                request_env.resource
                            };
                            let descendants = self.schema.get_entities_in(
                                PrincipalOrResourceHeadVar::PrincipalOrResource,
                                (**euid).clone(),
                            );
                            match var_euid {
                                EntityType::Concrete(var_name) => {
                                    Typechecker::entity_in_descendants(
                                        var_name,
                                        descendants,
                                        in_expr,
                                        lhs_expr,
                                        rhs_expr,
                                    )
                                }
                                EntityType::Unspecified => TypecheckAnswer::fail(
                                    ExprBuilder::with_data(Some(Type::primitive_boolean()))
                                        .with_same_source_info(in_expr)
                                        .is_in(lhs_expr, rhs_expr),
                                ),
                            }
                        }

                        // var in [EntityLiteral, ...]. As above, but now the
                        // principal/resource just needs to be in the descendants sets for
                        // any member of the set.
                        (
                            ExprKind::Var(var @ (Var::Principal | Var::Resource)),
                            ExprKind::Set(elems),
                        ) => {
                            if let Some(rhs) = Typechecker::euids_from_euid_literals_or_action(
                                request_env,
                                elems.as_ref(),
                            ) {
                                let var_euid = if matches!(var, Var::Principal) {
                                    request_env.principal
                                } else {
                                    request_env.resource
                                };
                                let descendants = self.schema.get_entities_in_set(
                                    PrincipalOrResourceHeadVar::PrincipalOrResource,
                                    rhs,
                                );
                                match var_euid {
                                    EntityType::Concrete(var_name) => {
                                        Typechecker::entity_in_descendants(
                                            var_name,
                                            descendants,
                                            in_expr,
                                            lhs_expr,
                                            rhs_expr,
                                        )
                                    }
                                    EntityType::Unspecified => TypecheckAnswer::fail(
                                        ExprBuilder::with_data(Some(Type::primitive_boolean()))
                                            .with_same_source_info(in_expr)
                                            .is_in(lhs_expr, rhs_expr),
                                    ),
                                }
                            } else {
                                TypecheckAnswer::success(
                                    ExprBuilder::with_data(Some(Type::primitive_boolean()))
                                        .with_same_source_info(in_expr)
                                        .is_in(lhs_expr, rhs_expr),
                                )
                            }
                        }

                        // EntityLiteral in EntityLiteral. Follows similar logic to the
                        // first case, but with the added complication that this case
                        // handles Action entities (including the action variable due to the
                        // action-var -> action-entity-literal substitution applied), whose
                        // hierarchy is based on EntityUids (type name + id) rather than
                        // entity type names.
                        (
                            ExprKind::Lit(Literal::EntityUID(euid0)),
                            ExprKind::Lit(Literal::EntityUID(euid1)),
                        ) => {
                            let lhs = (**euid0).clone();
                            let rhs = (**euid1).clone();
                            // Unspecified entities are detected by a different part of the validator.
                            // Still return `TypecheckFail` so that typechecking is not considered successful.
                            match lhs.entity_type() {
                                EntityType::Concrete(name) => {
                                    if is_action_entity_type(name) {
                                        // This case will apply when lhs has entity type
                                        // `Action` even when rhs does not. This is fine because
                                        // we compare the complete Euid, so an non-`Action`
                                        // entity will never be in the `member_of` set of an
                                        // `Action` entity, so this correctly returns `false`.
                                        self.type_of_euid_in_euid(
                                            lhs,
                                            rhs,
                                            ActionHeadVar::Action,
                                            in_expr,
                                            lhs_expr,
                                            rhs_expr,
                                        )
                                    } else {
                                        self.type_of_euid_in_euid(
                                            lhs,
                                            rhs,
                                            PrincipalOrResourceHeadVar::PrincipalOrResource,
                                            in_expr,
                                            lhs_expr,
                                            rhs_expr,
                                        )
                                    }
                                }
                                EntityType::Unspecified => TypecheckAnswer::fail(
                                    ExprBuilder::with_data(Some(Type::primitive_boolean()))
                                        .with_same_source_info(in_expr)
                                        .is_in(lhs_expr, rhs_expr),
                                ),
                            }
                        }

                        // As above, with the same complication, but applied to set of entities.
                        (ExprKind::Lit(Literal::EntityUID(euid)), ExprKind::Set(elems)) => {
                            if let Some(rhs) = Typechecker::euids_from_euid_literals_or_action(
                                request_env,
                                elems.as_ref(),
                            ) {
                                let lhs = (**euid).clone();
                                // Unspecified entities are detected by a different part of the validator.
                                // Still return `TypecheckFail` so that typechecking is not considered successful.
                                match lhs.entity_type() {
                                    EntityType::Concrete(name) => {
                                        if is_action_entity_type(name) {
                                            self.type_of_euid_in_euid_set(
                                                lhs,
                                                rhs,
                                                ActionHeadVar::Action,
                                                in_expr,
                                                lhs_expr,
                                                rhs_expr,
                                            )
                                        } else {
                                            self.type_of_euid_in_euid_set(
                                                lhs,
                                                rhs,
                                                PrincipalOrResourceHeadVar::PrincipalOrResource,
                                                in_expr,
                                                lhs_expr,
                                                rhs_expr,
                                            )
                                        }
                                    }
                                    EntityType::Unspecified => TypecheckAnswer::fail(
                                        ExprBuilder::with_data(Some(Type::primitive_boolean()))
                                            .with_same_source_info(in_expr)
                                            .is_in(lhs_expr, rhs_expr),
                                    ),
                                }
                            } else {
                                TypecheckAnswer::success(
                                    ExprBuilder::with_data(Some(Type::primitive_boolean()))
                                        .with_same_source_info(in_expr)
                                        .is_in(lhs_expr, rhs_expr),
                                )
                            }
                        }

                        // If none of the cases apply, then all we know is that `in` has
                        // type boolean.
                        _ => TypecheckAnswer::success(
                            ExprBuilder::with_data(Some(Type::primitive_boolean()))
                                .with_same_source_info(in_expr)
                                .is_in(lhs_expr, rhs_expr),
                        ),
                    }
                }
            })
        })
    }

    // Given an expression, if that expression is a literal or the `action` head
    // variable, return it as an EntityUID. Return `None` otherwise.
    fn euid_from_euid_literal_or_action(request_env: &RequestEnv, e: &Expr) -> Option<EntityUID> {
        match Typechecker::replace_action_var_with_euid(request_env, e)
            .as_ref()
            .expr_kind()
        {
            ExprKind::Lit(Literal::EntityUID(e)) => Some((**e).clone()),
            _ => None,
        }
    }

    // Convert all expressions in the input to EntityUIDs if an EntityUID can be
    // extracted by `euid_from_uid_literal_or_action`. Return `None` if any
    // cannot be converted.
    fn euids_from_euid_literals_or_action<'b>(
        request_env: &RequestEnv,
        exprs: impl IntoIterator<Item = &'b Expr>,
    ) -> Option<Vec<EntityUID>> {
        exprs
            .into_iter()
            .map(|e| Self::euid_from_euid_literal_or_action(request_env, e))
            .collect::<Option<Vec<_>>>()
    }

    fn is_unspecified_entity(query_env: &RequestEnv, expr: &Expr) -> bool {
        match expr.expr_kind() {
            ExprKind::Var(Var::Principal) => matches!(query_env.principal, EntityType::Unspecified),
            ExprKind::Var(Var::Resource) => matches!(query_env.resource, EntityType::Unspecified),
            ExprKind::Var(Var::Action) => {
                matches!(query_env.action.entity_type(), EntityType::Unspecified)
            }
            _ => false,
        }
    }

    // Get the type for `in` when it is applied to an EUID literal and a EUID
    // literal. The type depends on if we know the LHS entity literal cannot be
    // in the RHS entity literal.
    fn type_of_euid_in_euid<'b, K>(
        &self,
        lhs: EntityUID,
        rhs: EntityUID,
        var: impl HeadVar<K>,
        in_expr: &Expr,
        lhs_expr: Expr<Option<Type>>,
        rhs_expr: Expr<Option<Type>>,
    ) -> TypecheckAnswer<'b>
    where
        K: Clone + PartialEq,
    {
        if let Some(lhs_entity) = self.schema.get_entity_eq(var, lhs) {
            let rhs_descendants = self.schema.get_entities_in(var, rhs);
            Typechecker::entity_in_descendants(
                &lhs_entity,
                rhs_descendants,
                in_expr,
                lhs_expr,
                rhs_expr,
            )
        } else {
            // Unspecified entities will be detected by a different part of the validator.
            // Still return `TypecheckFail` so that typechecking is not considered successful.
            TypecheckAnswer::fail(
                ExprBuilder::with_data(Some(Type::primitive_boolean()))
                    .with_same_source_info(in_expr)
                    .is_in(lhs_expr, rhs_expr),
            )
        }
    }

    // Get the type for `in` when it is applied to an EUID literal and a set of
    // EUID literal. The type depends on if we know the LHS entity literal
    // cannot be in the RHS set.
    fn type_of_euid_in_euid_set<'b, K>(
        &self,
        lhs: EntityUID,
        rhs: impl IntoIterator<Item = EntityUID>,
        var: impl HeadVar<K>,
        in_expr: &Expr,
        lhs_expr: Expr<Option<Type>>,
        rhs_expr: Expr<Option<Type>>,
    ) -> TypecheckAnswer<'b>
    where
        K: Clone + PartialEq,
    {
        if let Some(lhs_entity) = self.schema.get_entity_eq(var, lhs) {
            let rhs_descendants = self.schema.get_entities_in_set(var, rhs.into_iter());
            Typechecker::entity_in_descendants(
                &lhs_entity,
                rhs_descendants,
                in_expr,
                lhs_expr,
                rhs_expr,
            )
        } else {
            // Unspecified entities will be detected by a different part of the validator.
            // Still return `TypecheckFail` so that typechecking is not considered successful.
            TypecheckAnswer::fail(
                ExprBuilder::with_data(Some(Type::primitive_boolean()))
                    .with_same_source_info(in_expr)
                    .is_in(lhs_expr, rhs_expr),
            )
        }
    }

    /// Check if the entity is in the list of descendants. Return the singleton
    /// type false if it is not, and boolean otherwise.
    fn entity_in_descendants<'b, K>(
        lhs_entity: &K,
        rhs_descendants: impl IntoIterator<Item = K>,
        in_expr: &Expr,
        lhs_expr: Expr<Option<Type>>,
        rhs_expr: Expr<Option<Type>>,
    ) -> TypecheckAnswer<'b>
    where
        K: PartialEq,
    {
        let is_var_in_descendants = rhs_descendants.into_iter().any(|e| &e == lhs_entity);
        TypecheckAnswer::success(
            ExprBuilder::with_data(Some(if is_var_in_descendants {
                Type::primitive_boolean()
            } else {
                Type::singleton_boolean(false)
            }))
            .with_same_source_info(in_expr)
            .is_in(lhs_expr, rhs_expr),
        )
    }

    /// A utility called by the main typecheck method to handle unary operator
    /// application.
    fn typecheck_unary<'b>(
        &self,
        request_env: &RequestEnv,
        prior_eff: &EffectSet<'b>,
        unary_expr: &'b Expr,
        type_errors: &mut Vec<TypeError>,
    ) -> TypecheckAnswer<'b> {
        let ExprKind::UnaryApp { op, arg } = unary_expr.expr_kind() else {
            panic!("`typecheck_unary` called with an expression kind other than `UnaryApp`");
        };
        match op {
            UnaryOp::Not => {
                let ans_arg = self.expect_type(
                    request_env,
                    prior_eff,
                    arg,
                    Type::primitive_boolean(),
                    type_errors,
                );
                ans_arg.then_typecheck(|typ_expr_arg, _| match typ_expr_arg.data() {
                    Some(typ_arg) => {
                        TypecheckAnswer::success(if typ_arg == &Type::singleton_boolean(true) {
                            ExprBuilder::with_data(Some(Type::singleton_boolean(false)))
                                .with_same_source_info(unary_expr)
                                .not(typ_expr_arg)
                        } else if typ_arg == &Type::singleton_boolean(false) {
                            ExprBuilder::with_data(Some(Type::singleton_boolean(true)))
                                .with_same_source_info(unary_expr)
                                .not(typ_expr_arg)
                        } else {
                            ExprBuilder::with_data(Some(Type::primitive_boolean()))
                                .with_same_source_info(unary_expr)
                                .not(typ_expr_arg)
                        })
                    }
                    None => TypecheckAnswer::fail(
                        ExprBuilder::with_data(Some(Type::primitive_boolean()))
                            .with_same_source_info(unary_expr)
                            .not(typ_expr_arg),
                    ),
                })
            }
            UnaryOp::Neg => {
                let ans_arg =
                    self.expect_type(request_env, prior_eff, arg, Type::long_top(), type_errors);
                ans_arg.then_typecheck(|typ_expr_arg, _| {
                    let (result_type, overflow_detected) = if let Some((cba1, lb1)) =
                        Self::arith_overflow_check_prepare_arg(&typ_expr_arg)
                    {
                        let new_min_opt = i64::checked_neg(lb1.max);
                        let new_max_opt = i64::checked_neg(lb1.min);
                        Self::arith_overflow_check_finish(
                            new_min_opt,
                            new_max_opt,
                            cba1,
                            type_errors,
                            unary_expr,
                        )
                    } else {
                        (Type::long_any(), false)
                    };
                    let result_expr_type = ExprBuilder::with_data(Some(result_type))
                        .with_same_source_info(unary_expr)
                        .neg(typ_expr_arg);
                    if overflow_detected {
                        TypecheckAnswer::fail(result_expr_type)
                    } else {
                        TypecheckAnswer::success(result_expr_type)
                    }
                })
            }
        }
    }

    /// Check that an expression has a type that is a subtype of one of the
    /// given types. If not, generate a type error and return TypecheckFail.
    /// Return the TypecheckSuccess with the type otherwise.
    fn expect_one_of_types<'b>(
        &self,
        request_env: &RequestEnv,
        prior_eff: &EffectSet<'b>,
        expr: &'b Expr,
        expected: &[Type],
        type_errors: &mut Vec<TypeError>,
    ) -> TypecheckAnswer<'b> {
        let actual = self.typecheck(request_env, prior_eff, expr, type_errors);
        actual.then_typecheck(|mut typ_actual, eff_actual| match typ_actual.data() {
            Some(actual_ty) => {
                if !expected
                    .iter()
                    .any(|expected_ty| Type::is_subtype(self.schema, actual_ty, expected_ty))
                {
                    type_errors.push(TypeError::expected_one_of_types(
                        expr.clone(),
                        expected.to_vec(),
                        actual_ty.clone(),
                    ));
                    // Some code (e.g., typechecking And) depends on
                    // `expect_type` not returning an expression with a type
                    // other than one of the expected types. At the same time,
                    // we need to return an Expr with the source location,
                    // children, and kind as the original expression. The
                    // easiest way to do this is to mutate `typ_actual`.
                    typ_actual.set_data(None);
                    TypecheckAnswer::fail(typ_actual)
                } else {
                    TypecheckAnswer::success_with_effect(typ_actual, eff_actual)
                }
            }
            None => {
                typ_actual.set_data(None);
                TypecheckAnswer::fail(typ_actual)
            }
        })
    }

    /// Check that an expression has a type that is a subtype of a given type.
    /// If not, generate a type error and return None. Otherwise, return the
    /// type.
    fn expect_type<'b>(
        &self,
        request_env: &RequestEnv,
        prior_eff: &EffectSet<'b>,
        expr: &'b Expr,
        expected: Type,
        type_errors: &mut Vec<TypeError>,
    ) -> TypecheckAnswer<'b> {
        self.expect_one_of_types(request_env, prior_eff, expr, &[expected], type_errors)
    }

    /// Return the least upper bound of all types is the `types` vector. If
    /// there isn't a least upper bound, then a type error is reported and
    /// TypecheckFail is returned. Note that this function does not preserve the
    /// effects of the input TypecheckAnswers.
    fn least_upper_bound_or_error(
        &self,
        expr: &Expr,
        answers: impl IntoIterator<Item = Option<Type>>,
        type_errors: &mut Vec<TypeError>,
    ) -> Option<Type> {
        answers
            .into_iter()
            // Inverting this to `Option<Vec<_>>` will cause this to fail to
            // find a least upper bound if any of the input types were not
            // defined.
            .collect::<Option<Vec<_>>>()
            .and_then(|typechecked_types| {
                let lub = Type::reduce_to_least_upper_bound(self.schema, &typechecked_types);
                if lub.is_none() {
                    // A type error is generated if we could not find a least
                    // upper bound for the types. The computed least upper bound
                    // will be None, so this function will correctly report this
                    // as a failure.
                    type_errors.push(TypeError::incompatible_types(
                        expr.clone(),
                        typechecked_types,
                    ));
                }
                lub
            })
    }

    /// If the `maybe_action_var` expression is `Expr::Var(Var::Action)`, return
    /// a expression for the entity uid for the action variable in the request
    /// environment. Otherwise, return the expression unchanged.
    fn replace_action_var_with_euid(
        request_env: &RequestEnv,
        maybe_action_var: &'a Expr,
    ) -> Cow<'a, Expr> {
        match maybe_action_var.expr_kind() {
            ExprKind::Var(Var::Action) => Cow::Owned(Expr::val(request_env.action.clone())),
            _ => Cow::Borrowed(maybe_action_var),
        }
    }

    /// Lookup an extension function type by name. If the extension function
    /// does not exist or if multiple extension function with the same name are
    /// defined, instead return a closure that will construct an appropriate
    /// error.  A closure is returned rather than constructing the error in this
    /// function so that we can use the function in the strict typechecker where
    /// a different instantiation of the generic expression type is used.
    fn lookup_extension_function(
        &self,
        f: &Name,
    ) -> Result<&ExtensionFunctionType, impl FnOnce(Expr) -> TypeError> {
        let extension_funcs: Vec<&ExtensionFunctionType> = self
            .extensions
            .iter()
            .filter_map(|(_, ext)| ext.get_function_type(f))
            .collect();

        let fn_name_str = f.to_string();
        match extension_funcs.len() {
            1 => Ok(extension_funcs[0]),
            i => Err(move |e| {
                if i == 0 {
                    TypeError::undefined_extension(e, fn_name_str)
                } else {
                    TypeError::multiply_defined_extension(e, fn_name_str)
                }
            }),
        }
    }

    /// Utility called by the main typecheck method to handle extension function
    /// application.
    fn typecheck_extension<'b>(
        &self,
        request_env: &RequestEnv,
        prior_eff: &EffectSet<'b>,
        ext_expr: &'b Expr,
        type_errors: &mut Vec<TypeError>,
    ) -> TypecheckAnswer<'b> {
        let ExprKind::ExtensionFunctionApp { op, args } = ext_expr.expr_kind() else {
            panic!("`typecheck_extension` called with an expression kind other than `ExtensionFunctionApp`");
        };

        let typed_arg_exprs = |type_errors: &mut Vec<TypeError>| {
            args.iter()
                .map(|arg| {
                    self.typecheck(request_env, prior_eff, arg, type_errors)
                        .into_typed_expr()
                })
                .collect::<Option<Vec<_>>>()
        };

        match self.lookup_extension_function(&op.function_name) {
            Ok(efunc) => {
                let arg_tys = efunc.argument_types();
                let ret_ty = efunc.return_type();
                let mut failed = false;
                if args.len() != arg_tys.len() {
                    type_errors.push(TypeError::wrong_number_args(
                        ext_expr.clone(),
                        arg_tys.len(),
                        args.len(),
                    ));
                    failed = true;
                }
                if let Err(msg) = efunc.check_arguments(args) {
                    type_errors.push(TypeError::arg_validation_error(ext_expr.clone(), msg));
                    failed = true;
                }
                if failed {
                    match typed_arg_exprs(type_errors) {
                        Some(exprs) => TypecheckAnswer::fail(
                            ExprBuilder::with_data(Some(ret_ty.clone()))
                                .with_same_source_info(ext_expr)
                                .call_extension_fn(op.function_name.clone(), exprs),
                        ),
                        None => TypecheckAnswer::RecursionLimit,
                    }
                } else {
                    let typechecked_args = zip(args.as_ref(), arg_tys).map(|(arg, ty)| {
                        self.expect_type(request_env, prior_eff, arg, ty.clone(), type_errors)
                    });
                    TypecheckAnswer::sequence_all_then_typecheck(
                        typechecked_args,
                        |arg_exprs_effects| {
                            let (typed_arg_exprs, _): (Vec<Expr<Option<Type>>>, Vec<_>) =
                                arg_exprs_effects.into_iter().unzip();
                            TypecheckAnswer::success(
                                ExprBuilder::with_data(Some(ret_ty.clone()))
                                    .with_same_source_info(ext_expr)
                                    .call_extension_fn(op.function_name.clone(), typed_arg_exprs),
                            )
                        },
                    )
                }
            }
            Err(typ_err) => {
                type_errors.push(typ_err(ext_expr.clone()));
                match typed_arg_exprs(type_errors) {
                    Some(typed_args) => TypecheckAnswer::fail(
                        ExprBuilder::with_data(None)
                            .with_same_source_info(ext_expr)
                            .call_extension_fn(op.function_name.clone(), typed_args),
                    ),
                    None => TypecheckAnswer::RecursionLimit,
                }
            }
        }
    }
}<|MERGE_RESOLUTION|>--- conflicted
+++ resolved
@@ -41,14 +41,10 @@
     schema::{
         is_action_entity_type, ActionHeadVar, HeadVar, PrincipalOrResourceHeadVar, ValidatorSchema,
     },
-<<<<<<< HEAD
     types::{
         AttributeType, Attributes, Effect, EffectSet, EntityRecordKind, LongBounds, LongBoundsInfo,
         Primitive, RequestEnv, Type,
     },
-=======
-    types::{AttributeType, Effect, EffectSet, EntityRecordKind, Primitive, RequestEnv, Type},
->>>>>>> 6a702072
     ValidationMode,
 };
 
