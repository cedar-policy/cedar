# Changelog

## Unreleased
- Move public API for partial evaluation behind experimental feature flag.

### Added

- Export `entities::EntitiesError` error type.
- New methods exported for `EntityTypeName`.
  - `basename` to get the basename (without namespaces).
  - `namespace_components` to get the namespace as an iterator over its components.
  - `namespace` to get the namespace as a single string.
- Fixed bug (#150) around implicit namespaces in action definitions.

### Changed

- Improved error detection in schema based parsing (fix issues #73, #74).
  - Detect entities with parents of an incorrect entity type.
  - Detect entities with an undeclared entity type.
- Slightly improved error text on some validation type errors
- Improved error messages for some schema type parsing errors
  - When an entity type shape or action context is declared with type other
    than `Record`, the error message will indicate the effected entity type or
    action.
  - Parsing a schema type without the `"type"` field will generate an error
    stating that `"type"` is a required field instead of an inscrutable error
    complaining about the untagged enum `SchemaType`.
  - Parsing a schema type with a `"type"` field corresponding to one of the
    builtin types but missing a required field for that type will generate an
    error stating that a required field is missing instead of claiming that it
    could not find "common types" definition for that builtin type.
- Some error types now carry more information about the error, with error
  messages updated appropriately
- Update how record types are treated by the validator to support "open" and
  "closed" record types.  Record types written in schema are now closed. In
  particular, this applies to the action context, so `context has attr` can now
  have type False where before it had type Boolean, creating some new
  short-circuiting opportunities.  The same applies to record literals.
<<<<<<< HEAD
- Renamed `cedar_policy_core::est::EstToAstError` to `cedar_policy_core::est::FromJsonError`
=======
- Fix a panic in `PolicySet::link` that could occur when the function was called
  with a policy id corresponding to a static policy.
>>>>>>> 782016ac

## 2.3.0

### Changed
- Implementation of
[RFC 9](https://github.com/cedar-policy/rfcs/blob/main/text/0009-disallow-whitespace-in-entityuid.md)
which disallows embedded whitespace, comments, and control characters in the
inputs to several Rust API functions including `EntityTypeName::from_str()` and
`EntityNamespace::from_str()`, as well as in some fields of the Cedar JSON
schema format (e.g., namespace declarations, entity type names), Cedar JSON
entities format (e.g., entity type names, extension function names) and the
Cedar JSON policy format used by `Policy::from_json()` (e.g., entity type names,
extension function names). The risk that this may be a breaking change for some
Cedar users was accepted due to the potential security ramifications; see
discussion in the RFC.

## 2.2.0

### Added
- `Entities::write_to_json` function to api.rs

## 2.1.0

### Added
- `Schema::action_entities` to provide access to action entities defined in a schema.

### Changed
- Update `cedar-policy-core` dependency.

### Fixed
- Resolve warning in `Cargo.toml` due to having both `license` and `license-file` metadata entries.

## 2.0.3

### Fixed
- Update `Cargo.toml` metadata to correctly represent this crate as Apache-2.0 licensed.

## 2.0.2

## 2.0.1

## 2.0.0

Initial release of `cedar-policy`.<|MERGE_RESOLUTION|>--- conflicted
+++ resolved
@@ -36,12 +36,9 @@
   particular, this applies to the action context, so `context has attr` can now
   have type False where before it had type Boolean, creating some new
   short-circuiting opportunities.  The same applies to record literals.
-<<<<<<< HEAD
-- Renamed `cedar_policy_core::est::EstToAstError` to `cedar_policy_core::est::FromJsonError`
-=======
 - Fix a panic in `PolicySet::link` that could occur when the function was called
   with a policy id corresponding to a static policy.
->>>>>>> 782016ac
+- Renamed `cedar_policy_core::est::EstToAstError` to `cedar_policy_core::est::FromJsonError`
 
 ## 2.3.0
 
