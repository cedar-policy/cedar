--- conflicted
+++ resolved
@@ -563,7 +563,6 @@
                 arg1_res = arg1_res
                     .with_ancestors_required(&arg2_res.resulting_paths.to_ancestor_access_trie());
             }
-<<<<<<< HEAD
 
             // Load all fields using `full_type_required`, since
             // these operations do equality checks.
@@ -572,13 +571,14 @@
                 .union(&arg2_res.full_type_required(ty2))
                 .empty_paths())
         }
-=======
-            #[cfg(feature = "entity-tags")]
-            BinaryOp::GetTag | BinaryOp::HasTag => {
-                unimplemented!("interaction between RFCs 74 and 82")
-            }
-        },
->>>>>>> 71d9719e
+        #[cfg(feature = "entity-tags")]
+        ExprKind::BinaryApp {
+            op: BinaryOp::GetTag | BinaryOp::HasTag,
+            arg1: _,
+            arg2: _,
+        } => {
+            unimplemented!("interaction between RFCs 74 and 82")
+        }
         ExprKind::ExtensionFunctionApp { fn_name: _, args } => {
             // WARNING: this code assumes that extension functions
             // all take primitives as inputs and produce
