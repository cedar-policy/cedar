--- conflicted
+++ resolved
@@ -1096,19 +1096,13 @@
     /// the schema, based on the elements of the EntityLUB.
     Entity(EntityLUB),
 
-<<<<<<< HEAD
     /// We special case action entities, which store their attributes directly, like `Record`s do
     ActionEntity {
         /// Type name of the action entity
-        name: Name,
+        name: EntityType,
         /// Attributes of the action entity
         attrs: Attributes,
     },
-=======
-    ///We special case action entities. They store their attributes directly rather than
-    ///Names
-    ActionEntity { name: EntityType, attrs: Attributes },
->>>>>>> afd99f26
 }
 
 impl EntityRecordKind {
