/*
 * Copyright Cedar Contributors
 *
 * Licensed under the Apache License, Version 2.0 (the "License");
 * you may not use this file except in compliance with the License.
 * You may obtain a copy of the License at
 *
 *      https://www.apache.org/licenses/LICENSE-2.0
 *
 * Unless required by applicable law or agreed to in writing, software
 * distributed under the License is distributed on an "AS IS" BASIS,
 * WITHOUT WARRANTIES OR CONDITIONS OF ANY KIND, either express or implied.
 * See the License for the specific language governing permissions and
 * limitations under the License.
 */

//! This module defines the publicly exported error types.

use crate::EntityTypeName;
use crate::EntityUid;
use crate::PolicyId;
use cedar_policy_core::ast;
use cedar_policy_core::ast::Name;
use cedar_policy_core::authorizer;
use cedar_policy_core::est;
pub use cedar_policy_core::evaluator::{evaluation_errors, EvaluationError};
pub use cedar_policy_core::extensions::{
    extension_function_lookup_errors, ExtensionFunctionLookupError,
};
use cedar_policy_core::parser;
pub use cedar_policy_core::parser::err::ParseErrors;
pub use cedar_policy_validator::human_schema::SchemaWarning;
pub use cedar_policy_validator::{
    TypeErrorKind, UnsupportedFeature, ValidationErrorKind, ValidationWarningKind,
};
use miette::Diagnostic;
use ref_cast::RefCast;
use smol_str::SmolStr;
use smol_str::ToSmolStr;
use std::collections::HashSet;
use thiserror::Error;

/// Errors that can occur during authorization
#[derive(Debug, Diagnostic, PartialEq, Eq, Error, Clone)]
pub enum AuthorizationError {
    /// An error occurred when evaluating a policy.
    #[error(transparent)]
    #[diagnostic(transparent)]
    PolicyEvaluationError(#[from] PolicyEvaluationError),
}

impl AuthorizationError {
    /// Get the id of the erroring policy
    pub fn id(&self) -> &PolicyId {
        match self {
            Self::PolicyEvaluationError(e) => e.id(),
        }
    }
}

/// An error occurred when evaluating a policy
#[derive(Debug, Diagnostic, PartialEq, Eq, Error, Clone)]
#[error("while evaluating policy `{id}`: {error}")]
pub struct PolicyEvaluationError {
    /// Id of the policy with an error
    id: ast::PolicyID,
    /// Underlying evaluation error
    #[diagnostic(transparent)]
    error: EvaluationError,
}

impl PolicyEvaluationError {
    /// Get the [`PolicyId`] of the erroring policy
    pub fn id(&self) -> &PolicyId {
        PolicyId::ref_cast(&self.id)
    }

    /// Get the underlying [`EvaluationError`]
    pub fn inner(&self) -> &EvaluationError {
        &self.error
    }

    /// Consume this error, producing the underlying [`EvaluationError`]
    pub fn into_inner(self) -> EvaluationError {
        self.error
    }
}

#[doc(hidden)]
impl From<authorizer::AuthorizationError> for AuthorizationError {
    fn from(value: authorizer::AuthorizationError) -> Self {
        match value {
            authorizer::AuthorizationError::PolicyEvaluationError { id, error } => {
                Self::PolicyEvaluationError(PolicyEvaluationError { id, error })
            }
        }
    }
}

/// Errors that can be encountered when re-evaluating a partial response
#[derive(Debug, Error)]
pub enum ReAuthorizeError {
    /// An evaluation error was encountered
    #[error("{err}")]
    Evaluation {
        /// The evaluation error
        #[from]
        err: EvaluationError,
    },
    /// A policy id conflict was found
    #[error("{err}")]
    PolicySet {
        /// The conflicting ids
        #[from]
        err: cedar_policy_core::ast::PolicySetError,
    },
}

/// The kind of hierarchy that has transitive closure errors
#[derive(Debug, Clone)]
pub enum HierarchyKind {
    /// An action hierarchy
    Action,
    /// An entity type hierarchy
    EntityType,
}

impl std::fmt::Display for HierarchyKind {
    fn fmt(&self, f: &mut std::fmt::Formatter<'_>) -> std::fmt::Result {
        match self {
            Self::Action => write!(f, "action"),
            Self::EntityType => write!(f, "entity type"),
        }
    }
}

/// Transitive closure computation or enforcement error
#[derive(Debug, Diagnostic, Error, Clone)]
#[error("transitive closure computation/enforcement error on {kind} hierarchy: {message}")]
pub struct TransitiveClosureError {
    kind: HierarchyKind,
    message: SmolStr,
}

impl TransitiveClosureError {
    /// Getter of hierarchy kind
    pub fn get_kind(&self) -> HierarchyKind {
        self.kind.clone()
    }

    /// Getter of error message
    pub fn get_message(&self) -> SmolStr {
        self.message.clone()
    }
}

/// Schema constructs
#[derive(Debug, Clone)]
pub enum SchemaConstructKind {
    /// schema common type
    CommonType,
    /// schema entity type
    EntityType,
    /// schema action
    Action,
}

impl std::fmt::Display for SchemaConstructKind {
    fn fmt(&self, f: &mut std::fmt::Formatter<'_>) -> std::fmt::Result {
        match self {
            Self::Action => write!(f, "action"),
            Self::CommonType => write!(f, "common type"),
            Self::EntityType => write!(f, "entity type"),
        }
    }
}

/// Undeclared schema construct error
#[derive(Debug, Clone, Diagnostic, Error)]
#[error("undeclared {kind}(s): {constructs:?}")]
pub struct UndeclaredSchemaConstructError {
    kind: SchemaConstructKind,
    constructs: HashSet<SmolStr>,
}

impl UndeclaredSchemaConstructError {
    /// Getter of schema construct kind
    pub fn get_kind(&self) -> SchemaConstructKind {
        self.kind.clone()
    }

    /// Getter of schema constructs
    pub fn get_constructs(&self) -> impl Iterator<Item = SmolStr> + '_ {
        self.constructs.iter().cloned()
    }
}

/// Undeclared schema construct error
#[derive(Debug, Clone, Diagnostic, Error)]
#[error("duplicate {kind} `{construct}`")]
pub struct DuplicateSchemaConstructError {
    kind: SchemaConstructKind,
    construct: SmolStr,
}

impl DuplicateSchemaConstructError {
    /// Getter of schema construct kind
    pub fn get_kind(&self) -> SchemaConstructKind {
        self.kind.clone()
    }

    /// Getter of schema constructs
    pub fn get_construct(&self) -> SmolStr {
        self.construct.clone()
    }
}

/// Cycle in action hierarchy error
#[derive(Debug, Clone, Diagnostic, Error)]
#[error("cycle in action hierarchy containing `{node}`")]
pub struct CycleInActionHierarchyError {
    node: EntityUid,
}

impl CycleInActionHierarchyError {
    /// Getter of the action in the cycle
    pub fn get_node_in_cycle(&self) -> EntityUid {
        self.node.clone()
    }
}

/// Cycle in common type references error
#[derive(Debug, Clone, Diagnostic, Error)]
#[error("cycle in common type references containing `{node}`")]
pub struct CycleInCommonTypeReferencesError {
    node: Name,
}

impl CycleInCommonTypeReferencesError {
    /// Getter of the common type id in the cycle
    pub fn get_node_in_cycle(&self) -> Name {
        self.node.clone()
    }
}

/// Context or entity shape is not record error
#[derive(Debug, Clone, Diagnostic, Error)]
#[error("{context_or_shape} is declared with a type other than `Record`")]
pub struct ContextOrShapeNotRecordError {
    context_or_shape: ContextOrShape,
}

impl ContextOrShapeNotRecordError {
    /// Getter of the context or shape
    pub fn get_context_or_shape(&self) -> ContextOrShape {
        self.context_or_shape.clone()
    }
}

/// Action attribute contains empty set error
#[derive(Debug, Clone, Diagnostic, Error)]
#[error("action `{action_uid}` has an attribute that is an empty set")]
pub struct ActionAttributesContainEmptySetError {
    action_uid: EntityUid,
}

impl ActionAttributesContainEmptySetError {
    /// Getter of the action uid
    pub fn get_action_uid(&self) -> EntityUid {
        self.action_uid.clone()
    }
}

/// Unsupported action attribute error
#[derive(Debug, Clone, Diagnostic, Error)]
#[error(
    "action `{action_uid}` has an attribute with unsupported JSON representation: {escape_type}"
)]
pub struct UnsupportedActionAttributeError {
    action_uid: EntityUid,
    escape_type: SmolStr,
}

impl UnsupportedActionAttributeError {
    /// Getter of the action uid
    pub fn get_action_uid(&self) -> EntityUid {
        self.action_uid.clone()
    }
    /// Getter of the escape type
    pub fn get_escape_type(&self) -> SmolStr {
        self.escape_type.clone()
    }
}

/// JSON deserialization error
#[derive(Debug, Diagnostic, Error)]
#[error(transparent)]
pub struct JsonSerializationError {
    pub(crate) error: serde_json::Error,
}

impl JsonSerializationError {
    /// Getter of the underlying serde_json error
    pub fn get_serde_json_error(self) -> serde_json::Error {
        self.error
    }
}

/// Unsupported feature error
#[derive(Debug, Clone, Diagnostic, Error)]
#[error("unsupported feature used in schema: {feature}")]
pub struct UnsupportedFeatureError {
    feature: SmolStr,
}

impl UnsupportedFeatureError {
    /// Getter of the underlying serde_json error
    pub fn get_unsupported_feature(self) -> SmolStr {
        self.feature.clone()
    }
}

/// Action declared in `entityType` list error
#[derive(Debug, Clone, Diagnostic, Error)]
#[error("entity type `Action` declared in `entityTypes` list")]
pub struct ActionEntityTypeDeclaredError {}

/// Unsupported `__expr` escape error
#[derive(Debug, Clone, Diagnostic, Error)]
#[error("schema contained the non-supported `__expr` escape")]
pub struct ExprEscapeUsedError {}

/// Errors encountered during construction of a Validation Schema
#[derive(Debug, Diagnostic, Error)]
pub enum SchemaError {
    /// Error thrown by the `serde_json` crate during deserialization
    #[error(transparent)]
    #[diagnostic(transparent)]
    JsonDeserialization(#[from] cedar_policy_validator::JsonDeserializationError),
    /// Error thrown by the `serde_json` crate during serialization
    #[error(transparent)]
    #[diagnostic(transparent)]
    JsonSerialization(JsonSerializationError), // no #[from], because if you just have a serde_json::Error you should choose between JsonDeserialization and JsonSerialization appropriately
    /// Errors occurring while computing or enforcing transitive closure on
    /// action or entity type hierarchy.
    #[error(transparent)]
    #[diagnostic(transparent)]
    TransitiveClosure(TransitiveClosureError),
    /// Error generated when processing a schema file that uses unsupported features
    #[error(transparent)]
    #[diagnostic(transparent)]
    UnsupportedFeature(UnsupportedFeatureError),
    /// Undeclared entity type(s) used in the `memberOf` field of an entity
    /// type, the `appliesTo` fields of an action, or an attribute type in a
    /// context or entity attribute record. Entity types in the error message
    /// are fully qualified, including any implicit or explicit namespaces.
    /// Or undeclared action(s) used in the `memberOf` field of an action.
    /// Or undeclared common type(s) used in entity or context attributes.
    #[error(transparent)]
    #[diagnostic(transparent)]
    UndeclaredSchemaConstruct(UndeclaredSchemaConstructError),
    /// Duplicate specifications for an entity type. Argument is the name of
    /// the duplicate entity type.
    /// Or duplicate specifications for an action. Argument is the name of the
    /// duplicate action.
    /// Or duplicate specification for a reusable type declaration.
    #[error(transparent)]
    #[diagnostic(transparent)]
    DuplicateSchemaConstruct(DuplicateSchemaConstructError),
    /// Cycle in the schema's action hierarchy.
    #[error(transparent)]
    #[diagnostic(transparent)]
    CycleInActionHierarchy(CycleInActionHierarchyError),
    /// Cycle in the schema's common type declarations.
    #[error(transparent)]
    #[diagnostic(transparent)]
    CycleInCommonTypeReferences(CycleInCommonTypeReferencesError),
    /// The schema file included an entity type `Action` in the entity type
    /// list. The `Action` entity type is always implicitly declared, and it
    /// cannot currently have attributes or be in any groups, so there is no
    /// purposes in adding an explicit entry.
    #[error(transparent)]
    #[diagnostic(transparent)]
    ActionEntityTypeDeclared(ActionEntityTypeDeclaredError),
    /// `context` or `shape` fields are not records
    #[error(transparent)]
    #[diagnostic(transparent)]
    ContextOrShapeNotRecord(ContextOrShapeNotRecordError),
    /// An action entity (transitively) has an attribute that is an empty set.
    /// The validator cannot assign a type to an empty set.
    /// This error variant should only be used when `PermitAttributes` is enabled.
    #[error(transparent)]
    #[diagnostic(transparent)]
    ActionAttributesContainEmptySet(ActionAttributesContainEmptySetError),
    /// An action entity (transitively) has an attribute of unsupported type (`ExprEscape`, `EntityEscape` or `ExtnEscape`).
    /// This error variant should only be used when `PermitAttributes` is enabled.
    #[error(transparent)]
    #[diagnostic(transparent)]
    UnsupportedActionAttribute(UnsupportedActionAttributeError),
    /// Error when evaluating an action attribute
    #[error(transparent)]
    #[diagnostic(transparent)]
    ActionAttrEval(EntityAttrEvaluationError),
    /// Error thrown when the schema contains the `__expr` escape.
    /// Support for this escape form has been dropped.
<<<<<<< HEAD
    #[error(transparent)]
    #[diagnostic(transparent)]
    ExprEscapeUsed(ExprEscapeUsedError),
=======
    #[error("schema contained the non-supported `__expr` escape")]
    ExprEscapeUsed,
    /// An error reported during schema parsing when an unknown extension type
    /// is used in a common type definition, entity attribute or action context
    /// attributes.
    #[error(transparent)]
    #[diagnostic(transparent)]
    UnknownExtensionType(UnknownExtensionType),
>>>>>>> 6db37f50
}

/// Errors serializing Schemas to the natural syntax
#[derive(Debug, Error, Diagnostic)]
pub enum ToHumanSyntaxError {
    /// Duplicate names were found in the schema
    #[error(transparent)]
    #[diagnostic(transparent)]
    NameCollisions(#[from] to_human_syntax_errors::NameCollisionsError),
}

/// Error subtypes for [`ToHumanSyntaxError`]
pub mod to_human_syntax_errors {
    use itertools::Itertools;
    use miette::Diagnostic;
    use nonempty::NonEmpty;
    use smol_str::SmolStr;
    use thiserror::Error;

    /// Duplicate names were found in the schema
    #[derive(Debug, Error, Diagnostic)]
    #[error("There are name collisions: [{}]", .names.iter().join(", "))]
    pub struct NameCollisionsError {
        /// Names that had collisions
        names: NonEmpty<SmolStr>,
    }

    impl NameCollisionsError {
        /// Construct a new [`NameCollisionsError`]
        pub(crate) fn new(names: NonEmpty<SmolStr>) -> Self {
            Self { names }
        }

        /// Get the names that had collisions
        pub fn names(&self) -> impl Iterator<Item = &str> {
            self.names.iter().map(|n| n.as_str())
        }
    }
}

#[doc(hidden)]
impl From<cedar_policy_validator::human_schema::ToHumanSchemaStrError> for ToHumanSyntaxError {
    fn from(value: cedar_policy_validator::human_schema::ToHumanSchemaStrError) -> Self {
        match value {
            cedar_policy_validator::human_schema::ToHumanSchemaStrError::NameCollisions(
                collisions,
            ) => Self::NameCollisions(to_human_syntax_errors::NameCollisionsError::new(collisions)),
        }
    }
}

/// Errors when parsing schemas
#[derive(Debug, Diagnostic, Error)]
pub enum HumanSchemaError {
    /// Error parsing a schema in natural syntax
    #[error(transparent)]
    #[diagnostic(transparent)]
    ParseError(#[from] cedar_policy_validator::HumanSyntaxParseError),
    /// Errors combining fragments into full schemas
    #[error(transparent)]
    #[diagnostic(transparent)]
    Core(#[from] SchemaError),
    /// IO errors while parsing
    #[error("{0}")]
    Io(#[from] std::io::Error),
}

#[doc(hidden)]
impl From<cedar_policy_validator::HumanSchemaError> for HumanSchemaError {
    fn from(value: cedar_policy_validator::HumanSchemaError) -> Self {
        match value {
            cedar_policy_validator::HumanSchemaError::Core(core) => Self::Core(core.into()),
            cedar_policy_validator::HumanSchemaError::IO(io_err) => Self::Io(io_err),
            cedar_policy_validator::HumanSchemaError::Parsing(e) => Self::ParseError(e),
        }
    }
}

#[doc(hidden)]
impl From<cedar_policy_validator::SchemaError> for HumanSchemaError {
    fn from(value: cedar_policy_validator::SchemaError) -> Self {
        Self::Core(value.into())
    }
}

/// Error when evaluating an entity attribute
#[derive(Debug, Diagnostic, Error)]
#[error("in attribute `{attr}` of `{uid}`: {err}")]
pub struct EntityAttrEvaluationError {
    /// Action that had the attribute with the error
    uid: EntityUid,
    /// Attribute that had the error
    attr: SmolStr,
    /// Underlying evaluation error
    #[diagnostic(transparent)]
    err: EvaluationError,
}

impl EntityAttrEvaluationError {
    /// Get the [`EntityUid`] of the action that had the attribute with the error
    pub fn action(&self) -> &EntityUid {
        &self.uid
    }

    /// Get the name of the attribute that had the error
    pub fn attr(&self) -> &SmolStr {
        &self.attr
    }

    /// Get the underlying evaluation error
    pub fn inner(&self) -> &EvaluationError {
        &self.err
    }
}

#[doc(hidden)]
impl From<ast::EntityAttrEvaluationError> for EntityAttrEvaluationError {
    fn from(err: ast::EntityAttrEvaluationError) -> Self {
        Self {
            uid: EntityUid::new(err.uid),
            attr: err.attr,
            err: err.err,
        }
    }
}

/// Describes in what action context or entity type shape a schema parsing error
/// occurred.
#[derive(Debug, Clone)]
pub enum ContextOrShape {
    /// An error occurred when parsing the context for the action with this
    /// `EntityUid`.
    ActionContext(EntityUid),
    /// An error occurred when parsing the shape for the entity type with this
    /// `EntityTypeName`.
    EntityTypeShape(EntityTypeName),
}

impl std::fmt::Display for ContextOrShape {
    fn fmt(&self, f: &mut std::fmt::Formatter<'_>) -> std::fmt::Result {
        match self {
            Self::ActionContext(action) => write!(f, "Context for action {action}"),
            Self::EntityTypeShape(entity_type) => {
                write!(f, "Shape for entity type {entity_type}")
            }
        }
    }
}

#[doc(hidden)]
impl From<cedar_policy_validator::ContextOrShape> for ContextOrShape {
    fn from(value: cedar_policy_validator::ContextOrShape) -> Self {
        match value {
            cedar_policy_validator::ContextOrShape::ActionContext(euid) => {
                Self::ActionContext(EntityUid::new(euid))
            }
            cedar_policy_validator::ContextOrShape::EntityTypeShape(name) => {
                Self::EntityTypeShape(EntityTypeName::new(name))
            }
        }
    }
}

/// An error reported during schema parsing when an unknown extension type is
/// used in a common type definition, entity attribute or action context
/// attributes.
#[derive(Debug, Diagnostic, Error)]
#[error(transparent)]
#[diagnostic(transparent)]
pub struct UnknownExtensionType {
    inner: cedar_policy_validator::UnknownExtensionType,
}

#[doc(hidden)]
impl From<cedar_policy_validator::UnknownExtensionType> for UnknownExtensionType {
    fn from(value: cedar_policy_validator::UnknownExtensionType) -> Self {
        Self { inner: value }
    }
}

#[doc(hidden)]
impl From<cedar_policy_validator::SchemaError> for SchemaError {
    fn from(value: cedar_policy_validator::SchemaError) -> Self {
        match value {
            cedar_policy_validator::SchemaError::JsonDeserialization(e) => {
                Self::JsonDeserialization(e)
            }
            cedar_policy_validator::SchemaError::ActionTransitiveClosure(e) => {
                Self::TransitiveClosure(TransitiveClosureError {
                    kind: HierarchyKind::Action,
                    message: e.to_smolstr(),
                })
            }
            cedar_policy_validator::SchemaError::EntityTypeTransitiveClosure(e) => {
                Self::TransitiveClosure(TransitiveClosureError {
                    kind: HierarchyKind::EntityType,
                    message: e.to_smolstr(),
                })
            }
            cedar_policy_validator::SchemaError::UnsupportedFeature(e) => {
                Self::UnsupportedFeature(UnsupportedFeatureError {
                    feature: e.to_smolstr(),
                })
            }
            cedar_policy_validator::SchemaError::UndeclaredEntityTypes(e) => {
                Self::UndeclaredSchemaConstruct(UndeclaredSchemaConstructError {
                    kind: SchemaConstructKind::EntityType,
                    constructs: e
                        .iter()
                        .map(cedar_policy_core::ast::Name::to_smolstr)
                        .collect(),
                })
            }
            cedar_policy_validator::SchemaError::UndeclaredActions(e) => {
                Self::UndeclaredSchemaConstruct(UndeclaredSchemaConstructError {
                    kind: SchemaConstructKind::Action,
                    constructs: e,
                })
            }
            cedar_policy_validator::SchemaError::UndeclaredCommonTypes(c) => {
                Self::UndeclaredSchemaConstruct(UndeclaredSchemaConstructError {
                    kind: SchemaConstructKind::CommonType,
                    constructs: c
                        .iter()
                        .map(cedar_policy_core::ast::Name::to_smolstr)
                        .collect(),
                })
            }
            cedar_policy_validator::SchemaError::DuplicateEntityType(e) => {
                Self::DuplicateSchemaConstruct(DuplicateSchemaConstructError {
                    kind: SchemaConstructKind::EntityType,
                    construct: e.to_smolstr(),
                })
            }
            cedar_policy_validator::SchemaError::DuplicateAction(e) => {
                Self::DuplicateSchemaConstruct(DuplicateSchemaConstructError {
                    kind: SchemaConstructKind::Action,
                    construct: e,
                })
            }
            cedar_policy_validator::SchemaError::DuplicateCommonType(c) => {
                Self::DuplicateSchemaConstruct(DuplicateSchemaConstructError {
                    kind: SchemaConstructKind::CommonType,
                    construct: c.to_smolstr(),
                })
            }
            cedar_policy_validator::SchemaError::CycleInActionHierarchy(e) => {
                Self::CycleInActionHierarchy(CycleInActionHierarchyError {
                    node: EntityUid::new(e),
                })
            }
            cedar_policy_validator::SchemaError::CycleInCommonTypeReferences(n) => {
                Self::CycleInCommonTypeReferences(CycleInCommonTypeReferencesError { node: n })
            }
            cedar_policy_validator::SchemaError::ActionEntityTypeDeclared => {
                Self::ActionEntityTypeDeclared(ActionEntityTypeDeclaredError {  })
            }
            cedar_policy_validator::SchemaError::ContextOrShapeNotRecord(context_or_shape) => {
                Self::ContextOrShapeNotRecord(ContextOrShapeNotRecordError {
                    context_or_shape: context_or_shape.into(),
                })
            }
            cedar_policy_validator::SchemaError::ActionAttributesContainEmptySet(uid) => {
                Self::ActionAttributesContainEmptySet(ActionAttributesContainEmptySetError {
                    action_uid: EntityUid::new(uid),
                })
            }
            cedar_policy_validator::SchemaError::UnsupportedActionAttribute(uid, escape_type) => {
                Self::UnsupportedActionAttribute(UnsupportedActionAttributeError {
                    action_uid: EntityUid::new(uid),
                    escape_type: escape_type.into(),
                })
            }
            cedar_policy_validator::SchemaError::ActionAttrEval(err) => {
                Self::ActionAttrEval(err.into())
            }
<<<<<<< HEAD
            cedar_policy_validator::SchemaError::ExprEscapeUsed => Self::ExprEscapeUsed(ExprEscapeUsedError {  }),
=======
            cedar_policy_validator::SchemaError::ExprEscapeUsed => Self::ExprEscapeUsed,
            cedar_policy_validator::SchemaError::UnknownExtensionType(err) => {
                SchemaError::UnknownExtensionType(err.into())
            }
>>>>>>> 6db37f50
        }
    }
}

/// An error generated by the validator when it finds a potential problem in a
/// policy. The error contains a enumeration that specifies the kind of problem,
/// and provides details specific to that kind of problem. The error also records
/// where the problem was encountered.
#[derive(Debug, Clone, Error, Diagnostic)]
#[error(transparent)]
#[diagnostic(transparent)]
pub struct ValidationError {
    error: cedar_policy_validator::ValidationError,
}

impl ValidationError {
    /// Extract details about the exact issue detected by the validator.
    pub fn error_kind(&self) -> &ValidationErrorKind {
        self.error.error_kind()
    }

    /// Extract the location where the validator found the issue.
    pub fn location(&self) -> &SourceLocation {
        SourceLocation::ref_cast(self.error.location())
    }
}

#[doc(hidden)]
impl From<cedar_policy_validator::ValidationError> for ValidationError {
    fn from(error: cedar_policy_validator::ValidationError) -> Self {
        Self { error }
    }
}

/// Represents a location in Cedar policy source.
#[derive(Debug, Clone, Eq, PartialEq, RefCast)]
#[repr(transparent)]
pub struct SourceLocation(cedar_policy_validator::SourceLocation);

impl SourceLocation {
    /// Get the `PolicyId` for the policy at this source location.
    pub fn policy_id(&self) -> &PolicyId {
        PolicyId::ref_cast(self.0.policy_id())
    }

    /// Get the start of the location. Returns `None` if this location does not
    /// have a range.
    pub fn range_start(&self) -> Option<usize> {
        self.0.source_loc().map(parser::Loc::start)
    }

    /// Get the end of the location. Returns `None` if this location does not
    /// have a range.
    pub fn range_end(&self) -> Option<usize> {
        self.0.source_loc().map(parser::Loc::end)
    }

    /// Returns a tuple of (start, end) of the location.
    /// Returns `None` if this location does not have a range.
    pub fn range_start_and_end(&self) -> Option<(usize, usize)> {
        self.0
            .source_loc()
            .as_ref()
            .map(|loc| (loc.start(), loc.end()))
    }
}

impl std::fmt::Display for SourceLocation {
    fn fmt(&self, f: &mut std::fmt::Formatter<'_>) -> std::fmt::Result {
        write!(f, "policy `{}`", self.0.policy_id())?;
        if let Some(loc) = self.0.source_loc() {
            write!(f, " at offset {}-{}", loc.start(), loc.end())?;
        }
        Ok(())
    }
}

#[doc(hidden)]
impl From<&cedar_policy_validator::SourceLocation> for SourceLocation {
    fn from(loc: &cedar_policy_validator::SourceLocation) -> Self {
        Self(loc.clone())
    }
}

#[derive(Debug, Clone, Error, Diagnostic)]
#[error(transparent)]
#[diagnostic(transparent)]
/// Warnings found in Cedar policies
pub struct ValidationWarning {
    warning: cedar_policy_validator::ValidationWarning,
}

impl ValidationWarning {
    /// Extract details about the exact issue detected by the validator.
    pub fn warning_kind(&self) -> &ValidationWarningKind {
        self.warning.kind()
    }

    /// Extract the location where the validator found the issue.
    pub fn location(&self) -> &SourceLocation {
        SourceLocation::ref_cast(self.warning.location())
    }
}

#[doc(hidden)]
impl From<cedar_policy_validator::ValidationWarning> for ValidationWarning {
    fn from(warning: cedar_policy_validator::ValidationWarning) -> Self {
        Self { warning }
    }
}

/// Error structs for the variants of `PolicySetError`
pub mod policy_set_error_structs {
    use super::Error;
    use crate::PolicyId;
    use miette::Diagnostic;

    /// There was a duplicate [`PolicyId`] encountered in either the set of
    /// templates or the set of policies.
    #[derive(Debug, Diagnostic, Error)]
    #[error("duplicate template or policy id `{id}`")]
    pub struct AlreadyDefined {
        pub(crate) id: PolicyId,
    }

    /// Expected a static policy, but a template-linked policy was provided
    #[derive(Debug, Diagnostic, Error)]
    #[error("expected a static policy, but a template-linked policy was provided")]
    pub struct ExpectedStatic {}

    /// Expected a template, but a static policy was provided.
    #[derive(Debug, Diagnostic, Error)]
    #[error("expected a template, but a static policy was provided")]
    pub struct ExpectedTemplate {}

    /// Error when removing a static policy that doesn't exist
    #[derive(Debug, Diagnostic, Error)]
    #[error("unable to remove static policy `{policy_id}` because it does not exist")]
    pub struct PolicyNonexistentError {
        pub(crate) policy_id: PolicyId,
    }

    /// Error when removing a static policy that doesn't exist
    #[derive(Debug, Diagnostic, Error)]
    #[error("unable to remove template `{template_id}` because it does not exist")]
    pub struct TemplateNonexistentError {
        pub(crate) template_id: PolicyId,
    }

    /// Error when removing a template with active links
    #[derive(Debug, Diagnostic, Error)]
    #[error("unable to remove policy template `{template_id}` because it has active links")]
    pub struct RemoveTemplateWithActiveLinksError {
        pub(crate) template_id: PolicyId,
    }

    /// Error when removing a template that is not a template
    #[derive(Debug, Diagnostic, Error)]
    #[error("unable to remove policy template `{template_id}` because it is not a template")]
    pub struct RemoveTemplateNotTemplateError {
        pub(crate) template_id: PolicyId,
    }

    /// Error when unlinking a template
    #[derive(Debug, Diagnostic, Error)]
    #[error("unable to unlink policy `{policy_id}` because it does not exist")]
    pub struct LinkNonexistentError {
        pub(crate) policy_id: PolicyId,
    }

    /// Error when removing a link that is not a link
    #[derive(Debug, Diagnostic, Error)]
    #[error("unable to unlink `{policy_id}` because it is not a link")]
    pub struct UnlinkLinkNotLinkError {
        pub(crate) policy_id: PolicyId,
    }
}

/// Potential errors when adding to a `PolicySet`.
#[derive(Debug, Diagnostic, Error)]
#[non_exhaustive]
pub enum PolicySetError {
    /// There was a duplicate [`PolicyId`] encountered in either the set of
    /// templates or the set of policies.
    #[error(transparent)]
    #[diagnostic(transparent)]
    AlreadyDefined(#[from] policy_set_error_structs::AlreadyDefined),
    /// Error when linking a template
    #[error("unable to link template: {0}")]
    #[diagnostic(transparent)]
    LinkingError(#[from] ast::LinkingError),
    /// Expected a static policy, but a template-linked policy was provided
    #[error(transparent)]
    #[diagnostic(transparent)]
    ExpectedStatic(#[from] policy_set_error_structs::ExpectedStatic),
    /// Expected a template, but a static policy was provided.
    #[error(transparent)]
    #[diagnostic(transparent)]
    ExpectedTemplate(#[from] policy_set_error_structs::ExpectedTemplate),
    /// Error when removing a static policy that doesn't exist
    #[error(transparent)]
    #[diagnostic(transparent)]
    PolicyNonexistentError(#[from] policy_set_error_structs::PolicyNonexistentError),
    /// Error when removing a template that doesn't exist
    #[error(transparent)]
    #[diagnostic(transparent)]
    TemplateNonexistentError(#[from] policy_set_error_structs::TemplateNonexistentError),
    /// Error when removing a template with active links
    #[error(transparent)]
    #[diagnostic(transparent)]
    RemoveTemplateWithActiveLinksError(
        #[from] policy_set_error_structs::RemoveTemplateWithActiveLinksError,
    ),
    /// Error when removing a template that is not a template
    #[error(transparent)]
    #[diagnostic(transparent)]
    RemoveTemplateNotTemplateError(
        #[from] policy_set_error_structs::RemoveTemplateNotTemplateError,
    ),
    /// Error when unlinking a linked policy
    #[error(transparent)]
    #[diagnostic(transparent)]
    LinkNonexistentError(#[from] policy_set_error_structs::LinkNonexistentError),
    /// Error when removing a link that is not a link
    #[error(transparent)]
    #[diagnostic(transparent)]
    UnlinkLinkNotLinkError(#[from] policy_set_error_structs::UnlinkLinkNotLinkError),
    /// Error when converting from EST
    #[error("Error deserializing a policy/template from JSON: {0}")]
    #[diagnostic(transparent)]
    FromJson(#[from] cedar_policy_core::est::FromJsonError),
    /// Error when converting to EST
    #[error("Error serializing a policy to JSON: {0}")]
    #[diagnostic(transparent)]
    ToJson(#[from] PolicyToJsonError),
    /// Errors encountered in JSON ser/de of the policy set (as opposed to individual policies)
    #[error("Error serializing / deserializing PolicySet to / from JSON: {0})")]
    Json(#[from] serde_json::Error),
}

#[doc(hidden)]
impl From<ast::PolicySetError> for PolicySetError {
    fn from(e: ast::PolicySetError) -> Self {
        match e {
            ast::PolicySetError::Occupied { id } => {
                Self::AlreadyDefined(policy_set_error_structs::AlreadyDefined {
                    id: PolicyId::new(id),
                })
            }
        }
    }
}

#[doc(hidden)]
impl From<ast::UnexpectedSlotError> for PolicySetError {
    fn from(_: ast::UnexpectedSlotError) -> Self {
        Self::ExpectedStatic(policy_set_error_structs::ExpectedStatic {})
    }
}

/// Errors that can happen when getting the JSON representation of a policy
#[derive(Debug, Diagnostic, Error)]
pub enum PolicyToJsonError {
    /// Parse error in the policy text
    #[error(transparent)]
    #[diagnostic(transparent)]
    Parse(#[from] ParseErrors),
    /// For linked policies, error linking the JSON representation
    #[error(transparent)]
    #[diagnostic(transparent)]
    Link(#[from] json_errors::JsonLinkError),
    /// Error in the JSON serialization
    #[error(transparent)]
    JsonSerialization(#[from] json_errors::PolicyJsonSerializationError),
}

#[doc(hidden)]
impl From<est::LinkingError> for PolicyToJsonError {
    fn from(e: est::LinkingError) -> Self {
        json_errors::JsonLinkError::from(e).into()
    }
}

impl From<serde_json::Error> for PolicyToJsonError {
    fn from(e: serde_json::Error) -> Self {
        json_errors::PolicyJsonSerializationError::from(e).into()
    }
}

/// Error types related to JSON processing
pub mod json_errors {
    use cedar_policy_core::est;
    use miette::Diagnostic;
    use thiserror::Error;

    /// Error linking the JSON representation of a linked policy
    #[derive(Debug, Diagnostic, Error)]
    #[error(transparent)]
    #[diagnostic(transparent)]
    pub struct JsonLinkError {
        /// Underlying error
        #[from]
        err: est::LinkingError,
    }

    /// Error serializing a policy as JSON
    #[derive(Debug, Diagnostic, Error)]
    #[error(transparent)]
    pub struct PolicyJsonSerializationError {
        /// Underlying error
        #[from]
        err: serde_json::Error,
    }
}

/// Error type for parsing `Context` from JSON
#[derive(Debug, Diagnostic, Error)]
pub enum ContextJsonError {
    /// Error deserializing the JSON into a Context
    #[error(transparent)]
    #[diagnostic(transparent)]
    JsonDeserialization(#[from] context_json_errors::ContextJsonDeserializationError),
    /// The supplied action doesn't exist in the supplied schema
    #[error(transparent)]
    #[diagnostic(transparent)]
    MissingAction(#[from] context_json_errors::MissingActionError),
}

impl ContextJsonError {
    /// Construct a `ContextJsonError::MissingAction`
    pub(crate) fn missing_action(action: EntityUid) -> Self {
        Self::MissingAction(context_json_errors::MissingActionError { action })
    }
}

#[doc(hidden)]
impl From<cedar_policy_core::entities::json::ContextJsonDeserializationError> for ContextJsonError {
    fn from(error: cedar_policy_core::entities::json::ContextJsonDeserializationError) -> Self {
        context_json_errors::ContextJsonDeserializationError::from(error).into()
    }
}

/// Error subtypes for [`ContextJsonError`]
pub mod context_json_errors {
    use super::EntityUid;
    use miette::Diagnostic;
    use thiserror::Error;

    /// Error deserializing the JSON into a Context
    #[derive(Debug, Diagnostic, Error)]
    #[error(transparent)]
    pub struct ContextJsonDeserializationError {
        #[diagnostic(transparent)]
        #[from]
        error: cedar_policy_core::entities::json::ContextJsonDeserializationError,
    }

    /// The supplied action doesn't exist in the supplied schema
    #[derive(Debug, Diagnostic, Error)]
    #[error("action `{action}` does not exist in the supplied schema")]
    pub struct MissingActionError {
        /// UID of the action which doesn't exist
        pub(super) action: EntityUid,
    }

    impl MissingActionError {
        /// Get the [`EntityUid`] of the action which doesn't exist
        pub fn action(&self) -> &EntityUid {
            &self.action
        }
    }
}<|MERGE_RESOLUTION|>--- conflicted
+++ resolved
@@ -403,20 +403,15 @@
     ActionAttrEval(EntityAttrEvaluationError),
     /// Error thrown when the schema contains the `__expr` escape.
     /// Support for this escape form has been dropped.
-<<<<<<< HEAD
     #[error(transparent)]
     #[diagnostic(transparent)]
     ExprEscapeUsed(ExprEscapeUsedError),
-=======
-    #[error("schema contained the non-supported `__expr` escape")]
-    ExprEscapeUsed,
     /// An error reported during schema parsing when an unknown extension type
     /// is used in a common type definition, entity attribute or action context
     /// attributes.
     #[error(transparent)]
     #[diagnostic(transparent)]
     UnknownExtensionType(UnknownExtensionType),
->>>>>>> 6db37f50
 }
 
 /// Errors serializing Schemas to the natural syntax
@@ -672,7 +667,7 @@
                 Self::CycleInCommonTypeReferences(CycleInCommonTypeReferencesError { node: n })
             }
             cedar_policy_validator::SchemaError::ActionEntityTypeDeclared => {
-                Self::ActionEntityTypeDeclared(ActionEntityTypeDeclaredError {  })
+                Self::ActionEntityTypeDeclared(ActionEntityTypeDeclaredError {})
             }
             cedar_policy_validator::SchemaError::ContextOrShapeNotRecord(context_or_shape) => {
                 Self::ContextOrShapeNotRecord(ContextOrShapeNotRecordError {
@@ -693,14 +688,12 @@
             cedar_policy_validator::SchemaError::ActionAttrEval(err) => {
                 Self::ActionAttrEval(err.into())
             }
-<<<<<<< HEAD
-            cedar_policy_validator::SchemaError::ExprEscapeUsed => Self::ExprEscapeUsed(ExprEscapeUsedError {  }),
-=======
-            cedar_policy_validator::SchemaError::ExprEscapeUsed => Self::ExprEscapeUsed,
+            cedar_policy_validator::SchemaError::ExprEscapeUsed => {
+                Self::ExprEscapeUsed(ExprEscapeUsedError {})
+            }
             cedar_policy_validator::SchemaError::UnknownExtensionType(err) => {
                 SchemaError::UnknownExtensionType(err.into())
             }
->>>>>>> 6db37f50
         }
     }
 }
