/*
 * Copyright Cedar Contributors
 *
 * Licensed under the Apache License, Version 2.0 (the "License");
 * you may not use this file except in compliance with the License.
 * You may obtain a copy of the License at
 *
 *      https://www.apache.org/licenses/LICENSE-2.0
 *
 * Unless required by applicable law or agreed to in writing, software
 * distributed under the License is distributed on an "AS IS" BASIS,
 * WITHOUT WARRANTIES OR CONDITIONS OF ANY KIND, either express or implied.
 * See the License for the specific language governing permissions and
 * limitations under the License.
 */

//! Validator for Cedar policies
#![forbid(unsafe_code)]

use cedar_policy_core::ast::{Policy, PolicySet, Template};
use serde::Serialize;
use std::collections::HashSet;

mod err;
pub use err::*;
mod coreschema;
pub use coreschema::*;
mod expr_iterator;
mod extension_schema;
mod extensions;
mod fuzzy_match;
mod validation_result;
pub use validation_result::*;
mod rbac;
mod schema;
pub use schema::*;
mod schema_file_format;
pub use schema_file_format::*;
mod str_checks;
pub use str_checks::confusable_string_checks;
mod type_error;
pub use type_error::*;
pub mod human_schema;
pub mod typecheck;
use typecheck::Typechecker;
pub mod types;

/// Used to select how a policy will be validated.
#[derive(Default, Eq, PartialEq, Copy, Clone, Debug, Serialize)]
pub enum ValidationMode {
    #[default]
    Strict,
    Permissive,
    #[cfg(feature = "partial-validate")]
    Partial,
}

impl ValidationMode {
    /// Does this mode use partial validation. We could conceivably have a
    /// strict/partial validation mode.
    fn is_partial(self) -> bool {
        match self {
            ValidationMode::Strict | ValidationMode::Permissive => false,
            #[cfg(feature = "partial-validate")]
            ValidationMode::Partial => true,
        }
    }

    /// Does this mode apply strict validation rules.
    fn is_strict(self) -> bool {
        match self {
            ValidationMode::Strict => true,
            ValidationMode::Permissive => false,
            #[cfg(feature = "partial-validate")]
            ValidationMode::Partial => false,
        }
    }
}

/// Structure containing the context needed for policy validation. This is
/// currently only the `EntityType`s and `ActionType`s from a single schema.
#[derive(Debug)]
pub struct Validator {
    schema: ValidatorSchema,
}

impl Validator {
    /// Construct a new Validator from a schema file.
    pub fn new(schema: ValidatorSchema) -> Validator {
        Self { schema }
    }

    /// Validate all templates, links, and static policies in a policy set.
    /// Return a `ValidationResult`.
    pub fn validate(&self, policies: &PolicySet, mode: ValidationMode) -> ValidationResult {
        let validate_policy_results: (Vec<_>, Vec<_>) = policies
            .all_templates()
            .map(|p| self.validate_policy(p, mode))
            .unzip();
        let template_and_static_policy_errs = validate_policy_results.0.into_iter().flatten();
        let template_and_static_policy_warnings = validate_policy_results.1.into_iter().flatten();
        let link_errs = policies
            .policies()
            .filter_map(|p| self.validate_slots(p, mode))
            .flatten();
        ValidationResult::new(
            template_and_static_policy_errs.chain(link_errs),
            template_and_static_policy_warnings
                .chain(confusable_string_checks(policies.all_templates())),
        )
    }

    /// Run all validations against a single static policy or template (note
    /// that Core `Template` includes static policies as well), gathering all
    /// validation errors and warnings in the returned iterators.
    fn validate_policy<'a>(
        &'a self,
        p: &'a Template,
        mode: ValidationMode,
    ) -> (
        impl Iterator<Item = ValidationError> + 'a,
        impl Iterator<Item = ValidationWarning> + 'a,
    ) {
        let validation_errors = if mode.is_partial() {
            // We skip `validate_entity_types`, `validate_action_ids`, and
            // `validate_action_application` passes for partial schema
            // validation because there may be arbitrary extra entity types and
            // actions, so we can never claim that one doesn't exist.
            None
        } else {
            Some(
                self.validate_entity_types(p)
                    .chain(self.validate_action_ids(p))
                    .map(move |note| ValidationError::with_policy_id(p.id().clone(), None, note))
                    // We could usefully update this pass to apply to partial
                    // schema if it only failed when there is a known action
                    // applied to known principal/resource entity types that are
                    // not in its `appliesTo`.
<<<<<<< HEAD
                    .chain(
                        self.validate_action_application(
                            p.principal_constraint(),
                            p.action_constraint(),
                            p.resource_constraint(),
                        )
                        .map(move |note| {
                            ValidationError::with_policy_id(p.id().clone(), None, note)
                        }),
                    ),
=======
                    .chain(self.validate_template_action_application(p)),
>>>>>>> bbc575b1
            )
        }
        .into_iter()
        .flatten();
        let (type_errors, warnings) = self.typecheck_policy(p, mode);
        (validation_errors.chain(type_errors), warnings)
    }

    /// Run relevant validations against a single template-linked policy,
    /// gathering all validation errors together in the returned iterator.
    fn validate_slots<'a>(
        &'a self,
        p: &'a Policy,
        mode: ValidationMode,
    ) -> Option<impl Iterator<Item = ValidationError> + 'a> {
        // Ignore static policies since they are already handled by `validate_policy`
        if p.is_static() {
            return None;
        }
        // In partial validation, there may be arbitrary extra entity types and
        // actions, so we can never claim that one doesn't exist or that the
        // action application is invalid.
        if mode.is_partial() {
            return None;
        }
        // For template-linked policies `Policy::principal_constraint()` and
        // `Policy::resource_constraint()` return a copy of the constraint with
        // the slot filled by the appropriate value.
        Some(
            self.validate_entity_types_in_slots(p.env())
                .map(move |note| ValidationError::with_policy_id(p.id().clone(), None, note))
                .chain(self.validate_linked_action_application(p)),
        )
    }

    /// Construct a Typechecker instance and use it to detect any type errors in
    /// the argument static policy or template (note that Core `Template`
    /// includes static policies as well) in the context of the schema for this
    /// validator. Any detected type errors are wrapped and returned as
    /// `ValidationErrorKind`s.
    fn typecheck_policy<'a>(
        &'a self,
        t: &'a Template,
        mode: ValidationMode,
    ) -> (
        impl Iterator<Item = ValidationError> + 'a,
        impl Iterator<Item = ValidationWarning> + 'a,
    ) {
        let typecheck = Typechecker::new(&self.schema, mode);
        let mut type_errors = HashSet::new();
        let mut warnings = HashSet::new();
        typecheck.typecheck_policy(t, &mut type_errors, &mut warnings);
        (
            type_errors.into_iter().map(|type_error| {
                let (kind, location) = type_error.kind_and_location();
                ValidationError::with_policy_id(
                    t.id().clone(),
                    location,
                    ValidationErrorKind::type_error(kind),
                )
            }),
            warnings.into_iter(),
        )
    }
}

#[cfg(test)]
mod test {
    use std::collections::HashMap;

    use crate::types::Type;

    use super::*;
    use cedar_policy_core::{
        ast::{self, Expr},
        parser,
    };

    #[test]
    fn top_level_validate() -> Result<()> {
        let mut set = PolicySet::new();
        let foo_type = "foo_type";
        let bar_type = "bar_type";
        let action_name = "action";
        let schema_file = NamespaceDefinition::new(
            [
                (
                    foo_type.parse().unwrap(),
                    EntityType {
                        member_of_types: vec![],
                        shape: AttributesOrContext::default(),
                    },
                ),
                (
                    bar_type.parse().unwrap(),
                    EntityType {
                        member_of_types: vec![],
                        shape: AttributesOrContext::default(),
                    },
                ),
            ],
            [(
                action_name.into(),
                ActionType {
                    applies_to: Some(ApplySpec {
                        resource_types: None,
                        principal_types: None,
                        context: AttributesOrContext::default(),
                    }),
                    member_of: None,
                    attributes: None,
                },
            )],
        );
        let schema = schema_file.try_into().unwrap();
        let validator = Validator::new(schema);

        let policy_a_src = r#"permit(principal in foo_type::"a", action == Action::"actin", resource == bar_type::"b");"#;
        let policy_a = parser::parse_policy(Some("pola".to_string()), policy_a_src)
            .expect("Test Policy Should Parse");
        set.add_static(policy_a.clone())
            .expect("Policy already present in PolicySet");

        let policy_b_src = r#"permit(principal in foo_tye::"a", action == Action::"action", resource == br_type::"b");"#;
        let policy_b = parser::parse_policy(Some("polb".to_string()), policy_b_src)
            .expect("Test Policy Should Parse");
        set.add_static(policy_b.clone())
            .expect("Policy already present in PolicySet");

        let result = validator.validate(&set, ValidationMode::default());
        let principal_err = ValidationError::with_policy_id(
            policy_b.id().clone(),
            None,
            ValidationErrorKind::unrecognized_entity_type(
                "foo_tye".to_string(),
                Some("foo_type".to_string()),
            ),
        );
        let resource_err = ValidationError::with_policy_id(
            policy_b.id().clone(),
            None,
            ValidationErrorKind::unrecognized_entity_type(
                "br_type".to_string(),
                Some("bar_type".to_string()),
            ),
        );
        let action_err = ValidationError::with_policy_id(
            policy_a.id().clone(),
            None,
            ValidationErrorKind::unrecognized_action_id(
                "Action::\"actin\"".to_string(),
                Some("Action::\"action\"".to_string()),
            ),
        );
<<<<<<< HEAD

        assert!(!result.validation_passed());
=======
>>>>>>> bbc575b1
        assert!(result
            .validation_errors()
            .any(|x| x.error_kind() == principal_err.error_kind()));
        assert!(result
            .validation_errors()
            .any(|x| x.error_kind() == resource_err.error_kind()));
        assert!(result
            .validation_errors()
            .any(|x| x.error_kind() == action_err.error_kind()));

        Ok(())
    }

    #[test]
    fn top_level_validate_with_instantiations() -> Result<()> {
        let mut set = PolicySet::new();
        let schema: ValidatorSchema = serde_json::from_str::<SchemaFragment>(
            r#"
            {
                "some_namespace": {
                    "entityTypes": {
                        "User": {
                            "shape": {
                                "type": "Record",
                                "attributes": {
                                    "department": {
                                        "type": "String"
                                    },
                                    "jobLevel": {
                                        "type": "Long"
                                    }
                                }
                            },
                            "memberOfTypes": [
                                "UserGroup"
                            ]
                        },
                        "UserGroup": {},
                        "Photo" : {}
                    },
                    "actions": {
                        "view": {
                            "appliesTo": {
                                "resourceTypes": [
                                    "Photo"
                                ],
                                "principalTypes": [
                                    "User"
                                ]
                            }
                        }
                    }
                }
            }
        "#,
        )
        .expect("Schema parse error.")
        .try_into()
        .expect("Expected valid schema.");
        let validator = Validator::new(schema);

        let t = parser::parse_policy_template(
            Some("template".to_string()),
            r#"permit(principal == some_namespace::User::"Alice", action, resource in ?resource);"#,
        )
        .expect("Parse Error");
        let loc = t.loc().clone();
        set.add_template(t)
            .expect("Template already present in PolicySet");

        // the template is valid by itself
        let result = validator.validate(&set, ValidationMode::default());
        assert_eq!(
            result.validation_errors().collect::<Vec<_>>(),
            Vec::<&ValidationError>::new()
        );

        // a valid instantiation is valid
        let mut values = HashMap::new();
        values.insert(
            ast::SlotId::resource(),
            ast::EntityUID::from_components(
                "some_namespace::Photo".parse().unwrap(),
                ast::Eid::new("foo"),
                None,
            ),
        );
        set.link(
            ast::PolicyID::from_string("template"),
            ast::PolicyID::from_string("link1"),
            values,
        )
        .expect("Linking failed!");
        let result = validator.validate(&set, ValidationMode::default());
        assert!(result.validation_passed());

        // an invalid instantiation results in an error
        let mut values = HashMap::new();
        values.insert(
            ast::SlotId::resource(),
            ast::EntityUID::from_components(
                "some_namespace::Undefined".parse().unwrap(),
                ast::Eid::new("foo"),
                None,
            ),
        );
        set.link(
            ast::PolicyID::from_string("template"),
            ast::PolicyID::from_string("link2"),
            values,
        )
        .expect("Linking failed!");
        let result = validator.validate(&set, ValidationMode::default());
        assert!(!result.validation_passed());
        assert_eq!(result.validation_errors().count(), 2);
        let id = ast::PolicyID::from_string("link2");
        let undefined_err = ValidationError::with_policy_id(
            id.clone(),
            None,
            ValidationErrorKind::unrecognized_entity_type(
                "some_namespace::Undefined".to_string(),
                Some("some_namespace::User".to_string()),
            ),
        );
        let invalid_action_err = ValidationError::with_policy_id(
            id,
            loc.clone(),
            ValidationErrorKind::invalid_action_application(false, false),
        );
        assert!(result.validation_errors().any(|x| x == &undefined_err));
        assert!(result.validation_errors().any(|x| x == &invalid_action_err));

        // this is also an invalid instantiation (not a valid resource type for any action in the schema)
        let mut values = HashMap::new();
        values.insert(
            ast::SlotId::resource(),
            ast::EntityUID::from_components(
                "some_namespace::User".parse().unwrap(),
                ast::Eid::new("foo"),
                None,
            ),
        );
        set.link(
            ast::PolicyID::from_string("template"),
            ast::PolicyID::from_string("link3"),
            values,
        )
        .expect("Linking failed!");
        let result = validator.validate(&set, ValidationMode::default());
        assert!(!result.validation_passed());
        // `result` contains the two prior error messages plus one new one
        assert_eq!(result.validation_errors().count(), 3);
        let id = ast::PolicyID::from_string("link3");
        let invalid_action_err = ValidationError::with_policy_id(
            id,
            loc.clone(),
            ValidationErrorKind::invalid_action_application(false, false),
        );
        assert!(result
            .validation_errors()
            .any(|x| x.error_kind() == invalid_action_err.error_kind()));

        Ok(())
    }

    #[test]
    fn validate_finds_warning_and_error() {
        let schema: ValidatorSchema = serde_json::from_str::<SchemaFragment>(
            r#"
            {
                "": {
                    "entityTypes": {
                        "User": { }
                    },
                    "actions": {
                        "view": {
                            "appliesTo": {
                                "resourceTypes": [ "User" ],
                                "principalTypes": [ "User" ]
                            }
                        }
                    }
                }
            }
        "#,
        )
        .expect("Schema parse error.")
        .try_into()
        .expect("Expected valid schema.");
        let validator = Validator::new(schema);

        let mut set = PolicySet::new();
        let p = parser::parse_policy(
            None,
            r#"permit(principal == User::"һenry", action, resource) when {1 > true};"#,
        )
        .unwrap();
        set.add_static(p).unwrap();

        let result = validator.validate(&set, ValidationMode::default());
        assert_eq!(
            result
                .validation_errors()
                .map(|err| err.error_kind())
                .collect::<Vec<_>>(),
            vec![&ValidationErrorKind::type_error(
                TypeError::expected_type(
                    Expr::val(1),
                    Type::primitive_long(),
                    Type::singleton_boolean(true),
                    None,
                )
                .kind
            )]
        );
        assert_eq!(
            result
                .validation_warnings()
                .map(|warn| warn.kind())
                .collect::<Vec<_>>(),
            vec![&ValidationWarningKind::MixedScriptIdentifier(
                "һenry".into()
            )]
        );
    }
}<|MERGE_RESOLUTION|>--- conflicted
+++ resolved
@@ -131,25 +131,11 @@
             Some(
                 self.validate_entity_types(p)
                     .chain(self.validate_action_ids(p))
-                    .map(move |note| ValidationError::with_policy_id(p.id().clone(), None, note))
                     // We could usefully update this pass to apply to partial
                     // schema if it only failed when there is a known action
                     // applied to known principal/resource entity types that are
                     // not in its `appliesTo`.
-<<<<<<< HEAD
-                    .chain(
-                        self.validate_action_application(
-                            p.principal_constraint(),
-                            p.action_constraint(),
-                            p.resource_constraint(),
-                        )
-                        .map(move |note| {
-                            ValidationError::with_policy_id(p.id().clone(), None, note)
-                        }),
-                    ),
-=======
                     .chain(self.validate_template_action_application(p)),
->>>>>>> bbc575b1
             )
         }
         .into_iter()
@@ -304,11 +290,8 @@
                 Some("Action::\"action\"".to_string()),
             ),
         );
-<<<<<<< HEAD
 
         assert!(!result.validation_passed());
-=======
->>>>>>> bbc575b1
         assert!(result
             .validation_errors()
             .any(|x| x.error_kind() == principal_err.error_kind()));
