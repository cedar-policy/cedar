/*
 * Copyright 2022-2023 Amazon.com, Inc. or its affiliates. All Rights Reserved.
 *
 * Licensed under the Apache License, Version 2.0 (the "License");
 * you may not use this file except in compliance with the License.
 * You may obtain a copy of the License at
 *
 *      https://www.apache.org/licenses/LICENSE-2.0
 *
 * Unless required by applicable law or agreed to in writing, software
 * distributed under the License is distributed on an "AS IS" BASIS,
 * WITHOUT WARRANTIES OR CONDITIONS OF ANY KIND, either express or implied.
 * See the License for the specific language governing permissions and
 * limitations under the License.
 */

//! Defines structures for entity type and action id information used by the
//! validator. The contents of these structures should be populated from and schema
//! with a few transformations applied to the data. Specifically, the
//! `member_of` relation from the schema is reversed and the transitive closure is
//! computed to obtain a `descendants` relation.

use std::collections::{hash_map::Entry, HashMap, HashSet};
use std::sync::Arc;

use cedar_policy_core::{
<<<<<<< HEAD
    ast::{Eid, Entity, EntityType, EntityUID, Id, Name, RestrictedExpr},
    entities::{CedarValueJson, Entities, TCComputation},
    extensions::Extensions,
    parser::err::ParseErrors,
    transitive_closure::{compute_tc, TCNode},
    FromNormalizedStr,
=======
    ast::{Entity, EntityType, EntityUID, Id, Name},
    entities::{Entities, TCComputation},
    transitive_closure::compute_tc,
>>>>>>> 51dd4b61
};
use serde::{Deserialize, Serialize};
use serde_with::serde_as;
use smol_str::SmolStr;

use super::NamespaceDefinition;
use crate::types::OpenTag;
use crate::{
    err::*,
    types::{Attributes, EntityRecordKind, Type},
    SchemaFragment,
};

mod action;
pub use action::ValidatorActionId;
pub(crate) use action::ValidatorApplySpec;
mod entity_type;
pub use entity_type::ValidatorEntityType;
mod namespace_def;
pub(crate) use namespace_def::is_action_entity_type;
pub use namespace_def::ValidatorNamespaceDef;
#[cfg(test)]
pub(crate) use namespace_def::ACTION_ENTITY_TYPE;

// We do not have a dafny model for action attributes, so we disable them by defualt.
#[derive(Eq, PartialEq, Copy, Clone, Default)]
pub enum ActionBehavior {
    /// Action entities cannot have attributes. Attempting to declare attributes
    /// will result in a error when constructing the schema.
    #[default]
    ProhibitAttributes,
    /// Action entities may have attributes.
    PermitAttributes,
}

#[derive(Debug)]
pub struct ValidatorSchemaFragment(Vec<ValidatorNamespaceDef>);

impl TryInto<ValidatorSchemaFragment> for SchemaFragment {
    type Error = SchemaError;

    fn try_into(self) -> Result<ValidatorSchemaFragment> {
        ValidatorSchemaFragment::from_schema_fragment(self, ActionBehavior::default())
    }
}

impl ValidatorSchemaFragment {
    pub fn from_namespaces(namespaces: impl IntoIterator<Item = ValidatorNamespaceDef>) -> Self {
        Self(namespaces.into_iter().collect())
    }

    pub fn from_schema_fragment(
        fragment: SchemaFragment,
        action_behavior: ActionBehavior,
    ) -> Result<Self> {
        Ok(Self(
            fragment
                .0
                .into_iter()
                .map(|(fragment_ns, ns_def)| {
                    ValidatorNamespaceDef::from_namespace_definition(
                        Some(fragment_ns),
                        ns_def,
                        action_behavior,
                    )
                })
                .collect::<Result<Vec<_>>>()?,
        ))
    }

    /// Access the `Name`s for the namespaces in this fragment.
    pub fn namespaces(&self) -> impl Iterator<Item = &Option<Name>> {
        self.0.iter().map(|d| d.namespace())
    }
}

#[serde_as]
#[derive(Clone, Debug, Serialize)]
pub struct ValidatorSchema {
    /// Map from entity type names to the ValidatorEntityType object.
    #[serde(rename = "entityTypes")]
    #[serde_as(as = "Vec<(_, _)>")]
    entity_types: HashMap<Name, ValidatorEntityType>,

    /// Map from action id names to the ValidatorActionId object.
    #[serde(rename = "actionIds")]
    #[serde_as(as = "Vec<(_, _)>")]
    action_ids: HashMap<EntityUID, ValidatorActionId>,
}

impl std::str::FromStr for ValidatorSchema {
    type Err = SchemaError;

    fn from_str(s: &str) -> Result<Self> {
        serde_json::from_str::<SchemaFragment>(s)?.try_into()
    }
}

impl TryFrom<NamespaceDefinition> for ValidatorSchema {
    type Error = SchemaError;

    fn try_from(nsd: NamespaceDefinition) -> Result<ValidatorSchema> {
        ValidatorSchema::from_schema_fragments([ValidatorSchemaFragment::from_namespaces([
            nsd.try_into()?
        ])])
    }
}

impl TryFrom<SchemaFragment> for ValidatorSchema {
    type Error = SchemaError;

    fn try_from(frag: SchemaFragment) -> Result<ValidatorSchema> {
        ValidatorSchema::from_schema_fragments([frag.try_into()?])
    }
}

impl ValidatorSchema {
    // Create a ValidatorSchema without any entity types or actions ids.
    pub fn empty() -> ValidatorSchema {
        Self {
            entity_types: HashMap::new(),
            action_ids: HashMap::new(),
        }
    }

    /// Construct a `ValidatorSchema` from a JSON value (which should be an
    /// object matching the `SchemaFileFormat` shape).
    pub fn from_json_value(json: serde_json::Value) -> Result<Self> {
        Self::from_schema_file(
            SchemaFragment::from_json_value(json)?,
            ActionBehavior::default(),
        )
    }

    /// Construct a `ValidatorSchema` directly from a file.
    pub fn from_file(file: impl std::io::Read) -> Result<Self> {
        Self::from_schema_file(SchemaFragment::from_file(file)?, ActionBehavior::default())
    }

    pub fn from_schema_file(
        schema_file: SchemaFragment,
        action_behavior: ActionBehavior,
    ) -> Result<ValidatorSchema> {
        Self::from_schema_fragments([ValidatorSchemaFragment::from_schema_fragment(
            schema_file,
            action_behavior,
        )?])
    }

    /// Construct a new `ValidatorSchema` from some number of schema fragments.
    pub fn from_schema_fragments(
        fragments: impl IntoIterator<Item = ValidatorSchemaFragment>,
    ) -> Result<ValidatorSchema> {
        let mut type_defs = HashMap::new();
        let mut entity_type_fragments = HashMap::new();
        let mut action_fragments = HashMap::new();

        for ns_def in fragments.into_iter().flat_map(|f| f.0.into_iter()) {
            // Build aggregate maps for the declared typedefs, entity types, and
            // actions, checking that nothing is defined twice.  Namespaces were
            // already added by the `ValidatorNamespaceDef`, so the same base
            // type name may appear multiple times so long as the namespaces are
            // different.
            for (name, ty) in ns_def.type_defs.type_defs {
                match type_defs.entry(name) {
                    Entry::Vacant(v) => v.insert(ty),
                    Entry::Occupied(o) => {
                        return Err(SchemaError::DuplicateCommonType(o.key().to_string()));
                    }
                };
            }

            for (name, entity_type) in ns_def.entity_types.entity_types {
                match entity_type_fragments.entry(name) {
                    Entry::Vacant(v) => v.insert(entity_type),
                    Entry::Occupied(o) => {
                        return Err(SchemaError::DuplicateEntityType(o.key().to_string()))
                    }
                };
            }

            for (action_euid, action) in ns_def.actions.actions {
                match action_fragments.entry(action_euid) {
                    Entry::Vacant(v) => v.insert(action),
                    Entry::Occupied(o) => {
                        return Err(SchemaError::DuplicateAction(o.key().to_string()))
                    }
                };
            }
        }

        // Invert the `parents` relation defined by entities and action so far
        // to get a `children` relation.
        let mut entity_children = HashMap::new();
        for (name, entity_type) in entity_type_fragments.iter() {
            for parent in entity_type.parents.iter() {
                entity_children
                    .entry(parent.clone())
                    .or_insert_with(HashSet::new)
                    .insert(name.clone());
            }
        }

        let mut entity_types = entity_type_fragments
            .into_iter()
            .map(|(name, entity_type)| -> Result<_> {
                // Keys of the `entity_children` map were values of an
                // `memberOfTypes` list, so they might not have been declared in
                // their fragment.  By removing entries from `entity_children`
                // where the key is a declared name, we will be left with a map
                // where the keys are undeclared. These keys are used to report
                // an error when undeclared entity types are referenced inside a
                // `memberOfTypes` list. The error is reported alongside the
                // error for any other undeclared entity types by
                // `check_for_undeclared`.
                let descendants = entity_children.remove(&name).unwrap_or_default();
                Ok((
                    name.clone(),
                    ValidatorEntityType {
                        name: name.clone(),
                        descendants,
                        attributes: Self::record_attributes_or_none(
                            entity_type.attributes.resolve_type_defs(&type_defs)?,
                        )
                        .ok_or(SchemaError::ContextOrShapeNotRecord(
                            ContextOrShape::EntityTypeShape(name),
                        ))?,
                    },
                ))
            })
            .collect::<Result<HashMap<_, _>>>()?;

        let mut action_children = HashMap::new();
        for (euid, action) in action_fragments.iter() {
            for parent in action.parents.iter() {
                action_children
                    .entry(parent.clone())
                    .or_insert_with(HashSet::new)
                    .insert(euid.clone());
            }
        }
        let mut action_ids = action_fragments
            .into_iter()
            .map(|(name, action)| -> Result<_> {
                let descendants = action_children.remove(&name).unwrap_or_default();

                Ok((
                    name.clone(),
                    ValidatorActionId {
                        name: name.clone(),
                        applies_to: action.applies_to,
                        descendants,
                        context: Self::record_attributes_or_none(
                            action.context.resolve_type_defs(&type_defs)?,
                        )
                        .ok_or(SchemaError::ContextOrShapeNotRecord(
                            ContextOrShape::ActionContext(name),
                        ))?,
                        attribute_types: action.attribute_types,
                        attributes: action.attributes,
                    },
                ))
            })
            .collect::<Result<HashMap<_, _>>>()?;

        // We constructed entity types and actions with child maps, but we need
        // transitively closed descendants.
        compute_tc(&mut entity_types, false)?;
        // Pass `true` here so that we also check that the action hierarchy does
        // not contain cycles.
        compute_tc(&mut action_ids, true)?;

        // Return with an error if there is an undeclared entity or action
        // referenced in any fragment. `{entity,action}_children` are provided
        // for the `undeclared_parent_{entities,actions}` arguments because
        // removed keys from these maps as we encountered declarations for the
        // entity types or actions. Any keys left in the map are therefore
        // undeclared.
        Self::check_for_undeclared(
            &entity_types,
            entity_children.into_keys(),
            &action_ids,
            action_children.into_keys(),
        )?;

        Ok(ValidatorSchema {
            entity_types,
            action_ids,
        })
    }

    /// Check that all entity types and actions referenced in the schema are in
    /// the set of declared entity type or action names. Point of caution: this
    /// function assumes that all entity types are fully qualified. This is
    /// handled by the `SchemaFragment` constructor.
    fn check_for_undeclared(
        entity_types: &HashMap<Name, ValidatorEntityType>,
        undeclared_parent_entities: impl IntoIterator<Item = Name>,
        action_ids: &HashMap<EntityUID, ValidatorActionId>,
        undeclared_parent_actions: impl IntoIterator<Item = EntityUID>,
    ) -> Result<()> {
        // When we constructed `entity_types`, we removed entity types from  the
        // `entity_children` map as we encountered a declaration for that type.
        // Any entity types left in the map are therefore undeclared. These are
        // any undeclared entity types which appeared in a `memberOf` list.
        let mut undeclared_e = undeclared_parent_entities
            .into_iter()
            .map(|n| n.to_string())
            .collect::<HashSet<_>>();
        // Looking at entity types, we need to check entity references in
        // attribute types. We already know that all elements of the
        // `descendants` list were declared because the list is a result of
        // inverting the `memberOf` relationship which mapped declared entity
        // types to their parent entity types.
        for entity_type in entity_types.values() {
            for (_, attr_typ) in entity_type.attributes() {
                Self::check_undeclared_in_type(
                    &attr_typ.attr_type,
                    entity_types,
                    &mut undeclared_e,
                );
            }
        }

        // Undeclared actions in a `memberOf` list.
        let undeclared_a = undeclared_parent_actions
            .into_iter()
            .map(|n| n.to_string())
            .collect::<HashSet<_>>();
        // For actions, we check entity references in the context attribute
        // types and `appliesTo` lists. See the `entity_types` loop for why the
        // `descendants` list is not checked.
        for action in action_ids.values() {
            for (_, attr_typ) in action.context.iter() {
                Self::check_undeclared_in_type(
                    &attr_typ.attr_type,
                    entity_types,
                    &mut undeclared_e,
                );
            }

            for p_entity in action.applies_to.applicable_principal_types() {
                match p_entity {
                    EntityType::Concrete(p_entity) => {
                        if !entity_types.contains_key(p_entity) {
                            undeclared_e.insert(p_entity.to_string());
                        }
                    }
                    EntityType::Unspecified => (),
                }
            }

            for r_entity in action.applies_to.applicable_resource_types() {
                match r_entity {
                    EntityType::Concrete(r_entity) => {
                        if !entity_types.contains_key(r_entity) {
                            undeclared_e.insert(r_entity.to_string());
                        }
                    }
                    EntityType::Unspecified => (),
                }
            }
        }
        if !undeclared_e.is_empty() {
            return Err(SchemaError::UndeclaredEntityTypes(undeclared_e));
        }
        if !undeclared_a.is_empty() {
            return Err(SchemaError::UndeclaredActions(undeclared_a));
        }

        Ok(())
    }

    fn record_attributes_or_none(ty: Type) -> Option<Attributes> {
        match ty {
            Type::EntityOrRecord(EntityRecordKind::Record { attrs, .. }) => Some(attrs),
            _ => None,
        }
    }

    // Check that all entity types appearing inside a type are in the set of
    // declared entity types, adding any undeclared entity types to the
    // `undeclared_types` set.
    fn check_undeclared_in_type(
        ty: &Type,
        entity_types: &HashMap<Name, ValidatorEntityType>,
        undeclared_types: &mut HashSet<String>,
    ) {
        match ty {
            Type::EntityOrRecord(EntityRecordKind::Entity(lub)) => {
                for name in lub.iter() {
                    if !entity_types.contains_key(name) {
                        undeclared_types.insert(name.to_string());
                    }
                }
            }

            Type::EntityOrRecord(EntityRecordKind::Record { attrs, .. }) => {
                for (_, attr_ty) in attrs.iter() {
                    Self::check_undeclared_in_type(
                        &attr_ty.attr_type,
                        entity_types,
                        undeclared_types,
                    );
                }
            }

            Type::Set {
                element_type: Some(element_type),
            } => Self::check_undeclared_in_type(element_type, entity_types, undeclared_types),

            _ => (),
        }
    }

    /// Lookup the ValidatorActionId object in the schema with the given name.
    pub fn get_action_id(&self, action_id: &EntityUID) -> Option<&ValidatorActionId> {
        self.action_ids.get(action_id)
    }

    /// Lookup the ValidatorEntityType object in the schema with the given name.
    pub fn get_entity_type(&self, entity_type_id: &Name) -> Option<&ValidatorEntityType> {
        self.entity_types.get(entity_type_id)
    }

    /// Return true when the entity_type_id corresponds to a valid entity type.
    pub(crate) fn is_known_action_id(&self, action_id: &EntityUID) -> bool {
        self.action_ids.contains_key(action_id)
    }

    /// Return true when the entity_type_id corresponds to a valid entity type.
    pub(crate) fn is_known_entity_type(&self, entity_type: &Name) -> bool {
        self.entity_types.contains_key(entity_type)
    }

    /// An iterator over the action ids in the schema.
    pub(crate) fn known_action_ids(&self) -> impl Iterator<Item = &EntityUID> {
        self.action_ids.keys()
    }

    /// An iterator over the entity type names in the schema.
    pub(crate) fn known_entity_types(&self) -> impl Iterator<Item = &Name> {
        self.entity_types.keys()
    }

    /// An iterator matching the entity Types to their Validator Types
    pub fn entity_types(&self) -> impl Iterator<Item = (&Name, &ValidatorEntityType)> {
        self.entity_types.iter()
    }

    /// Get the validator entity equal to an EUID using the component for a head
    /// var kind.
    pub(crate) fn get_entity_eq<'a, H, K>(&self, var: H, euid: EntityUID) -> Option<K>
    where
        H: 'a + HeadVar<K>,
        K: 'a,
    {
        var.get_euid_component(euid)
    }

    /// Get the validator entities that are in the descendants of an EUID using
    /// the component for a head var kind.
    pub(crate) fn get_entities_in<'a, H, K>(
        &'a self,
        var: H,
        euid: EntityUID,
    ) -> impl Iterator<Item = K> + 'a
    where
        H: 'a + HeadVar<K>,
        K: 'a + Clone,
    {
        var.get_descendants_if_present(self, euid.clone())
            .into_iter()
            .flatten()
            .map(Clone::clone)
            .chain(var.get_euid_component_if_present(self, euid))
    }

    /// Get the validator entities that are in the descendants of any of the
    /// entities in a set of EUID using the component for a head var kind.
    pub(crate) fn get_entities_in_set<'a, H, K>(
        &'a self,
        var: H,
        euids: impl IntoIterator<Item = EntityUID> + 'a,
    ) -> impl Iterator<Item = K> + 'a
    where
        H: 'a + HeadVar<K>,
        K: 'a + Clone,
    {
        euids
            .into_iter()
            .flat_map(move |e| self.get_entities_in(var, e))
    }

    /// Since different Actions have different schemas for `Context`, you must
    /// specify the `Action` in order to get a `ContextSchema`.
    ///
    /// Returns `None` if the action is not in the schema.
    pub fn get_context_schema(
        &self,
        action: &EntityUID,
    ) -> Option<impl cedar_policy_core::entities::ContextSchema> {
        self.get_action_id(action).map(|action_id| {
            // The invariant on `ContextSchema` requires that the inner type is
            // representable as a schema type. Here we build a closed record
            // type, which are representable as long as their values are
            // representable. The values are representable because they are
            // taken from the context of a `ValidatorActionId` which was
            // constructed directly from a schema.
            ContextSchema(crate::types::Type::record_with_attributes(
                action_id
                    .context
                    .iter()
                    .map(|(k, v)| (k.clone(), v.clone())),
                OpenTag::ClosedAttributes,
            ))
        })
    }

    /// Invert the action hierarchy to get the ancestor relation expected for
    /// the `Entity` datatype instead of descendants as stored by the schema.
    fn action_entities_iter(&self) -> impl Iterator<Item = cedar_policy_core::ast::Entity> + '_ {
        // We could store the un-inverted `memberOf` relation for each action,
        // but I [john-h-kastner-aws] judge that the current implementation is
        // actually less error prone, as it minimizes the threading of data
        // structures through some complicated bits of schema construction code,
        // and avoids computing the TC twice.
        let mut action_ancestors: HashMap<&EntityUID, HashSet<EntityUID>> = HashMap::new();
        for (action_euid, action_def) in &self.action_ids {
            for descendant in &action_def.descendants {
                action_ancestors
                    .entry(descendant)
                    .or_default()
                    .insert(action_euid.clone());
            }
        }
        self.action_ids.iter().map(move |(action_id, action)| {
            Entity::new(
                action_id.clone(),
                action.attributes.clone(),
                action_ancestors.remove(action_id).unwrap_or_default(),
            )
        })
    }

    /// Construct an `Entity` object for each action in the schema
    pub fn action_entities(&self) -> cedar_policy_core::entities::Result<Entities> {
        Entities::from_entities(
            self.action_entities_iter(),
            None::<&cedar_policy_core::entities::NoEntitiesSchema>, // we don't want to tell `Entities::from_entities()` to add the schema's action entities, that would infinitely recurse
            TCComputation::AssumeAlreadyComputed,
            Extensions::all_available(),
        )
    }
}

/// Struct which carries enough information that it can (efficiently) impl Core's `Schema`
pub struct CoreSchema<'a> {
    /// Contains all the information
    schema: &'a ValidatorSchema,
    /// For easy lookup, this is a map from action name to `Entity` object
    /// for each action in the schema. This information is contained in the
    /// `ValidatorSchema`, but not efficient to extract -- getting the `Entity`
    /// from the `ValidatorSchema` is O(N) as of this writing, but with this
    /// cache it's O(1).
    actions: HashMap<EntityUID, Arc<Entity>>,
}

impl<'a> CoreSchema<'a> {
    pub fn new(schema: &'a ValidatorSchema) -> Self {
        Self {
            actions: schema
                .action_entities_iter()
                .map(|e| (e.uid(), Arc::new(e)))
                .collect(),
            schema,
        }
    }
}

impl<'a> cedar_policy_core::entities::Schema for CoreSchema<'a> {
    type EntityTypeDescription = EntityTypeDescription;
    type ActionEntityIterator = Vec<Arc<Entity>>;

    fn entity_type(
        &self,
        entity_type: &cedar_policy_core::ast::EntityType,
    ) -> Option<EntityTypeDescription> {
        match entity_type {
            cedar_policy_core::ast::EntityType::Unspecified => None, // Unspecified entities cannot be declared in the schema and should not appear in JSON data
            cedar_policy_core::ast::EntityType::Concrete(name) => {
                EntityTypeDescription::new(self.schema, name)
            }
        }
    }

    fn action(&self, action: &EntityUID) -> Option<Arc<cedar_policy_core::ast::Entity>> {
        self.actions.get(action).map(Arc::clone)
    }

    fn entity_types_with_basename<'b>(
        &'b self,
        basename: &'b Id,
    ) -> Box<dyn Iterator<Item = EntityType> + 'b> {
        Box::new(self.schema.entity_types().filter_map(move |(name, _)| {
            if name.basename() == basename {
                Some(EntityType::Concrete(name.clone()))
            } else {
                None
            }
        }))
    }

    fn action_entities(&self) -> Self::ActionEntityIterator {
        self.actions.values().map(Arc::clone).collect()
    }
}

/// Struct which carries enough information that it can impl Core's `EntityTypeDescription`
pub struct EntityTypeDescription {
    /// Core `EntityType` this is describing
    core_type: cedar_policy_core::ast::EntityType,
    /// Contains most of the schema information for this entity type
    validator_type: ValidatorEntityType,
    /// Allowed parent types for this entity type. (As of this writing, this
    /// information is not contained in the `validator_type` by itself.)
    allowed_parent_types: Arc<HashSet<cedar_policy_core::ast::EntityType>>,
}

impl EntityTypeDescription {
    /// Create a description of the given type in the given schema.
    /// Returns `None` if the given type is not in the given schema.
    pub fn new(schema: &ValidatorSchema, type_name: &Name) -> Option<Self> {
        Some(Self {
            core_type: cedar_policy_core::ast::EntityType::Concrete(type_name.clone()),
            validator_type: schema.get_entity_type(type_name).cloned()?,
            allowed_parent_types: {
                let mut set = HashSet::new();
                for (possible_parent_typename, possible_parent_et) in &schema.entity_types {
                    if possible_parent_et.descendants.contains(type_name) {
                        set.insert(cedar_policy_core::ast::EntityType::Concrete(
                            possible_parent_typename.clone(),
                        ));
                    }
                }
                Arc::new(set)
            },
        })
    }
}

impl cedar_policy_core::entities::EntityTypeDescription for EntityTypeDescription {
    fn entity_type(&self) -> cedar_policy_core::ast::EntityType {
        self.core_type.clone()
    }

    fn attr_type(&self, attr: &str) -> Option<cedar_policy_core::entities::SchemaType> {
        let attr_type: &crate::types::Type = &self.validator_type.attr(attr)?.attr_type;
        // This converts a type from a schema into the representation of schema
        // types used by core. `attr_type` is taken from a `ValidatorEntityType`
        // which was constructed from a schema.
        // PANIC SAFETY: see above
        #[allow(clippy::expect_used)]
        let core_schema_type: cedar_policy_core::entities::SchemaType = attr_type
            .clone()
            .try_into()
            .expect("failed to convert validator type into Core SchemaType");
        debug_assert!(attr_type.is_consistent_with(&core_schema_type));
        Some(core_schema_type)
    }

    fn required_attrs<'s>(&'s self) -> Box<dyn Iterator<Item = SmolStr> + 's> {
        Box::new(
            self.validator_type
                .attributes
                .iter()
                .filter(|(_, ty)| ty.is_required)
                .map(|(attr, _)| attr.clone()),
        )
    }

    fn allowed_parent_types(&self) -> Arc<HashSet<cedar_policy_core::ast::EntityType>> {
        Arc::clone(&self.allowed_parent_types)
    }
}

/// Struct which carries enough information that it can impl Core's
/// `ContextSchema` INVARIANT: The `Type` stored in this struct must be
/// representable as a `SchemaType` to avoid panicking in `context_type`.
struct ContextSchema(crate::types::Type);

/// A `Type` contains all the information we need for a Core `ContextSchema`.
impl cedar_policy_core::entities::ContextSchema for ContextSchema {
    fn context_type(&self) -> cedar_policy_core::entities::SchemaType {
        // PANIC SAFETY: By `ContextSchema` invariant, `self.0` is representable as a schema type.
        #[allow(clippy::expect_used)]
        self.0
            .clone()
            .try_into()
            .expect("failed to convert validator type into Core SchemaType")
    }
}

/// This trait configures what sort of entity (principals, actions, or resources)
/// are returned by the function `get_entities_satisfying_constraint`.
pub(crate) trait HeadVar<K>: Copy {
    /// For a validator, get the known entities for this sort of head variable.
    /// This is all entity types (for principals and resources), or actions ids
    /// (for actions) that appear in the service description.
    fn get_known_vars<'a>(
        &self,
        schema: &'a ValidatorSchema,
    ) -> Box<dyn Iterator<Item = &'a K> + 'a>;

    /// Extract the relevant component of an entity uid. This is the entity type
    /// for principals and resources, and the entity id for actions.
    fn get_euid_component(&self, euid: EntityUID) -> Option<K>;

    /// Extract the relevant component of an entity uid if the entity uid is in
    /// the schema. Otherwise return None.
    fn get_euid_component_if_present(&self, schema: &ValidatorSchema, euid: EntityUID)
        -> Option<K>;

    /// Get and iterator containing the valid descendants of an entity, if that
    /// entity exists in the schema. Otherwise None.
    fn get_descendants_if_present<'a>(
        &self,
        schema: &'a ValidatorSchema,
        euid: EntityUID,
    ) -> Option<Box<dyn Iterator<Item = &'a K> + 'a>>;
}

/// Used to have `get_entities_satisfying_constraint` return the
/// `EntityTypeNames` for either principals or resources satisfying the head
/// constraints.
#[derive(Debug, Clone, Copy)]
pub(crate) enum PrincipalOrResourceHeadVar {
    PrincipalOrResource,
}

impl HeadVar<Name> for PrincipalOrResourceHeadVar {
    fn get_known_vars<'a>(
        &self,
        schema: &'a ValidatorSchema,
    ) -> Box<dyn Iterator<Item = &'a Name> + 'a> {
        Box::new(schema.known_entity_types())
    }

    fn get_euid_component(&self, euid: EntityUID) -> Option<Name> {
        let (ty, _) = euid.components();
        match ty {
            EntityType::Unspecified => None,
            EntityType::Concrete(name) => Some(name),
        }
    }

    fn get_euid_component_if_present(
        &self,
        schema: &ValidatorSchema,
        euid: EntityUID,
    ) -> Option<Name> {
        let euid_component = self.get_euid_component(euid)?;
        if schema.is_known_entity_type(&euid_component) {
            Some(euid_component)
        } else {
            None
        }
    }

    fn get_descendants_if_present<'a>(
        &self,
        schema: &'a ValidatorSchema,
        euid: EntityUID,
    ) -> Option<Box<dyn Iterator<Item = &'a Name> + 'a>> {
        let euid_component = self.get_euid_component(euid)?;
        match schema.get_entity_type(&euid_component) {
            Some(entity_type) => Some(Box::new(entity_type.descendants.iter())),
            None => None,
        }
    }
}

/// Used to have `get_entities_satisfying_constraint` return the
/// `ActionIdNames` for actions satisfying the head constraints
#[derive(Debug, Clone, Copy)]
pub(crate) enum ActionHeadVar {
    Action,
}

impl HeadVar<EntityUID> for ActionHeadVar {
    fn get_known_vars<'a>(
        &self,
        schema: &'a ValidatorSchema,
    ) -> Box<dyn Iterator<Item = &'a EntityUID> + 'a> {
        Box::new(schema.known_action_ids())
    }

    fn get_euid_component(&self, euid: EntityUID) -> Option<EntityUID> {
        Some(euid)
    }

    fn get_euid_component_if_present(
        &self,
        schema: &ValidatorSchema,
        euid: EntityUID,
    ) -> Option<EntityUID> {
        let euid_component = self.get_euid_component(euid)?;
        if schema.is_known_action_id(&euid_component) {
            Some(euid_component)
        } else {
            None
        }
    }

    fn get_descendants_if_present<'a>(
        &self,
        schema: &'a ValidatorSchema,
        euid: EntityUID,
    ) -> Option<Box<dyn Iterator<Item = &'a EntityUID> + 'a>> {
        let euid_component = self.get_euid_component(euid)?;
        match schema.get_action_id(&euid_component) {
            Some(action_id) => Some(Box::new(action_id.descendants.iter())),
            None => None,
        }
    }
}

/// Used to write a schema implicitly overriding the default handling of action
/// groups.
#[derive(Debug, Clone, Deserialize)]
#[serde(transparent)]
pub(crate) struct NamespaceDefinitionWithActionAttributes(pub(crate) NamespaceDefinition);

impl TryInto<ValidatorSchema> for NamespaceDefinitionWithActionAttributes {
    type Error = SchemaError;

    fn try_into(self) -> Result<ValidatorSchema> {
        ValidatorSchema::from_schema_fragments([ValidatorSchemaFragment::from_namespaces([
            ValidatorNamespaceDef::from_namespace_definition(
                None,
                self.0,
                crate::ActionBehavior::PermitAttributes,
            )?,
        ])])
    }
}

// PANIC SAFETY unit tests
#[allow(clippy::panic)]
// PANIC SAFETY unit tests
#[allow(clippy::indexing_slicing)]
#[cfg(test)]
mod test {
    use std::{collections::BTreeMap, str::FromStr};

    use crate::types::Type;
    use crate::{SchemaType, SchemaTypeVariant};

    use cedar_policy_core::ast::RestrictedExpr;
    use cedar_policy_core::parser::err::{ParseError, ToASTError};
    use serde_json::json;

    use super::*;

    // Well-formed schema
    #[test]
    fn test_from_schema_file() {
        let src = json!(
        {
            "entityTypes": {
                "User": {
                    "memberOfTypes": [ "Group" ]
                },
                "Group": {
                    "memberOfTypes": []
                },
                "Photo": {
                    "memberOfTypes": [ "Album" ]
                },
                "Album": {
                    "memberOfTypes": []
                }
            },
            "actions": {
                "view_photo": {
                    "appliesTo": {
                        "principalTypes": ["User", "Group"],
                        "resourceTypes": ["Photo"]
                    }
                }
            }
        });
        let schema_file: NamespaceDefinition = serde_json::from_value(src).expect("Parse Error");
        let schema: Result<ValidatorSchema> = schema_file.try_into();
        assert!(schema.is_ok());
    }

    // Duplicate entity "Photo"
    #[test]
    fn test_from_schema_file_duplicate_entity() {
        // Test written using `from_str` instead of `from_value` because the
        // `json!` macro silently ignores duplicate map keys.
        let src = r#"
        {"": {
            "entityTypes": {
                "User": {
                    "memberOfTypes": [ "Group" ]
                },
                "Group": {
                    "memberOfTypes": []
                },
                "Photo": {
                    "memberOfTypes": [ "Album" ]
                },
                "Photo": {
                    "memberOfTypes": []
                }
            },
            "actions": {
                "view_photo": {
                    "memberOf": [],
                    "appliesTo": {
                        "principalTypes": ["User", "Group"],
                        "resourceTypes": ["Photo"]
                    }
                }
            }
        }}"#;

        match ValidatorSchema::from_str(src) {
            Err(SchemaError::Serde(_)) => (),
            _ => panic!("Expected serde error due to duplicate entity type."),
        }
    }

    // Duplicate action "view_photo"
    #[test]
    fn test_from_schema_file_duplicate_action() {
        // Test written using `from_str` instead of `from_value` because the
        // `json!` macro silently ignores duplicate map keys.
        let src = r#"
        {"": {
            "entityTypes": {
                "User": {
                    "memberOfTypes": [ "Group" ]
                },
                "Group": {
                    "memberOfTypes": []
                },
                "Photo": {
                    "memberOfTypes": []
                }
            },
            "actions": {
                "view_photo": {
                    "memberOf": [],
                    "appliesTo": {
                        "principalTypes": ["User", "Group"],
                        "resourceTypes": ["Photo"]
                    }
                },
                "view_photo": { }
            }
        }"#;
        match ValidatorSchema::from_str(src) {
            Err(SchemaError::Serde(_)) => (),
            _ => panic!("Expected serde error due to duplicate action type."),
        }
    }

    // Undefined entity types "Grop", "Usr", "Phoot"
    #[test]
    fn test_from_schema_file_undefined_entities() {
        let src = json!(
        {
            "entityTypes": {
                "User": {
                    "memberOfTypes": [ "Grop" ]
                },
                "Group": {
                    "memberOfTypes": []
                },
                "Photo": {
                    "memberOfTypes": []
                }
            },
            "actions": {
                "view_photo": {
                    "appliesTo": {
                        "principalTypes": ["Usr", "Group"],
                        "resourceTypes": ["Phoot"]
                    }
                }
            }
        });
        let schema_file: NamespaceDefinition = serde_json::from_value(src).expect("Parse Error");
        let schema: Result<ValidatorSchema> = schema_file.try_into();
        match schema {
            Ok(_) => panic!("from_schema_file should have failed"),
            Err(SchemaError::UndeclaredEntityTypes(v)) => {
                assert_eq!(v.len(), 3)
            }
            _ => panic!("Unexpected error from from_schema_file"),
        }
    }

    #[test]
    fn undefined_entity_namespace_member_of() {
        let src = json!(
        {"Foo": {
            "entityTypes": {
                "User": {
                    "memberOfTypes": [ "Foo::Group", "Bar::Group" ]
                },
                "Group": { }
            },
            "actions": {}
        }});
        let schema_file: SchemaFragment = serde_json::from_value(src).expect("Parse Error");
        let schema: Result<ValidatorSchema> = schema_file.try_into();
        match schema {
            Ok(_) => panic!("try_into should have failed"),
            Err(SchemaError::UndeclaredEntityTypes(v)) => {
                assert_eq!(v, HashSet::from(["Bar::Group".to_string()]))
            }
            _ => panic!("Unexpected error from try_into"),
        }
    }

    #[test]
    fn undefined_entity_namespace_applies_to() {
        let src = json!(
        {"Foo": {
            "entityTypes": { "User": { }, "Photo": { } },
            "actions": {
                "view_photo": {
                    "appliesTo": {
                        "principalTypes": ["Foo::User", "Bar::User"],
                        "resourceTypes": ["Photo", "Bar::Photo"],
                    }
                }
            }
        }});
        let schema_file: SchemaFragment = serde_json::from_value(src).expect("Parse Error");
        let schema: Result<ValidatorSchema> = schema_file.try_into();
        match schema {
            Ok(_) => panic!("try_into should have failed"),
            Err(SchemaError::UndeclaredEntityTypes(v)) => {
                assert_eq!(
                    v,
                    HashSet::from(["Bar::Photo".to_string(), "Bar::User".to_string()])
                )
            }
            _ => panic!("Unexpected error from try_into"),
        }
    }

    // Undefined action "photo_actions"
    #[test]
    fn test_from_schema_file_undefined_action() {
        let src = json!(
        {
            "entityTypes": {
                "User": {
                    "memberOfTypes": [ "Group" ]
                },
                "Group": {
                    "memberOfTypes": []
                },
                "Photo": {
                    "memberOfTypes": []
                }
            },
            "actions": {
                "view_photo": {
                    "memberOf": [ {"id": "photo_action"} ],
                    "appliesTo": {
                        "principalTypes": ["User", "Group"],
                        "resourceTypes": ["Photo"]
                    }
                }
            }
        });
        let schema_file: NamespaceDefinition = serde_json::from_value(src).expect("Parse Error");
        let schema: Result<ValidatorSchema> = schema_file.try_into();
        match schema {
            Ok(_) => panic!("from_schema_file should have failed"),
            Err(SchemaError::UndeclaredActions(v)) => assert_eq!(v.len(), 1),
            _ => panic!("Unexpected error from from_schema_file"),
        }
    }

    // Trivial cycle in action hierarchy
    // view_photo -> view_photo
    #[test]
    fn test_from_schema_file_action_cycle1() {
        let src = json!(
        {
            "entityTypes": {},
            "actions": {
                "view_photo": {
                    "memberOf": [ {"id": "view_photo"} ]
                }
            }
        });
        let schema_file: NamespaceDefinition = serde_json::from_value(src).expect("Parse Error");
        let schema: Result<ValidatorSchema> = schema_file.try_into();
        match schema {
            Ok(_) => panic!("from_schema_file should have failed"),
            Err(SchemaError::CycleInActionHierarchy) => (), // expected result
            e => panic!("Unexpected error from from_schema_file: {:?}", e),
        }
    }

    // Slightly more complex cycle in action hierarchy
    // view_photo -> edit_photo -> delete_photo -> view_photo
    #[test]
    fn test_from_schema_file_action_cycle2() {
        let src = json!(
        {
            "entityTypes": {},
            "actions": {
                "view_photo": {
                    "memberOf": [ {"id": "edit_photo"} ]
                },
                "edit_photo": {
                    "memberOf": [ {"id": "delete_photo"} ]
                },
                "delete_photo": {
                    "memberOf": [ {"id": "view_photo"} ]
                },
                "other_action": {
                    "memberOf": [ {"id": "edit_photo"} ]
                }
            }
        });
        let schema_file: NamespaceDefinition = serde_json::from_value(src).expect("Parse Error");
        let schema: Result<ValidatorSchema> = schema_file.try_into();
        match schema {
            Ok(x) => {
                println!("{:?}", x);
                panic!("from_schema_file should have failed");
            }
            Err(SchemaError::CycleInActionHierarchy) => (), // expected result
            e => panic!("Unexpected error from from_schema_file: {:?}", e),
        }
    }

    #[test]
    fn namespaced_schema() {
        let src = r#"
        { "N::S": {
            "entityTypes": {
                "User": {},
                "Photo": {}
            },
            "actions": {
                "view_photo": {
                    "appliesTo": {
                        "principalTypes": ["User"],
                        "resourceTypes": ["Photo"]
                    }
                }
            }
        } }
        "#;
        let schema_file: SchemaFragment = serde_json::from_str(src).expect("Parse Error");
        let schema: ValidatorSchema = schema_file
            .try_into()
            .expect("Namespaced schema failed to convert.");
        dbg!(&schema);
        let user_entity_type = &"N::S::User"
            .parse()
            .expect("Namespaced entity type should have parsed");
        let photo_entity_type = &"N::S::Photo"
            .parse()
            .expect("Namespaced entity type should have parsed");
        assert!(
            schema.entity_types.contains_key(user_entity_type),
            "Expected and entity type User."
        );
        assert!(
            schema.entity_types.contains_key(photo_entity_type),
            "Expected an entity type Photo."
        );
        assert_eq!(
            schema.entity_types.len(),
            2,
            "Expected exactly 2 entity types."
        );
        assert!(
            schema.action_ids.contains_key(
                &"N::S::Action::\"view_photo\""
                    .parse()
                    .expect("Namespaced action should have parsed")
            ),
            "Expected an action \"view_photo\"."
        );
        assert_eq!(schema.action_ids.len(), 1, "Expected exactly 1 action.");

        let apply_spec = &schema
            .action_ids
            .values()
            .next()
            .expect("Expected Action")
            .applies_to;
        assert_eq!(
            apply_spec.applicable_principal_types().collect::<Vec<_>>(),
            vec![&EntityType::Concrete(user_entity_type.clone())]
        );
        assert_eq!(
            apply_spec.applicable_resource_types().collect::<Vec<_>>(),
            vec![&EntityType::Concrete(photo_entity_type.clone())]
        );
    }

    #[test]
    fn cant_use_namespace_in_entity_type() {
        let src = r#"
        {
            "entityTypes": { "NS::User": {} },
            "actions": {}
        }
        "#;
        let schema_file: NamespaceDefinition = serde_json::from_str(src).expect("Parse Error");
        assert!(
            matches!(TryInto::<ValidatorSchema>::try_into(schema_file), Err(SchemaError::ParseEntityType(_))),
            "Expected that namespace in the entity type NS::User would cause a EntityType parse error.");
    }

    #[test]
    fn entity_attribute_entity_type_with_namespace() {
        let schema_json: SchemaFragment = serde_json::from_str(
            r#"
            {"A::B": {
                "entityTypes": {
                    "Foo": {
                        "shape": {
                            "type": "Record",
                            "attributes": {
                                "name": { "type": "Entity", "name": "C::D::Foo" }
                            }
                        }
                    }
                },
                "actions": {}
              }}
            "#,
        )
        .expect("Expected valid schema");

        let schema: Result<ValidatorSchema> = schema_json.try_into();
        match schema {
            Err(SchemaError::UndeclaredEntityTypes(tys)) => {
                assert_eq!(tys, HashSet::from(["C::D::Foo".to_string()]))
            }
            _ => panic!("Schema construction should have failed due to undeclared entity type."),
        }
    }

    #[test]
    fn entity_attribute_entity_type_with_declared_namespace() {
        let schema_json: SchemaFragment = serde_json::from_str(
            r#"
            {"A::B": {
                "entityTypes": {
                    "Foo": {
                        "shape": {
                            "type": "Record",
                            "attributes": {
                                "name": { "type": "Entity", "name": "A::B::Foo" }
                            }
                        }
                    }
                },
                "actions": {}
              }}
            "#,
        )
        .expect("Expected valid schema");

        let schema: ValidatorSchema = schema_json
            .try_into()
            .expect("Expected schema to construct without error.");

        let foo_name: Name = "A::B::Foo".parse().expect("Expected entity type name");
        let foo_type = schema
            .entity_types
            .get(&foo_name)
            .expect("Expected to find entity");
        let name_type = foo_type
            .attr("name")
            .expect("Expected attribute name")
            .attr_type
            .clone();
        let expected_name_type = Type::named_entity_reference(foo_name);
        assert_eq!(name_type, expected_name_type);
    }

    #[test]
    fn cannot_declare_action_type_when_prohibited() {
        let schema_json: NamespaceDefinition = serde_json::from_str(
            r#"
            {
                "entityTypes": { "Action": {} },
                "actions": {}
              }
            "#,
        )
        .expect("Expected valid schema");

        let schema: Result<ValidatorSchema> = schema_json.try_into();
        assert!(matches!(schema, Err(SchemaError::ActionEntityTypeDeclared)));
    }

    #[test]
    fn can_declare_other_type_when_action_type_prohibited() {
        let schema_json: NamespaceDefinition = serde_json::from_str(
            r#"
            {
                "entityTypes": { "Foo": { } },
                "actions": {}
              }
            "#,
        )
        .expect("Expected valid schema");

        TryInto::<ValidatorSchema>::try_into(schema_json).expect("Did not expect any errors.");
    }

    #[test]
    fn cannot_declare_action_in_group_when_prohibited() {
        let schema_json: SchemaFragment = serde_json::from_str(
            r#"
            {"": {
                "entityTypes": {},
                "actions": {
                    "universe": { },
                    "view_photo": {
                        "attributes": {"id": "universe"}
                    },
                    "edit_photo": {
                        "attributes": {"id": "universe"}
                    },
                    "delete_photo": {
                        "attributes": {"id": "universe"}
                    }
                }
              }}
            "#,
        )
        .expect("Expected valid schema");

        let schema = ValidatorSchemaFragment::from_schema_fragment(
            schema_json,
            ActionBehavior::ProhibitAttributes,
        );
        match schema {
            Err(SchemaError::UnsupportedFeature(UnsupportedFeature::ActionAttributes(actions))) => {
                assert_eq!(
                    actions.into_iter().collect::<HashSet<_>>(),
                    HashSet::from([
                        "view_photo".to_string(),
                        "edit_photo".to_string(),
                        "delete_photo".to_string(),
                    ])
                )
            }
            _ => panic!("Did not see expected error."),
        }
    }

    #[test]
    fn test_entity_type_no_namespace() {
        let src = json!({"type": "Entity", "name": "Foo"});
        let schema_ty: SchemaType = serde_json::from_value(src).expect("Parse Error");
        assert_eq!(
            schema_ty,
            SchemaType::Type(SchemaTypeVariant::Entity { name: "Foo".into() })
        );
        let ty: Type = ValidatorNamespaceDef::try_schema_type_into_validator_type(
            Some(&Name::parse_unqualified_name("NS").expect("Expected namespace.")),
            schema_ty,
        )
        .expect("Error converting schema type to type.")
        .resolve_type_defs(&HashMap::new())
        .unwrap();
        assert_eq!(ty, Type::named_entity_reference_from_str("NS::Foo"));
    }

    #[test]
    fn test_entity_type_namespace() {
        let src = json!({"type": "Entity", "name": "NS::Foo"});
        let schema_ty: SchemaType = serde_json::from_value(src).expect("Parse Error");
        assert_eq!(
            schema_ty,
            SchemaType::Type(SchemaTypeVariant::Entity {
                name: "NS::Foo".into()
            })
        );
        let ty: Type = ValidatorNamespaceDef::try_schema_type_into_validator_type(
            Some(&Name::parse_unqualified_name("NS").expect("Expected namespace.")),
            schema_ty,
        )
        .expect("Error converting schema type to type.")
        .resolve_type_defs(&HashMap::new())
        .unwrap();
        assert_eq!(ty, Type::named_entity_reference_from_str("NS::Foo"));
    }

    #[test]
    fn test_entity_type_namespace_parse_error() {
        let src = json!({"type": "Entity", "name": "::Foo"});
        let schema_ty: SchemaType = serde_json::from_value(src).expect("Parse Error");
        assert_eq!(
            schema_ty,
            SchemaType::Type(SchemaTypeVariant::Entity {
                name: "::Foo".into()
            })
        );
        match ValidatorNamespaceDef::try_schema_type_into_validator_type(
            Some(&Name::parse_unqualified_name("NS").expect("Expected namespace.")),
            schema_ty,
        ) {
            Err(SchemaError::ParseEntityType(_)) => (),
            _ => panic!("Did not see expected entity type parse error."),
        }
    }

    #[test]
    fn schema_type_record_is_validator_type_record() {
        let src = json!({"type": "Record", "attributes": {}});
        let schema_ty: SchemaType = serde_json::from_value(src).expect("Parse Error");
        assert_eq!(
            schema_ty,
            SchemaType::Type(SchemaTypeVariant::Record {
                attributes: BTreeMap::new(),
                additional_attributes: false,
            }),
        );
        let ty: Type = ValidatorNamespaceDef::try_schema_type_into_validator_type(None, schema_ty)
            .expect("Error converting schema type to type.")
            .resolve_type_defs(&HashMap::new())
            .unwrap();
        assert_eq!(ty, Type::closed_record_with_attributes(None));
    }

    #[test]
    fn get_namespaces() {
        let fragment: SchemaFragment = serde_json::from_value(json!({
            "Foo::Bar::Baz": {
                "entityTypes": {},
                "actions": {}
            },
            "Foo": {
                "entityTypes": {},
                "actions": {}
            },
            "Bar": {
                "entityTypes": {},
                "actions": {}
            },
        }))
        .unwrap();

        let schema_fragment: ValidatorSchemaFragment = fragment.try_into().unwrap();
        assert_eq!(
            schema_fragment
                .0
                .iter()
                .map(|f| f.namespace())
                .collect::<HashSet<_>>(),
            HashSet::from([
                &Some("Foo::Bar::Baz".parse().unwrap()),
                &Some("Foo".parse().unwrap()),
                &Some("Bar".parse().unwrap())
            ])
        );
    }

    #[test]
    fn schema_no_fragments() {
        let schema = ValidatorSchema::from_schema_fragments([]).unwrap();
        assert!(schema.entity_types.is_empty());
        assert!(schema.action_ids.is_empty());
    }

    #[test]
    fn same_action_different_namespace() {
        let fragment: SchemaFragment = serde_json::from_value(json!({
            "Foo::Bar": {
                "entityTypes": {},
                "actions": {
                    "Baz": {}
                }
            },
            "Bar::Foo": {
                "entityTypes": {},
                "actions": {
                    "Baz": { }
                }
            },
            "Biz": {
                "entityTypes": {},
                "actions": {
                    "Baz": { }
                }
            }
        }))
        .unwrap();

        let schema: ValidatorSchema = fragment.try_into().unwrap();
        assert!(schema
            .get_action_id(&"Foo::Bar::Action::\"Baz\"".parse().unwrap())
            .is_some());
        assert!(schema
            .get_action_id(&"Bar::Foo::Action::\"Baz\"".parse().unwrap())
            .is_some());
        assert!(schema
            .get_action_id(&"Biz::Action::\"Baz\"".parse().unwrap())
            .is_some());
    }

    #[test]
    fn same_type_different_namespace() {
        let fragment: SchemaFragment = serde_json::from_value(json!({
            "Foo::Bar": {
                "entityTypes": {"Baz" : {}},
                "actions": { }
            },
            "Bar::Foo": {
                "entityTypes": {"Baz" : {}},
                "actions": { }
            },
            "Biz": {
                "entityTypes": {"Baz" : {}},
                "actions": { }
            }
        }))
        .unwrap();
        let schema: ValidatorSchema = fragment.try_into().unwrap();

        assert!(schema
            .get_entity_type(&"Foo::Bar::Baz".parse().unwrap())
            .is_some());
        assert!(schema
            .get_entity_type(&"Bar::Foo::Baz".parse().unwrap())
            .is_some());
        assert!(schema
            .get_entity_type(&"Biz::Baz".parse().unwrap())
            .is_some());
    }

    #[test]
    fn member_of_different_namespace() {
        let fragment: SchemaFragment = serde_json::from_value(json!({
            "Bar": {
                "entityTypes": {
                    "Baz": {
                        "memberOfTypes": ["Foo::Buz"]
                    }
                },
                "actions": {}
            },
            "Foo": {
                "entityTypes": { "Buz": {} },
                "actions": { }
            }
        }))
        .unwrap();
        let schema: ValidatorSchema = fragment.try_into().unwrap();

        let buz = schema
            .get_entity_type(&"Foo::Buz".parse().unwrap())
            .unwrap();
        assert_eq!(
            buz.descendants,
            HashSet::from(["Bar::Baz".parse().unwrap()])
        );
    }

    #[test]
    fn attribute_different_namespace() {
        let fragment: SchemaFragment = serde_json::from_value(json!({
            "Bar": {
                "entityTypes": {
                    "Baz": {
                        "shape": {
                            "type": "Record",
                            "attributes": {
                                "fiz": {
                                    "type": "Entity",
                                    "name": "Foo::Buz"
                                }
                            }
                        }
                    }
                },
                "actions": {}
            },
            "Foo": {
                "entityTypes": { "Buz": {} },
                "actions": { }
            }
        }))
        .unwrap();

        let schema: ValidatorSchema = fragment.try_into().unwrap();
        let baz = schema
            .get_entity_type(&"Bar::Baz".parse().unwrap())
            .unwrap();
        assert_eq!(
            baz.attr("fiz").unwrap().attr_type,
            Type::named_entity_reference_from_str("Foo::Buz"),
        );
    }

    #[test]
    fn applies_to_different_namespace() {
        let fragment: SchemaFragment = serde_json::from_value(json!({
            "Foo::Bar": {
                "entityTypes": { },
                "actions": {
                    "Baz": {
                        "appliesTo": {
                            "principalTypes": [ "Fiz::Buz" ],
                            "resourceTypes": [ "Fiz::Baz" ],
                        }
                    }
                }
            },
            "Fiz": {
                "entityTypes": {
                    "Buz": {},
                    "Baz": {}
                },
                "actions": { }
            }
        }))
        .unwrap();
        let schema: ValidatorSchema = fragment.try_into().unwrap();

        let baz = schema
            .get_action_id(&"Foo::Bar::Action::\"Baz\"".parse().unwrap())
            .unwrap();
        assert_eq!(
            baz.applies_to
                .applicable_principal_types()
                .collect::<HashSet<_>>(),
            HashSet::from([&EntityType::Concrete("Fiz::Buz".parse().unwrap())])
        );
        assert_eq!(
            baz.applies_to
                .applicable_resource_types()
                .collect::<HashSet<_>>(),
            HashSet::from([&EntityType::Concrete("Fiz::Baz".parse().unwrap())])
        );
    }

    #[test]
    fn simple_defined_type() {
        let fragment: SchemaFragment = serde_json::from_value(json!({
            "": {
                "commonTypes": {
                    "MyLong": {"type": "Long"}
                },
                "entityTypes": {
                    "User": {
                        "shape": {
                            "type": "Record",
                            "attributes": {
                                "a": {"type": "MyLong"}
                            }
                        }
                    }
                },
                "actions": {}
            }
        }))
        .unwrap();
        let schema: ValidatorSchema = fragment.try_into().unwrap();
        assert_eq!(
            schema.entity_types.iter().next().unwrap().1.attributes,
            Attributes::with_required_attributes([("a".into(), Type::primitive_long())])
        );
    }

    #[test]
    fn defined_record_as_attrs() {
        let fragment: SchemaFragment = serde_json::from_value(json!({
            "": {
                "commonTypes": {
                    "MyRecord": {
                        "type": "Record",
                        "attributes":  {
                            "a": {"type": "Long"}
                        }
                    }
                },
                "entityTypes": {
                    "User": { "shape": { "type": "MyRecord", } }
                },
                "actions": {}
            }
        }))
        .unwrap();
        let schema: ValidatorSchema = fragment.try_into().unwrap();
        assert_eq!(
            schema.entity_types.iter().next().unwrap().1.attributes,
            Attributes::with_required_attributes([("a".into(), Type::primitive_long())])
        );
    }

    #[test]
    fn cross_namespace_type() {
        let fragment: SchemaFragment = serde_json::from_value(json!({
            "A": {
                "commonTypes": {
                    "MyLong": {"type": "Long"}
                },
                "entityTypes": { },
                "actions": {}
            },
            "B": {
                "entityTypes": {
                    "User": {
                        "shape": {
                            "type": "Record",
                            "attributes": {
                                "a": {"type": "A::MyLong"}
                            }
                        }
                    }
                },
                "actions": {}
            }
        }))
        .unwrap();
        let schema: ValidatorSchema = fragment.try_into().unwrap();
        assert_eq!(
            schema.entity_types.iter().next().unwrap().1.attributes,
            Attributes::with_required_attributes([("a".into(), Type::primitive_long())])
        );
    }

    #[test]
    fn cross_fragment_type() {
        let fragment1: ValidatorSchemaFragment = serde_json::from_value::<SchemaFragment>(json!({
            "A": {
                "commonTypes": {
                    "MyLong": {"type": "Long"}
                },
                "entityTypes": { },
                "actions": {}
            }
        }))
        .unwrap()
        .try_into()
        .unwrap();
        let fragment2: ValidatorSchemaFragment = serde_json::from_value::<SchemaFragment>(json!({
            "A": {
                "entityTypes": {
                    "User": {
                        "shape": {
                            "type": "Record",
                            "attributes": {
                                "a": {"type": "MyLong"}
                            }
                        }
                    }
                },
                "actions": {}
            }
        }))
        .unwrap()
        .try_into()
        .unwrap();
        let schema = ValidatorSchema::from_schema_fragments([fragment1, fragment2]).unwrap();

        assert_eq!(
            schema.entity_types.iter().next().unwrap().1.attributes,
            Attributes::with_required_attributes([("a".into(), Type::primitive_long())])
        );
    }

    #[test]
    fn cross_fragment_duplicate_type() {
        let fragment1: ValidatorSchemaFragment = serde_json::from_value::<SchemaFragment>(json!({
            "A": {
                "commonTypes": {
                    "MyLong": {"type": "Long"}
                },
                "entityTypes": {},
                "actions": {}
            }
        }))
        .unwrap()
        .try_into()
        .unwrap();
        let fragment2: ValidatorSchemaFragment = serde_json::from_value::<SchemaFragment>(json!({
            "A": {
                "commonTypes": {
                    "MyLong": {"type": "Long"}
                },
                "entityTypes": {},
                "actions": {}
            }
        }))
        .unwrap()
        .try_into()
        .unwrap();

        let schema = ValidatorSchema::from_schema_fragments([fragment1, fragment2]);

        match schema {
            Err(SchemaError::DuplicateCommonType(s)) if s.contains("A::MyLong") => (),
            _ => panic!("should have errored because schema fragments have duplicate types"),
        };
    }

    #[test]
    fn undeclared_type_in_attr() {
        let fragment: SchemaFragment = serde_json::from_value(json!({
            "": {
                "commonTypes": { },
                "entityTypes": {
                    "User": {
                        "shape": {
                            "type": "Record",
                            "attributes": {
                                "a": {"type": "MyLong"}
                            }
                        }
                    }
                },
                "actions": {}
            }
        }))
        .unwrap();
        match TryInto::<ValidatorSchema>::try_into(fragment) {
            Err(SchemaError::UndeclaredCommonTypes(_)) => (),
            s => panic!(
                "Expected Err(SchemaError::UndeclaredCommonType), got {:?}",
                s
            ),
        }
    }

    #[test]
    fn undeclared_type_in_type_def() {
        let fragment: SchemaFragment = serde_json::from_value(json!({
            "": {
                "commonTypes": {
                    "a": { "type": "b" }
                },
                "entityTypes": { },
                "actions": {}
            }
        }))
        .unwrap();
        match TryInto::<ValidatorSchema>::try_into(fragment) {
            Err(SchemaError::UndeclaredCommonTypes(_)) => (),
            s => panic!(
                "Expected Err(SchemaError::UndeclaredCommonType), got {:?}",
                s
            ),
        }
    }

    #[test]
    fn shape_not_record() {
        let fragment: SchemaFragment = serde_json::from_value(json!({
            "": {
                "commonTypes": {
                    "MyLong": { "type": "Long" }
                },
                "entityTypes": {
                    "User": {
                        "shape": { "type": "MyLong" }
                    }
                },
                "actions": {}
            }
        }))
        .unwrap();
        match TryInto::<ValidatorSchema>::try_into(fragment) {
            Err(SchemaError::ContextOrShapeNotRecord(_)) => (),
            s => panic!(
                "Expected Err(SchemaError::ContextOrShapeNotRecord), got {:?}",
                s
            ),
        }
    }

    /// This test checks for regressions on (adapted versions of) the examples
    /// mentioned in the thread at
    /// [cedar#134](https://github.com/cedar-policy/cedar/pull/134)
    #[test]
    fn counterexamples_from_cedar_134() {
        // non-normalized entity type name
        let bad1 = json!({
            "": {
                "entityTypes": {
                    "User // comment": {
                        "memberOfTypes": [
                            "UserGroup"
                        ]
                    },
                    "User": {
                        "memberOfTypes": [
                            "UserGroup"
                        ]
                    },
                    "UserGroup": {}
                },
                "actions": {}
            }
        });
        let fragment = serde_json::from_value::<SchemaFragment>(bad1)
            .expect("constructing the fragment itself should succeed"); // should this fail in the future?
        let err = ValidatorSchema::try_from(fragment)
            .expect_err("should error due to invalid entity type name");
        let expected_err = ParseError::ToAST(ToASTError::NonNormalizedString {
            kind: "Id",
            src: "User // comment".to_string(),
            normalized_src: "User".to_string(),
        })
        .into();

        match err {
            SchemaError::ParseEntityType(parse_error) => assert_eq!(parse_error, expected_err),
            err => panic!("Incorrect error {err}"),
        }

        // non-normalized schema namespace
        let bad2 = json!({
            "ABC     :: //comment \n XYZ  ": {
                "entityTypes": {
                    "User": {
                        "memberOfTypes": []
                    }
                },
                "actions": {}
            }
        });
        let fragment = serde_json::from_value::<SchemaFragment>(bad2)
            .expect("constructing the fragment itself should succeed"); // should this fail in the future?
        let err = ValidatorSchema::try_from(fragment)
            .expect_err("should error due to invalid schema namespace");
        let expected_err = ParseError::ToAST(ToASTError::NonNormalizedString {
            kind: "Name",
            src: "ABC     :: //comment \n XYZ  ".to_string(),
            normalized_src: "ABC::XYZ".to_string(),
        })
        .into();
        match err {
            SchemaError::ParseNamespace(parse_error) => assert_eq!(parse_error, expected_err),
            err => panic!("Incorrect error {:?}", err),
        };
    }

    #[test]
    fn simple_action_entity() {
        let src = json!(
        {
            "entityTypes": { },
            "actions": {
                "view_photo": { },
            }
        });

        let schema_file: NamespaceDefinition = serde_json::from_value(src).expect("Parse Error");
        let schema: ValidatorSchema = schema_file.try_into().expect("Schema Error");
        let actions = schema.action_entities().expect("Entity Construct Error");

        let action_uid = EntityUID::from_str("Action::\"view_photo\"").unwrap();
        let view_photo = actions.entity(&action_uid);
        assert_eq!(
            view_photo.unwrap(),
            &Entity::new(action_uid, HashMap::new(), HashSet::new())
        );
    }

    #[test]
    fn action_entity_hierarchy() {
        let src = json!(
        {
            "entityTypes": { },
            "actions": {
                "read": {},
                "view": {
                    "memberOf": [{"id": "read"}]
                },
                "view_photo": {
                    "memberOf": [{"id": "view"}]
                },
            }
        });

        let schema_file: NamespaceDefinition = serde_json::from_value(src).expect("Parse Error");
        let schema: ValidatorSchema = schema_file.try_into().expect("Schema Error");
        let actions = schema.action_entities().expect("Entity Construct Error");

        let view_photo_uid = EntityUID::from_str("Action::\"view_photo\"").unwrap();
        let view_uid = EntityUID::from_str("Action::\"view\"").unwrap();
        let read_uid = EntityUID::from_str("Action::\"read\"").unwrap();

        let view_photo_entity = actions.entity(&view_photo_uid);
        assert_eq!(
            view_photo_entity.unwrap(),
            &Entity::new(
                view_photo_uid,
                HashMap::new(),
                HashSet::from([view_uid.clone(), read_uid.clone()])
            )
        );

        let view_entity = actions.entity(&view_uid);
        assert_eq!(
            view_entity.unwrap(),
            &Entity::new(view_uid, HashMap::new(), HashSet::from([read_uid.clone()]))
        );

        let read_entity = actions.entity(&read_uid);
        assert_eq!(
            read_entity.unwrap(),
            &Entity::new(read_uid, HashMap::new(), HashSet::new())
        );
    }

    #[test]
    fn action_entity_attribute() {
        let src = json!(
        {
            "entityTypes": { },
            "actions": {
                "view_photo": {
                    "attributes": { "attr": "foo" }
                },
            }
        });

        let schema_file: NamespaceDefinitionWithActionAttributes =
            serde_json::from_value(src).expect("Parse Error");
        let schema: ValidatorSchema = schema_file.try_into().expect("Schema Error");
        let actions = schema.action_entities().expect("Entity Construct Error");

        let action_uid = EntityUID::from_str("Action::\"view_photo\"").unwrap();
        let view_photo = actions.entity(&action_uid);
        assert_eq!(
            view_photo.unwrap(),
            &Entity::new(
                action_uid,
                HashMap::from([("attr".into(), RestrictedExpr::val("foo"))]),
                HashSet::new()
            )
        );
    }

    #[test]
    fn test_action_namespace_inference_multi_success() {
        let src = json!({
            "Foo" : {
                "entityTypes" : {},
                "actions" : {
                    "read" : {}
                }
            },
            "ExampleCo::Personnel" : {
                "entityTypes" : {},
                "actions" : {
                    "viewPhoto" : {
                        "memberOf" : [
                            {
                                "id" : "read",
                                "type" : "Foo::Action"
                            }
                        ]
                    }
                }
            },
        });
        let schema_fragment =
            serde_json::from_value::<SchemaFragment>(src).expect("Failed to parse schema");
        let schema: ValidatorSchema = schema_fragment.try_into().expect("Schema should construct");
        let view_photo = schema
            .action_entities_iter()
            .find(|e| e.uid() == r#"ExampleCo::Personnel::Action::"viewPhoto""#.parse().unwrap())
            .unwrap();
        let ancestors = view_photo.ancestors().collect::<Vec<_>>();
        let read = ancestors[0];
        assert_eq!(read.eid().to_string(), "read");
        assert_eq!(read.entity_type().to_string(), "Foo::Action");
    }

    #[test]
    fn test_action_namespace_inference_multi() {
        let src = json!({
            "ExampleCo::Personnel::Foo" : {
                "entityTypes" : {},
                "actions" : {
                    "read" : {}
                }
            },
            "ExampleCo::Personnel" : {
                "entityTypes" : {},
                "actions" : {
                    "viewPhoto" : {
                        "memberOf" : [
                            {
                                "id" : "read",
                                "type" : "Foo::Action"
                            }
                        ]
                    }
                }
            },
        });
        let schema_fragment =
            serde_json::from_value::<SchemaFragment>(src).expect("Failed to parse schema");
        let schema: std::result::Result<ValidatorSchema, _> = schema_fragment.try_into();
        schema.expect_err("Schema should fail to construct as the normalization rules treat any qualification as starting from the root");
    }

    #[test]
    fn test_action_namespace_inference() {
        let src = json!({
            "ExampleCo::Personnel" : {
                "entityTypes" : { },
                "actions" : {
                    "read" : {},
                    "viewPhoto" : {
                        "memberOf" : [
                            {
                                "id" :  "read",
                                "type" : "Action"
                            }
                        ]
                    }
                }
            }
        });
        let schema_fragment =
            serde_json::from_value::<SchemaFragment>(src).expect("Failed to parse schema");
        let schema: ValidatorSchema = schema_fragment.try_into().unwrap();
        let view_photo = schema
            .action_entities_iter()
            .find(|e| e.uid() == r#"ExampleCo::Personnel::Action::"viewPhoto""#.parse().unwrap())
            .unwrap();
        let ancestors = view_photo.ancestors().collect::<Vec<_>>();
        let read = ancestors[0];
        assert_eq!(read.eid().to_string(), "read");
        assert_eq!(
            read.entity_type().to_string(),
            "ExampleCo::Personnel::Action"
        );
    }
}<|MERGE_RESOLUTION|>--- conflicted
+++ resolved
@@ -24,18 +24,10 @@
 use std::sync::Arc;
 
 use cedar_policy_core::{
-<<<<<<< HEAD
-    ast::{Eid, Entity, EntityType, EntityUID, Id, Name, RestrictedExpr},
-    entities::{CedarValueJson, Entities, TCComputation},
-    extensions::Extensions,
-    parser::err::ParseErrors,
-    transitive_closure::{compute_tc, TCNode},
-    FromNormalizedStr,
-=======
     ast::{Entity, EntityType, EntityUID, Id, Name},
     entities::{Entities, TCComputation},
+    extensions::Extensions,
     transitive_closure::compute_tc,
->>>>>>> 51dd4b61
 };
 use serde::{Deserialize, Serialize};
 use serde_with::serde_as;
