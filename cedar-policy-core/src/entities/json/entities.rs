/*
 * Copyright 2022-2023 Amazon.com, Inc. or its affiliates. All Rights Reserved.
 *
 * Licensed under the Apache License, Version 2.0 (the "License");
 * you may not use this file except in compliance with the License.
 * You may obtain a copy of the License at
 *
 *      https://www.apache.org/licenses/LICENSE-2.0
 *
 * Unless required by applicable law or agreed to in writing, software
 * distributed under the License is distributed on an "AS IS" BASIS,
 * WITHOUT WARRANTIES OR CONDITIONS OF ANY KIND, either express or implied.
 * See the License for the specific language governing permissions and
 * limitations under the License.
 */

use super::{
    CedarValueJson, EntityTypeDescription, EntityUidJson, JsonDeserializationError,
    JsonDeserializationErrorContext, JsonSerializationError, NoEntitiesSchema, Schema, TypeAndId,
    ValueParser,
};
use crate::ast::{Entity, EntityType, EntityUID, RestrictedExpr};
use crate::entities::{
    type_of_restricted_expr, unwrap_or_clone, Entities, EntitiesError,
    EntitySchemaConformanceError, TCComputation, TypeOfRestrictedExprError,
};
use crate::extensions::Extensions;
use crate::jsonvalue::JsonValueWithNoDuplicateKeys;
use serde::{Deserialize, Serialize};
use serde_with::serde_as;
use smol_str::SmolStr;
use std::collections::HashMap;
use std::sync::Arc;

/// Serde JSON format for a single entity
#[serde_as]
#[derive(Debug, Clone, PartialEq, Eq, Deserialize, Serialize)]
pub struct EntityJson {
    /// UID of the entity, specified in any form accepted by `EntityUidJson`
    uid: EntityUidJson,
    /// attributes, whose values can be any JSON value.
    /// (Probably a `CedarValueJson`, but for schema-based parsing, it could for
    /// instance be an `EntityUidJson` if we're expecting an entity reference,
    /// so for now we leave it in its raw json-value form, albeit not allowing
    /// any duplicate keys in any records that may occur in an attribute value
    /// (even nested).)
    #[serde_as(as = "serde_with::MapPreventDuplicates<_,_>")]
    // the annotation covers duplicates in this `HashMap` itself, while the `JsonValueWithNoDuplicateKeys` covers duplicates in any records contained in attribute values (including recursively)
    attrs: HashMap<SmolStr, JsonValueWithNoDuplicateKeys>,
    /// Parents of the entity, specified in any form accepted by `EntityUidJson`
    parents: Vec<EntityUidJson>,
}

/// Struct used to parse entities from JSON.
#[derive(Debug, Clone)]
pub struct EntityJsonParser<'e, 's, S: Schema = NoEntitiesSchema> {
    /// See comments on [`EntityJsonParser::new()`] for the interpretation and
    /// effects of this `schema` field.
    ///
    /// (Long doc comment on `EntityJsonParser::new()` is not repeated here, and
    /// instead incorporated by reference, to avoid them becoming out of sync.)
    schema: Option<&'s S>,

    /// Extensions which are active for the JSON parsing.
    extensions: Extensions<'e>,

    /// Whether to compute, enforce, or assume TC for entities parsed using this
    /// parser.
    tc_computation: TCComputation,
}

/// Schema information about a single entity can take one of these forms:
enum EntitySchemaInfo<E: EntityTypeDescription> {
    /// There is no schema, i.e. we're not doing schema-based parsing
    NoSchema,
    /// The entity is an action, and here's the schema's copy of the
    /// `Entity` object for it
    Action(Arc<Entity>),
    /// The entity is a non-action, and here's the schema's information
    /// about its type
    NonAction(E),
}

impl<'e, 's, S: Schema> EntityJsonParser<'e, 's, S> {
    /// Create a new `EntityJsonParser`.
    ///
    /// `schema` represents a source of `Action` entities, which will be added
    /// to the entities parsed from JSON.
    /// (If any `Action` entities are present in the JSON, and a `schema` is
    /// also provided, each `Action` entity in the JSON must exactly match its
    /// definition in the schema or an error is returned.)
    ///
    /// If a `schema` is present, this will also inform the parsing: for
    /// instance, it will allow `__entity` and `__extn` escapes to be implicit.
    ///
    /// Finally, if a `schema` is present, the `EntityJsonParser` will ensure
    /// that the produced entities fully conform to the `schema` -- for
    /// instance, it will error if attributes have the wrong types (e.g., string
    /// instead of integer), or if required attributes are missing or
    /// superfluous attributes are provided.
    ///
    /// If you pass `TCComputation::AssumeAlreadyComputed`, then the caller is
    /// responsible for ensuring that TC holds before calling this method.
    pub fn new(
        schema: Option<&'s S>,
        extensions: Extensions<'e>,
        tc_computation: TCComputation,
    ) -> Self {
        Self {
            schema,
            extensions,
            tc_computation,
        }
    }

    /// Parse an entities JSON file (in [`&str`] form) into an [`Entities`] object.
    ///
    /// If the `EntityJsonParser` has a `schema`, this also adds `Action`
    /// entities declared in the `schema`.
    pub fn from_json_str(&self, json: &str) -> Result<Entities, EntitiesError> {
        let ejsons: Vec<EntityJson> =
            serde_json::from_str(json).map_err(JsonDeserializationError::from)?;
        self.parse_ejsons(ejsons)
    }

    /// Parse an entities JSON file (in [`serde_json::Value`] form) into an [`Entities`] object.
    ///
    /// If the `EntityJsonParser` has a `schema`, this also adds `Action`
    /// entities declared in the `schema`.
    pub fn from_json_value(&self, json: serde_json::Value) -> Result<Entities, EntitiesError> {
        let ejsons: Vec<EntityJson> =
            serde_json::from_value(json).map_err(JsonDeserializationError::from)?;
        self.parse_ejsons(ejsons)
    }

    /// Parse an entities JSON file (in [`std::io::Read`] form) into an [`Entities`] object.
    ///
    /// If the `EntityJsonParser` has a `schema`, this also adds `Action`
    /// entities declared in the `schema`.
    pub fn from_json_file(&self, json: impl std::io::Read) -> Result<Entities, EntitiesError> {
        let ejsons: Vec<EntityJson> =
            serde_json::from_reader(json).map_err(JsonDeserializationError::from)?;
        self.parse_ejsons(ejsons)
    }

    /// Parse an entities JSON file (in [`&str`] form) into an iterator over [`Entity`]s.
    ///
    /// If the `EntityJsonParser` has a `schema`, this also adds `Action`
    /// entities declared in the `schema`.
    pub fn iter_from_json_str(
        &self,
        json: &str,
    ) -> Result<impl Iterator<Item = Entity> + '_, EntitiesError> {
        let ejsons: Vec<EntityJson> =
            serde_json::from_str(json).map_err(JsonDeserializationError::from)?;
        self.iter_ejson_to_iter_entity(ejsons)
    }

    /// Parse an entities JSON file (in [`serde_json::Value`] form) into an iterator over [`Entity`]s.
    ///
    /// If the `EntityJsonParser` has a `schema`, this also adds `Action`
    /// entities declared in the `schema`.
    pub fn iter_from_json_value(
        &self,
        json: serde_json::Value,
    ) -> Result<impl Iterator<Item = Entity> + '_, EntitiesError> {
        let ejsons: Vec<EntityJson> =
            serde_json::from_value(json).map_err(JsonDeserializationError::from)?;
        self.iter_ejson_to_iter_entity(ejsons)
    }

    /// Parse an entities JSON file (in [`std::io::Read`] form) into an iterator over [`Entity`]s.
    ///
    /// If the `EntityJsonParser` has a `schema`, this also adds `Action`
    /// entities declared in the `schema`.
    pub fn iter_from_json_file(
        &self,
        json: impl std::io::Read,
    ) -> Result<impl Iterator<Item = Entity> + '_, EntitiesError> {
        let ejsons: Vec<EntityJson> =
            serde_json::from_reader(json).map_err(JsonDeserializationError::from)?;
        self.iter_ejson_to_iter_entity(ejsons)
    }

    /// Internal function that converts an iterator over [`EntityJson`] into an
    /// iterator over [`Entity`] and also adds any `Action` entities declared in
    /// `self.schema`.
    fn iter_ejson_to_iter_entity(
        &self,
        ejsons: impl IntoIterator<Item = EntityJson>,
    ) -> Result<impl Iterator<Item = Entity> + '_, EntitiesError> {
        let mut entities: Vec<Entity> = ejsons
            .into_iter()
            .map(|ejson| self.parse_ejson(ejson).map_err(EntitiesError::from))
            .collect::<Result<_, _>>()?;
        if let Some(schema) = &self.schema {
            entities.extend(schema.action_entities().into_iter().map(unwrap_or_clone));
        }
        Ok(entities.into_iter())
    }

    /// Internal function that creates an [`Entities`] from a stream of [`EntityJson`].
    ///
    /// If the `EntityJsonParser` has a `schema`, this also adds `Action`
    /// entities declared in the `schema`, and validates all the entities
    /// against the schema.
    fn parse_ejsons(
        &self,
        ejsons: impl IntoIterator<Item = EntityJson>,
    ) -> Result<Entities, EntitiesError> {
        let entities: Vec<Entity> = ejsons
            .into_iter()
            .map(|ejson| self.parse_ejson(ejson))
            .collect::<Result<_, _>>()?;
        Entities::from_entities(entities, self.schema, self.tc_computation, self.extensions)
    }

    /// Internal function that parses an `EntityJson` into an `Entity`.
    ///
    /// This function is not responsible for fully validating the `Entity`
    /// against the `schema`; that happens on construction of an `Entities`
    fn parse_ejson(&self, ejson: EntityJson) -> Result<Entity, JsonDeserializationError> {
        let uid = ejson
            .uid
            .into_euid(|| JsonDeserializationErrorContext::EntityUid)?;
        let etype = uid.entity_type();
        let entity_schema_info = match &self.schema {
            None => EntitySchemaInfo::NoSchema,
            Some(schema) => {
                if etype.is_action() {
                    EntitySchemaInfo::Action(schema.action(&uid).ok_or(
                        JsonDeserializationError::EntitySchemaConformance(
                            EntitySchemaConformanceError::UndeclaredAction { uid: uid.clone() },
                        ),
                    )?)
                } else {
                    EntitySchemaInfo::NonAction(schema.entity_type(etype).ok_or_else(|| {
                        let suggested_types = match etype {
                            EntityType::Concrete(name) => {
                                schema.entity_types_with_basename(name.basename()).collect()
                            }
                            EntityType::Unspecified => vec![],
                        };
                        JsonDeserializationError::EntitySchemaConformance(
                            EntitySchemaConformanceError::UnexpectedEntityType {
                                uid: uid.clone(),
                                suggested_types,
                            },
                        )
                    })?)
                }
            }
        };
        let vparser = ValueParser::new(self.extensions);
        let attrs: HashMap<SmolStr, RestrictedExpr> = ejson
            .attrs
            .into_iter()
            .map(|(k, v)| match &entity_schema_info {
                EntitySchemaInfo::NoSchema => Ok((
                    k.clone(),
<<<<<<< HEAD
                    vparser.val_into_restricted_expr(v, None, || {
=======
                    vparser.val_into_rexpr(v.into(), None, || {
>>>>>>> 883bb90b
                        JsonDeserializationErrorContext::EntityAttribute {
                            uid: uid.clone(),
                            attr: k.clone(),
                        }
                    })?,
                )),
                EntitySchemaInfo::NonAction(desc) => {
                    // Depending on the expected type, we may parse the contents
                    // of the attribute differently.
                    let rexpr = match desc.attr_type(&k) {
                        // `None` indicates the attribute shouldn't exist -- see
                        // docs on the `attr_type()` trait method
                        None => {
                            return Err(JsonDeserializationError::EntitySchemaConformance(
                                EntitySchemaConformanceError::UnexpectedEntityAttr {
                                    uid: uid.clone(),
                                    attr: k,
                                },
                            ))
                        }
<<<<<<< HEAD
                        Some(expected_ty) => {
                            vparser.val_into_restricted_expr(v, Some(&expected_ty), || {
=======
                        Some(expected_ty) => (
                            vparser.val_into_rexpr(v.into(), Some(&expected_ty), || {
>>>>>>> 883bb90b
                                JsonDeserializationErrorContext::EntityAttribute {
                                    uid: uid.clone(),
                                    attr: k.clone(),
                                }
                            })?
                        }
                    };
                    Ok((k.clone(), rexpr))
                }
                EntitySchemaInfo::Action(action) => {
                    // We'll do schema-based parsing assuming optimistically that
                    // the type in the JSON is the same as the type in the schema.
                    // (As of this writing, the schema doesn't actually tell us
                    // what type each action attribute is supposed to be)
                    let expected_rexpr = match action.get(&k) {
                        // `None` indicates the attribute isn't in the schema's
                        // copy of the action entity
                        None => {
                            return Err(JsonDeserializationError::EntitySchemaConformance(
                                EntitySchemaConformanceError::ActionDeclarationMismatch {
                                    uid: uid.clone(),
                                },
                            ))
                        }
                        Some(rexpr) => rexpr,
                    };
                    let expected_ty =
                        type_of_restricted_expr(expected_rexpr.as_borrowed(), self.extensions)
                            .map_err(|e| match e {
                                TypeOfRestrictedExprError::HeterogeneousSet(err) => {
                                    JsonDeserializationError::EntitySchemaConformance(
                                        EntitySchemaConformanceError::HeterogeneousSet {
                                            uid: uid.clone(),
                                            attr: k.clone(),
                                            err,
                                        },
                                    )
                                }
                                TypeOfRestrictedExprError::Extension(err) => {
                                    JsonDeserializationError::FailedExtensionFunctionLookup(err)
                                }
                            })?;
                    let actual_rexpr =
                        vparser.val_into_restricted_expr(v, Some(&expected_ty), || {
                            JsonDeserializationErrorContext::EntityAttribute {
                                uid: uid.clone(),
                                attr: k.clone(),
                            }
                        })?;
<<<<<<< HEAD
=======
                    let actual_rexpr =
                        vparser.val_into_rexpr(v.into(), Some(&expected_ty), || {
                            JsonDeserializationErrorContext::EntityAttribute {
                                uid: uid.clone(),
                                attr: k.clone(),
                            }
                        })?;
>>>>>>> 883bb90b
                    if actual_rexpr == *expected_rexpr {
                        Ok((k, actual_rexpr))
                    } else {
                        Err(JsonDeserializationError::EntitySchemaConformance(
                            EntitySchemaConformanceError::ActionDeclarationMismatch {
                                uid: uid.clone(),
                            },
                        ))
                    }
                }
            })
            .collect::<Result<_, JsonDeserializationError>>()?;
        let is_parent_allowed = |parent_euid: &EntityUID| {
            // full validation isn't done in this function (see doc comments on
            // this function), but we do need to do the following check which
            // happens even when there is no schema
            if etype.is_action() {
                if parent_euid.is_action() {
                    Ok(())
                } else {
                    Err(JsonDeserializationError::ActionParentIsNotAction {
                        uid: uid.clone(),
                        parent: parent_euid.clone(),
                    })
                }
            } else {
                Ok(()) // all parents are allowed
            }
        };
        let parents = ejson
            .parents
            .into_iter()
            .map(|parent| {
                parent.into_euid(|| JsonDeserializationErrorContext::EntityParents {
                    uid: uid.clone(),
                })
            })
            .map(|res| {
                res.and_then(|parent_euid| {
                    is_parent_allowed(&parent_euid)?;
                    Ok(parent_euid)
                })
            })
            .collect::<Result<_, JsonDeserializationError>>()?;
        Ok(Entity::new(uid, attrs, parents))
    }
}

impl EntityJson {
    /// Convert an `Entity` into an `EntityJson`
    ///
    /// (for the reverse transformation, use `EntityJsonParser`)
    pub fn from_entity(entity: &Entity) -> Result<Self, JsonSerializationError> {
        Ok(Self {
            // for now, we encode `uid` and `parents` using an implied `__entity` escape
            uid: EntityUidJson::ImplicitEntityEscape(TypeAndId::from(entity.uid())),
            attrs: entity
                .attrs()
                .map(|(k, expr)| {
                    Ok((
                        k.into(),
                        serde_json::to_value(CedarValueJson::from_expr(expr)?)?.into(),
                    ))
                })
                .collect::<Result<_, JsonSerializationError>>()?,
            parents: entity
                .ancestors()
                .map(|euid| EntityUidJson::ImplicitEntityEscape(TypeAndId::from(euid.clone())))
                .collect(),
        })
    }
}

#[cfg(test)]
// PANIC SAFETY unit test code
#[allow(clippy::panic)]
mod test {
    use super::*;
    use cool_asserts::assert_matches;

    #[test]
    fn reject_duplicates() {
        let json = serde_json::json!([
            {
                "uid" : {
                    "type" : "User",
                    "id" : "alice"
                },
                "attrs" : {},
                "parents": []
            },
            {
                "uid" : {
                    "type" : "User",
                    "id" : "alice"
                },
                "attrs" : {},
                "parents": []
            }
        ]);
        let eparser: EntityJsonParser<'_, '_, NoEntitiesSchema> =
            EntityJsonParser::new(None, Extensions::all_available(), TCComputation::ComputeNow);
        let e = eparser.from_json_value(json);
        let bad_euid: EntityUID = r#"User::"alice""#.parse().unwrap();
        assert_matches!(e, Err(EntitiesError::Duplicate(euid)) => {
          assert_eq!(bad_euid, euid, r#"Returned euid should be User::"alice""#);
        });
    }
}<|MERGE_RESOLUTION|>--- conflicted
+++ resolved
@@ -258,11 +258,7 @@
             .map(|(k, v)| match &entity_schema_info {
                 EntitySchemaInfo::NoSchema => Ok((
                     k.clone(),
-<<<<<<< HEAD
-                    vparser.val_into_restricted_expr(v, None, || {
-=======
-                    vparser.val_into_rexpr(v.into(), None, || {
->>>>>>> 883bb90b
+                    vparser.val_into_restricted_expr(v.into(), None, || {
                         JsonDeserializationErrorContext::EntityAttribute {
                             uid: uid.clone(),
                             attr: k.clone(),
@@ -283,19 +279,14 @@
                                 },
                             ))
                         }
-<<<<<<< HEAD
-                        Some(expected_ty) => {
-                            vparser.val_into_restricted_expr(v, Some(&expected_ty), || {
-=======
-                        Some(expected_ty) => (
-                            vparser.val_into_rexpr(v.into(), Some(&expected_ty), || {
->>>>>>> 883bb90b
-                                JsonDeserializationErrorContext::EntityAttribute {
-                                    uid: uid.clone(),
-                                    attr: k.clone(),
-                                }
-                            })?
-                        }
+                        Some(expected_ty) => vparser.val_into_restricted_expr(
+                            v.into(),
+                            Some(&expected_ty),
+                            || JsonDeserializationErrorContext::EntityAttribute {
+                                uid: uid.clone(),
+                                attr: k.clone(),
+                            },
+                        )?,
                     };
                     Ok((k.clone(), rexpr))
                 }
@@ -333,22 +324,12 @@
                                 }
                             })?;
                     let actual_rexpr =
-                        vparser.val_into_restricted_expr(v, Some(&expected_ty), || {
+                        vparser.val_into_restricted_expr(v.into(), Some(&expected_ty), || {
                             JsonDeserializationErrorContext::EntityAttribute {
                                 uid: uid.clone(),
                                 attr: k.clone(),
                             }
                         })?;
-<<<<<<< HEAD
-=======
-                    let actual_rexpr =
-                        vparser.val_into_rexpr(v.into(), Some(&expected_ty), || {
-                            JsonDeserializationErrorContext::EntityAttribute {
-                                uid: uid.clone(),
-                                attr: k.clone(),
-                            }
-                        })?;
->>>>>>> 883bb90b
                     if actual_rexpr == *expected_rexpr {
                         Ok((k, actual_rexpr))
                     } else {
