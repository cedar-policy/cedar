# Changelog

All notable changes to this project will be documented in this file.

The format is based on [Keep a Changelog](https://keepachangelog.com/en/1.0.0/),
and this project adheres to [Semantic Versioning](https://semver.org/spec/v2.0.0.html).

## [Unreleased]

### Added

- Option to eagerly evaluate entity attributes and re-use across calls to `is_authorized`.
- APIs to `Entities` to make it easy to add a collection of entities to an existing `Entities` structure.
- Export the `cedar_policy_core::evaluator::{EvaluationError, EvaluationErrorKind}` and
  `cedar_policy_core::authorizer::AuthorizationError` error types.
- API to `ParseError` to quickly get the primary source span.
- API, `unknown_entities`, to `PolicySet` to collect unknown entity UIDs from `PartialResponse`.
- APIs `remove`, `remove_template` and `unlink` to remove policies from the `PolicySet`.
- API `get_linked_policies` to get the policies linked to a `Template`.

### Changed

<<<<<<< HEAD
- Rename `cedar_policy_core::est::EstToAstError` to `cedar_policy_core::est::FromJsonError`.
- Rename `cedar_policy_core::entities::JsonDeserializationError::ExtensionsError` to `cedar_policy_core::entities::JsonDeserializationError::FailedExtensionsFunctionLookup`.
- Rename variants in `cedar_policy::SchemaError`.
- `Diagnostics::errors()` now returns an iterator over `AuthorizationError`s.
- `Response::new()` now expects a `Vec<AuthorizationError>` as its third argument.
- Implement [RFC 19](https://github.com/cedar-policy/rfcs/blob/main/text/0019-stricter-validation.md), making validation slightly more strict, but more explainable.
- Change the semantics of equality for IP ranges. For example,
=======
- Renamed `cedar_policy_core::est::EstToAstError` to `cedar_policy_core::est::FromJsonError`
- Renamed `cedar_policy_core::entities::JsonDeserializationError::ExtensionsError` to `cedar_policy_core::entities::JsonDeserializationError::FailedExtensionsFunctionLookup`.
- Renamed variants in `cedar_policy::SchemaError`
- The `Diagnostics::errors()` function now returns an iterator over `AuthorizationError`s.
- The `Response::new()` constructor now expects a `Vec<AuthorizationError>` as its third argument.
- Implements RFC #19, making validation slightly more strict, but more explainable.
- Implemented RFC #20, disallowing duplicate keys in record values (including
  record literals in policies, request `context`, and records in entity attributes).
- Improved formatting for error messages.
- Changed the semantics of equality for IP ranges. For example,
>>>>>>> 883bb90b
  `ip("192.168.0.1/24") == ip("192.168.0.3/24")` was previously `true` and is now
  `false`. The behavior of equality on single IP addresses is unchanged, and so is
  the behavior of `.isInRange()`.
- Standardize on duplicates being errors instead of last-write-wins in the following APIs:
  - Policy set JSON representation
  - Template set JSON representation
  - Template instantiation records
  - Entity slice JSON representation
  - Context JSON representation
- `<EntityId as FromStr>::Error` is now `Infallible` instead of `ParseErrors`.

## [2.4.2] - 2023-10-23

### Fixed

- Issue #370 related to how the validator handles template-linked policies.
  The validator will now produce the same result for an equivalent static
  and template-linked policy.

## [2.4.1] - 2023-10-12

### Added

- Experimental API to construct queries with `Unknown` fields for partial evaluation.

### Changed

- Improve validation error messages for access to undeclared attributes and
  unsafe access to optional attributes to report the target of the access (fix #175).
- `EntityUid`'s impl of `FromStr` is no longer marked as deprecated.
- Update the behavior of `Request::principal()`, `Request::action()`, and
  `Request::resource()` to return `None` if the entities are unspecified (i.e.,
  constructed by passing `None` to `Request::new()`).

### Fixed

- Issue #299 related to the condition of `if` not being partial evaluated.

## [2.4.0] - 2023-09-21

### Added

- Export additional methods for `EntityTypeName`.
  - `basename` to get the basename (without namespaces).
  - `namespace_components` to get the namespace as an iterator over its components.
  - `namespace` to get the namespace as a single string.

### Changed

- Some error types now carry more information about the error, with error
messages updated appropriately. For instance, add a list of attributes that _do_
exist to the `RecordAttrDoesNotExist` error message.
- Improve error messages for some schema parsing errors.
  - When an entity type shape or action context is declared with type other than
  `Record`, the error message will indicated the affected entity type or action.
- Various improvements to error messages and documentation for errors raised during
  policy parsing, validation, and evaluation.
- Increase precision for validating records.  Previously,
`permit(principal, action, resource) when {{"foo": 5} has bar};` would validate.
Now it will not, since we know `{"foo": 5} has bar` is `False`, and the
validator will return an error for a policy that can never fire.

### Removed

- Uses of deprecated `__expr` escapes from integration tests.

## [2.3.3] - 2023-08-29

### Added

- Re-export `cedar_policy_core::entities::EntitiesError`.

### Changed

- Improve error messages and documentation for some errors raised during
  policy parsing, validation, and evaluation.
- More precise "expected tokens" lists in some parse errors.

### Fixed

- Issue #150 related to implicit namespaces for actions in `memberOf` lists in
  schemas. An action without an explicit namespace in a `memberOf` now
  correctly uses the default namespace.

## [2.3.2] - 2023-08-04

### Changed

- Improve error messages for some validation errors
- Improve error messages for some schema parsing errors.
  - Parsing a schema type without the `"type"` field will generate an error
    stating that `"type"` is a required field instead of an inscrutable error
    complaining about the untagged enum `SchemaType`.
  - Parsing a schema type with a `"type"` field corresponding to one of the
    builtin types but missing a required field for that type will generate an
    error stating that a required field is missing instead of claiming that it
    could not find "common types" definition for that builtin type.

### Fixed

- Issues #73 and #74 related to schema-based parsing.
  - Detect entities with parents of an incorrect entity type.
  - Detect entities with an undeclared entity type.

### Removed

- Move public API for partial evaluation behind experimental feature flag. To
  continue using this feature you must enable the `partial-eval` feature flag.

## [2.3.1] - 2023-07-20

### Fixed

- Panic in `PolicySet::link()` that could occur when the function was called
  with a policy id corresponding to a static policy.

## [2.3.0] - 2023-06-29

### Changed

- Implement
[RFC 9](https://github.com/cedar-policy/rfcs/blob/main/text/0009-disallow-whitespace-in-entityuid.md)
which disallows embedded whitespace, comments, and control characters in the
inputs to several Rust API functions including `EntityTypeName::from_str()` and
`EntityNamespace::from_str()`, as well as in some fields of the Cedar JSON
schema format (e.g., namespace declarations, entity type names), Cedar JSON
entities format (e.g., entity type names, extension function names) and the
Cedar JSON policy format used by `Policy::from_json()` (e.g., entity type names,
extension function names). The risk that this may be a breaking change for some
Cedar users was accepted due to the potential security ramifications; see
discussion in the RFC.

## 2.2.0 - 2023-05-25

### Added

- `Entities::write_to_json` function to api.rs.

## 2.1.0 - 2023-05-23

### Added

- `Schema::action_entities` to provide access to action entities defined in a schema.

### Changed

- Update `cedar-policy-core` dependency.

### Fixed

- Resolve warning in `Cargo.toml` due to having both `license` and `license-file` metadata entries.

## 2.0.3 - 2023-05-17

### Fixed

- Update `Cargo.toml` metadata to correctly represent this crate as Apache-2.0 licensed.

## 2.0.2 - 2023-05-10

## 2.0.1 - 2023-05-10

## 2.0.0 - 2023-05-10

- Initial release of `cedar-policy`.

[unreleased]: https://github.com/cedar-policy/cedar/compare/v2.4.2...main
[2.4.2]: https://github.com/cedar-policy/cedar/compare/v2.4.1...v2.4.2
[2.4.1]: https://github.com/cedar-policy/cedar/compare/v2.4.0...v2.4.1
[2.4.0]: https://github.com/cedar-policy/cedar/compare/v2.3.3...v2.4.0
[2.3.3]: https://github.com/cedar-policy/cedar/compare/v2.3.2...v2.3.3
[2.3.2]: https://github.com/cedar-policy/cedar/compare/v2.3.1...v2.3.2
[2.3.1]: https://github.com/cedar-policy/cedar/compare/v2.3.0...v2.3.1
[2.3.0]: https://github.com/cedar-policy/cedar/releases/tag/v2.3.0<|MERGE_RESOLUTION|>--- conflicted
+++ resolved
@@ -20,26 +20,17 @@
 
 ### Changed
 
-<<<<<<< HEAD
 - Rename `cedar_policy_core::est::EstToAstError` to `cedar_policy_core::est::FromJsonError`.
 - Rename `cedar_policy_core::entities::JsonDeserializationError::ExtensionsError` to `cedar_policy_core::entities::JsonDeserializationError::FailedExtensionsFunctionLookup`.
 - Rename variants in `cedar_policy::SchemaError`.
 - `Diagnostics::errors()` now returns an iterator over `AuthorizationError`s.
 - `Response::new()` now expects a `Vec<AuthorizationError>` as its third argument.
-- Implement [RFC 19](https://github.com/cedar-policy/rfcs/blob/main/text/0019-stricter-validation.md), making validation slightly more strict, but more explainable.
+- Implement [RFC 19](https://github.com/cedar-policy/rfcs/blob/main/text/0019-stricter-validation.md),
+  making validation slightly more strict, but more explainable.
+- Implement [RFC 20](https://github.com/cedar-policy/rfcs/blob/main/text/0020-unique-record-keys.md),
+  disallowing duplicate keys in record values (including record literals in policies, request `context`,
+  and records in entity attributes).
 - Change the semantics of equality for IP ranges. For example,
-=======
-- Renamed `cedar_policy_core::est::EstToAstError` to `cedar_policy_core::est::FromJsonError`
-- Renamed `cedar_policy_core::entities::JsonDeserializationError::ExtensionsError` to `cedar_policy_core::entities::JsonDeserializationError::FailedExtensionsFunctionLookup`.
-- Renamed variants in `cedar_policy::SchemaError`
-- The `Diagnostics::errors()` function now returns an iterator over `AuthorizationError`s.
-- The `Response::new()` constructor now expects a `Vec<AuthorizationError>` as its third argument.
-- Implements RFC #19, making validation slightly more strict, but more explainable.
-- Implemented RFC #20, disallowing duplicate keys in record values (including
-  record literals in policies, request `context`, and records in entity attributes).
-- Improved formatting for error messages.
-- Changed the semantics of equality for IP ranges. For example,
->>>>>>> 883bb90b
   `ip("192.168.0.1/24") == ip("192.168.0.3/24")` was previously `true` and is now
   `false`. The behavior of equality on single IP addresses is unchanged, and so is
   the behavior of `.isInRange()`.
@@ -82,7 +73,7 @@
 
 ### Added
 
-- Export additional methods for `EntityTypeName`.
+- New methods for `EntityTypeName`.
   - `basename` to get the basename (without namespaces).
   - `namespace_components` to get the namespace as an iterator over its components.
   - `namespace` to get the namespace as a single string.
@@ -90,17 +81,17 @@
 ### Changed
 
 - Some error types now carry more information about the error, with error
-messages updated appropriately. For instance, add a list of attributes that _do_
-exist to the `RecordAttrDoesNotExist` error message.
+  messages updated appropriately. For instance, the `RecordAttrDoesNotExist` error
+  message now contains a list of attributes that _do_ exist.
 - Improve error messages for some schema parsing errors.
   - When an entity type shape or action context is declared with type other than
   `Record`, the error message will indicated the affected entity type or action.
-- Various improvements to error messages and documentation for errors raised during
+- Various other improvements to error messages and documentation for errors raised during
   policy parsing, validation, and evaluation.
 - Increase precision for validating records.  Previously,
-`permit(principal, action, resource) when {{"foo": 5} has bar};` would validate.
-Now it will not, since we know `{"foo": 5} has bar` is `False`, and the
-validator will return an error for a policy that can never fire.
+  `permit(principal, action, resource) when {{"foo": 5} has bar};` would validate.
+  Now it will not, since we know `{"foo": 5} has bar` is `False`, and the
+  validator will return an error for a policy that can never fire.
 
 ### Removed
 
