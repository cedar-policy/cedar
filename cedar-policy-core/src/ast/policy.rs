/*
 * Copyright Cedar Contributors
 *
 * Licensed under the Apache License, Version 2.0 (the "License");
 * you may not use this file except in compliance with the License.
 * You may obtain a copy of the License at
 *
 *      https://www.apache.org/licenses/LICENSE-2.0
 *
 * Unless required by applicable law or agreed to in writing, software
 * distributed under the License is distributed on an "AS IS" BASIS,
 * WITHOUT WARRANTIES OR CONDITIONS OF ANY KIND, either express or implied.
 * See the License for the specific language governing permissions and
 * limitations under the License.
 */

use crate::ast::*;
use crate::entities::{conformance::typecheck_restricted_expr_against_schematype, SchemaType};
use crate::extensions::Extensions;
use crate::parser::{AsLocRef, IntoMaybeLoc, Loc, MaybeLoc};
use crate::validator::{
    err::SchemaError, json_schema::Type as JSONSchemaType, types::Type as ValidatorType, RawName,
    ValidatorSchema,
};
use annotation::{Annotation, Annotations};
use educe::Educe;
use generalized_slots_declaration::GeneralizedSlotsDeclaration;
use itertools::Itertools;
use miette::Diagnostic;
use nonempty::{nonempty, NonEmpty};
use serde::{Deserialize, Serialize};
use smol_str::SmolStr;
use std::{
    collections::{HashMap, HashSet},
    str::FromStr,
    sync::Arc,
};
use thiserror::Error;

#[cfg(feature = "wasm")]
extern crate tsify;

macro_rules! cfg_tolerant_ast {
    ($($item:item)*) => {
        $(
            #[cfg(feature = "tolerant-ast")]
            $item
        )*
    };
}

cfg_tolerant_ast! {
    use super::expr_allows_errors::AstExprErrorKind;
    use crate::ast::expr_allows_errors::ExprWithErrsBuilder;
    use crate::expr_builder::ExprBuilder;
    use crate::parser::err::ParseErrors;
    use crate::parser::err::ToASTError;
    use crate::parser::err::ToASTErrorKind;

    static DEFAULT_ANNOTATIONS: std::sync::LazyLock<Arc<Annotations>> =
        std::sync::LazyLock::new(|| Arc::new(Annotations::default()));

    static DEFAULT_GENERALIZED_SLOTS_DECLARATION: std::sync::LazyLock<Arc<GeneralizedSlotsDeclaration>> =
        std::sync::LazyLock::new(|| Arc::new(GeneralizedSlotsDeclaration::default()));

    static DEFAULT_PRINCIPAL_CONSTRAINT: std::sync::LazyLock<PrincipalConstraint> =
        std::sync::LazyLock::new(PrincipalConstraint::any);

    static DEFAULT_RESOURCE_CONSTRAINT: std::sync::LazyLock<ResourceConstraint> =
        std::sync::LazyLock::new(ResourceConstraint::any);

    static DEFAULT_ACTION_CONSTRAINT: std::sync::LazyLock<ActionConstraint> =
        std::sync::LazyLock::new(ActionConstraint::any);

    static DEFAULT_ERROR_EXPR: std::sync::LazyLock<Arc<Expr>> = std::sync::LazyLock::new(|| {
        // Non scope constraint expression of an Error policy should also be an error
        // This const represents an error expression that is part of an Error policy
        // PANIC SAFETY: Infallible error type - can never fail
        #[allow(clippy::unwrap_used)]
        Arc::new(
            <ExprWithErrsBuilder as ExprBuilder>::new()
                .error(ParseErrors::singleton(ToASTError::new(
                    ToASTErrorKind::ASTErrorNode,
                    Loc::new(0..1, "ASTErrorNode".into()).into_maybe_loc(),
                )))
                .unwrap(),
        )
    });
}

/// Top level structure for a policy template.
/// Contains both the AST for template, and the list of open slots in the template.
///
/// Note that this "template" may have no slots, in which case this `Template` represents a static policy
#[derive(Clone, Hash, Eq, PartialEq, Debug)]
pub struct Template {
    body: TemplateBody,
    /// INVARIANT (slot cache correctness): This Vec must contain _all_ of the open slots in `body`
    /// This is maintained by the only public constructors: `new()`, `new_shared()`, and `link_static_policy()`
    ///
    /// Note that `slots` may be empty, in which case this `Template` represents a static policy
    slots: Vec<Slot>,
}

impl From<Template> for TemplateBody {
    fn from(val: Template) -> Self {
        val.body
    }
}

impl Template {
    /// Checks the invariant (slot cache correctness)
    ///
    /// This function is a no-op in release builds, but checks the invariant (and panics if it fails) in debug builds.
    pub fn check_invariant(&self) {
        #[cfg(debug_assertions)]
        {
            for slot in self.body.condition().slots() {
                assert!(self.slots.contains(&slot));
            }
            for slot in self.slots() {
                assert!(self.body.condition().slots().contains(slot));
            }
        }
    }

    /// Construct a `Template` from its components
    #[allow(clippy::too_many_arguments)]
    pub fn new(
        id: PolicyID,
        loc: MaybeLoc,
        annotations: Annotations,
        generalized_slots_declaration: GeneralizedSlotsDeclaration,
        effect: Effect,
        principal_constraint: PrincipalConstraint,
        action_constraint: ActionConstraint,
        resource_constraint: ResourceConstraint,
        non_scope_constraint: Expr,
    ) -> Self {
        let body = TemplateBody::new(
            id,
            loc,
            annotations,
            generalized_slots_declaration,
            effect,
            principal_constraint,
            action_constraint,
            resource_constraint,
            non_scope_constraint,
        );
        // INVARIANT (slot cache correctness)
        // This invariant is maintained in the body of the From impl
        Template::from(body)
    }

    #[cfg(feature = "tolerant-ast")]
    /// Generate a template representing a policy that is unparsable
    pub fn error(id: PolicyID, loc: MaybeLoc) -> Self {
        let body = TemplateBody::error(id, loc);
        Template::from(body)
    }

    /// Construct a template from an expression/annotations that are already [`std::sync::Arc`] allocated
    #[allow(clippy::too_many_arguments)]
    pub fn new_shared(
        id: PolicyID,
        loc: MaybeLoc,
        annotations: Arc<Annotations>,
        generalized_slots_declaration: Arc<GeneralizedSlotsDeclaration>,
        effect: Effect,
        principal_constraint: PrincipalConstraint,
        action_constraint: ActionConstraint,
        resource_constraint: ResourceConstraint,
        non_scope_constraint: Arc<Expr>,
    ) -> Self {
        let body = TemplateBody::new_shared(
            id,
            loc,
            annotations,
            generalized_slots_declaration,
            effect,
            principal_constraint,
            action_constraint,
            resource_constraint,
            non_scope_constraint,
        );
        // INVARIANT (slot cache correctness)
        // This invariant is maintained in the body of the From impl
        Template::from(body)
    }

    /// Get the principal constraint on the body
    pub fn principal_constraint(&self) -> &PrincipalConstraint {
        self.body.principal_constraint()
    }

    /// Get the action constraint on the body
    pub fn action_constraint(&self) -> &ActionConstraint {
        self.body.action_constraint()
    }

    /// Get the resource constraint on the body
    pub fn resource_constraint(&self) -> &ResourceConstraint {
        self.body.resource_constraint()
    }

    /// Get the non-scope constraint on the body
    pub fn non_scope_constraints(&self) -> &Expr {
        self.body.non_scope_constraints()
    }

    /// Get Arc to non-scope constraint on the body
    pub fn non_scope_constraints_arc(&self) -> &Arc<Expr> {
        self.body.non_scope_constraints_arc()
    }

    /// Get the PolicyID of this template
    pub fn id(&self) -> &PolicyID {
        self.body.id()
    }

    /// Clone this Policy with a new ID
    pub fn new_id(&self, id: PolicyID) -> Self {
        Template {
            body: self.body.new_id(id),
            slots: self.slots.clone(),
        }
    }

    /// Get the location of this policy
    pub fn loc(&self) -> Option<&Loc> {
        self.body.loc()
    }

    /// Get the `Effect` (`Permit` or `Deny`) of this template
    pub fn effect(&self) -> Effect {
        self.body.effect()
    }

    /// Get data from an annotation.
    pub fn annotation(&self, key: &AnyId) -> Option<&Annotation> {
        self.body.annotation(key)
    }

    /// Get all annotation data.
    pub fn annotations(&self) -> impl Iterator<Item = (&AnyId, &Annotation)> {
        self.body.annotations()
    }

    /// Get [`Arc`] owning the annotation data.
    pub fn annotations_arc(&self) -> &Arc<Annotations> {
        self.body.annotations_arc()
    }

    /// Get all generalized_slots_declaration data.
    pub fn generalized_slots_declaration(
        &self,
    ) -> impl Iterator<Item = (&SlotId, &JSONSchemaType<RawName>)> {
        self.body.generalized_slots_declaration()
    }

    /// Get [`Arc`] owning the generalized_slots_declaration data.
    pub fn generalized_slots_declaration_arc(&self) -> &Arc<GeneralizedSlotsDeclaration> {
        self.body.generalized_slots_declaration_arc()
    }

    /// Get the condition expression of this template.
    ///
    /// This will be a conjunction of the template's scope constraints (on
    /// principal, resource, and action); the template's "when" conditions; and
    /// the negation of each of the template's "unless" conditions.
    pub fn condition(&self) -> Expr {
        self.body.condition()
    }

    /// List of open slots in this template including principal, resource, and generalized slots
    pub fn slots(&self) -> impl Iterator<Item = &Slot> {
        self.slots.iter()
    }

    /// List of principal and resource slots in this template
    pub fn principal_resource_slots(&self) -> impl Iterator<Item = &Slot> {
        self.slots
            .iter()
            .filter(|slot| slot.id.is_principal() || slot.id.is_resource())
    }

    /// Check if this template is a static policy
    ///
    /// Static policies can be linked without any slots,
    /// and all links will be identical.
    pub fn is_static(&self) -> bool {
        self.slots.is_empty()
    }

    /// Ensure that every slot in the template is bound by values,
    /// and that no extra values are bound in values
    /// This upholds invariant (values total map)
    ///
    /// All callers of this function
    /// must enforce INVARIANT that `?principal` and `?resource` slots
    /// are in values and generalized slots are in generalized_values
    pub fn check_binding(
        template: &Template,
        values: &HashMap<SlotId, EntityUID>,
        generalized_values: &HashMap<SlotId, RestrictedExpr>,
    ) -> Result<(), LinkingError> {
        // Verify all slots bound
        let unbound_values_and_generalized_values = template
            .slots
            .iter()
            .filter(|slot| {
                !values.contains_key(&slot.id) && !generalized_values.contains_key(&slot.id)
            })
            .collect::<Vec<_>>();

        let extra_values = values
            .iter()
            .filter_map(|(slot, _)| {
                if !template
                    .slots
                    .iter()
                    .any(|template_slot| template_slot.id == *slot)
                {
                    Some(slot)
                } else {
                    None
                }
            })
            .collect::<Vec<_>>();

        let extra_generalized_values = generalized_values
            .iter()
            .filter_map(|(slot, _)| {
                if !template
                    .slots
                    .iter()
                    .any(|template_slot| template_slot.id == *slot)
                {
                    Some(slot)
                } else {
                    None
                }
            })
            .collect::<Vec<_>>();

        if unbound_values_and_generalized_values.is_empty()
            && extra_values.is_empty()
            && extra_generalized_values.is_empty()
        {
            Ok(())
        } else {
            Err(LinkingError::from_unbound_and_extras(
                unbound_values_and_generalized_values
                    .into_iter()
                    .map(|slot| slot.id.clone()),
                extra_values
                    .into_iter()
                    .cloned()
                    .chain(extra_generalized_values.into_iter().cloned()),
            ))
        }
    }

    /// Validates that the values provided for the generalized slots are of the types declared
    pub fn link_time_type_checking_with_schema(
        template: &Template,
        schema: &ValidatorSchema,
        values: &HashMap<SlotId, EntityUID>,
        generalized_values: &HashMap<SlotId, RestrictedExpr>,
    ) -> Result<(), LinkingError> {
        let validator_generalized_slots_declaration = GeneralizedSlotsDeclaration::from_iter(
            template
                .generalized_slots_declaration()
                .map(|(k, v)| (k.clone(), v.clone())),
        )
        .into_validator_generalized_slots_declaration(schema)?;

        let values_restricted_expr: HashMap<SlotId, RestrictedExpr> = values
            .iter()
            .map(|(slot, entity_uid)| (slot.clone(), RestrictedExpr::val(entity_uid.clone())))
            .collect();

<<<<<<< HEAD
        // we treat values differently because the type declarations of principal & resource slots are optional
=======
        // we treat values differently because their type annotations are optional
>>>>>>> c86dd889
        for (slot, restricted_expr) in values_restricted_expr {
            let maybe_validator_type = validator_generalized_slots_declaration.get(&slot);
            if let Some(validator_type) = maybe_validator_type {
                let borrowed_restricted_expr = restricted_expr.as_borrowed();
                #[allow(clippy::expect_used)]
                let schema_ty = &SchemaType::try_from(validator_type.clone()).expect(
                    "This should never happen as expected_ty is a statically annotated type",
                );
                let extensions = Extensions::all_available();
                typecheck_restricted_expr_against_schematype(
                    borrowed_restricted_expr,
                    schema_ty,
                    extensions,
                )
                .map_err(|_| {
                    LinkingError::ValueProvidedForSlotIsNotOfTypeSpecified {
                        slot: slot.clone(),
                        value: restricted_expr.clone(),
                        ty: validator_type.clone(),
                    }
                })?
            }
        }

        for (slot, restricted_expr) in generalized_values {
            let validator_type = validator_generalized_slots_declaration.get(slot).ok_or(
                LinkingError::ArityError {
                    unbound_values: vec![slot.clone()],
                    extra_values: vec![],
                },
            )?;
            let borrowed_restricted_expr = restricted_expr.as_borrowed();
            #[allow(clippy::expect_used)]
            let schema_ty = &SchemaType::try_from(validator_type.clone())
                .expect("This should never happen as expected_ty is a statically annotated type");
            let extensions = Extensions::all_available();
            typecheck_restricted_expr_against_schematype(
                borrowed_restricted_expr,
                schema_ty,
                extensions,
            )
            .map_err(|_| LinkingError::ValueProvidedForSlotIsNotOfTypeSpecified {
                slot: slot.clone(),
                value: restricted_expr.clone(),
                ty: validator_type.clone(),
            })?
        }
        Ok(())
    }

    /// Attempt to create a template-linked policy from this template.
    /// This will fail if values for all open slots are not given.
    /// `new_instance_id` is the `PolicyId` for the created template-linked policy.
    pub fn link(
        template: Arc<Template>,
        new_id: PolicyID,
        values: HashMap<SlotId, EntityUID>,
        generalized_values: HashMap<SlotId, RestrictedExpr>,
        schema: Option<&ValidatorSchema>,
    ) -> Result<Policy, LinkingError> {
        // INVARIANT (policy total map) Relies on check_binding to uphold the invariant
        Template::check_binding(&template, &values, &generalized_values)
            .and_then(|_| {
                if let Some(schema) = schema {
                    Template::link_time_type_checking_with_schema(
                        &template,
                        schema,
                        &values,
                        &generalized_values,
                    )
                } else {
                    Ok(())
                }
            })
            .map(|_| Policy::new(template, Some(new_id), values, generalized_values))
    }

    /// Take a static policy and create a template and a template-linked policy for it.
    /// They will share the same ID
    pub fn link_static_policy(p: StaticPolicy) -> (Arc<Template>, Policy) {
        let body: TemplateBody = p.into();
        // INVARIANT (slot cache correctness):
        // StaticPolicy by invariant (inline policy correctness)
        // can have no slots, so it is safe to make `slots` the empty vec
        let t = Arc::new(Self {
            body,
            slots: vec![],
        });
        t.check_invariant();
        let p = Policy::new(Arc::clone(&t), None, HashMap::new(), HashMap::new());
        (t, p)
    }
}

impl From<TemplateBody> for Template {
    fn from(body: TemplateBody) -> Self {
        // INVARIANT: (slot cache correctness)
        // Pull all the slots out of the template body's condition.
        let slots = body.condition().slots().collect::<Vec<_>>();
        Self { body, slots }
    }
}

impl std::fmt::Display for Template {
    fn fmt(&self, f: &mut std::fmt::Formatter<'_>) -> std::fmt::Result {
        write!(f, "{}", self.body)
    }
}

/// Errors linking templates
#[derive(Debug, Diagnostic, Error)]
pub enum LinkingError {
    /// An error with the slot arguments provided
    // INVARIANT: `unbound_values` and `extra_values` can't both be empty
    #[error(fmt = describe_arity_error)]
    ArityError {
        /// Error for when some Slots were not provided values
        unbound_values: Vec<SlotId>,
        /// Error for when more values than Slots are provided
        extra_values: Vec<SlotId>,
    },

    /// The attempted linking failed as the template did not exist.
    #[error("failed to find a template with id `{id}`")]
    NoSuchTemplate {
        /// [`PolicyID`] of the template we failed to find
        id: PolicyID,
    },

    /// The new instance conflicts with an existing [`PolicyID`].
    #[error("template-linked policy id `{id}` conflicts with an existing policy id")]
    PolicyIdConflict {
        /// [`PolicyID`] where the conflict exists
        id: PolicyID,
    },

<<<<<<< HEAD
    /// Invalid slots in env (Generalized slots)
    #[error(fmt = describe_invalid_slot_in_env_error)]
    InvalidSlotIdInEnv {
        /// invalid slots
        invalid: Vec<SlotId>,
    },

    /// Invalid slots in generalized_env (Principal and Resource slots)
    #[error(fmt = describe_invalid_slot_in_generalized_env_error)]
    InvalidSlotIdInGeneralizedEnv {
        /// invalid slots
        invalid: Vec<SlotId>,
    },

=======
>>>>>>> c86dd889
    /// Value provided for slot in scope is not an EntityUID
    #[error("value provided `{value}` for `{slot}` is not an EntityUID")]
    ValueProvidedForSlotInScopeNotEntityUID {
        /// Slot
        slot: SlotId,
        /// Value provided
        value: RestrictedExpr,
    },

    /// Value provided for a slot is not of the type declared
    #[error("value provided `{value}` for `{slot}` is not of declared type `{ty}`")]
    ValueProvidedForSlotIsNotOfTypeSpecified {
        /// Slot
        slot: SlotId,
        /// Value provided
        value: RestrictedExpr,
        /// Expected Type
        ty: ValidatorType,
    },

    /// Types provided are not found in the Schema
    #[error(transparent)]
    #[diagnostic(transparent)]
    DeclaredTypeNotFoundInSchema(#[from] SchemaError),
}

impl LinkingError {
    fn from_unbound_and_extras(
        unbound: impl Iterator<Item = SlotId>,
        extra: impl Iterator<Item = SlotId>,
    ) -> Self {
        Self::ArityError {
            unbound_values: unbound.collect(),
            extra_values: extra.collect(),
        }
    }
}

fn describe_arity_error(
    unbound_values: &[SlotId],
    extra_values: &[SlotId],
    fmt: &mut std::fmt::Formatter<'_>,
) -> std::fmt::Result {
    match (unbound_values.len(), extra_values.len()) {
        // PANIC SAFETY 0,0 case is not an error
        #[allow(clippy::unreachable)]
        (0,0) => unreachable!(),
        (_unbound, 0) => write!(fmt, "the following slots were not provided as arguments: {}", unbound_values.iter().join(",")),
        (0, _extra) => write!(fmt, "the following slots were provided as arguments, but did not exist in the template: {}", extra_values.iter().join(",")),
        (_unbound, _extra) => write!(fmt, "the following slots were not provided as arguments: {}. The following slots were provided as arguments, but did not exist in the template: {}", unbound_values.iter().join(","), extra_values.iter().join(",")),
    }
}

/// A Policy that contains:
///   - a pointer to its template
///   - a link ID (unless it's a static policy)
///   - the bound values for slots in the template
///
/// Policies are not serializable (due to the pointer), and can be serialized
/// by converting to/from LiteralPolicy
#[derive(Debug, Clone, Eq, PartialEq)]
pub struct Policy {
    /// Reference to the template
    template: Arc<Template>,
    /// Id of this link
    ///
    /// None in the case that this is an instance of a Static Policy
    link: Option<PolicyID>,
    // INVARIANT (values total map)
    // All of the slots in `template` MUST be bound by `values`
    //
    /// values the slots are bound to.
    /// The constructor `new` is only visible in this module,
    /// so it is the responsibility of callers to maintain
    values: HashMap<SlotId, EntityUID>,
    /// All of the generalized slots in `template` MUST
    /// be bound by `generalized values`.
    /// The SlotId for generalized_values should be disjoint from
    /// values as well
    generalized_values: HashMap<SlotId, RestrictedExpr>,
}

impl Policy {
    /// Link a policy to its template
    /// INVARIANT (values total map):
    /// `values` must bind every open slot in `template`
    fn new(
        template: Arc<Template>,
        link_id: Option<PolicyID>,
        values: SlotEnv,
        generalized_values: GeneralizedSlotEnv,
    ) -> Self {
        #[cfg(debug_assertions)]
        {
            // PANIC SAFETY: asserts (value total map invariant) which is justified at call sites
            #[allow(clippy::expect_used)]
            Template::check_binding(&template, &values, &generalized_values)
                .expect("(values total map) does not hold!");
        }
        Self {
            template,
            link: link_id,
            values,
            generalized_values,
        }
    }

    /// Build a policy with a given effect, given when clause, and unconstrained scope variables
    pub fn from_when_clause(effect: Effect, when: Expr, id: PolicyID, loc: MaybeLoc) -> Self {
        Self::from_when_clause_annos(
            effect,
            Arc::new(when),
            id,
            loc,
            Arc::new(Annotations::default()),
        )
    }

    /// Build a policy with a given effect, given when clause, and unconstrained scope variables
    pub fn from_when_clause_annos(
        effect: Effect,
        when: Arc<Expr>,
        id: PolicyID,
        loc: MaybeLoc,
        annotations: Arc<Annotations>,
    ) -> Self {
        let t = Template::new_shared(
            id,
            loc,
            annotations,
            Arc::new(GeneralizedSlotsDeclaration::default()),
            effect,
            PrincipalConstraint::any(),
            ActionConstraint::any(),
            ResourceConstraint::any(),
            when,
        );
        Self::new(Arc::new(t), None, SlotEnv::new(), GeneralizedSlotEnv::new())
    }

    /// Get pointer to the template for this policy
    pub fn template(&self) -> &Template {
        &self.template
    }

    /// Get pointer to the template for this policy, as an `Arc`
    pub(crate) fn template_arc(&self) -> Arc<Template> {
        Arc::clone(&self.template)
    }

    /// Get the effect (forbid or permit) of this policy.
    pub fn effect(&self) -> Effect {
        self.template.effect()
    }

    /// Get data from an annotation.
    pub fn annotation(&self, key: &AnyId) -> Option<&Annotation> {
        self.template.annotation(key)
    }

    /// Get all annotation data.
    pub fn annotations(&self) -> impl Iterator<Item = (&AnyId, &Annotation)> {
        self.template.annotations()
    }

    /// Get [`Arc`] owning annotation data.
    pub fn annotations_arc(&self) -> &Arc<Annotations> {
        self.template.annotations_arc()
    }

    /// Get all generalized_slots_declaration data.
    pub fn generalized_slots_declaration(
        &self,
    ) -> impl Iterator<Item = (&SlotId, &JSONSchemaType<RawName>)> {
        self.template.generalized_slots_declaration()
    }

    /// Get the principal constraint for this policy.
    ///
    /// By the invariant, this principal constraint will not contain
    /// (unresolved) slots, so you will not get `EntityReference::Slot` anywhere
    /// in it.
    pub fn principal_constraint(&self) -> PrincipalConstraint {
        let constraint = self.template.principal_constraint().clone();
        match self.values.get(&SlotId::principal()) {
            None => constraint,
            Some(principal) => constraint.with_filled_slot(Arc::new(principal.clone())),
        }
    }

    /// Get the action constraint for this policy.
    pub fn action_constraint(&self) -> &ActionConstraint {
        self.template.action_constraint()
    }

    /// Get the resource constraint for this policy.
    ///
    /// By the invariant, this resource constraint will not contain
    /// (unresolved) slots, so you will not get `EntityReference::Slot` anywhere
    /// in it.
    pub fn resource_constraint(&self) -> ResourceConstraint {
        let constraint = self.template.resource_constraint().clone();
        match self.values.get(&SlotId::resource()) {
            None => constraint,
            Some(resource) => constraint.with_filled_slot(Arc::new(resource.clone())),
        }
    }

    /// Get the non-scope constraints for the policy
    pub fn non_scope_constraints(&self) -> &Expr {
        self.template.non_scope_constraints()
    }

    /// Get the [`Arc`] owning non-scope constraints for the policy
    pub fn non_scope_constraints_arc(&self) -> &Arc<Expr> {
        self.template.non_scope_constraints_arc()
    }

    /// Get the expression that represents this policy.
    pub fn condition(&self) -> Expr {
        self.template.condition()
    }

    /// Get the mapping from SlotIds to EntityUIDs for this policy. (This will
    /// be empty for inline policies.)
    pub fn env(&self) -> &SlotEnv {
        &self.values
    }

    /// Get the mapping from generalized SlotIds to RestrictedExprs for this policy. (This will
    /// be empty for inline policies.)
    pub fn generalized_env(&self) -> &GeneralizedSlotEnv {
        &self.generalized_values
    }

    /// Get the ID of this policy.
    pub fn id(&self) -> &PolicyID {
        self.link.as_ref().unwrap_or_else(|| self.template.id())
    }

    /// Clone this policy or instance with a new ID
    pub fn new_id(&self, id: PolicyID) -> Self {
        match self.link {
            None => Policy {
                template: Arc::new(self.template.new_id(id)),
                link: None,
                values: self.values.clone(),
                generalized_values: self.generalized_values.clone(),
            },
            Some(_) => Policy {
                template: self.template.clone(),
                link: Some(id),
                values: self.values.clone(),
                generalized_values: self.generalized_values.clone(),
            },
        }
    }

    /// Get the location of this policy
    pub fn loc(&self) -> Option<&Loc> {
        self.template.loc()
    }

    /// Returns true if this policy is an inline policy
    pub fn is_static(&self) -> bool {
        self.link.is_none()
    }

    /// Returns all the unknown entities in the policy during evaluation
    pub fn unknown_entities(&self) -> HashSet<EntityUID> {
        self.condition()
            .unknowns()
            .filter_map(
                |Unknown {
                     name,
                     type_annotation,
                 }| {
                    if matches!(type_annotation, Some(Type::Entity { .. })) {
                        EntityUID::from_str(name.as_str()).ok()
                    } else {
                        None
                    }
                },
            )
            .collect()
    }
}

impl std::fmt::Display for Policy {
    fn fmt(&self, f: &mut std::fmt::Formatter<'_>) -> std::fmt::Result {
        if self.is_static() {
            write!(f, "{}", self.template())
        } else {
            write!(
                f,
                "Template Instance of {}, slots: [{}]",
                self.template().id(),
                display_slot_env(self.env(), self.generalized_env())
            )
        }
    }
}

/// Map from Slot Ids to Entity UIDs which fill the slots
pub type SlotEnv = HashMap<SlotId, EntityUID>;

/// Map from Slot Ids to RestrictedExpr which fill the generalized slots
pub type GeneralizedSlotEnv = HashMap<SlotId, RestrictedExpr>;

/// Represents either a static policy or a template linked policy.
///
/// Contains less rich information than `Policy`. In particular, this form is
/// easier to convert to/from the Protobuf representation of a `Policy`, because
/// it simply refers to the `Template` by its Id and does not contain a
/// reference to the `Template` itself.
#[derive(Debug, Clone, PartialEq, Eq)]
pub struct LiteralPolicy {
    /// ID of the template this policy is an instance of
    template_id: PolicyID,
    /// ID of this link.
    /// This is `None` for static policies, and the static policy ID is defined
    /// as the `template_id`
    link_id: Option<PolicyID>,
    /// Values of the slots
    values: SlotEnv,
    /// Generalized values of the slots
    generalized_values: GeneralizedSlotEnv,
}

impl LiteralPolicy {
    /// Create a `LiteralPolicy` representing a static policy with the given ID.
    ///
    /// The policy set should also contain a (zero-slot) `Template` with the given ID.
    pub fn static_policy(template_id: PolicyID) -> Self {
        Self {
            template_id,
            link_id: None,
            values: SlotEnv::new(),
            generalized_values: GeneralizedSlotEnv::new(),
        }
    }

    /// Create a `LiteralPolicy` representing a template-linked policy.
    ///
    /// The policy set should also contain the associated `Template`.
    pub fn template_linked_policy(
        template_id: PolicyID,
        link_id: PolicyID,
        values: SlotEnv,
        generalized_values: GeneralizedSlotEnv,
    ) -> Self {
        Self {
            template_id,
            link_id: Some(link_id),
            values,
            generalized_values,
        }
    }

    /// Get the `EntityUID` associated with the given `SlotId`, if it exists
    pub fn value(&self, slot: &SlotId) -> Option<&EntityUID> {
        self.values.get(slot)
    }

    /// Returns the hashmap of generalized values
    pub fn generalized_values(&self) -> GeneralizedSlotEnv {
        self.generalized_values.clone()
    }
}

// Can we verify the hash property?

impl std::hash::Hash for LiteralPolicy {
    fn hash<H: std::hash::Hasher>(&self, state: &mut H) {
        self.template_id.hash(state);
        // this shouldn't be a performance issue as these vectors should be small
        let mut buf = self.values.iter().collect::<Vec<_>>();
        buf.sort();
        for (id, euid) in buf {
            id.hash(state);
            euid.hash(state);
        }
    }
}

// These would be great as property tests
#[cfg(test)]
mod hashing_tests {
    use std::{
        collections::hash_map::DefaultHasher,
        hash::{Hash, Hasher},
    };

    use super::*;

    fn compute_hash(ir: &LiteralPolicy) -> u64 {
        let mut s = DefaultHasher::new();
        ir.hash(&mut s);
        s.finish()
    }

    fn build_template_linked_policy() -> LiteralPolicy {
        let mut map = HashMap::new();
        map.insert(SlotId::principal(), EntityUID::with_eid("eid"));
        LiteralPolicy {
            template_id: PolicyID::from_string("template"),
            link_id: Some(PolicyID::from_string("id")),
            values: map,
            generalized_values: HashMap::new(),
        }
    }

    #[test]
    fn hash_property_instances() {
        let a = build_template_linked_policy();
        let b = build_template_linked_policy();
        assert_eq!(a, b);
        assert_eq!(compute_hash(&a), compute_hash(&b));
    }
}

/// Errors that can happen during policy reification
#[derive(Debug, Diagnostic, Error)]
pub enum ReificationError {
    /// The [`PolicyID`] linked to did not exist
    #[error("the id linked to does not exist")]
    NoSuchTemplate(PolicyID),
    /// Error linking the policy
    #[error(transparent)]
    #[diagnostic(transparent)]
    Linking(#[from] LinkingError),
}

impl LiteralPolicy {
    /// Attempt to reify this template linked policy.
    /// Ensures the linked template actually exists, replaces the id with a reference to the underlying template.
    /// Fails if the template does not exist.
    /// Consumes the policy.
    pub fn reify(
        self,
        templates: &HashMap<PolicyID, Arc<Template>>,
    ) -> Result<Policy, ReificationError> {
        let template = templates
            .get(&self.template_id)
            .ok_or_else(|| ReificationError::NoSuchTemplate(self.template_id().clone()))?;
        // INVARIANT (values total map)
        Template::check_binding(template, &self.values, &self.generalized_values)
            .map_err(ReificationError::Linking)?;
        Ok(Policy::new(
            template.clone(),
            self.link_id,
            self.values,
            self.generalized_values,
        ))
    }

    /// Lookup the euid bound by a SlotId
    pub fn get(&self, id: &SlotId) -> Option<&EntityUID> {
        self.values.get(id)
    }

    /// Get the [`PolicyID`] of this static or template-linked policy.
    pub fn id(&self) -> &PolicyID {
        self.link_id.as_ref().unwrap_or(&self.template_id)
    }

    /// Get the [`PolicyID`] of the template associated with this policy.
    ///
    /// For static policies, this is just the static policy ID.
    pub fn template_id(&self) -> &PolicyID {
        &self.template_id
    }

    /// Is this a static policy
    pub fn is_static(&self) -> bool {
        self.link_id.is_none()
    }
}

fn display_slot_env(env: &SlotEnv, generalized_env: &GeneralizedSlotEnv) -> String {
    env.iter()
        .map(|(slot, value)| format!("{slot} -> {value}"))
        .chain(
            generalized_env
                .iter()
                .map(|(slot, value)| format!("{slot} -> {value}")),
        )
        .join(",")
}

impl std::fmt::Display for LiteralPolicy {
    fn fmt(&self, f: &mut std::fmt::Formatter<'_>) -> std::fmt::Result {
        if self.is_static() {
            write!(f, "Static policy w/ ID {}", self.template_id())
        } else {
            write!(
                f,
                "Template linked policy of {}, slots: [{}]",
                self.template_id(),
                display_slot_env(&self.values, &self.generalized_values),
            )
        }
    }
}

impl From<Policy> for LiteralPolicy {
    fn from(p: Policy) -> Self {
        Self {
            template_id: p.template.id().clone(),
            link_id: p.link,
            values: p.values,
            generalized_values: p.generalized_values,
        }
    }
}

/// Static Policies are policy that do not come from templates.
/// They have the same structure as a template definition, but cannot contain slots
// INVARIANT: (Static Policy Correctness): A Static Policy TemplateBody must have zero slots
#[derive(Clone, Hash, Eq, PartialEq, Debug)]
pub struct StaticPolicy(TemplateBody);

impl StaticPolicy {
    /// Get the `Id` of this policy.
    pub fn id(&self) -> &PolicyID {
        self.0.id()
    }

    /// Clone this policy with a new `Id`.
    pub fn new_id(&self, id: PolicyID) -> Self {
        StaticPolicy(self.0.new_id(id))
    }

    /// Get the location of this policy
    pub fn loc(&self) -> Option<&Loc> {
        self.0.loc()
    }

    /// Get the `Effect` of this policy.
    pub fn effect(&self) -> Effect {
        self.0.effect()
    }

    /// Get data from an annotation.
    pub fn annotation(&self, key: &AnyId) -> Option<&Annotation> {
        self.0.annotation(key)
    }

    /// Get all annotation data.
    pub fn annotations(&self) -> impl Iterator<Item = (&AnyId, &Annotation)> {
        self.0.annotations()
    }

    /// Get the `principal` scope constraint of this policy.
    pub fn principal_constraint(&self) -> &PrincipalConstraint {
        self.0.principal_constraint()
    }

    /// Get the `principal` scope constraint as an expression.
    /// This will be a boolean-valued expression: either `true` (if the policy
    /// just has `principal,`), or an equality or hierarchy constraint
    pub fn principal_constraint_expr(&self) -> Expr {
        self.0.principal_constraint_expr()
    }

    /// Get the `action` scope constraint of this policy.
    pub fn action_constraint(&self) -> &ActionConstraint {
        self.0.action_constraint()
    }

    /// Get the `action` scope constraint of this policy as an expression.
    /// This will be a boolean-valued expression: either `true` (if the policy
    /// just has `action,`), or an equality or hierarchy constraint
    pub fn action_constraint_expr(&self) -> Expr {
        self.0.action_constraint_expr()
    }

    /// Get the `resource` scope constraint of this policy.
    pub fn resource_constraint(&self) -> &ResourceConstraint {
        self.0.resource_constraint()
    }

    /// Get the `resource` scope constraint of this policy as an expression.
    /// This will be a boolean-valued expression: either `true` (if the policy
    /// just has `resource,`), or an equality or hierarchy constraint
    pub fn resource_constraint_expr(&self) -> Expr {
        self.0.resource_constraint_expr()
    }

    /// Get the non-scope constraints of this policy.
    ///
    /// This will be a conjunction of the policy's `when` conditions and the
    /// negation of each of the policy's `unless` conditions.
    pub fn non_scope_constraints(&self) -> &Expr {
        self.0.non_scope_constraints()
    }

    /// Get the condition expression of this policy.
    ///
    /// This will be a conjunction of the policy's scope constraints (on
    /// principal, resource, and action); the policy's "when" conditions; and
    /// the negation of each of the policy's "unless" conditions.
    pub fn condition(&self) -> Expr {
        self.0.condition()
    }

    /// Construct a `StaticPolicy` from its components
    #[allow(clippy::too_many_arguments)]
    pub fn new(
        id: PolicyID,
        loc: MaybeLoc,
        annotations: Annotations,
        generalized_slots_declaration: GeneralizedSlotsDeclaration,
        effect: Effect,
        principal_constraint: PrincipalConstraint,
        action_constraint: ActionConstraint,
        resource_constraint: ResourceConstraint,
        non_scope_constraints: Expr,
    ) -> Result<Self, UnexpectedSlotError> {
        let body = TemplateBody::new(
            id,
            loc,
            annotations,
            generalized_slots_declaration,
            effect,
            principal_constraint,
            action_constraint,
            resource_constraint,
            non_scope_constraints,
        );
        let first_slot = body.condition().slots().next();
        // INVARIANT (static policy correctness), checks that no slots exists
        match first_slot {
            Some(slot) => Err(UnexpectedSlotError::FoundSlot(slot))?,
            None => Ok(Self(body)),
        }
    }
}

impl TryFrom<Template> for StaticPolicy {
    type Error = UnexpectedSlotError;

    fn try_from(value: Template) -> Result<Self, Self::Error> {
        // INVARIANT (Static policy correctness): Must ensure StaticPolicy contains no slots
        let o = value.slots().next().cloned();
        match o {
            Some(slot_id) => Err(Self::Error::FoundSlot(slot_id)),
            None => Ok(Self(value.body)),
        }
    }
}

impl From<StaticPolicy> for Policy {
    fn from(p: StaticPolicy) -> Policy {
        let (_, policy) = Template::link_static_policy(p);
        policy
    }
}

impl From<StaticPolicy> for Arc<Template> {
    fn from(p: StaticPolicy) -> Self {
        let (t, _) = Template::link_static_policy(p);
        t
    }
}

/// Policy datatype. This is used for both templates (in which case it contains
/// slots) and static policies (in which case it contains zero slots).
#[derive(Educe, Clone, Debug)]
#[educe(PartialEq, Eq, Hash)]
pub struct TemplateBodyImpl {
    /// ID of this policy
    id: PolicyID,
    /// Source location spanning the entire policy
    #[educe(PartialEq(ignore))]
    #[educe(Hash(ignore))]
    loc: MaybeLoc,
    /// Annotations available for external applications, as key-value store.
    /// Note that the keys are `AnyId`, so Cedar reserved words like `if` and `has`
    /// are explicitly allowed as annotations.
    annotations: Arc<Annotations>,
    /// Stores the type and position information for generalized slots
    generalized_slots_declaration: Arc<GeneralizedSlotsDeclaration>,
    /// `Effect` of this policy
    effect: Effect,
    /// Scope constraint for principal. This will be a boolean-valued expression:
    /// either `true` (if the policy just has `principal,`), or an equality or
    /// hierarchy constraint
    principal_constraint: PrincipalConstraint,
    /// Scope constraint for action. This will be a boolean-valued expression:
    /// either `true` (if the policy just has `action,`), or an equality or
    /// hierarchy constraint
    action_constraint: ActionConstraint,
    /// Scope constraint for resource. This will be a boolean-valued expression:
    /// either `true` (if the policy just has `resource,`), or an equality or
    /// hierarchy constraint
    resource_constraint: ResourceConstraint,
    /// Conjunction of all of the non-scope constraints in the policy.
    ///
    /// This will be a conjunction of the policy's `when` conditions and the
    /// negation of each of the policy's `unless` conditions.
    non_scope_constraints: Arc<Expr>,
}

/// Policy datatype. This is used for both templates (in which case it contains
/// slots) and static policies (in which case it contains zero slots).
#[derive(Clone, Hash, Eq, PartialEq, Debug)]
pub enum TemplateBody {
    /// Represents a valid template body
    TemplateBody(TemplateBodyImpl),
    #[cfg(feature = "tolerant-ast")]
    /// Represents a policy that failed to parse
    TemplateBodyError(PolicyID, MaybeLoc),
}

impl TemplateBody {
    /// Get the `Id` of this policy.
    pub fn id(&self) -> &PolicyID {
        match self {
            TemplateBody::TemplateBody(TemplateBodyImpl { id, .. }) => id,
            #[cfg(feature = "tolerant-ast")]
            TemplateBody::TemplateBodyError(id, _) => id,
        }
    }

    /// Get the location of this policy
    pub fn loc(&self) -> Option<&Loc> {
        match self {
            TemplateBody::TemplateBody(TemplateBodyImpl { loc, .. }) => loc.as_loc_ref(),
            #[cfg(feature = "tolerant-ast")]
            TemplateBody::TemplateBodyError(_, loc) => loc.as_loc_ref(),
        }
    }

    /// Clone this policy with a new `Id`.
    pub fn new_id(&self, id: PolicyID) -> Self {
        match self {
            TemplateBody::TemplateBody(t) => {
                let mut new = t.clone();
                new.id = id;
                TemplateBody::TemplateBody(new)
            }
            #[cfg(feature = "tolerant-ast")]
            TemplateBody::TemplateBodyError(_, loc) => {
                TemplateBody::TemplateBodyError(id, loc.clone())
            }
        }
    }

    #[cfg(feature = "tolerant-ast")]
    /// Create a template body representing a policy that failed to parse
    pub fn error(id: PolicyID, loc: MaybeLoc) -> Self {
        TemplateBody::TemplateBodyError(id, loc)
    }

    /// Get the `Effect` of this policy.
    pub fn effect(&self) -> Effect {
        match self {
            TemplateBody::TemplateBody(TemplateBodyImpl { effect, .. }) => *effect,
            #[cfg(feature = "tolerant-ast")]
            TemplateBody::TemplateBodyError(_, _) => Effect::Forbid,
        }
    }

    /// Get data from an annotation.
    pub fn annotation(&self, key: &AnyId) -> Option<&Annotation> {
        match self {
            TemplateBody::TemplateBody(TemplateBodyImpl { annotations, .. }) => {
                annotations.get(key)
            }
            #[cfg(feature = "tolerant-ast")]
            TemplateBody::TemplateBodyError(_, _) => None,
        }
    }

    /// Get shared ref to annotations
    pub fn annotations_arc(&self) -> &Arc<Annotations> {
        match self {
            TemplateBody::TemplateBody(TemplateBodyImpl { annotations, .. }) => annotations,
            #[cfg(feature = "tolerant-ast")]
            TemplateBody::TemplateBodyError(_, _) => &DEFAULT_ANNOTATIONS,
        }
    }

    /// Get all annotation data.
    pub fn annotations(&self) -> impl Iterator<Item = (&AnyId, &Annotation)> {
        match self {
            TemplateBody::TemplateBody(TemplateBodyImpl { annotations, .. }) => annotations.iter(),
            #[cfg(feature = "tolerant-ast")]
            TemplateBody::TemplateBodyError(_, _) => DEFAULT_ANNOTATIONS.iter(),
        }
    }

    /// Get shared ref to generalized_slots_declaration
    pub fn generalized_slots_declaration_arc(&self) -> &Arc<GeneralizedSlotsDeclaration> {
        match self {
            TemplateBody::TemplateBody(TemplateBodyImpl {
                generalized_slots_declaration,
                ..
            }) => generalized_slots_declaration,
            #[cfg(feature = "tolerant-ast")]
            TemplateBody::TemplateBodyError(_, _) => &DEFAULT_GENERALIZED_SLOTS_DECLARATION,
        }
    }

    /// Get all generalized_slots_declaration data.
    pub fn generalized_slots_declaration(
        &self,
    ) -> impl Iterator<Item = (&SlotId, &JSONSchemaType<RawName>)> {
        match self {
            TemplateBody::TemplateBody(TemplateBodyImpl {
                generalized_slots_declaration,
                ..
            }) => generalized_slots_declaration.iter(),
            #[cfg(feature = "tolerant-ast")]
            TemplateBody::TemplateBodyError(_, _) => DEFAULT_GENERALIZED_SLOTS_DECLARATION.iter(),
        }
    }

    /// Get the `principal` scope constraint of this policy.
    pub fn principal_constraint(&self) -> &PrincipalConstraint {
        match self {
            TemplateBody::TemplateBody(TemplateBodyImpl {
                principal_constraint,
                ..
            }) => principal_constraint,
            #[cfg(feature = "tolerant-ast")]
            TemplateBody::TemplateBodyError(_, _) => &DEFAULT_PRINCIPAL_CONSTRAINT,
        }

        // &self.principal_constraint
    }

    /// Get the `principal` scope constraint as an expression.
    /// This will be a boolean-valued expression: either `true` (if the policy
    /// just has `principal,`), or an equality or hierarchy constraint
    pub fn principal_constraint_expr(&self) -> Expr {
        match self {
            TemplateBody::TemplateBody(TemplateBodyImpl {
                principal_constraint,
                ..
            }) => principal_constraint.as_expr(),
            #[cfg(feature = "tolerant-ast")]
            TemplateBody::TemplateBodyError(_, _) => DEFAULT_PRINCIPAL_CONSTRAINT.as_expr(),
        }
    }

    /// Get the `action` scope constraint of this policy.
    pub fn action_constraint(&self) -> &ActionConstraint {
        match self {
            TemplateBody::TemplateBody(TemplateBodyImpl {
                action_constraint, ..
            }) => action_constraint,
            #[cfg(feature = "tolerant-ast")]
            TemplateBody::TemplateBodyError(_, _) => &DEFAULT_ACTION_CONSTRAINT,
        }
    }

    /// Get the `action` scope constraint of this policy as an expression.
    /// This will be a boolean-valued expression: either `true` (if the policy
    /// just has `action,`), or an equality or hierarchy constraint
    pub fn action_constraint_expr(&self) -> Expr {
        match self {
            TemplateBody::TemplateBody(TemplateBodyImpl {
                action_constraint, ..
            }) => action_constraint.as_expr(),
            #[cfg(feature = "tolerant-ast")]
            TemplateBody::TemplateBodyError(_, _) => DEFAULT_ACTION_CONSTRAINT.as_expr(),
        }
    }

    /// Get the `resource` scope constraint of this policy.
    pub fn resource_constraint(&self) -> &ResourceConstraint {
        match self {
            TemplateBody::TemplateBody(TemplateBodyImpl {
                resource_constraint,
                ..
            }) => resource_constraint,
            #[cfg(feature = "tolerant-ast")]
            TemplateBody::TemplateBodyError(_, _) => &DEFAULT_RESOURCE_CONSTRAINT,
        }
    }

    /// Get the `resource` scope constraint of this policy as an expression.
    /// This will be a boolean-valued expression: either `true` (if the policy
    /// just has `resource,`), or an equality or hierarchy constraint
    pub fn resource_constraint_expr(&self) -> Expr {
        match self {
            TemplateBody::TemplateBody(TemplateBodyImpl {
                resource_constraint,
                ..
            }) => resource_constraint.as_expr(),
            #[cfg(feature = "tolerant-ast")]
            TemplateBody::TemplateBodyError(_, _) => DEFAULT_RESOURCE_CONSTRAINT.as_expr(),
        }
    }

    /// Get the non-scope constraints of this policy.
    ///
    /// This will be a conjunction of the policy's `when` conditions and the
    /// negation of each of the policy's `unless` conditions.
    pub fn non_scope_constraints(&self) -> &Expr {
        match self {
            TemplateBody::TemplateBody(TemplateBodyImpl {
                non_scope_constraints,
                ..
            }) => non_scope_constraints,
            #[cfg(feature = "tolerant-ast")]
            TemplateBody::TemplateBodyError(_, _) => &DEFAULT_ERROR_EXPR,
        }
    }

    /// Get the Arc owning the non scope constraints
    pub fn non_scope_constraints_arc(&self) -> &Arc<Expr> {
        match self {
            TemplateBody::TemplateBody(TemplateBodyImpl {
                non_scope_constraints,
                ..
            }) => non_scope_constraints,
            #[cfg(feature = "tolerant-ast")]
            TemplateBody::TemplateBodyError(_, _) => &DEFAULT_ERROR_EXPR,
        }
    }

    /// Get the condition expression of this policy.
    ///
    /// This will be a conjunction of the policy's scope constraints (on
    /// principal, resource, and action); the policy's "when" conditions; and
    /// the negation of each of the policy's "unless" conditions.
    pub fn condition(&self) -> Expr {
        match self {
            TemplateBody::TemplateBody(TemplateBodyImpl { .. }) => Expr::and(
                Expr::and(
                    Expr::and(
                        self.principal_constraint_expr(),
                        self.action_constraint_expr(),
                    )
                    .with_maybe_source_loc(self.loc().into_maybe_loc()),
                    self.resource_constraint_expr(),
                )
                .with_maybe_source_loc(self.loc().into_maybe_loc()),
                self.non_scope_constraints().clone(),
            )
            .with_maybe_source_loc(self.loc().into_maybe_loc()),
            #[cfg(feature = "tolerant-ast")]
            TemplateBody::TemplateBodyError(_, _) => DEFAULT_ERROR_EXPR.as_ref().clone(),
        }
    }

    /// Construct a `Policy` from components that are already [`std::sync::Arc`] allocated
    #[allow(clippy::too_many_arguments)]
    pub fn new_shared(
        id: PolicyID,
        loc: MaybeLoc,
        annotations: Arc<Annotations>,
        generalized_slots_declaration: Arc<GeneralizedSlotsDeclaration>,
        effect: Effect,
        principal_constraint: PrincipalConstraint,
        action_constraint: ActionConstraint,
        resource_constraint: ResourceConstraint,
        non_scope_constraints: Arc<Expr>,
    ) -> Self {
        Self::TemplateBody(TemplateBodyImpl {
            id,
            loc,
            annotations,
            generalized_slots_declaration,
            effect,
            principal_constraint,
            action_constraint,
            resource_constraint,
            non_scope_constraints,
        })
    }

    /// Construct a `Policy` from its components
    #[allow(clippy::too_many_arguments)]
    pub fn new(
        id: PolicyID,
        loc: MaybeLoc,
        annotations: Annotations,
        generalized_slots_declaration: GeneralizedSlotsDeclaration,
        effect: Effect,
        principal_constraint: PrincipalConstraint,
        action_constraint: ActionConstraint,
        resource_constraint: ResourceConstraint,
        non_scope_constraints: Expr,
    ) -> Self {
        Self::TemplateBody(TemplateBodyImpl {
            id,
            loc,
            annotations: Arc::new(annotations),
            generalized_slots_declaration: Arc::new(generalized_slots_declaration),
            effect,
            principal_constraint,
            action_constraint,
            resource_constraint,
            non_scope_constraints: Arc::new(non_scope_constraints),
        })
    }
}

impl From<StaticPolicy> for TemplateBody {
    fn from(p: StaticPolicy) -> Self {
        p.0
    }
}

impl std::fmt::Display for TemplateBody {
    fn fmt(&self, f: &mut std::fmt::Formatter<'_>) -> std::fmt::Result {
        match self {
            TemplateBody::TemplateBody(template_body_impl) => {
                template_body_impl.annotations.fmt(f)?;
                write!(
                    f,
                    "{}(\n  {},\n  {},\n  {}\n) when {{\n  {}\n}};",
                    self.effect(),
                    self.principal_constraint(),
                    self.action_constraint(),
                    self.resource_constraint(),
                    self.non_scope_constraints()
                )
            }
            #[cfg(feature = "tolerant-ast")]
            TemplateBody::TemplateBodyError(policy_id, _) => {
                write!(f, "TemplateBody::TemplateBodyError({policy_id})")
            }
        }
    }
}

/// Template constraint on principal scope variables
#[derive(Clone, Hash, Eq, PartialEq, PartialOrd, Ord, Debug)]
pub struct PrincipalConstraint {
    pub(crate) constraint: PrincipalOrResourceConstraint,
}

impl PrincipalConstraint {
    /// Construct a principal constraint
    pub fn new(constraint: PrincipalOrResourceConstraint) -> Self {
        PrincipalConstraint { constraint }
    }

    /// Get constraint as ref
    pub fn as_inner(&self) -> &PrincipalOrResourceConstraint {
        &self.constraint
    }

    /// Get constraint by value
    pub fn into_inner(self) -> PrincipalOrResourceConstraint {
        self.constraint
    }

    /// Get the constraint as raw AST
    pub fn as_expr(&self) -> Expr {
        self.constraint.as_expr(PrincipalOrResource::Principal)
    }

    /// Unconstrained.
    pub fn any() -> Self {
        PrincipalConstraint {
            constraint: PrincipalOrResourceConstraint::any(),
        }
    }

    /// Constrained to equal a specific euid.
    pub fn is_eq(euid: Arc<EntityUID>) -> Self {
        PrincipalConstraint {
            constraint: PrincipalOrResourceConstraint::is_eq(euid),
        }
    }

    /// Constrained to be equal to a slot
    pub fn is_eq_slot() -> Self {
        Self {
            constraint: PrincipalOrResourceConstraint::is_eq_slot(),
        }
    }

    /// Hierarchical constraint.
    pub fn is_in(euid: Arc<EntityUID>) -> Self {
        PrincipalConstraint {
            constraint: PrincipalOrResourceConstraint::is_in(euid),
        }
    }

    /// Hierarchical constraint to Slot
    pub fn is_in_slot() -> Self {
        Self {
            constraint: PrincipalOrResourceConstraint::is_in_slot(),
        }
    }

    /// Type constraint additionally constrained to be in a slot.
    pub fn is_entity_type_in_slot(entity_type: Arc<EntityType>) -> Self {
        Self {
            constraint: PrincipalOrResourceConstraint::is_entity_type_in_slot(entity_type),
        }
    }

    /// Type constraint, with a hierarchical constraint.
    pub fn is_entity_type_in(entity_type: Arc<EntityType>, in_entity: Arc<EntityUID>) -> Self {
        Self {
            constraint: PrincipalOrResourceConstraint::is_entity_type_in(entity_type, in_entity),
        }
    }

    /// Type constraint, with no hierarchical constraint or slot.
    pub fn is_entity_type(entity_type: Arc<EntityType>) -> Self {
        Self {
            constraint: PrincipalOrResourceConstraint::is_entity_type(entity_type),
        }
    }

    /// Fill in the Slot, if any, with the given EUID
    pub fn with_filled_slot(self, euid: Arc<EntityUID>) -> Self {
        match self.constraint {
            PrincipalOrResourceConstraint::Eq(EntityReference::Slot(_)) => Self {
                constraint: PrincipalOrResourceConstraint::Eq(EntityReference::EUID(euid)),
            },
            PrincipalOrResourceConstraint::In(EntityReference::Slot(_)) => Self {
                constraint: PrincipalOrResourceConstraint::In(EntityReference::EUID(euid)),
            },
            _ => self,
        }
    }

    /// Return if the principal constraint has a slot
    pub fn has_slot(&self) -> bool {
        match self.constraint {
            PrincipalOrResourceConstraint::Eq(EntityReference::Slot(_))
            | PrincipalOrResourceConstraint::In(EntityReference::Slot(_))
            | PrincipalOrResourceConstraint::IsIn(_, EntityReference::Slot(_)) => true,
            _ => false,
        }
    }

    /// If the principal constraint has a slot, return it
    pub fn get_slot(self) -> Option<Slot> {
        match self.constraint {
            PrincipalOrResourceConstraint::Eq(EntityReference::Slot(l))
            | PrincipalOrResourceConstraint::In(EntityReference::Slot(l))
            | PrincipalOrResourceConstraint::IsIn(_, EntityReference::Slot(l)) => Some(Slot {
                id: SlotId::principal(),
                loc: l,
            }),
            _ => None,
        }
    }
}

impl std::fmt::Display for PrincipalConstraint {
    fn fmt(&self, f: &mut std::fmt::Formatter<'_>) -> std::fmt::Result {
        write!(
            f,
            "{}",
            self.constraint.display(PrincipalOrResource::Principal)
        )
    }
}

/// Template constraint on resource scope variables
#[derive(Clone, Hash, Eq, PartialEq, PartialOrd, Ord, Debug)]
pub struct ResourceConstraint {
    pub(crate) constraint: PrincipalOrResourceConstraint,
}

impl ResourceConstraint {
    /// Construct from constraint
    pub fn new(constraint: PrincipalOrResourceConstraint) -> Self {
        ResourceConstraint { constraint }
    }

    /// Get constraint as ref
    pub fn as_inner(&self) -> &PrincipalOrResourceConstraint {
        &self.constraint
    }

    /// Get constraint by value
    pub fn into_inner(self) -> PrincipalOrResourceConstraint {
        self.constraint
    }

    /// Convert into an Expression. It will be a boolean valued expression.
    pub fn as_expr(&self) -> Expr {
        self.constraint.as_expr(PrincipalOrResource::Resource)
    }

    /// Unconstrained.
    pub fn any() -> Self {
        ResourceConstraint {
            constraint: PrincipalOrResourceConstraint::any(),
        }
    }

    /// Constrained to equal a specific euid.
    pub fn is_eq(euid: Arc<EntityUID>) -> Self {
        ResourceConstraint {
            constraint: PrincipalOrResourceConstraint::is_eq(euid),
        }
    }

    /// Constrained to equal a slot.
    pub fn is_eq_slot() -> Self {
        Self {
            constraint: PrincipalOrResourceConstraint::is_eq_slot(),
        }
    }

    /// Constrained to be in a slot
    pub fn is_in_slot() -> Self {
        Self {
            constraint: PrincipalOrResourceConstraint::is_in_slot(),
        }
    }

    /// Hierarchical constraint.
    pub fn is_in(euid: Arc<EntityUID>) -> Self {
        ResourceConstraint {
            constraint: PrincipalOrResourceConstraint::is_in(euid),
        }
    }

    /// Type constraint additionally constrained to be in a slot.
    pub fn is_entity_type_in_slot(entity_type: Arc<EntityType>) -> Self {
        Self {
            constraint: PrincipalOrResourceConstraint::is_entity_type_in_slot(entity_type),
        }
    }

    /// Type constraint, with a hierarchical constraint.
    pub fn is_entity_type_in(entity_type: Arc<EntityType>, in_entity: Arc<EntityUID>) -> Self {
        Self {
            constraint: PrincipalOrResourceConstraint::is_entity_type_in(entity_type, in_entity),
        }
    }

    /// Type constraint, with no hierarchical constraint or slot.
    pub fn is_entity_type(entity_type: Arc<EntityType>) -> Self {
        Self {
            constraint: PrincipalOrResourceConstraint::is_entity_type(entity_type),
        }
    }

    /// Fill in the Slot, if any, with the given EUID
    pub fn with_filled_slot(self, euid: Arc<EntityUID>) -> Self {
        match self.constraint {
            PrincipalOrResourceConstraint::Eq(EntityReference::Slot(_)) => Self {
                constraint: PrincipalOrResourceConstraint::Eq(EntityReference::EUID(euid)),
            },
            PrincipalOrResourceConstraint::In(EntityReference::Slot(_)) => Self {
                constraint: PrincipalOrResourceConstraint::In(EntityReference::EUID(euid)),
            },
            _ => self,
        }
    }

    /// Return if the resource constraint has a slot
    pub fn has_slot(&self) -> bool {
        match self.constraint {
            PrincipalOrResourceConstraint::Eq(EntityReference::Slot(_))
            | PrincipalOrResourceConstraint::In(EntityReference::Slot(_))
            | PrincipalOrResourceConstraint::IsIn(_, EntityReference::Slot(_)) => true,
            _ => false,
        }
    }

    /// If the resource constraint has a slot, return it
    pub fn get_slot(self) -> Option<Slot> {
        match self.constraint {
            PrincipalOrResourceConstraint::Eq(EntityReference::Slot(l))
            | PrincipalOrResourceConstraint::In(EntityReference::Slot(l))
            | PrincipalOrResourceConstraint::IsIn(_, EntityReference::Slot(l)) => Some(Slot {
                id: SlotId::resource(),
                loc: l,
            }),
            _ => None,
        }
    }
}

impl std::fmt::Display for ResourceConstraint {
    fn fmt(&self, f: &mut std::fmt::Formatter<'_>) -> std::fmt::Result {
        write!(
            f,
            "{}",
            self.as_inner().display(PrincipalOrResource::Resource)
        )
    }
}

/// A reference to an EntityUID that may be a Slot
#[derive(Educe, Clone, Debug, Eq)]
#[educe(Hash, PartialEq, PartialOrd, Ord)]
pub enum EntityReference {
    /// Reference to a literal EUID
    EUID(Arc<EntityUID>),
    /// Template Slot
    Slot(
        #[educe(PartialEq(ignore))]
        #[educe(PartialOrd(ignore))]
        #[educe(Hash(ignore))]
        MaybeLoc,
    ),
}

impl EntityReference {
    /// Create an entity reference to a specific EntityUID
    pub fn euid(euid: Arc<EntityUID>) -> Self {
        Self::EUID(euid)
    }

    /// Transform into an expression AST
    ///
    /// `slot` indicates what `SlotId` would be implied by
    /// `EntityReference::Slot`, which is always clear from the caller's
    /// context.
    pub fn into_expr(&self, slot: SlotId) -> Expr {
        match self {
            EntityReference::EUID(euid) => Expr::val(euid.clone()),
            EntityReference::Slot(loc) => Expr::slot(slot).with_maybe_source_loc(loc.clone()),
        }
    }
}

/// Error for unexpected slots
#[derive(Debug, Clone, PartialEq, Eq, Error)]
pub enum UnexpectedSlotError {
    /// Found this slot where slots are not allowed
    #[error("found slot `{}` where slots are not allowed", .0.id)]
    FoundSlot(Slot),
}

impl Diagnostic for UnexpectedSlotError {
    fn labels(&self) -> Option<Box<dyn Iterator<Item = miette::LabeledSpan> + '_>> {
        match self {
            Self::FoundSlot(Slot { loc, .. }) => loc.as_loc_ref().map(|loc| {
                let label = miette::LabeledSpan::underline(loc.span);
                Box::new(std::iter::once(label)) as _
            }),
        }
    }

    fn source_code(&self) -> Option<&dyn miette::SourceCode> {
        match self {
            Self::FoundSlot(Slot { loc, .. }) => {
                loc.as_loc_ref().map(|l| l as &dyn miette::SourceCode)
            }
        }
    }
}

impl From<EntityUID> for EntityReference {
    fn from(euid: EntityUID) -> Self {
        Self::EUID(Arc::new(euid))
    }
}

/// Subset of AST variables that have the same constraint form
#[derive(Debug, PartialEq, Eq, Hash, Clone, Copy)]
#[cfg_attr(feature = "arbitrary", derive(arbitrary::Arbitrary))]
pub enum PrincipalOrResource {
    /// The principal of a request
    Principal,
    /// The resource of a request
    Resource,
}

impl std::fmt::Display for PrincipalOrResource {
    fn fmt(&self, f: &mut std::fmt::Formatter<'_>) -> std::fmt::Result {
        let v = Var::from(*self);
        write!(f, "{v}")
    }
}

impl TryFrom<Var> for PrincipalOrResource {
    type Error = Var;

    fn try_from(value: Var) -> Result<Self, Self::Error> {
        match value {
            Var::Principal => Ok(Self::Principal),
            Var::Action => Err(Var::Action),
            Var::Resource => Ok(Self::Resource),
            Var::Context => Err(Var::Context),
        }
    }
}

/// Represents the constraints for principals and resources.
/// Can either not constrain, or constrain via `==` or `in` for a single entity literal.
#[derive(Clone, Hash, Eq, PartialEq, PartialOrd, Ord, Debug)]
pub enum PrincipalOrResourceConstraint {
    /// Unconstrained
    Any,
    /// Hierarchical constraint
    In(EntityReference),
    /// Equality constraint
    Eq(EntityReference),
    /// Type constraint,
    Is(Arc<EntityType>),
    /// Type constraint with a hierarchy constraint
    IsIn(Arc<EntityType>, EntityReference),
}

impl PrincipalOrResourceConstraint {
    /// Unconstrained.
    pub fn any() -> Self {
        PrincipalOrResourceConstraint::Any
    }

    /// Constrained to equal a specific euid.
    pub fn is_eq(euid: Arc<EntityUID>) -> Self {
        PrincipalOrResourceConstraint::Eq(EntityReference::euid(euid))
    }

    /// Constrained to equal a slot
    pub fn is_eq_slot() -> Self {
        PrincipalOrResourceConstraint::Eq(EntityReference::Slot(None))
    }

    /// Constrained to be in a slot
    pub fn is_in_slot() -> Self {
        PrincipalOrResourceConstraint::In(EntityReference::Slot(None))
    }

    /// Hierarchical constraint.
    pub fn is_in(euid: Arc<EntityUID>) -> Self {
        PrincipalOrResourceConstraint::In(EntityReference::euid(euid))
    }

    /// Type constraint additionally constrained to be in a slot.
    pub fn is_entity_type_in_slot(entity_type: Arc<EntityType>) -> Self {
        PrincipalOrResourceConstraint::IsIn(entity_type, EntityReference::Slot(None))
    }

    /// Type constraint with a hierarchical constraint.
    pub fn is_entity_type_in(entity_type: Arc<EntityType>, in_entity: Arc<EntityUID>) -> Self {
        PrincipalOrResourceConstraint::IsIn(entity_type, EntityReference::euid(in_entity))
    }

    /// Type constraint, with no hierarchical constraint or slot.
    pub fn is_entity_type(entity_type: Arc<EntityType>) -> Self {
        PrincipalOrResourceConstraint::Is(entity_type)
    }

    /// Turn the constraint into an expr
    /// # arguments
    /// * `v` - The variable name to be used in the expression.
    pub fn as_expr(&self, v: PrincipalOrResource) -> Expr {
        match self {
            PrincipalOrResourceConstraint::Any => Expr::val(true),
            PrincipalOrResourceConstraint::Eq(euid) => {
                Expr::is_eq(Expr::var(v.into()), euid.into_expr(v.into()))
            }
            PrincipalOrResourceConstraint::In(euid) => {
                Expr::is_in(Expr::var(v.into()), euid.into_expr(v.into()))
            }
            PrincipalOrResourceConstraint::IsIn(entity_type, euid) => Expr::and(
                Expr::is_entity_type(Expr::var(v.into()), entity_type.as_ref().clone()),
                Expr::is_in(Expr::var(v.into()), euid.into_expr(v.into())),
            ),
            PrincipalOrResourceConstraint::Is(entity_type) => {
                Expr::is_entity_type(Expr::var(v.into()), entity_type.as_ref().clone())
            }
        }
    }

    /// Pretty print the constraint
    /// # arguments
    /// * `v` - The variable name to be used in the expression.
    pub fn display(&self, v: PrincipalOrResource) -> String {
        match self {
            PrincipalOrResourceConstraint::In(euid) => {
                format!("{} in {}", v, euid.into_expr(v.into()))
            }
            PrincipalOrResourceConstraint::Eq(euid) => {
                format!("{} == {}", v, euid.into_expr(v.into()))
            }
            PrincipalOrResourceConstraint::IsIn(entity_type, euid) => {
                format!("{} is {} in {}", v, entity_type, euid.into_expr(v.into()))
            }
            PrincipalOrResourceConstraint::Is(entity_type) => {
                format!("{v} is {entity_type}")
            }
            PrincipalOrResourceConstraint::Any => format!("{v}"),
        }
    }

    /// Get the entity uid in this constraint or `None` if there are no uids in the constraint
    pub fn get_euid(&self) -> Option<&Arc<EntityUID>> {
        match self {
            PrincipalOrResourceConstraint::Any => None,
            PrincipalOrResourceConstraint::In(EntityReference::EUID(euid)) => Some(euid),
            PrincipalOrResourceConstraint::In(EntityReference::Slot(_)) => None,
            PrincipalOrResourceConstraint::Eq(EntityReference::EUID(euid)) => Some(euid),
            PrincipalOrResourceConstraint::Eq(EntityReference::Slot(_)) => None,
            PrincipalOrResourceConstraint::IsIn(_, EntityReference::EUID(euid)) => Some(euid),
            PrincipalOrResourceConstraint::IsIn(_, EntityReference::Slot(_)) => None,
            PrincipalOrResourceConstraint::Is(_) => None,
        }
    }

    /// Get an iterator over all of the entity type names in this constraint.
    pub fn iter_entity_type_names(&self) -> impl Iterator<Item = &'_ EntityType> {
        self.get_euid()
            .into_iter()
            .map(|euid| euid.entity_type())
            .chain(match self {
                PrincipalOrResourceConstraint::Is(entity_type)
                | PrincipalOrResourceConstraint::IsIn(entity_type, _) => Some(entity_type.as_ref()),
                _ => None,
            })
    }
}

/// Constraint for action scope variables.
/// Action variables can be constrained to be in any variable in a list.
#[derive(Clone, Hash, Eq, PartialEq, PartialOrd, Ord, Debug)]
pub enum ActionConstraint {
    /// Unconstrained
    Any,
    /// Constrained to being in a list.
    In(Vec<Arc<EntityUID>>),
    /// Constrained to equal a specific euid.
    Eq(Arc<EntityUID>),
    #[cfg(feature = "tolerant-ast")]
    /// Error node representing an action constraint that failed to parse
    ErrorConstraint,
}

impl std::fmt::Display for ActionConstraint {
    fn fmt(&self, f: &mut std::fmt::Formatter<'_>) -> std::fmt::Result {
        let render_euids =
            |euids: &Vec<Arc<EntityUID>>| euids.iter().map(|euid| format!("{euid}")).join(",");
        match self {
            ActionConstraint::Any => write!(f, "action"),
            ActionConstraint::In(euids) => {
                write!(f, "action in [{}]", render_euids(euids))
            }
            ActionConstraint::Eq(euid) => write!(f, "action == {euid}"),
            #[cfg(feature = "tolerant-ast")]
            ActionConstraint::ErrorConstraint => write!(f, "<invalid_action_constraint>"),
        }
    }
}

impl ActionConstraint {
    /// Unconstrained action.
    pub fn any() -> Self {
        ActionConstraint::Any
    }

    /// Action constrained to being in a list of euids.
    pub fn is_in(euids: impl IntoIterator<Item = EntityUID>) -> Self {
        ActionConstraint::In(euids.into_iter().map(Arc::new).collect())
    }

    /// Action constrained to being equal to a euid.
    pub fn is_eq(euid: EntityUID) -> Self {
        ActionConstraint::Eq(Arc::new(euid))
    }

    fn euids_into_expr(euids: impl IntoIterator<Item = Arc<EntityUID>>) -> Expr {
        Expr::set(euids.into_iter().map(Expr::val))
    }

    /// Turn the constraint into an expression.
    pub fn as_expr(&self) -> Expr {
        match self {
            ActionConstraint::Any => Expr::val(true),
            ActionConstraint::In(euids) => Expr::is_in(
                Expr::var(Var::Action),
                ActionConstraint::euids_into_expr(euids.iter().cloned()),
            ),
            ActionConstraint::Eq(euid) => {
                Expr::is_eq(Expr::var(Var::Action), Expr::val(euid.clone()))
            }
            #[cfg(feature = "tolerant-ast")]
            ActionConstraint::ErrorConstraint => Expr::new(
                ExprKind::Error {
                    error_kind: AstExprErrorKind::InvalidExpr(
                        "Invalid action constraint".to_string(),
                    ),
                },
                None,
                (),
            ),
        }
    }

    /// Get an iterator over all of the entity uids in this constraint.
    pub fn iter_euids(&self) -> impl Iterator<Item = &'_ EntityUID> {
        match self {
            ActionConstraint::Any => EntityIterator::None,
            ActionConstraint::In(euids) => {
                EntityIterator::Bunch(euids.iter().map(Arc::as_ref).collect())
            }
            ActionConstraint::Eq(euid) => EntityIterator::One(euid),
            #[cfg(feature = "tolerant-ast")]
            ActionConstraint::ErrorConstraint => EntityIterator::None,
        }
    }

    /// Get an iterator over all of the entity types in this constraint.
    pub fn iter_entity_type_names(&self) -> impl Iterator<Item = &'_ EntityType> {
        self.iter_euids().map(|euid| euid.entity_type())
    }

    /// Check that all of the EUIDs in an action constraint have the type
    /// `Action`, under an arbitrary namespace.
    pub fn contains_only_action_types(self) -> Result<Self, NonEmpty<Arc<EntityUID>>> {
        match self {
            ActionConstraint::Any => Ok(self),
            ActionConstraint::In(ref euids) => {
                if let Some(euids) =
                    NonEmpty::collect(euids.iter().filter(|euid| !euid.is_action()).cloned())
                {
                    Err(euids)
                } else {
                    Ok(self)
                }
            }
            ActionConstraint::Eq(ref euid) => {
                if euid.is_action() {
                    Ok(self)
                } else {
                    Err(nonempty![euid.clone()])
                }
            }
            #[cfg(feature = "tolerant-ast")]
            ActionConstraint::ErrorConstraint => Ok(self),
        }
    }
}

impl std::fmt::Display for StaticPolicy {
    fn fmt(&self, f: &mut std::fmt::Formatter<'_>) -> std::fmt::Result {
        let policy_template = &self.0;
        match policy_template {
            TemplateBody::TemplateBody(template_body_impl) => {
                for (k, v) in template_body_impl.annotations.iter() {
                    writeln!(f, "@{}(\"{}\")", k, v.val.escape_debug())?
                }
                write!(
                    f,
                    "{}(\n  {},\n  {},\n  {}\n) when {{\n  {}\n}};",
                    self.effect(),
                    self.principal_constraint(),
                    self.action_constraint(),
                    self.resource_constraint(),
                    self.non_scope_constraints()
                )
            }
            #[cfg(feature = "tolerant-ast")]
            TemplateBody::TemplateBodyError(policy_id, _) => {
                write!(f, "TemplateBody::TemplateBodyError({policy_id})")
            }
        }
    }
}

/// A unique identifier for a policy statement
#[derive(Serialize, Deserialize, Debug, PartialEq, Eq, PartialOrd, Ord, Clone, Hash)]
pub struct PolicyID(SmolStr);

impl PolicyID {
    /// Create a PolicyID from a string or string-like
    pub fn from_string(id: impl AsRef<str>) -> Self {
        Self(SmolStr::from(id.as_ref()))
    }

    /// Create a PolicyID from a `SmolStr`
    pub fn from_smolstr(id: SmolStr) -> Self {
        Self(id)
    }
}

impl std::fmt::Display for PolicyID {
    fn fmt(&self, f: &mut std::fmt::Formatter<'_>) -> std::fmt::Result {
        write!(f, "{}", self.0.escape_debug())
    }
}

impl AsRef<str> for PolicyID {
    fn as_ref(&self) -> &str {
        &self.0
    }
}

#[cfg(feature = "arbitrary")]
impl arbitrary::Arbitrary<'_> for PolicyID {
    fn arbitrary(u: &mut arbitrary::Unstructured<'_>) -> arbitrary::Result<PolicyID> {
        let s: String = u.arbitrary()?;
        Ok(PolicyID::from_string(s))
    }
    fn size_hint(depth: usize) -> (usize, Option<usize>) {
        <String as arbitrary::Arbitrary>::size_hint(depth)
    }
}

/// the Effect of a policy
#[derive(Serialize, Deserialize, Hash, Debug, PartialEq, Eq, PartialOrd, Ord, Clone, Copy)]
#[serde(rename_all = "camelCase")]
#[cfg_attr(feature = "arbitrary", derive(arbitrary::Arbitrary))]
#[cfg_attr(feature = "wasm", derive(tsify::Tsify))]
#[cfg_attr(feature = "wasm", tsify(into_wasm_abi, from_wasm_abi))]
pub enum Effect {
    /// this is a Permit policy
    Permit,
    /// this is a Forbid policy
    Forbid,
}

impl std::fmt::Display for Effect {
    fn fmt(&self, f: &mut std::fmt::Formatter<'_>) -> std::fmt::Result {
        match self {
            Self::Permit => write!(f, "permit"),
            Self::Forbid => write!(f, "forbid"),
        }
    }
}

enum EntityIterator<'a> {
    None,
    One(&'a EntityUID),
    Bunch(Vec<&'a EntityUID>),
}

impl<'a> Iterator for EntityIterator<'a> {
    type Item = &'a EntityUID;

    fn next(&mut self) -> Option<Self::Item> {
        match self {
            EntityIterator::None => None,
            EntityIterator::One(euid) => {
                let eptr = *euid;
                let mut ptr = EntityIterator::None;
                std::mem::swap(self, &mut ptr);
                Some(eptr)
            }
            EntityIterator::Bunch(v) => v.pop(),
        }
    }
}

#[cfg(test)]
pub(crate) mod test_generators {
    use super::*;

    pub fn all_por_constraints() -> impl Iterator<Item = PrincipalOrResourceConstraint> {
        let euid = Arc::new(EntityUID::with_eid("test"));
        let v = vec![
            PrincipalOrResourceConstraint::any(),
            PrincipalOrResourceConstraint::is_eq(euid.clone()),
            PrincipalOrResourceConstraint::Eq(EntityReference::Slot(None)),
            PrincipalOrResourceConstraint::is_in(euid),
            PrincipalOrResourceConstraint::In(EntityReference::Slot(None)),
        ];

        v.into_iter()
    }

    pub fn all_principal_constraints() -> impl Iterator<Item = PrincipalConstraint> {
        all_por_constraints().map(|constraint| PrincipalConstraint { constraint })
    }

    pub fn all_resource_constraints() -> impl Iterator<Item = ResourceConstraint> {
        all_por_constraints().map(|constraint| ResourceConstraint { constraint })
    }

    pub fn all_actions_constraints() -> impl Iterator<Item = ActionConstraint> {
        let euid: EntityUID = "Action::\"test\""
            .parse()
            .expect("Invalid action constraint euid");
        let v = vec![
            ActionConstraint::any(),
            ActionConstraint::is_eq(euid.clone()),
            ActionConstraint::is_in([euid.clone()]),
            ActionConstraint::is_in([euid.clone(), euid]),
        ];

        v.into_iter()
    }

    pub fn all_templates() -> impl Iterator<Item = Template> {
        let mut buf = vec![];
        let permit = PolicyID::from_string("permit");
        let forbid = PolicyID::from_string("forbid");
        for principal in all_principal_constraints() {
            for action in all_actions_constraints() {
                for resource in all_resource_constraints() {
                    let permit = Template::new(
                        permit.clone(),
                        None,
                        Annotations::new(),
                        GeneralizedSlotsDeclaration::new(),
                        Effect::Permit,
                        principal.clone(),
                        action.clone(),
                        resource.clone(),
                        Expr::val(true),
                    );
                    let forbid = Template::new(
                        forbid.clone(),
                        None,
                        Annotations::new(),
                        GeneralizedSlotsDeclaration::new(),
                        Effect::Forbid,
                        principal.clone(),
                        action.clone(),
                        resource.clone(),
                        Expr::val(true),
                    );
                    buf.push(permit);
                    buf.push(forbid);
                }
            }
        }
        buf.into_iter()
    }
}

#[cfg(test)]
// PANIC SAFETY: Unit Test Code
#[allow(clippy::indexing_slicing)]
// PANIC SAFETY: Unit Test Code
#[allow(clippy::panic)]
mod test {
    use cool_asserts::assert_matches;
    use std::collections::HashSet;

    use super::{test_generators::*, *};
    use crate::{
        parser::{
            parse_policy,
            test_utils::{expect_exactly_one_error, expect_some_error_matches},
        },
        test_utils::ExpectedErrorMessageBuilder,
    };

    #[test]
    fn link_templates() {
        for template in all_templates() {
            template.check_invariant();
            let t = Arc::new(template);
            let env = t
                .principal_resource_slots()
                .map(|slot| (slot.id.clone(), EntityUID::with_eid("eid")))
                .collect();
            let generalized_env = HashMap::new();
            let _ = Template::link(t, PolicyID::from_string("id"), env, generalized_env, None)
                .expect("Linking failed");
        }
    }

    #[test]
    fn test_template_rebuild() {
        for template in all_templates() {
            let id = template.id().clone();
            let effect = template.effect();
            let p = template.principal_constraint().clone();
            let a = template.action_constraint().clone();
            let r = template.resource_constraint().clone();
            let non_scope = template.non_scope_constraints().clone();
            let t2 = Template::new(
                id,
                None,
                Annotations::new(),
                GeneralizedSlotsDeclaration::new(),
                effect,
                p,
                a,
                r,
                non_scope,
            );
            assert_eq!(template, t2);
        }
    }

    #[test]
    fn test_static_policy_rebuild() {
        for template in all_templates() {
            if let Ok(ip) = StaticPolicy::try_from(template.clone()) {
                let id = ip.id().clone();
                let e = ip.effect();
                let anno = ip
                    .annotations()
                    .map(|(k, v)| (k.clone(), v.clone()))
                    .collect();
                let p = ip.principal_constraint().clone();
                let a = ip.action_constraint().clone();
                let r = ip.resource_constraint().clone();
                let non_scope = ip.non_scope_constraints().clone();
                let ip2 = StaticPolicy::new(
                    id,
                    None,
                    anno,
                    GeneralizedSlotsDeclaration::new(),
                    e,
                    p,
                    a,
                    r,
                    non_scope,
                )
                .expect("Policy Creation Failed");
                assert_eq!(ip, ip2);
                let (t2, inst) = Template::link_static_policy(ip2);
                assert!(inst.is_static());
                assert_eq!(&template, t2.as_ref());
            }
        }
    }

    #[test]
    fn ir_binding_too_many() {
        let tid = PolicyID::from_string("tid");
        let iid = PolicyID::from_string("iid");
        let t = Arc::new(Template::new(
            tid,
            None,
            Annotations::new(),
            GeneralizedSlotsDeclaration::new(),
            Effect::Forbid,
            PrincipalConstraint::is_eq_slot(),
            ActionConstraint::Any,
            ResourceConstraint::any(),
            Expr::val(true),
        ));
        let mut m = HashMap::new();
        let generalized_env = HashMap::new();
        m.insert(SlotId::resource(), EntityUID::with_eid("eid"));
        assert_matches!(Template::link(t, iid, m, generalized_env, None), Err(LinkingError::ArityError { unbound_values, extra_values }) => {
            assert_eq!(unbound_values, vec![SlotId::principal()]);
            assert_eq!(extra_values, vec![SlotId::resource()]);
        });
    }

    #[test]
    fn ir_binding_too_few() {
        let tid = PolicyID::from_string("tid");
        let iid = PolicyID::from_string("iid");
        let t = Arc::new(Template::new(
            tid,
            None,
            Annotations::new(),
            GeneralizedSlotsDeclaration::new(),
            Effect::Forbid,
            PrincipalConstraint::is_eq_slot(),
            ActionConstraint::Any,
            ResourceConstraint::is_in_slot(),
            Expr::val(true),
        ));
        let generalized_env = HashMap::new();
        assert_matches!(Template::link(t.clone(), iid.clone(), HashMap::new(), generalized_env, None), Err(LinkingError::ArityError { unbound_values, extra_values }) => {
            assert_eq!(unbound_values, vec![SlotId::resource(), SlotId::principal()]);
            assert_eq!(extra_values, vec![]);
        });
        let mut m = HashMap::new();
        m.insert(SlotId::principal(), EntityUID::with_eid("eid"));
        let generalized_env = HashMap::new();
        assert_matches!(Template::link(t, iid, m, generalized_env, None), Err(LinkingError::ArityError { unbound_values, extra_values }) => {
            assert_eq!(unbound_values, vec![SlotId::resource()]);
            assert_eq!(extra_values, vec![]);
        });
    }

    #[test]
    fn ir_binding() {
        let tid = PolicyID::from_string("template");
        let iid = PolicyID::from_string("linked");
        let t = Arc::new(Template::new(
            tid,
            None,
            Annotations::new(),
            GeneralizedSlotsDeclaration::new(),
            Effect::Permit,
            PrincipalConstraint::is_in_slot(),
            ActionConstraint::any(),
            ResourceConstraint::is_eq_slot(),
            Expr::val(true),
        ));

        let mut m = HashMap::new();
        m.insert(SlotId::principal(), EntityUID::with_eid("theprincipal"));
        m.insert(SlotId::resource(), EntityUID::with_eid("theresource"));

        let generalized_env = HashMap::new();

        let r = Template::link(t, iid.clone(), m, generalized_env, None).expect("Should Succeed");
        assert_eq!(r.id(), &iid);
        assert_eq!(
            r.env().get(&SlotId::principal()),
            Some(&EntityUID::with_eid("theprincipal"))
        );
        assert_eq!(
            r.env().get(&SlotId::resource()),
            Some(&EntityUID::with_eid("theresource"))
        );
    }

    #[test]
    fn isnt_template_implies_from_succeeds() {
        for template in all_templates() {
            if template.slots().count() == 0 {
                StaticPolicy::try_from(template).expect("Should succeed");
            }
        }
    }

    #[test]
    fn is_template_implies_from_fails() {
        for template in all_templates() {
            if template.slots().count() != 0 {
                assert!(
                    StaticPolicy::try_from(template.clone()).is_err(),
                    "Following template did convert {template}"
                );
            }
        }
    }

    #[test]
    fn non_template_iso() {
        for template in all_templates() {
            if let Ok(p) = StaticPolicy::try_from(template.clone()) {
                let (t2, _) = Template::link_static_policy(p);
                assert_eq!(&template, t2.as_ref());
            }
        }
    }

    #[test]
    fn template_into_expr() {
        for template in all_templates() {
            if let Ok(p) = StaticPolicy::try_from(template.clone()) {
                let t: Template = template;
                assert_eq!(p.condition(), t.condition());
                assert_eq!(p.effect(), t.effect());
            }
        }
    }

    #[test]
    fn template_por_iter() {
        let e = Arc::new(EntityUID::with_eid("eid"));
        assert_eq!(PrincipalOrResourceConstraint::Any.get_euid(), None);
        assert_eq!(
            PrincipalOrResourceConstraint::In(EntityReference::EUID(e.clone())).get_euid(),
            Some(&e)
        );
        assert_eq!(
            PrincipalOrResourceConstraint::In(EntityReference::Slot(None)).get_euid(),
            None
        );
        assert_eq!(
            PrincipalOrResourceConstraint::Eq(EntityReference::EUID(e.clone())).get_euid(),
            Some(&e)
        );
        assert_eq!(
            PrincipalOrResourceConstraint::Eq(EntityReference::Slot(None)).get_euid(),
            None
        );
        assert_eq!(
            PrincipalOrResourceConstraint::IsIn(
                Arc::new("T".parse().unwrap()),
                EntityReference::EUID(e.clone())
            )
            .get_euid(),
            Some(&e)
        );
        assert_eq!(
            PrincipalOrResourceConstraint::Is(Arc::new("T".parse().unwrap())).get_euid(),
            None
        );
        assert_eq!(
            PrincipalOrResourceConstraint::IsIn(
                Arc::new("T".parse().unwrap()),
                EntityReference::Slot(None)
            )
            .get_euid(),
            None
        );
    }

    #[test]
    fn action_iter() {
        assert_eq!(ActionConstraint::Any.iter_euids().count(), 0);
        let a = ActionConstraint::Eq(Arc::new(EntityUID::with_eid("test")));
        let v = a.iter_euids().collect::<Vec<_>>();
        assert_eq!(vec![&EntityUID::with_eid("test")], v);
        let a =
            ActionConstraint::is_in([EntityUID::with_eid("test1"), EntityUID::with_eid("test2")]);
        let set = a.iter_euids().collect::<HashSet<_>>();
        let e1 = EntityUID::with_eid("test1");
        let e2 = EntityUID::with_eid("test2");
        let correct = vec![&e1, &e2].into_iter().collect::<HashSet<_>>();
        assert_eq!(set, correct);
    }

    #[test]
    fn test_iter_none() {
        let mut i = EntityIterator::None;
        assert_eq!(i.next(), None);
    }

    #[test]
    fn test_iter_once() {
        let id = EntityUID::from_components(
            name::Name::parse_unqualified_name("s").unwrap().into(),
            entity::Eid::new("eid"),
            None,
        );
        let mut i = EntityIterator::One(&id);
        assert_eq!(i.next(), Some(&id));
        assert_eq!(i.next(), None);
    }

    #[test]
    fn test_iter_mult() {
        let id1 = EntityUID::from_components(
            name::Name::parse_unqualified_name("s").unwrap().into(),
            entity::Eid::new("eid1"),
            None,
        );
        let id2 = EntityUID::from_components(
            name::Name::parse_unqualified_name("s").unwrap().into(),
            entity::Eid::new("eid2"),
            None,
        );
        let v = vec![&id1, &id2];
        let mut i = EntityIterator::Bunch(v);
        assert_eq!(i.next(), Some(&id2));
        assert_eq!(i.next(), Some(&id1));
        assert_eq!(i.next(), None)
    }

    #[test]
    fn euid_into_expr() {
        let e = EntityReference::Slot(None);
        assert_eq!(
            e.into_expr(SlotId::principal()),
            Expr::slot(SlotId::principal())
        );
        let e = EntityReference::euid(Arc::new(EntityUID::with_eid("eid")));
        assert_eq!(
            e.into_expr(SlotId::principal()),
            Expr::val(EntityUID::with_eid("eid"))
        );
    }

    #[test]
    fn por_constraint_display() {
        let t = PrincipalOrResourceConstraint::Eq(EntityReference::Slot(None));
        let s = t.display(PrincipalOrResource::Principal);
        assert_eq!(s, "principal == ?principal");
        let t = PrincipalOrResourceConstraint::Eq(EntityReference::euid(Arc::new(
            EntityUID::with_eid("test"),
        )));
        let s = t.display(PrincipalOrResource::Principal);
        assert_eq!(s, "principal == test_entity_type::\"test\"");
    }

    #[test]
    fn unexpected_templates() {
        let policy_str = r#"permit(principal == ?principal, action, resource);"#;
        assert_matches!(parse_policy(Some(PolicyID::from_string("id")), policy_str), Err(e) => {
            expect_exactly_one_error(policy_str, &e, &ExpectedErrorMessageBuilder::error(
                "expected a static policy, got a template containing the slot ?principal"
                )
                .help("try removing the template slot(s) from this policy")
                .exactly_one_underline("?principal")
                .build()
            );
        });

        let policy_str =
            r#"permit(principal == ?principal, action, resource) when { ?principal == 3 } ;"#;
        assert_matches!(parse_policy(Some(PolicyID::from_string("id")), policy_str), Err(e) => {
            expect_some_error_matches(policy_str, &e, &ExpectedErrorMessageBuilder::error(
                "expected a static policy, got a template containing the slot ?principal"
                )
                .help("try removing the template slot(s) from this policy")
                .exactly_one_underline("?principal")
                .build()
            );
            assert_eq!(e.len(), 1);
        });
    }

    #[cfg(feature = "tolerant-ast")]
    #[test]
    fn template_body_error_methods() {
        use std::str::FromStr;

        let policy_id = PolicyID::from_string("error_policy");
        let error_loc = Loc::new(0..1, "ASTErrorNode".into()).into_maybe_loc();
        let error_body = TemplateBody::TemplateBodyError(policy_id.clone(), error_loc.clone());

        let expected_error = <ExprWithErrsBuilder as ExprBuilder>::new()
            .error(ParseErrors::singleton(ToASTError::new(
                ToASTErrorKind::ASTErrorNode,
                Loc::new(0..1, "ASTErrorNode".into()).into_maybe_loc(),
            )))
            .unwrap();

        // Test id() method
        assert_eq!(error_body.id(), &policy_id);

        // Test loc() method
        assert_eq!(error_body.loc(), error_loc.as_loc_ref());

        // Test new_id() method
        let new_policy_id = PolicyID::from_string("new_error_policy");
        let updated_error_body = error_body.new_id(new_policy_id.clone());
        assert_matches!(updated_error_body,
            TemplateBody::TemplateBodyError(id, loc) if id == new_policy_id && loc.clone() == error_loc
        );

        // Test effect() method
        assert_eq!(error_body.effect(), Effect::Forbid);

        // Test annotation() method
        assert_eq!(
            error_body.annotation(&AnyId::from_str("test").unwrap()),
            None
        );

        // Test annotations() method
        assert!(error_body.annotations().count() == 0);

        // Test principal_constraint() method
        assert_eq!(
            *error_body.principal_constraint(),
            PrincipalConstraint::any()
        );

        // Test action_constraint() method
        assert_eq!(*error_body.action_constraint(), ActionConstraint::any());

        // Test resource_constraint() method
        assert_eq!(*error_body.resource_constraint(), ResourceConstraint::any());

        // Test non_scope_constraints() method
        assert_eq!(*error_body.non_scope_constraints(), expected_error);

        // Test condition() method
        assert_eq!(error_body.condition(), expected_error);

        // Test Display implementation
        let display_str = format!("{error_body}");
        assert!(display_str.contains("TemplateBodyError"));
        assert!(display_str.contains("error_policy"));
    }

    #[cfg(feature = "tolerant-ast")]
    #[test]
    fn template_error_methods() {
        let policy_id = PolicyID::from_string("error_policy");
        let error_loc = Loc::new(0..1, "ASTErrorNode".into()).into_maybe_loc();
        let error_template = Template::error(policy_id.clone(), error_loc.clone());

        // Check template properties
        assert_eq!(error_template.id(), &policy_id);

        // Check slots are empty
        assert!(error_template.slots().count() == 0);

        // Check body is an error template body
        assert_matches!(error_template.body,
            TemplateBody::TemplateBodyError(ref id, ref loc) if id == &policy_id && loc.clone() == error_loc
        );

        // Test principal_constraint() method
        assert_eq!(
            error_template.principal_constraint(),
            &PrincipalConstraint::any()
        );

        // Test action_constraint() method
        assert_eq!(*error_template.action_constraint(), ActionConstraint::any());

        // Test resource_constraint() method
        assert_eq!(
            *error_template.resource_constraint(),
            ResourceConstraint::any()
        );

        // Verify effect is Forbid
        assert_eq!(error_template.effect(), Effect::Forbid);

        // Verify condition is the default error expression
        assert_eq!(
            error_template.condition(),
            DEFAULT_ERROR_EXPR.as_ref().clone()
        );

        // Verify location is None
        assert_eq!(error_template.loc(), error_loc.as_loc_ref());

        // Verify annotations are default
        assert!(error_template.annotations().count() == 0);

        // Verify display implementation
        let display_str = format!("{error_template}");
        assert!(display_str.contains("TemplateBody::TemplateBodyError"));
        assert!(display_str.contains(&policy_id.to_string()));
    }
}<|MERGE_RESOLUTION|>--- conflicted
+++ resolved
@@ -381,11 +381,7 @@
             .map(|(slot, entity_uid)| (slot.clone(), RestrictedExpr::val(entity_uid.clone())))
             .collect();
 
-<<<<<<< HEAD
-        // we treat values differently because the type declarations of principal & resource slots are optional
-=======
-        // we treat values differently because their type annotations are optional
->>>>>>> c86dd889
+        // we treat values differently because `?principal` and `?resource` type annotations are optional
         for (slot, restricted_expr) in values_restricted_expr {
             let maybe_validator_type = validator_generalized_slots_declaration.get(&slot);
             if let Some(validator_type) = maybe_validator_type {
@@ -522,23 +518,6 @@
         id: PolicyID,
     },
 
-<<<<<<< HEAD
-    /// Invalid slots in env (Generalized slots)
-    #[error(fmt = describe_invalid_slot_in_env_error)]
-    InvalidSlotIdInEnv {
-        /// invalid slots
-        invalid: Vec<SlotId>,
-    },
-
-    /// Invalid slots in generalized_env (Principal and Resource slots)
-    #[error(fmt = describe_invalid_slot_in_generalized_env_error)]
-    InvalidSlotIdInGeneralizedEnv {
-        /// invalid slots
-        invalid: Vec<SlotId>,
-    },
-
-=======
->>>>>>> c86dd889
     /// Value provided for slot in scope is not an EntityUID
     #[error("value provided `{value}` for `{slot}` is not an EntityUID")]
     ValueProvidedForSlotInScopeNotEntityUID {
