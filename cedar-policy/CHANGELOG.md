# Changelog

All notable changes to this project will be documented in this file.

The format is based on [Keep a Changelog](https://keepachangelog.com/en/1.0.0/),
and this project adheres to [Semantic Versioning](https://semver.org/spec/v2.0.0.html).

## [Unreleased]

### Added

<<<<<<< HEAD
- New APIs to `Entities` to make it easy to add a collection of entities to an existing `Entities` structure.
=======
- Option to eagerly evaluate entity attributes and re-use across calls to `is_authorized`.
- New APIs to `Entities` to make it easy to add a collection of entities to an
  existing `Entities` structure. (#276)
>>>>>>> 80d20dfa
- Export the `cedar_policy_core::evaluator::{EvaluationError, EvaluationErrorKind}` and
  `cedar_policy_core::authorizer::AuthorizationError` error types. (#260, #271)
- `ParseError::primary_source_span` to get the primary source span locating an error.
- Experimental API `PolicySet::unknown_entities` to collect unknown entity UIDs
  from a `PartialResponse`. (#353)
- `PolicySet::remove_static`, `PolicySet::remove_template` and
  `PolicySet::unlink` to remove policies from the policy set. (#337)
- `PolicySet::get_linked_policies` to get the policies linked to a `Template`. (#337)
- `ValidationResult::validation_warnings` to access non-fatal warnings returned
  by the validator and `ValidationResult::validation_passed_without_warnings`.
  The main validation entry point now checks for warnings previously only
<<<<<<< HEAD
  available through `confusable_string_checker`
- The `is` operation as described in [RFC 5](https://github.com/cedar-policy/rfcs/blob/main/text/0005-is-operator.md).
- `Entity::new_no_attrs()` which provides an infallible constructor for `Entity`
  in the case that there are no attributes. (See changes to `Entity::new()` below.)
=======
  available through `confusable_string_checker`. (#404)
- The `is` operation as described in
  [RFC 5](https://github.com/cedar-policy/rfcs/blob/main/text/0005-is-operator.md).
  (#396)
>>>>>>> 80d20dfa

### Changed

- Removed `__expr` escape from Cedar JSON formats, which has been deprecated
  since Cedar 1.2. (#333)
- Rename `cedar_policy_core::est::EstToAstError` to
  `cedar_policy_core::est::FromJsonError`. (#197)
- Rename `cedar_policy_core::entities::JsonDeserializationError::ExtensionsError`
  to `cedar_policy_core::entities::JsonDeserializationError::ExtensionFunctionLookup`.
  (#360)
- Rename variants in `cedar_policy::SchemaError`. (#231)
- `Diagnostics::errors()` now returns an iterator over `AuthorizationError`s.
  (#260)
- `Response::new()` now expects a `Vec<AuthorizationError>` as its third
  argument. (#260)
- Implement [RFC 19](https://github.com/cedar-policy/rfcs/blob/main/text/0019-stricter-validation.md),
  making validation slightly more strict, but more explainable. (#282)
- Implement [RFC 20](https://github.com/cedar-policy/rfcs/blob/main/text/0020-unique-record-keys.md),
  disallowing duplicate keys in record values (including record literals in
  policies, request `context`, and records in entity attributes). (#375)
- `Entities::from_*()` methods now automatically add action entities present in
  the `schema` to the constructed `Entities`, if a `schema` is provided. (#360)
- `Entities::from_*()` methods now validate the entities against the `schema`,
  if a `schema` is provided. (#360)
- `Entities::from_entities()` and `Entities::add_entities()` now take an
  optional schema argument. (#360)
- `Request::new()` now takes an optional schema argument, and validates the request
  against that schema. To signal validation errors, it now returns a `Result`.
  (#393)
- Change the semantics of equality for IP ranges. For example,
  `ip("192.168.0.1/24") == ip("192.168.0.3/24")` was previously `true` and is now
  `false`. The behavior of equality on single IP addresses is unchanged, and so is
  the behavior of `.isInRange()`. (#348)
- Standardize on duplicates being errors instead of last-write-wins in the
  JSON-based APIs in the `frontend` module.
- `Entity::new()` now eagerly evaluates entity attributes, leading to
  performance improvements (particularly when entity data is reused across
  multiple `is_authorized` calls). As a result, it returns `Result`, because
  attribute evaluation can fail.
- `Entities::from_json_*()` also now eagerly evaluates entity attributes, and as
  a result returns errors when attribute evaluation fails.
- `Entity::attr()` now returns errors in many fewer cases (because the attribute
  is stored in already-evaluated form), and its error type has changed.
- `<EntityId as FromStr>::Error` is now `Infallible` instead of `ParseErrors`.
<<<<<<< HEAD
- `SchemaError` has a new variant corresponding to errors evaluating action
  attributes.
=======
  (#372)
>>>>>>> 80d20dfa
- Improve the `Display` impls for `Policy` and `PolicySet`, and add a `Display`
  impl for `Template`.  The displayed representations now more closely match the
  original input, whether the input was in string or JSON form. (#167)
- `ValidationWarning::location` and `ValidationWarning::to_kind_and_location`
  now return `&SourceLocation<'a>` instead of `&'a PolicyID`, matching
  `ValidationError::location`. (#405)
- `ValidationWarningKind` is now `non_exhaustive`, allowing future warnings to
  be added without a breaking change. (#404)

### Fixed

- Evaluation order of operand to `>` and `>=` (#112). They now evaluate left to right,
  matching all other operators. This affects what error is reported when there is
  an evaluation error in both operands, but does not otherwise change the result
  of evaluation. (#402)
- Updated `PolicySet::link` to not mutate internal state when failing to link a static
  policy. With this fix it is possible to create a link with a policy id
  after previously failing to create that link with the same id from a static
  policy. (#412)
- Fixed schema-based parsing of entity data that includes unknowns (for the
  `partial-eval` experimental feature). (#419)

## [2.4.2] - 2023-10-23
Cedar Language Version: 2.1.2

### Fixed

- Issue #370 related to how the validator handles template-linked policies.
  The validator will now produce the same result for an equivalent static
  and template-linked policy. (#371)

## [2.4.1] - 2023-10-12
Cedar Language Version: 2.1.1

### Added

- Experimental API to construct queries with `Unknown` fields for partial evaluation.

### Changed

- Improve validation error messages for access to undeclared attributes and
  unsafe access to optional attributes to report the target of the access. (#295)
- `EntityUid`'s impl of `FromStr` is no longer marked as deprecated.

### Fixed

- Issue #299 related to how partial evaluation handled conditions of `if`,
  resulting in a panic on some inputs.
- `Request::principal()`, `Request::action()`, and `Request::resource()` will
  now return `None` if the entities are unspecified (i.e., constructed by passing
  `None` to `Request::new()`). (#339)

## [2.4.0] - 2023-09-21
Cedar Language Version: 2.1.1

### Added

- New methods for `EntityTypeName`.
  - `basename` to get the basename (without namespaces).
  - `namespace_components` to get the namespace as an iterator over its components.
  - `namespace` to get the namespace as a single string.

### Changed

- Some error types now carry more information about the error, with error
  messages updated appropriately. For instance, the `RecordAttrDoesNotExist` error
  message now contains a list of attributes that _do_ exist.
- Improve error messages for some schema parsing errors.
  - When an entity type shape or action context is declared with type other than
  `Record`, the error message will indicated the affected entity type or action.
- Various other improvements to error messages and documentation for errors raised during
  policy parsing, validation, and evaluation.
- Increase precision for validating records.  Previously,
  `permit(principal, action, resource) when {{"foo": 5} has bar};` would validate.
  Now it will not, since we know `{"foo": 5} has bar` is `False`, and the
  validator will return an error for a policy that can never fire.

### Removed

- Uses of deprecated `__expr` escapes from integration tests.

## [2.3.3] - 2023-08-29
Cedar Language Version: 2.1.0

### Added

- Re-export `cedar_policy_core::entities::EntitiesError`.

### Changed

- Improve error messages and documentation for some errors raised during
  policy parsing, validation, and evaluation.
- More precise "expected tokens" lists in some parse errors.

### Fixed

- Issue #150 related to implicit namespaces for actions in `memberOf` lists in
  schemas. An action without an explicit namespace in a `memberOf` now
  correctly uses the default namespace. (#151)

## [2.3.2] - 2023-08-04
Cedar Language Version: 2.1.0

### Changed

- Improve error messages for some validation errors
- Improve error messages for some schema parsing errors.
  - Parsing a schema type without the `"type"` field will generate an error
    stating that `"type"` is a required field instead of an inscrutable error
    complaining about the untagged enum `SchemaType`.
  - Parsing a schema type with a `"type"` field corresponding to one of the
    builtin types but missing a required field for that type will generate an
    error stating that a required field is missing instead of claiming that it
    could not find "common types" definition for that builtin type.

### Fixed

- Issues #73 and #74 related to schema-based parsing.
  - Detect entities with parents of an incorrect entity type.
  - Detect entities with an undeclared entity type.

### Removed

- Move public API for partial evaluation behind experimental feature flag. To
  continue using this feature you must enable the `partial-eval` feature flag.

## [2.3.1] - 2023-07-20
Cedar Language Version: 2.1.0

### Fixed

- Panic in `PolicySet::link()` that could occur when the function was called
  with a policy id corresponding to a static policy. (#203)

## [2.3.0] - 2023-06-29
Cedar Language Version: 2.1.0

### Changed

- Implement
[RFC 9](https://github.com/cedar-policy/rfcs/blob/main/text/0009-disallow-whitespace-in-entityuid.md)
which disallows embedded whitespace, comments, and control characters in the
inputs to several Rust API functions including `EntityTypeName::from_str()` and
`EntityNamespace::from_str()`, as well as in some fields of the Cedar JSON
schema format (e.g., namespace declarations, entity type names), Cedar JSON
entities format (e.g., entity type names, extension function names) and the
Cedar JSON policy format used by `Policy::from_json()` (e.g., entity type names,
extension function names). The risk that this may be a breaking change for some
Cedar users was accepted due to the potential security ramifications; see
discussion in the RFC.

## 2.2.0 - 2023-05-25
Cedar Language Version: 2.0.0

### Added

- `Entities::write_to_json` function to api.rs.

## 2.1.0 - 2023-05-23
Cedar Language Version: 2.0.0

### Added

- `Schema::action_entities` to provide access to action entities defined in a schema.

### Changed

- Update `cedar-policy-core` dependency.

### Fixed

- Resolve warning in `Cargo.toml` due to having both `license` and `license-file` metadata entries.

## 2.0.3 - 2023-05-17
Cedar Language Version: 2.0.0

### Fixed

- Update `Cargo.toml` metadata to correctly represent this crate as Apache-2.0 licensed.

## 2.0.2 - 2023-05-10
Cedar Language Version: 2.0.0

## 2.0.1 - 2023-05-10
Cedar Language Version: 2.0.0

## 2.0.0 - 2023-05-10
Cedar Language Version: 2.0.0
- Initial release of `cedar-policy`.

[unreleased]: https://github.com/cedar-policy/cedar/compare/v2.4.2...main
[2.4.2]: https://github.com/cedar-policy/cedar/compare/v2.4.1...v2.4.2
[2.4.1]: https://github.com/cedar-policy/cedar/compare/v2.4.0...v2.4.1
[2.4.0]: https://github.com/cedar-policy/cedar/compare/v2.3.3...v2.4.0
[2.3.3]: https://github.com/cedar-policy/cedar/compare/v2.3.2...v2.3.3
[2.3.2]: https://github.com/cedar-policy/cedar/compare/v2.3.1...v2.3.2
[2.3.1]: https://github.com/cedar-policy/cedar/compare/v2.3.0...v2.3.1
[2.3.0]: https://github.com/cedar-policy/cedar/releases/tag/v2.3.0<|MERGE_RESOLUTION|>--- conflicted
+++ resolved
@@ -9,13 +9,8 @@
 
 ### Added
 
-<<<<<<< HEAD
-- New APIs to `Entities` to make it easy to add a collection of entities to an existing `Entities` structure.
-=======
-- Option to eagerly evaluate entity attributes and re-use across calls to `is_authorized`.
 - New APIs to `Entities` to make it easy to add a collection of entities to an
   existing `Entities` structure. (#276)
->>>>>>> 80d20dfa
 - Export the `cedar_policy_core::evaluator::{EvaluationError, EvaluationErrorKind}` and
   `cedar_policy_core::authorizer::AuthorizationError` error types. (#260, #271)
 - `ParseError::primary_source_span` to get the primary source span locating an error.
@@ -27,17 +22,12 @@
 - `ValidationResult::validation_warnings` to access non-fatal warnings returned
   by the validator and `ValidationResult::validation_passed_without_warnings`.
   The main validation entry point now checks for warnings previously only
-<<<<<<< HEAD
-  available through `confusable_string_checker`
-- The `is` operation as described in [RFC 5](https://github.com/cedar-policy/rfcs/blob/main/text/0005-is-operator.md).
-- `Entity::new_no_attrs()` which provides an infallible constructor for `Entity`
-  in the case that there are no attributes. (See changes to `Entity::new()` below.)
-=======
   available through `confusable_string_checker`. (#404)
 - The `is` operation as described in
   [RFC 5](https://github.com/cedar-policy/rfcs/blob/main/text/0005-is-operator.md).
   (#396)
->>>>>>> 80d20dfa
+- `Entity::new_no_attrs()` which provides an infallible constructor for `Entity`
+  in the case that there are no attributes. (See changes to `Entity::new()` below.)
 
 ### Changed
 
@@ -82,12 +72,9 @@
 - `Entity::attr()` now returns errors in many fewer cases (because the attribute
   is stored in already-evaluated form), and its error type has changed.
 - `<EntityId as FromStr>::Error` is now `Infallible` instead of `ParseErrors`.
-<<<<<<< HEAD
 - `SchemaError` has a new variant corresponding to errors evaluating action
   attributes.
-=======
   (#372)
->>>>>>> 80d20dfa
 - Improve the `Display` impls for `Policy` and `PolicySet`, and add a `Display`
   impl for `Template`.  The displayed representations now more closely match the
   original input, whether the input was in string or JSON form. (#167)
