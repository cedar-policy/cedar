--- conflicted
+++ resolved
@@ -53,7 +53,6 @@
     pub HashMap<Option<Name>, NamespaceDefinition>,
 );
 
-<<<<<<< HEAD
 impl SchemaFragment {
     /// Resolve common types in the schema
     pub(crate) fn resolve_common_types(self) -> Result<Self> {
@@ -64,12 +63,8 @@
     }
 }
 
-fn deserialize_hash_map<'de, D, K, V>(
-    key_parser: impl Fn(SmolStr) -> std::result::Result<K, ParseErrors>,
-=======
 /// Custom deserializer to ensure that the empty namespace is mapped to `None`
 fn deserialize_schema_fragment<'de, D>(
->>>>>>> b5cfb76a
     deserializer: D,
 ) -> std::result::Result<HashMap<Option<Name>, NamespaceDefinition>, D::Error>
 where
