--- conflicted
+++ resolved
@@ -591,204 +591,10 @@
 
 impl std::fmt::Display for Expr {
     fn fmt(&self, f: &mut std::fmt::Formatter<'_>) -> std::fmt::Result {
-<<<<<<< HEAD
-        match &self.expr_kind {
-            // Add parenthesis around negative numeric literals otherwise
-            // round-tripping fuzzer fails for expressions like `(-1)["a"]`.
-            ExprKind::Lit(Literal::Long(n)) if *n < 0 => write!(f, "({})", n),
-            ExprKind::Lit(l) => write!(f, "{}", l),
-            ExprKind::Var(v) => write!(f, "{}", v),
-            ExprKind::Unknown {
-                name,
-                type_annotation,
-            } => match type_annotation.as_ref() {
-                Some(type_annotation) => write!(f, "unknown({name:?}:{type_annotation})"),
-                None => write!(f, "unknown({name})"),
-            },
-            ExprKind::Slot(id) => write!(f, "{id}"),
-            ExprKind::If {
-                test_expr,
-                then_expr,
-                else_expr,
-            } => write!(
-                f,
-                "if {} then {} else {}",
-                maybe_with_parens(test_expr),
-                maybe_with_parens(then_expr),
-                maybe_with_parens(else_expr)
-            ),
-            ExprKind::And { left, right } => write!(
-                f,
-                "{} && {}",
-                maybe_with_parens(left),
-                maybe_with_parens(right)
-            ),
-            ExprKind::Or { left, right } => write!(
-                f,
-                "{} || {}",
-                maybe_with_parens(left),
-                maybe_with_parens(right)
-            ),
-            ExprKind::UnaryApp { op, arg } => match op {
-                UnaryOp::Not => write!(f, "!{}", maybe_with_parens(arg)),
-                // Always add parentheses instead of calling
-                // `maybe_with_parens`.
-                // This makes sure that we always get a negation operation back
-                // (as opposed to e.g., a negative number) when parsing the
-                // printed form, thus preserving the round-tripping property.
-                UnaryOp::Neg => write!(f, "-({})", arg),
-            },
-            ExprKind::BinaryApp { op, arg1, arg2 } => match op {
-                BinaryOp::Eq => write!(
-                    f,
-                    "{} == {}",
-                    maybe_with_parens(arg1),
-                    maybe_with_parens(arg2),
-                ),
-                BinaryOp::Less => write!(
-                    f,
-                    "{} < {}",
-                    maybe_with_parens(arg1),
-                    maybe_with_parens(arg2),
-                ),
-                BinaryOp::LessEq => write!(
-                    f,
-                    "{} <= {}",
-                    maybe_with_parens(arg1),
-                    maybe_with_parens(arg2),
-                ),
-                BinaryOp::Add => write!(
-                    f,
-                    "{} + {}",
-                    maybe_with_parens(arg1),
-                    maybe_with_parens(arg2),
-                ),
-                BinaryOp::Sub => write!(
-                    f,
-                    "{} - {}",
-                    maybe_with_parens(arg1),
-                    maybe_with_parens(arg2),
-                ),
-                BinaryOp::In => write!(
-                    f,
-                    "{} in {}",
-                    maybe_with_parens(arg1),
-                    maybe_with_parens(arg2),
-                ),
-                BinaryOp::Contains => {
-                    write!(f, "{}.contains({})", maybe_with_parens(arg1), &arg2)
-                }
-                BinaryOp::ContainsAll => {
-                    write!(f, "{}.containsAll({})", maybe_with_parens(arg1), &arg2)
-                }
-                BinaryOp::ContainsAny => {
-                    write!(f, "{}.containsAny({})", maybe_with_parens(arg1), &arg2)
-                }
-            },
-            ExprKind::MulByConst { arg, constant } => {
-                write!(f, "{} * {}", maybe_with_parens(arg), constant)
-            }
-            ExprKind::ExtensionFunctionApp { fn_name, args } => {
-                // search for the name and callstyle
-                let style = Extensions::all_available().all_funcs().find_map(|f| {
-                    if f.name() == fn_name {
-                        Some(f.style())
-                    } else {
-                        None
-                    }
-                });
-                // PANIC SAFETY Args list must be non empty by INVARIANT (MethodStyleArgs)
-                #[allow(clippy::indexing_slicing)]
-                if matches!(style, Some(CallStyle::MethodStyle)) && !args.is_empty() {
-                    write!(
-                        f,
-                        "{}.{}({})",
-                        maybe_with_parens(&args[0]),
-                        fn_name,
-                        args[1..].iter().join(", ")
-                    )
-                } else {
-                    // This case can only be reached for a manually constructed AST.
-                    // In order to reach this case, either the function name `fn_name`
-                    // is not in the list of available extension functions, or this
-                    // is a method-style function call with zero arguments. Both of
-                    // these cases can be displayed, but neither will parse. The
-                    // resulting `ParseError` will be `NotAFunction`.
-                    write!(f, "{}({})", fn_name, args.iter().join(", "))
-                }
-            }
-            ExprKind::GetAttr { expr, attr } => write!(
-                f,
-                "{}[\"{}\"]",
-                maybe_with_parens(expr),
-                attr.escape_debug()
-            ),
-            ExprKind::HasAttr { expr, attr } => {
-                write!(
-                    f,
-                    "{} has \"{}\"",
-                    maybe_with_parens(expr),
-                    attr.escape_debug()
-                )
-            }
-            ExprKind::Like { expr, pattern } => {
-                // during parsing we convert \* in the pattern into \u{0000},
-                // so when printing we need to convert back
-                write!(f, "{} like \"{}\"", maybe_with_parens(expr), pattern,)
-            }
-            ExprKind::Set(v) => write!(f, "[{}]", v.iter().join(", ")),
-            ExprKind::Record(m) => write!(
-                f,
-                "{{{}}}",
-                m.iter()
-                    .map(|(k, v)| format!("\"{}\": {}", k.escape_debug(), v))
-                    .join(", ")
-            ),
-            ExprKind::Is { expr, entity_type } => {
-                write!(f, "{} is {}", maybe_with_parens(expr), entity_type)
-            }
-        }
-    }
-}
-
-/// returns the `Display` representation of the Expr, adding parens around the
-/// entire Expr if necessary.
-/// E.g., won't add parens for constants or `principal` etc, but will for things
-/// like `(2 < 5)`.
-/// When in doubt, add the parens.
-fn maybe_with_parens(expr: &Expr) -> String {
-    match expr.expr_kind {
-        ExprKind::Lit(_) => expr.to_string(),
-        ExprKind::Var(_) => expr.to_string(),
-        ExprKind::Unknown { .. } => expr.to_string(),
-        ExprKind::Slot(_) => expr.to_string(),
-        ExprKind::If { .. } => format!("({})", expr),
-        ExprKind::And { .. } => format!("({})", expr),
-        ExprKind::Or { .. } => format!("({})", expr),
-        ExprKind::UnaryApp {
-            op: UnaryOp::Not | UnaryOp::Neg,
-            ..
-        } => {
-            // we want parens here because things like parse((!x).y)
-            // would be printed into !x.y which has a different meaning,
-            // albeit being semantically incorrect.
-            format!("({})", expr)
-        }
-        ExprKind::BinaryApp { .. } => format!("({})", expr),
-        ExprKind::MulByConst { .. } => format!("({})", expr),
-        ExprKind::ExtensionFunctionApp { .. } => format!("({})", expr),
-        ExprKind::GetAttr { .. } => format!("({})", expr),
-        ExprKind::HasAttr { .. } => format!("({})", expr),
-        ExprKind::Like { .. } => format!("({})", expr),
-        ExprKind::Set { .. } => expr.to_string(),
-        ExprKind::Record { .. } => expr.to_string(),
-        ExprKind::Is { .. } => format!("({})", expr),
-=======
         // To avoid code duplication between pretty-printers for AST Expr and EST Expr,
         // we just convert to EST and use the EST pretty-printer.
         // Note that converting AST->EST is lossless and infallible.
         write!(f, "{}", crate::est::Expr::from(self.clone()))
->>>>>>> 1e843c10
     }
 }
 
