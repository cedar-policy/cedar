# Changelog

All notable changes to this project will be documented in this file.

The format is based on [Keep a Changelog](https://keepachangelog.com/en/1.0.0/),
and this project adheres to [Semantic Versioning](https://semver.org/spec/v2.0.0.html).

## [Unreleased]

### Added

- Option to eagerly evaluate entity attributes and re-use across calls to `is_authorized`.
- New APIs to `Entities` to make it easy to add a collection of entities to an existing `Entities` structure.
- Export the `cedar_policy_core::evaluator::{EvaluationError, EvaluationErrorKind}` and
  `cedar_policy_core::authorizer::AuthorizationError` error types.
<<<<<<< HEAD
- Added an API to `ParseError` to quickly get the primary source span
- Added an API, `unknown_entities`, to `PolicySet` to collect unknown entity UIDs from `PartialResponse`.
- Added APIs `remove`, `remove_template` and `unlink` to remove policies from the `PolicySet`
- Added API `get_linked_policies` to get the policies linked to a `Template`
- Added `Entity::validate()` to validate an entity against a `Schema`.

### Changed

- Renamed `cedar_policy_core::est::EstToAstError` to `cedar_policy_core::est::FromJsonError`
- Renamed `cedar_policy_core::entities::JsonDeserializationError::ExtensionsError` to `cedar_policy_core::entities::JsonDeserializationError::FailedExtensionsFunctionLookup`.
- Renamed variants in `cedar_policy::SchemaError`
- The `Diagnostics::errors()` function now returns an iterator over `AuthorizationError`s.
- The `Response::new()` constructor now expects a `Vec<AuthorizationError>` as its third argument.
- Implements RFC #19, making validation slightly more strict, but more explainable.
- Implemented RFC #20, disallowing duplicate keys in record values (including
  record literals in policies, request `context`, and records in entity attributes).
- Improved formatting for error messages.
- `Entities::from_*()` methods now automatically add action entities present in the `schema`
  to the constructed `Entities`, if a `schema` is provided.
- `Entities::from_*()` methods now validate the entities against the `schema`, if a `schema`
  is provided.
- `Entities::from_entities()` and `Entities::add_entities()` now take an optional schema argument.
- Changed the semantics of equality for IP ranges. For example,
=======
- `ParseError::primary_source_span` to get the primary source span locating an error.
- Experimental API `PolicySet::unknown_entities` to collect unknown entity UIDs from a `PartialResponse`.
- `PolicySet::remove_static`, `PolicySet::remove_template` and `PolicySet::unlink` to remove policies from the policy set.
- `PolicySet::get_linked_policies` to get the policies linked to a `Template`.

### Changed

- Rename `cedar_policy_core::est::EstToAstError` to `cedar_policy_core::est::FromJsonError`.
- Rename `cedar_policy_core::entities::JsonDeserializationError::ExtensionsError` to `cedar_policy_core::entities::JsonDeserializationError::FailedExtensionsFunctionLookup`.
- Rename variants in `cedar_policy::SchemaError`.
- `Diagnostics::errors()` now returns an iterator over `AuthorizationError`s.
- `Response::new()` now expects a `Vec<AuthorizationError>` as its third argument.
- Implement [RFC 19](https://github.com/cedar-policy/rfcs/blob/main/text/0019-stricter-validation.md),
  making validation slightly more strict, but more explainable.
- Implement [RFC 20](https://github.com/cedar-policy/rfcs/blob/main/text/0020-unique-record-keys.md),
  disallowing duplicate keys in record values (including record literals in policies, request `context`,
  and records in entity attributes).
- Change the semantics of equality for IP ranges. For example,
>>>>>>> 36dc764e
  `ip("192.168.0.1/24") == ip("192.168.0.3/24")` was previously `true` and is now
  `false`. The behavior of equality on single IP addresses is unchanged, and so is
  the behavior of `.isInRange()`.
- Standardize on duplicates being errors instead of last-write-wins in the JSON-based `is_authorized` APIs.
- `<EntityId as FromStr>::Error` is now `Infallible` instead of `ParseErrors`.

## [2.4.2] - 2023-10-23

### Fixed

- Issue #370 related to how the validator handles template-linked policies.
  The validator will now produce the same result for an equivalent static
  and template-linked policy.

## [2.4.1] - 2023-10-12

### Added

- Experimental API to construct queries with `Unknown` fields for partial evaluation.

### Changed

- Improve validation error messages for access to undeclared attributes and
  unsafe access to optional attributes to report the target of the access (issue #175).
- `EntityUid`'s impl of `FromStr` is no longer marked as deprecated.

### Fixed

- Issue #299 related to how partial evaluation handled conditions of `if`,
  resulting in a panic on some inputs.
- `Request::principal()`, `Request::action()`, and `Request::resource()` will
  now return `None` if the entities are unspecified (i.e., constructed by passing
  `None` to `Request::new()`).

## [2.4.0] - 2023-09-21

### Added

- New methods for `EntityTypeName`.
  - `basename` to get the basename (without namespaces).
  - `namespace_components` to get the namespace as an iterator over its components.
  - `namespace` to get the namespace as a single string.

### Changed

- Some error types now carry more information about the error, with error
  messages updated appropriately. For instance, the `RecordAttrDoesNotExist` error
  message now contains a list of attributes that _do_ exist.
- Improve error messages for some schema parsing errors.
  - When an entity type shape or action context is declared with type other than
  `Record`, the error message will indicated the affected entity type or action.
- Various other improvements to error messages and documentation for errors raised during
  policy parsing, validation, and evaluation.
- Increase precision for validating records.  Previously,
  `permit(principal, action, resource) when {{"foo": 5} has bar};` would validate.
  Now it will not, since we know `{"foo": 5} has bar` is `False`, and the
  validator will return an error for a policy that can never fire.

### Removed

- Uses of deprecated `__expr` escapes from integration tests.

## [2.3.3] - 2023-08-29

### Added

- Re-export `cedar_policy_core::entities::EntitiesError`.

### Changed

- Improve error messages and documentation for some errors raised during
  policy parsing, validation, and evaluation.
- More precise "expected tokens" lists in some parse errors.

### Fixed

- Issue #150 related to implicit namespaces for actions in `memberOf` lists in
  schemas. An action without an explicit namespace in a `memberOf` now
  correctly uses the default namespace.

## [2.3.2] - 2023-08-04

### Changed

- Improve error messages for some validation errors
- Improve error messages for some schema parsing errors.
  - Parsing a schema type without the `"type"` field will generate an error
    stating that `"type"` is a required field instead of an inscrutable error
    complaining about the untagged enum `SchemaType`.
  - Parsing a schema type with a `"type"` field corresponding to one of the
    builtin types but missing a required field for that type will generate an
    error stating that a required field is missing instead of claiming that it
    could not find "common types" definition for that builtin type.

### Fixed

- Issues #73 and #74 related to schema-based parsing.
  - Detect entities with parents of an incorrect entity type.
  - Detect entities with an undeclared entity type.

### Removed

- Move public API for partial evaluation behind experimental feature flag. To
  continue using this feature you must enable the `partial-eval` feature flag.

## [2.3.1] - 2023-07-20

### Fixed

- Panic in `PolicySet::link()` that could occur when the function was called
  with a policy id corresponding to a static policy.

## [2.3.0] - 2023-06-29

### Changed

- Implement
[RFC 9](https://github.com/cedar-policy/rfcs/blob/main/text/0009-disallow-whitespace-in-entityuid.md)
which disallows embedded whitespace, comments, and control characters in the
inputs to several Rust API functions including `EntityTypeName::from_str()` and
`EntityNamespace::from_str()`, as well as in some fields of the Cedar JSON
schema format (e.g., namespace declarations, entity type names), Cedar JSON
entities format (e.g., entity type names, extension function names) and the
Cedar JSON policy format used by `Policy::from_json()` (e.g., entity type names,
extension function names). The risk that this may be a breaking change for some
Cedar users was accepted due to the potential security ramifications; see
discussion in the RFC.

## 2.2.0 - 2023-05-25

### Added

- `Entities::write_to_json` function to api.rs.

## 2.1.0 - 2023-05-23

### Added

- `Schema::action_entities` to provide access to action entities defined in a schema.

### Changed

- Update `cedar-policy-core` dependency.

### Fixed

- Resolve warning in `Cargo.toml` due to having both `license` and `license-file` metadata entries.

## 2.0.3 - 2023-05-17

### Fixed

- Update `Cargo.toml` metadata to correctly represent this crate as Apache-2.0 licensed.

## 2.0.2 - 2023-05-10

## 2.0.1 - 2023-05-10

## 2.0.0 - 2023-05-10

- Initial release of `cedar-policy`.

[unreleased]: https://github.com/cedar-policy/cedar/compare/v2.4.2...main
[2.4.2]: https://github.com/cedar-policy/cedar/compare/v2.4.1...v2.4.2
[2.4.1]: https://github.com/cedar-policy/cedar/compare/v2.4.0...v2.4.1
[2.4.0]: https://github.com/cedar-policy/cedar/compare/v2.3.3...v2.4.0
[2.3.3]: https://github.com/cedar-policy/cedar/compare/v2.3.2...v2.3.3
[2.3.2]: https://github.com/cedar-policy/cedar/compare/v2.3.1...v2.3.2
[2.3.1]: https://github.com/cedar-policy/cedar/compare/v2.3.0...v2.3.1
[2.3.0]: https://github.com/cedar-policy/cedar/releases/tag/v2.3.0<|MERGE_RESOLUTION|>--- conflicted
+++ resolved
@@ -13,40 +13,16 @@
 - New APIs to `Entities` to make it easy to add a collection of entities to an existing `Entities` structure.
 - Export the `cedar_policy_core::evaluator::{EvaluationError, EvaluationErrorKind}` and
   `cedar_policy_core::authorizer::AuthorizationError` error types.
-<<<<<<< HEAD
-- Added an API to `ParseError` to quickly get the primary source span
-- Added an API, `unknown_entities`, to `PolicySet` to collect unknown entity UIDs from `PartialResponse`.
-- Added APIs `remove`, `remove_template` and `unlink` to remove policies from the `PolicySet`
-- Added API `get_linked_policies` to get the policies linked to a `Template`
-- Added `Entity::validate()` to validate an entity against a `Schema`.
-
-### Changed
-
-- Renamed `cedar_policy_core::est::EstToAstError` to `cedar_policy_core::est::FromJsonError`
-- Renamed `cedar_policy_core::entities::JsonDeserializationError::ExtensionsError` to `cedar_policy_core::entities::JsonDeserializationError::FailedExtensionsFunctionLookup`.
-- Renamed variants in `cedar_policy::SchemaError`
-- The `Diagnostics::errors()` function now returns an iterator over `AuthorizationError`s.
-- The `Response::new()` constructor now expects a `Vec<AuthorizationError>` as its third argument.
-- Implements RFC #19, making validation slightly more strict, but more explainable.
-- Implemented RFC #20, disallowing duplicate keys in record values (including
-  record literals in policies, request `context`, and records in entity attributes).
-- Improved formatting for error messages.
-- `Entities::from_*()` methods now automatically add action entities present in the `schema`
-  to the constructed `Entities`, if a `schema` is provided.
-- `Entities::from_*()` methods now validate the entities against the `schema`, if a `schema`
-  is provided.
-- `Entities::from_entities()` and `Entities::add_entities()` now take an optional schema argument.
-- Changed the semantics of equality for IP ranges. For example,
-=======
 - `ParseError::primary_source_span` to get the primary source span locating an error.
 - Experimental API `PolicySet::unknown_entities` to collect unknown entity UIDs from a `PartialResponse`.
 - `PolicySet::remove_static`, `PolicySet::remove_template` and `PolicySet::unlink` to remove policies from the policy set.
 - `PolicySet::get_linked_policies` to get the policies linked to a `Template`.
+- `Entity::validate()` to validate an entity against a `Schema`.
 
 ### Changed
 
 - Rename `cedar_policy_core::est::EstToAstError` to `cedar_policy_core::est::FromJsonError`.
-- Rename `cedar_policy_core::entities::JsonDeserializationError::ExtensionsError` to `cedar_policy_core::entities::JsonDeserializationError::FailedExtensionsFunctionLookup`.
+- Rename `cedar_policy_core::entities::JsonDeserializationError::ExtensionsError` to `cedar_policy_core::entities::JsonDeserializationError::ExtensionFunctionLookup`.
 - Rename variants in `cedar_policy::SchemaError`.
 - `Diagnostics::errors()` now returns an iterator over `AuthorizationError`s.
 - `Response::new()` now expects a `Vec<AuthorizationError>` as its third argument.
@@ -55,13 +31,18 @@
 - Implement [RFC 20](https://github.com/cedar-policy/rfcs/blob/main/text/0020-unique-record-keys.md),
   disallowing duplicate keys in record values (including record literals in policies, request `context`,
   and records in entity attributes).
+- `Entities::from_*()` methods now automatically add action entities present in the `schema`
+  to the constructed `Entities`, if a `schema` is provided.
+- `Entities::from_*()` methods now validate the entities against the `schema`, if a `schema`
+  is provided.
+- `Entities::from_entities()` and `Entities::add_entities()` now take an optional schema argument.
 - Change the semantics of equality for IP ranges. For example,
->>>>>>> 36dc764e
   `ip("192.168.0.1/24") == ip("192.168.0.3/24")` was previously `true` and is now
   `false`. The behavior of equality on single IP addresses is unchanged, and so is
   the behavior of `.isInRange()`.
 - Standardize on duplicates being errors instead of last-write-wins in the JSON-based `is_authorized` APIs.
 - `<EntityId as FromStr>::Error` is now `Infallible` instead of `ParseErrors`.
+- Improved formatting for error messages.
 
 ## [2.4.2] - 2023-10-23
 
