--- conflicted
+++ resolved
@@ -2684,7 +2684,6 @@
     }
 
     #[test]
-<<<<<<< HEAD
     fn negative_numbers() {
         let policy = r#"
         permit(principal, action, resource)
@@ -2760,7 +2759,9 @@
             serde_json::to_string_pretty(&expected_json).unwrap(),
             serde_json::to_string_pretty(&est).unwrap()
         );
-=======
+    }
+
+    #[test]
     fn string_escapes() {
         let est = parse_policy_or_template_to_est(
             r#"permit(principal, action, resource) when { "\n" };"#,
@@ -2778,7 +2779,6 @@
         .unwrap();
         let new_est = text_roundtrip(&est);
         assert_eq!(est, new_est);
->>>>>>> 0e36d0ee
     }
 
     #[test]
