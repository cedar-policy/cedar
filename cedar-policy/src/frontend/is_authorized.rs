/*
 * Copyright 2022-2023 Amazon.com, Inc. or its affiliates. All Rights Reserved.
 *
 * Licensed under the Apache License, Version 2.0 (the "License");
 * you may not use this file except in compliance with the License.
 * You may obtain a copy of the License at
 *
 *      https://www.apache.org/licenses/LICENSE-2.0
 *
 * Unless required by applicable law or agreed to in writing, software
 * distributed under the License is distributed on an "AS IS" BASIS,
 * WITHOUT WARRANTIES OR CONDITIONS OF ANY KIND, either express or implied.
 * See the License for the specific language governing permissions and
 * limitations under the License.
 */

//! This module contains the `json_is_authorized` entry point that other language
//! FFI's can call in order to use Cedar functionality
#![allow(clippy::module_name_repetitions)]
use super::utils::{InterfaceResult, PolicySpecification};
use crate::api::EntityId;
use crate::api::EntityTypeName;
use crate::PolicyId;
use crate::{
    Authorizer, Context, Decision, Entities, EntityUid, ParseErrors, Policy,
    PolicySet, Request, Response, Schema, SlotId, Template,
};
use cedar_policy_core::jsonvalue::JsonValueWithNoDuplicateKeys;
use itertools::Itertools;
use miette::Diagnostic;
use serde::{Deserialize, Serialize};
use serde_with::serde_as;
use serde_with::MapPreventDuplicates;
use std::collections::{HashMap, HashSet};
use std::str::FromStr;
use thiserror::Error;
#[cfg(feature = "partial-eval")]
use crate::api::PartialResponse;

thread_local!(
    /// Per-thread authorizer instance, initialized on first use
    static AUTHORIZER: Authorizer = Authorizer::new();
);

/// Construct and ask the authorizer the request.
fn is_authorized(call: AuthorizationCall) -> AuthorizationAnswer {
    match call.get_components() {
        Ok((request, policies, entities)) => {
            AUTHORIZER.with(|authorizer| AuthorizationAnswer::Success {
                response: authorizer
                    .is_authorized(&request, &policies, &entities)
                    .into(),
            })
        }
        Err(errors) => AuthorizationAnswer::ParseFailed { errors },
    }
}

/// public string-based JSON interfaced to be invoked by FFIs. In the policies portion of
/// the `RecvdSlice`, you can either pass a `Map<String, String>` where the values are all single policies,
/// or a single String which is a concatenation of multiple policies. If you choose the latter,
/// policy id's will be auto-generated for you in the format `policyX` where X is a Whole Number (zero or a positive int)
pub fn json_is_authorized(input: &str) -> InterfaceResult {
    serde_json::from_str::<AuthorizationCall>(input).map_or_else(
        |e| InterfaceResult::fail_internally(format!("error parsing call: {e:}")),
        |call| match is_authorized(call) {
            answer @ AuthorizationAnswer::Success { .. } => InterfaceResult::succeed(answer),
            AuthorizationAnswer::ParseFailed { errors } => {
                InterfaceResult::fail_bad_request(errors)
            }
        },
    )
}

#[cfg(feature = "partial-eval")]
fn is_authorized_partial(call: AuthorizationCall) -> AuthorizationAnswer {
    match call.get_components_partial() {
        Ok((request, policies, entities)) => {
            AUTHORIZER.with(|authorizer| AuthorizationAnswer::Success {
                response: authorizer
                    .is_authorized_partial(&request, &policies, &entities)
                    .into()
            })
        }
        Err(errors) => AuthorizationAnswer::ParseFailed { errors },
    }
}

/// public string-based JSON interfaced to be invoked by FFIs. In the policies portion of
/// the `RecvdSlice`, you can either pass a `Map<String, String>` where the values are all single policies,
/// or a single String which is a concatenation of multiple policies. If you choose the latter,
/// policy id's will be auto-generated for you in the format `policyX` where X is a Whole Number (zero or a positive int)
#[cfg(feature = "partial-eval")]
pub fn json_is_authorized_partial(input: &str) -> InterfaceResult {
    serde_json::from_str::<AuthorizationCall>(input).map_or_else(
        |e| InterfaceResult::fail_internally(format!("error parsing call: {e:}")),
        |call| match is_authorized_partial(call) {
            answer @ AuthorizationAnswer::Success { .. } => InterfaceResult::succeed(answer),
            AuthorizationAnswer::ParseFailed { errors } => {
                InterfaceResult::fail_bad_request(errors)
            }
        },
    )
}

/// Integration version of an authorization response returned from `is_authorized_partial`.
/// It can either be a full concrete response, or a residual response.
#[cfg(feature = "partial-eval")]
#[derive(Debug, PartialEq, Eq, Clone, Serialize, Deserialize)]
pub enum InterfacePayload {
    /// A full, concrete response.
    Concrete(Decision),
    /// A residual response. Determining the concrete response requires further processing.
    Residual(HashMap<PolicyId, serde_json::Value>)
}

/// Interface version of a `Response` that uses `InterfaceDiagnostics` for simpler (de)serialization
#[derive(Debug, Serialize, Deserialize, PartialEq, Eq)]
pub struct InterfaceResponse {
    #[cfg(not(feature = "partial-eval"))]
    /// Authorization decision
    decision: Decision,
    /// Payload
    #[cfg(feature = "partial-eval")]
    payload: InterfacePayload,
    /// Diagnostics providing more information on how this decision was reached
    diagnostics: InterfaceDiagnostics,
}

/// Interface version of `Diagnostics` that stores error messages as strings for simpler (de)serialization
#[derive(Debug, PartialEq, Eq, Clone, Serialize, Deserialize)]
pub struct InterfaceDiagnostics {
    /// `PolicyId`s of the policies that contributed to the decision.
    /// If no policies applied to the request, this set will be empty.
    reason: HashSet<PolicyId>,
    /// Set of error messages that occurred
    errors: HashSet<String>,
}

impl InterfaceResponse {
    /// Construct an `InterfaceResponse`
    #[cfg(not(feature = "partial-eval"))]
    pub fn new(decision: Decision, reason: HashSet<PolicyId>, errors: HashSet<String>) -> Self {
        Self {
            decision,
            diagnostics: InterfaceDiagnostics { reason, errors },
        }
    }

    /// Construct a residual `InterfaceResponse`
    #[cfg(feature = "partial-eval")]
    pub fn for_payload(payload: InterfacePayload, reason: HashSet<PolicyId>, errors: HashSet<String>) -> Self {
        Self {
            payload: payload,
            diagnostics: InterfaceDiagnostics { reason, errors }
        }
    }

    /// Construct a concrete `InterfaceResponse`
    #[cfg(feature = "partial-eval")]
    pub fn new(decision: Decision, reason: HashSet<PolicyId>, errors: HashSet<String>) -> Self {
        InterfaceResponse::for_payload(InterfacePayload::Concrete(decision), reason, errors)
    }

    #[cfg(not(feature = "partial-eval"))]
    /// Get the authorization decision
    pub fn decision(&self) -> Decision {
        self.decision
    }

    #[cfg(feature = "partial-eval")]
    /// Get the authorization decision
    pub fn decision(&self) -> Decision {
        match self.payload {
            InterfacePayload::Concrete(decision) => decision,
            InterfacePayload::Residual(_) => Decision::Deny
        }
    }

    /// Get the payload
    #[cfg(feature = "partial-eval")]
    pub fn payload(&self) -> &InterfacePayload { &self.payload }

    /// Get the authorization diagnostics
    pub fn diagnostics(&self) -> &InterfaceDiagnostics {
        &self.diagnostics
    }
}

impl From<Response> for InterfaceResponse {
    fn from(response: Response) -> Self {
        Self::new(
            response.decision(),
            response.diagnostics().reason().cloned().collect(),
            response
                .diagnostics()
                .errors()
                .map(ToString::to_string)
                .collect(),
        )
    }
}

#[cfg(feature = "partial-eval")]
impl From<PartialResponse> for InterfaceResponse {
    fn from(partial_response: PartialResponse) -> Self {
        match partial_response {
            PartialResponse::Concrete(response) => Self::new(
                response.decision(),
                response.diagnostics().reason().cloned().collect(),
                response
                    .diagnostics()
                    .errors()
                    .map(ToString::to_string)
                    .collect(),
            ),
            PartialResponse::Residual(residual_response) => Self::for_payload(
                InterfacePayload::Residual(
                residual_response.residuals().policies()
                .map( | policy| (policy.id().clone(), policy.to_json().unwrap()))
                .collect()),
                residual_response.diagnostics().reason().cloned().collect(),
                residual_response
                .diagnostics()
                .errors()
                .map(ToString::to_string)
                .collect(),
            )
        }
    }
}

impl InterfaceDiagnostics {
    /// Get the policies that contributed to the decision
    pub fn reason(&self) -> impl Iterator<Item = &PolicyId> {
        self.reason.iter()
    }

    /// Get the errors
    pub fn errors(&self) -> impl Iterator<Item = &str> + '_ {
        self.errors.iter().map(String::as_str)
    }
}

#[derive(Debug, Serialize, Deserialize)]
#[serde(untagged)]
enum AuthorizationAnswer {
    ParseFailed { errors: Vec<String> },
    Success { response: InterfaceResponse },
}

#[serde_as]
#[derive(Debug, Serialize, Deserialize)]
struct AuthorizationCall {
    principal: Option<JsonValueWithNoDuplicateKeys>,
    action: JsonValueWithNoDuplicateKeys,
    resource: Option<JsonValueWithNoDuplicateKeys>,
    #[serde_as(as = "MapPreventDuplicates<_, _>")]
    context: HashMap<String, JsonValueWithNoDuplicateKeys>,
    /// Optional schema in JSON format.
    /// If present, this will inform the parsing: for instance, it will allow
    /// `__entity` and `__extn` escapes to be implicit, and it will error if
    /// attributes have the wrong types (e.g., string instead of integer).
    #[serde(rename = "schema")]
    schema: Option<JsonValueWithNoDuplicateKeys>,
    /// If this is `true` and a schema is provided, perform request validation.
    /// If this is `false`, the schema will only be used for schema-based
    /// parsing of `context`, and not for request validation.
    /// If a schema is not provided, this option has no effect.
    #[serde(default = "constant_true")]
    enable_request_validation: bool,
    slice: RecvdSlice,
}

fn constant_true() -> bool {
    true
}

impl AuthorizationCall {
    fn get_components(self) -> Result<(Request, PolicySet, Entities), Vec<String>> {
        let schema = self
            .schema
            .map(|v| Schema::from_json_value(v.into()))
            .transpose()
            .map_err(|e| [e.to_string()])?;
        let principal = match self.principal {
            Some(p) => Some(
                EntityUid::from_json(p.into())
                    .map_err(|e| ["Failed to parse principal".into(), e.to_string()])?,
            ),
            None => None,
        };
        let action = EntityUid::from_json(self.action.into())
            .map_err(|e| ["Failed to parse action".into(), e.to_string()])?;
        let resource = match self.resource {
            Some(r) => Some(
                EntityUid::from_json(r.into())
                    .map_err(|e| ["Failed to parse resource".into(), e.to_string()])?,
            ),
            None => None,
        };

        let context = serde_json::to_value(self.context)
            .map_err(|e| [format!("Error encoding the context as JSON: {e}")])?;
        let context = Context::from_json_value(context, schema.as_ref().map(|s| (s, &action)))
            .map_err(|e| [e.to_string()])?;
        let q = Request::new(
            principal,
            Some(action),
            resource,
            context,
            if self.enable_request_validation {
                schema.as_ref()
            } else {
                None
            },
        )
        .map_err(|e| [e.to_string()])?;
        let (policies, entities) = self.slice.try_into(schema.as_ref())?;
        Ok((q, policies, entities))
    }

    #[cfg(feature = "partial-eval")]
    fn get_components_partial(self) -> Result<(Request, PolicySet, Entities), Vec<String>> {
        let schema = self
            .schema
            .map(Schema::from_json_value)
            .transpose()
            .map_err(|e| [e.to_string()])?;
        let principal = match self.principal {
            Some(p) => Some(
                EntityUid::from_json(p)
                    .map_err(|e| ["Failed to parse principal".into(), e.to_string()])?,
            ),
            None => None,
        };
        let action = EntityUid::from_json(self.action)
            .map_err(|e| ["Failed to parse action".into(), e.to_string()])?;
        let resource = match self.resource {
            Some(r) => Some(
                EntityUid::from_json(r)
                    .map_err(|e| ["Failed to parse resource".into(), e.to_string()])?,
            ),
            None => None,
        };

        let context = serde_json::to_value(self.context)
            .map_err(|e| [format!("Error encoding the context as JSON: {e}")])?;
        let context = Context::from_json_value(context, schema.as_ref().map(|s| (s, &action)))
            .map_err(|e| [e.to_string()])?;
        let mut b = Request::builder().action(Some(action)).context(context);
        if principal.is_some() { b = b.principal(principal) }
        if resource.is_some() { b = b.resource(resource) }
        if self.enable_request_validation && schema.is_some() {
            b = b.schema(schema.as_ref().unwrap());
        }
        let q = b.build().map_err(|e| [e.to_string()])?;
        let (policies, entities) = self.slice.try_into(schema.as_ref())?;
        Ok((q, policies, entities.partial()))
    }
}

///
/// Entity UID as strings.
///
#[derive(Debug, Clone, Serialize, Deserialize)]
struct EntityUIDStrings {
    ty: String,
    eid: String,
}

#[derive(Debug, Clone, Serialize, Deserialize)]
struct Link {
    slot: String,
    value: EntityUIDStrings,
}

#[derive(Debug, Serialize, Deserialize)]
struct TemplateLink {
    /// Template ID to fill in
    template_id: String,

    /// Policy id for resulting concrete policy instance
    result_policy_id: String,

    /// List of strings to fill in all slots in policy template "template_id".
    /// (slot, String)
    instantiations: Links,
}

#[derive(Debug, Clone, Serialize, Deserialize)]
#[serde(try_from = "Vec<Link>")]
#[serde(into = "Vec<Link>")]
struct Links(Vec<Link>);

/// Error returned for duplicate link ids in a template instantiation
#[derive(Debug, Clone, Diagnostic, Error)]
pub enum DuplicateLinkError {
    /// Duplicate instantiations for the same slot
    #[error("duplicate instantiations of the slot(s): {}", .0.iter().map(|s| format!("`{s}`")).join(", "))]
    Duplicates(Vec<String>),
}

impl TryFrom<Vec<Link>> for Links {
    type Error = DuplicateLinkError;

    fn try_from(links: Vec<Link>) -> Result<Self, Self::Error> {
        let mut slots = links.iter().map(|link| &link.slot).collect::<Vec<_>>();
        slots.sort();
        let duplicates = slots
            .into_iter()
            .dedup_with_count()
            .filter_map(|(count, slot)| if count == 1 { None } else { Some(slot) })
            .cloned()
            .collect::<Vec<_>>();
        if duplicates.is_empty() {
            Ok(Self(links))
        } else {
            Err(DuplicateLinkError::Duplicates(duplicates))
        }
    }
}

impl From<Links> for Vec<Link> {
    fn from(value: Links) -> Self {
        value.0
    }
}

/// policies must either be a single policy per entry, or only one entry with more than one policy
#[serde_as]
#[derive(Debug, Serialize, Deserialize)]
struct RecvdSlice {
    policies: PolicySpecification,
    /// JSON object containing the entities data, in "natural JSON" form -- same
    /// format as expected by EntityJsonParser
    entities: JsonValueWithNoDuplicateKeys,

    /// Optional template policies.
    #[serde_as(as = "Option<MapPreventDuplicates<_, _>>")]
    templates: Option<HashMap<String, String>>,

    /// Optional template instantiations.
    /// List of instantiations, one per
    /// If present, instantiate policies
    template_instantiations: Option<Vec<TemplateLink>>,
}

fn parse_instantiation(v: &Link) -> Result<(SlotId, EntityUid), Vec<String>> {
    let slot = match v.slot.as_str() {
        "?principal" => SlotId::principal(),
        "?resource" => SlotId::resource(),
        _ => {
            return Err(vec![
                "Slot must by \"?principal\" or \"?resource\"".to_string()
            ]);
        }
    };
    let type_name = EntityTypeName::from_str(v.value.ty.as_str());
    let eid = match EntityId::from_str(v.value.eid.as_str()) {
        Ok(eid) => eid,
        Err(err) => match err {},
    };
    match type_name {
        Ok(type_name) => {
            let entity_uid = EntityUid::from_type_name_and_id(type_name, eid);
            Ok((slot, entity_uid))
        }
        Err(e) => Err(e.errors_as_strings()),
    }
}

fn parse_instantiations(
    policies: &mut PolicySet,
    instantiation: TemplateLink,
) -> Result<(), Vec<String>> {
    let template_id = PolicyId::from_str(instantiation.template_id.as_str());
    let instance_id = PolicyId::from_str(instantiation.result_policy_id.as_str());
    match (template_id, instance_id) {
        (Ok(_), Err(e)) | (Err(e), Ok(_)) => Err(e.errors_as_strings()),
        (Err(mut e1), Err(mut e2)) => {
            e1.0.append(&mut e2.0);
            Err(ParseErrors(e1.0).errors_as_strings())
        }
        (Ok(template_id), Ok(instance_id)) => {
            let mut vals = HashMap::new();
            for i in instantiation.instantiations.0 {
                match parse_instantiation(&i) {
                    Err(e) => return Err(e),
                    Ok(val) => vals.insert(val.0, val.1),
                };
            }
            match policies.link(template_id, instance_id, vals) {
                Ok(()) => Ok(()),
                Err(e) => Err(vec![format!("Error instantiating template: {e}")]),
            }
        }
    }
}

impl RecvdSlice {
    #[allow(clippy::too_many_lines)]
    fn try_into(self, schema: Option<&Schema>) -> Result<(PolicySet, Entities), Vec<String>> {
        let Self {
            policies,
            entities,
            templates,
            template_instantiations,
        } = self;

        let policy_set = match policies {
            PolicySpecification::Concatenated(policies) => match PolicySet::from_str(&policies) {
                Ok(ps) => Ok(ps),
                Err(parse_errors) => Err(std::iter::once(
                    "couldn't parse concatenated policies string".to_string(),
                )
                .chain(parse_errors.errors_as_strings())
                .collect()),
            },
            PolicySpecification::Map(policies) => {
                parse_policy_set_from_individual_policies(&policies, templates)
            }
        };

        let mut errs = Vec::new();

        let (mut policies, entities) = match (
            Entities::from_json_value(entities.into(), schema),
            policy_set,
        ) {
            (Ok(entities), Ok(policies)) => (policies, entities),
            (Ok(_), Err(policy_parse_errors)) => {
                errs.extend(policy_parse_errors);
                (PolicySet::new(), Entities::empty())
            }
            (Err(e), Ok(_)) => {
                errs.push(e.to_string());
                (PolicySet::new(), Entities::empty())
            }
            (Err(e), Err(policy_parse_errors)) => {
                errs.push(e.to_string());
                errs.extend(policy_parse_errors);
                (PolicySet::new(), Entities::empty())
            }
        };

        if let Some(t_inst_list) = template_instantiations {
            for instantiation in t_inst_list {
                match parse_instantiations(&mut policies, instantiation) {
                    Ok(()) => (),
                    Err(err) => errs.extend(err),
                }
            }
        }

        if errs.is_empty() {
            Ok((policies, entities))
        } else {
            Err(errs)
        }
    }
}

fn parse_policy_set_from_individual_policies(
    policies: &HashMap<String, String>,
    templates: Option<HashMap<String, String>>,
) -> Result<PolicySet, Vec<String>> {
    let mut policy_set = PolicySet::new();
    let mut errs = Vec::new();
    for (id, policy_src) in policies {
        match Policy::parse(Some(id.clone()), policy_src) {
            Ok(p) => match policy_set.add(p) {
                Ok(()) => {}
                Err(err) => {
                    errs.push(format!("couldn't add policy to set due to error: {err}"));
                }
            },
            Err(pes) => errs.extend(
                std::iter::once(format!("couldn't parse policy with id `{id}`"))
                    .chain(pes.errors_as_strings().into_iter()),
            ),
        }
    }

    if let Some(templates) = templates {
        for (id, policy_src) in templates {
            match Template::parse(Some(id.clone()), policy_src) {
                Ok(p) => match policy_set.add_template(p) {
                    Ok(()) => {}
                    Err(err) => {
                        errs.push(format!("couldn't add policy to set due to error: {err}"));
                    }
                },
                Err(pes) => errs.extend(
                    std::iter::once(format!("couldn't parse policy with id `{id}`"))
                        .chain(pes.errors_as_strings().into_iter()),
                ),
            }
        }
    }

    if errs.is_empty() {
        Ok(policy_set)
    } else {
        Err(errs)
    }
}

// PANIC SAFETY unit tests
#[allow(clippy::panic)]
#[cfg(test)]
mod test {
    use super::*;
    use crate::{frontend::utils::assert_is_failure, EntityUid};
    use cool_asserts::assert_matches;
    use std::collections::HashMap;

    #[test]
    fn test_slice_convert() {
        let entities = serde_json::json!(
            [
                {
                    "uid" : {
                        "type" : "user",
                        "id" : "alice"
                    },
                    "attrs": { "foo": "bar" },
                    "parents" : [
                        {
                            "type" : "user",
                            "id" : "bob"
                        }
                    ]
                },
                {
                    "uid" : {
                        "type" : "user",
                        "id" : "bob"
                    },
                    "attrs": {},
                    "parents": []
                }
            ]
        );
        let rslice = RecvdSlice {
            policies: PolicySpecification::Map(HashMap::new()),
            entities: entities.into(),
            templates: None,
            template_instantiations: None,
        };
        let (policies, entities) = rslice.try_into(None).expect("parse failed");
        assert!(policies.is_empty());
        entities
            .get(&EntityUid::from_type_name_and_id(
                "user".parse().unwrap(),
                "alice".parse().unwrap(),
            ))
            .map_or_else(
                || panic!("Missing user::alice Entity"),
                |alice| {
                    assert!(entities.is_ancestor_of(
                        &EntityUid::from_type_name_and_id(
                            "user".parse().unwrap(),
                            "bob".parse().unwrap()
                        ),
                        &alice.uid()
                    ));
                },
            );
    }

    #[test]
    fn test_failure_on_invalid_syntax() {
        assert_is_failure(
            &json_is_authorized("iefjieoafiaeosij"),
            true,
            "expected value",
        );
    }

    #[test]
    fn test_not_authorized_on_empty_slice() {
        let call = r#"
        {
            "principal": {
             "type": "User",
             "id": "alice"
            },
            "action": {
             "type": "Photo",
             "id": "view"
            },
            "resource": {
             "type": "Photo",
             "id": "door"
            },
            "context": {},
            "slice": {
             "policies": {},
             "entities": []
            }
           }
        "#;

        assert_is_not_authorized(json_is_authorized(call));
    }

    #[test]
    fn test_not_authorized_on_unspecified() {
        let call = r#"
        {
            "principal": null,
            "action": {
             "type": "Photo",
             "id": "view"
            },
            "resource": {
             "type": "Photo",
             "id": "door"
            },
            "context": {},
            "slice": {
             "policies": {
              "ID1": "permit(principal == User::\"alice\", action, resource);"
             },
             "entities": []
            }
           }
        "#;

        assert_is_not_authorized(json_is_authorized(call));
    }

    #[test]
    fn test_authorized_on_simple_slice() {
        let call = r#"
        {
            "principal": {
             "type": "User",
             "id": "alice"
            },
            "action": {
             "type": "Photo",
             "id": "view"
            },
            "resource": {
             "type": "Photo",
             "id": "door"
            },
            "context": {},
            "slice": {
             "policies": {
              "ID1": "permit(principal == User::\"alice\", action, resource);"
             },
             "entities": []
            }
           }
        "#;

        assert_is_authorized(json_is_authorized(call));
    }

    #[test]
    fn test_authorized_on_simple_slice_with_string_policies() {
        let call = r#"
        {
            "principal": {
             "type": "User",
             "id": "alice"
            },
            "action": {
             "type": "Photo",
             "id": "view"
            },
            "resource": {
             "type": "Photo",
             "id": "door"
            },
            "context": {},
            "slice": {
             "policies": "permit(principal == User::\"alice\", action, resource);",
             "entities": []
            }
           }
	         "#;

        assert_is_authorized(json_is_authorized(call));
    }

    #[test]
    fn test_authorized_on_simple_slice_with_context() {
        let call = r#"
        {
            "principal": {
             "type": "User",
             "id": "alice"
            },
            "action": {
             "type": "Photo",
             "id": "view"
            },
            "resource": {
             "type": "Photo",
             "id": "door"
            },
            "context": {
             "is_authenticated": true,
             "source_ip": {
                "__extn" : { "fn" : "ip", "arg" : "222.222.222.222" }
             }
            },
            "slice": {
             "policies": "permit(principal == User::\"alice\", action, resource) when { context.is_authenticated && context.source_ip.isInRange(ip(\"222.222.222.0/24\")) };",
             "entities": []
            }
           }
        "#;

        assert_is_authorized(json_is_authorized(call));
    }

    #[test]
    fn test_authorized_on_simple_slice_with_attrs_and_parents() {
        let call = r#"
        {
            "principal": {
             "type": "User",
             "id": "alice"
            },
            "action": {
             "type": "Photo",
             "id": "view"
            },
            "resource": {
             "type": "Photo",
             "id": "door"
            },
            "context": {},
            "slice": {
             "policies": "permit(principal, action, resource in Folder::\"house\") when { resource.owner == principal };",
             "entities": [
              {
               "uid": {
                "__entity": {
                 "type": "User",
                 "id": "alice"
                }
               },
               "attrs": {},
               "parents": []
              },
              {
               "uid": {
                "__entity": {
                 "type": "Photo",
                 "id": "door"
                }
               },
               "attrs": {
                "owner": {
                 "__entity": {
                  "type": "User",
                  "id": "alice"
                 }
                }
               },
               "parents": [
                {
                 "__entity": {
                  "type": "Folder",
                  "id": "house"
                 }
                }
               ]
              },
              {
               "uid": {
                "__entity": {
                 "type": "Folder",
                 "id": "house"
                }
               },
               "attrs": {},
               "parents": []
              }
             ]
            }
           }
        "#;

        assert_is_authorized(json_is_authorized(call));
    }

    #[test]
    fn test_authorized_on_multi_policy_slice() {
        let call = r#"
        {
            "principal": {
             "type": "User",
             "id": "alice"
            },
            "action": {
             "type": "Photo",
             "id": "view"
            },
            "resource": {
             "type": "Photo",
             "id": "door"
            },
            "context": {},
            "slice": {
             "policies": {
              "ID0": "permit(principal == User::\"jerry\", action, resource == Photo::\"doorx\");",
              "ID1": "permit(principal == User::\"tom\", action, resource == Photo::\"doory\");",
              "ID2": "permit(principal == User::\"alice\", action, resource == Photo::\"door\");"
             },
             "entities": []
            }
           }
	         "#;
        assert_is_authorized(json_is_authorized(call));
    }



    #[test]
    fn test_authorized_on_multi_policy_slice_with_string_policies() {
        let call = r#"
        {
            "principal": {
             "type": "User",
             "id": "alice"
            },
            "action": {
             "type": "Photo",
             "id": "view"
            },
            "resource": {
             "type": "Photo",
             "id": "door"
            },
            "context": {},
            "slice": {
             "policies": "permit(principal, action, resource in Folder::\"house\") when { resource.owner == principal };",
             "entities": [
              {
               "uid": {
                "__entity": {
                 "type": "User",
                 "id": "alice"
                }
               },
               "attrs": {},
               "parents": []
              },
              {
               "uid": {
                "__entity": {
                 "type": "Photo",
                 "id": "door"
                }
               },
               "attrs": {
                "owner": {
                 "__entity": {
                  "type": "User",
                  "id": "alice"
                 }
                }
               },
               "parents": [
                {
                 "__entity": {
                  "type": "Folder",
                  "id": "house"
                 }
                }
               ]
              },
              {
               "uid": {
                "__entity": {
                 "type": "Folder",
                 "id": "house"
                }
               },
               "attrs": {},
               "parents": []
              }
             ]
            }
           }
	         "#;
        assert_is_authorized(json_is_authorized(call));
    }

    #[test]
    fn test_authorized_on_multi_policy_slice_denies_when_expected() {
        let call = r#"
        {
            "principal": {
             "type": "User",
             "id": "alice"
            },
            "action": {
             "type": "Photo",
             "id": "view"
            },
            "resource": {
             "type": "Photo",
             "id": "door"
            },
            "context": {},
            "slice": {
             "policies": {
              "ID0": "permit(principal, action, resource);",
              "ID1": "forbid(principal == User::\"alice\", action, resource == Photo::\"door\");"
             },
             "entities": []
            }
           }
	         "#;
        assert_is_not_authorized(json_is_authorized(call));
    }

    #[test]
    fn test_authorized_on_multi_policy_slice_with_string_policies_denies_when_expected() {
        let call = r#"
        {
            "principal": {
             "type": "User",
             "id": "alice"
            },
            "action": {
             "type": "Photo",
             "id": "view"
            },
            "resource": {
             "type": "Photo",
             "id": "door"
            },
            "context": {},
            "slice": {
             "policies": "permit(principal, action, resource);forbid(principal == User::\"alice\", action, resource);",
             "entities": []
            }
           }
	         "#;

        assert_is_not_authorized(json_is_authorized(call));
    }

    #[test]
    fn test_authorized_with_template_as_policy_should_fail() {
        let call = r#"
        {
            "principal": {
             "type": "User",
             "id": "alice"
            },
            "action": {
             "type": "Photo",
             "id": "view"
            },
            "resource": {
             "type": "Photo",
             "id": "door"
            },
            "context": {},
            "slice": {
             "policies": "permit(principal == ?principal, action, resource);",
             "entities": [],
             "templates": {}
            }
           }
	         "#;
        assert_is_not_authorized(json_is_authorized(call));
    }

    #[test]
    fn test_authorized_with_template_should_fail() {
        let call = r#"
        {
            "principal": {
             "type": "User",
             "id": "alice"
            },
            "action": {
             "type": "Photo",
             "id": "view"
            },
            "resource": {
             "type": "Photo",
             "id": "door"
            },
            "context": {},
            "slice": {
             "policies": {},
             "entities": [],
             "templates": {
              "ID0": "permit(principal == ?principal, action, resource);"
             }
            }
           }
	         "#;
        assert_is_not_authorized(json_is_authorized(call));
    }

    #[test]
    fn test_authorized_with_template_instantiation() {
        let call = r#"
        {
            "principal": {
             "type": "User",
             "id": "alice"
            },
            "action": {
             "type": "Photo",
             "id": "view"
            },
            "resource": {
             "type": "Photo",
             "id": "door"
            },
            "context": {},
            "slice": {
             "policies": {},
             "entities": [],
             "templates": {
              "ID0": "permit(principal == ?principal, action, resource);"
             },
             "template_instantiations": [
              {
               "template_id": "ID0",
               "result_policy_id": "ID0_User_alice",
               "instantiations": [
                {
                 "slot": "?principal",
                 "value": {
                  "ty": "User",
                  "eid": "alice"
                 }
                }
               ]
              }
             ]
            }
           }
	         "#;
        assert_is_authorized(json_is_authorized(call));
    }

    #[test]
    fn test_authorized_fails_on_policy_collision_with_template() {
        let call = r#"{
            "principal" : {
                "type" : "User",
                "id" : "alice"
            },
            "action" : {
                "type" : "Action",
                "id" : "view"
            },
            "resource" : {
                "type" : "Photo",
                "id" : "door"
            },
            "context" : {},
            "slice" : {
                "policies" : { "ID0": "permit(principal, action, resource);" },
                "entities" : [],
                "templates" : { "ID0": "permit(principal == ?principal, action, resource);" },
                "template_instantiations" : []
            }
        }"#;
        assert_is_failure(
            &json_is_authorized(call),
            false,
            "couldn't add policy to set due to error: duplicate template or policy id `ID0`",
        );
    }

    #[test]
    fn test_authorized_fails_on_duplicate_instantiations_ids() {
        let call = r#"{
            "principal" : {
                "type" : "User",
                "id" : "alice"
            },
            "action" : {
                "type" : "Action",
                "id" : "view"
            },
            "resource" : {
                "type" : "Photo",
                "id" : "door"
            },
            "context" : {},
            "slice" : {
                "policies" : {},
                "entities" : [],
                "templates" : { "ID0": "permit(principal == ?principal, action, resource);" },
                "template_instantiations" : [
                    {
                        "template_id" : "ID0",
                        "result_policy_id" : "ID1",
                        "instantiations" : [
                            {
                                "slot": "?principal",
                                "value": { "ty" : "User", "eid" : "alice" }
                            }
                        ]
                    },
                    {
                        "template_id" : "ID0",
                        "result_policy_id" : "ID1",
                        "instantiations" : [
                            {
                                "slot": "?principal",
                                "value": { "ty" : "User", "eid" : "alice" }
                            }
                        ]
                    }
                ]
            }
        }"#;
        assert_is_failure(
            &json_is_authorized(call),
            false,
            "Error instantiating template: unable to link template: template-linked policy id `ID1` conflicts with an existing policy id",
        );
    }

    #[test]
    fn test_authorized_fails_on_template_instantiation_collision_with_template() {
        let call = r#"{
            "principal" : {
                "type" : "User",
                "id" : "alice"
            },
            "action" : {
                "type" : "Action",
                "id" : "view"
            },
            "resource" : {
                "type" : "Photo",
                "id" : "door"
            },
            "context" : {},
            "slice" : {
                "policies" : {},
                "entities" : [],
                "templates" : { "ID0": "permit(principal == ?principal, action, resource);" },
                "template_instantiations" : [
                    {
                        "template_id" : "ID0",
                        "result_policy_id" : "ID0",
                        "instantiations" : [
                            {
                                "slot": "?principal",
                                "value": { "ty" : "User", "eid" : "alice" }
                            }
                        ]
                    }
                ]
            }
        }"#;
        assert_is_failure(
            &json_is_authorized(call),
            false,
            "Error instantiating template: unable to link template: template-linked policy id `ID0` conflicts with an existing policy id",
        );
    }

    #[test]
    fn test_authorized_fails_on_template_instantiation_collision_with_policy() {
        let call = r#"{
            "principal" : {
                "type" : "User",
                "id" : "alice"
            },
            "action" : {
                "type" : "Action",
                "id" : "view"
            },
            "resource" : {
                "type" : "Photo",
                "id" : "door"
            },
            "context" : {},
            "slice" : {
                "policies" : { "ID1": "permit(principal, action, resource);" },
                "entities" : [],
                "templates" : { "ID0": "permit(principal == ?principal, action, resource);" },
                "template_instantiations" : [
                    {
                        "template_id" : "ID0",
                        "result_policy_id" : "ID1",
                        "instantiations" : [
                            {
                                "slot": "?principal",
                                "value": { "ty" : "User", "eid" : "alice" }
                            }
                        ]
                    }
                ]
            }
        }"#;
        assert_is_failure(
            &json_is_authorized(call),
            false,
            "Error instantiating template: unable to link template: template-linked policy id `ID1` conflicts with an existing policy id",
        );
    }

    #[track_caller] // report the caller's location as the location of the panic, not the location in this function
    fn assert_is_authorized(result: InterfaceResult) {
<<<<<<< HEAD
        assert_matches!(result, InterfaceResult::Success { result } => {
            let parsed_result: AuthorizationAnswer =
                serde_json::from_str(result.as_str()).unwrap();
            assert_matches!(parsed_result, AuthorizationAnswer::Success { response } => {
                assert_eq!(response.decision, Decision::Allow);
                assert_eq!(response.diagnostics.errors.len(), 0);
            });
        });
=======
        match result {
            InterfaceResult::Success { result } => {
                let parsed_result: AuthorizationAnswer =
                    serde_json::from_str(result.as_str()).unwrap();
                match parsed_result {
                    AuthorizationAnswer::ParseFailed { .. } => {
                        panic!("expected parse to succeed, but got {parsed_result:?}")
                    }
                    AuthorizationAnswer::Success { response } => {
                        assert_eq!(response.decision(), Decision::Allow);
                        assert_eq!(response.diagnostics().errors.len(), 0);
                    }
                }
            }
            InterfaceResult::Failure { .. } => {
                panic!("Expected a successful response, not {result:?}");
            }
        }
>>>>>>> fc53e104
    }

    #[track_caller] // report the caller's location as the location of the panic, not the location in this function
    fn assert_is_not_authorized(result: InterfaceResult) {
<<<<<<< HEAD
        assert_matches!(result, InterfaceResult::Success { result } => {
            let parsed_result: AuthorizationAnswer =
                serde_json::from_str(result.as_str()).unwrap();
            assert_matches!(parsed_result, AuthorizationAnswer::Success { response } => {
                assert_eq!(response.decision, Decision::Deny);
                assert_eq!(response.diagnostics.errors.len(), 0);
            });
        });
=======
        match result {
            InterfaceResult::Success { result } => {
                let parsed_result: AuthorizationAnswer =
                    serde_json::from_str(result.as_str()).unwrap();
                match parsed_result {
                    AuthorizationAnswer::ParseFailed { .. } => {
                        panic!("expected parse to succeed, but got {parsed_result:?}")
                    }
                    AuthorizationAnswer::Success { response } => {
                        assert_eq!(response.decision(), Decision::Deny);
                        assert_eq!(response.diagnostics().errors.len(), 0);
                    }
                }
            }
            InterfaceResult::Failure { .. } => {
                panic!("Expected a successful response, not {result:?}");
            }
        }
>>>>>>> fc53e104
    }

    #[test]
    fn test_authorized_fails_on_duplicate_policy_ids() {
        let call = r#"{
            "principal" : "User::\"alice\"",
            "action" : "Photo::\"view\"",
            "resource" : "Photo::\"door\"",
            "context" : {},
            "slice" : {
                "policies" : {
                  "ID0": "permit(principal, action, resource);",
                  "ID0": "permit(principal, action, resource);"
                },
                "entities" : [],
                "templates" : {},
                "template_instantiations" : [ ]
            }
        }"#;
        assert_is_failure(&json_is_authorized(call), true, "no duplicate IDs");
    }

    #[test]
    fn test_authorized_fails_on_duplicate_template_ids() {
        let call = r#"{
            "principal" : "User::\"alice\"",
            "action" : "Photo::\"view\"",
            "resource" : "Photo::\"door\"",
            "context" : {},
            "slice" : {
                "policies" : {},
                "entities" : [],
                "templates" : {
                    "ID0": "permit(principal == ?principal, action, resource);",
                    "ID0": "permit(principal == ?principal, action, resource);"
                },
                "template_instantiations" : [ ]
            }
        }"#;
        assert_is_failure(&json_is_authorized(call), true, "found duplicate key");
    }

    #[test]
    fn test_authorized_fails_on_duplicate_slot_instantiation1() {
        let call = r#"{
            "principal" : "User::\"alice\"",
            "action" : "Photo::\"view\"",
            "resource" : "Photo::\"door\"",
            "context" : {},
            "slice" : {
                "policies" : {},
                "entities" : [],
                "templates" : { "ID0": "permit(principal == ?principal, action, resource);" },
                "template_instantiations" : [
                    {
                        "template_id" : "ID0",
                        "result_policy_id" : "ID1",
                        "instantiations" : [
                            {
                                "slot": "?principal",
                                "value": { "ty" : "User", "eid" : "alice" }
                            },
                            {
                                "slot": "?principal",
                                "value": { "ty" : "User", "eid" : "alice" }
                            }
                        ]
                    }
                ]
            }
        }"#;
        assert_is_failure(
            &json_is_authorized(call),
            true,
            "duplicate instantiations of the slot(s): `?principal`",
        );
    }

    #[test]
    fn test_authorized_fails_on_duplicate_slot_instantiation2() {
        let call = r#"{
            "principal" : "User::\"alice\"",
            "action" : "Photo::\"view\"",
            "resource" : "Photo::\"door\"",
            "context" : {},
            "slice" : {
                "policies" : {},
                "entities" : [],
                "templates" : { "ID0": "permit(principal == ?principal, action, resource);" },
                "template_instantiations" : [
                    {
                        "template_id" : "ID0",
                        "result_policy_id" : "ID1",
                        "instantiations" : [
                            {
                                "slot": "?principal",
                                "value": { "ty" : "User", "eid" : "alice" }
                            },
                            {
                                "slot" : "?resource",
                                "value" : { "ty" : "Box", "eid" : "box" }
                            },
                            {
                                "slot": "?principal",
                                "value": { "ty" : "User", "eid" : "alice" }
                            }
                        ]
                    }
                ]
            }
        }"#;
        assert_is_failure(
            &json_is_authorized(call),
            true,
            "duplicate instantiations of the slot(s): `?principal`",
        );
    }

    #[test]
    fn test_authorized_fails_on_duplicate_slot_instantiation3() {
        let call = r#"{
            "principal" : "User::\"alice\"",
            "action" : "Photo::\"view\"",
            "resource" : "Photo::\"door\"",
            "context" : {},
            "slice" : {
                "policies" : {},
                "entities" : [],
                "templates" : { "ID0": "permit(principal == ?principal, action, resource);" },
                "template_instantiations" : [
                    {
                        "template_id" : "ID0",
                        "result_policy_id" : "ID1",
                        "instantiations" : [
                            {
                                "slot": "?principal",
                                "value": { "ty" : "User", "eid" : "alice" }
                            },
                            {
                                "slot" : "?resource",
                                "value" : { "ty" : "Box", "eid" : "box" }
                            },
                            {
                                "slot": "?principal",
                                "value": { "ty" : "Team", "eid" : "bob" }
                            },
                            {
                                "slot" : "?resource",
                                "value" : { "ty" : "Box", "eid" : "box2" }
                            }
                        ]
                    }
                ]
            }
        }"#;
        assert_is_failure(
            &json_is_authorized(call),
            true,
            "duplicate instantiations of the slot(s): `?principal`, `?resource`",
        );
    }

    #[test]
    fn test_authorized_fails_duplicate_entity_uid() {
        let call = r#"{
            "principal" : {
                "type" : "User",
                "id" : "alice"
            },
            "action" : {
                "type" : "Photo",
                "id" : "view"
            },
            "resource" : {
                "type" : "Photo",
                "id" : "door"
            },
            "context" : {},
            "slice" : {
                "policies" : {},
                "entities" : [
                    {
                        "uid": {
                            "type" : "User",
                            "id" : "alice"
                        },
                        "attrs": {},
                        "parents": []
                    },
                    {
                        "uid": {
                            "type" : "User",
                            "id" : "alice"
                        },
                        "attrs": {},
                        "parents": []
                    }
                ],
                "templates" : {},
                "template_instantiations" : []
            }
        }"#;
        assert_is_failure(
            &json_is_authorized(call),
            false,
            r#"duplicate entity entry `User::"alice"`"#,
        );
    }

    #[test]
    fn test_authorized_fails_duplicate_context_key() {
        let call = r#"{
            "principal" : {
                "type" : "User",
                "id" : "alice"
            },
            "action" : {
                "type" : "Photo",
                "id" : "view"
            },
            "resource" : {
                "type" : "Photo",
                "id" : "door"
            },
            "context" : {
                "is_authenticated": true,
                "is_authenticated": false
            },
            "slice" : {
                "policies" : {},
                "entities" : [],
                "templates" : {},
                "template_instantiations" : []
            }
        }"#;
        assert_is_failure(&json_is_authorized(call), true, "found duplicate key");
    }

    #[cfg(feature = "partial-eval")]
    #[test]
    fn test_authorized_partial_no_resource() {
        let call = r#"
        {
            "principal": {
             "type": "User",
             "id": "alice"
            },
            "action": {
             "type": "Photo",
             "id": "view"
            },
            "context": {},
            "slice": {
             "policies": {
              "ID1": "permit(principal == User::\"alice\", action, resource);"
             },
             "entities": []
            },
            "partial_evaluation": true
           }
        "#;
        assert_is_authorized(json_is_authorized_partial(call));
    }

    #[cfg(feature = "partial-eval")]
    #[test]
    fn test_authorized_partial_not_authorized_no_resource() {
        let call = r#"
        {
            "principal": {
             "type": "User",
             "id": "john"
            },
            "action": {
             "type": "Photo",
             "id": "view"
            },
            "context": {},
            "slice": {
             "policies": {
              "ID1": "permit(principal == User::\"alice\", action, resource);"
             },
             "entities": []
            },
            "partial_evaluation": true
           }
        "#;
        assert_is_not_authorized(json_is_authorized_partial(call));
    }

    #[cfg(feature = "partial-eval")]
    #[test]
    fn test_authorized_partial_residual_no_principal_scope() {
        let call = r#"
        {
            "action": {
             "type": "Photo",
             "id": "view"
            },
            "resource" : {
                "type" : "Photo",
                "id" : "door"
            },
            "context": {},
            "slice": {
             "policies": {
              "ID1": "permit(principal == User::\"alice\", action, resource);"
             },
             "entities": []
            },
            "partial_evaluation": true
           }
        "#;
        assert_is_residual(json_is_authorized_partial(call), HashSet::from(["ID1"]));
    }

    #[cfg(feature = "partial-eval")]
    #[test]
    fn test_authorized_partial_residual_no_principal_when() {
        let call = r#"
        {
            "action": {
             "type": "Photo",
             "id": "view"
            },
            "resource" : {
                "type" : "Photo",
                "id" : "door"
            },
            "context": {},
            "slice": {
             "policies": {
              "ID1": "permit(principal, action, resource) when { principal == User::\"alice\" };"
             },
             "entities": []
            },
            "partial_evaluation": true
           }
        "#;
        assert_is_residual(json_is_authorized_partial(call), HashSet::from(["ID1"]));
    }

    #[cfg(feature = "partial-eval")]
    #[test]
    fn test_authorized_partial_residual_no_principal_ignored_forbid() {
        let call = r#"
        {
            "action": {
             "type": "Photo",
             "id": "view"
            },
            "resource" : {
                "type" : "Photo",
                "id" : "door"
            },
            "context": {},
            "slice": {
             "policies": {
              "ID1": "permit(principal, action, resource) when { principal == User::\"alice\" };",
              "ID2": "forbid(principal, action, resource) unless { resource == Photo::\"door\" };"
             },
             "entities": []
            },
            "partial_evaluation": true
           }
        "#;
        assert_is_residual(json_is_authorized_partial(call), HashSet::from(["ID1"]));
    }

    #[cfg(feature = "partial-eval")]
    fn assert_is_residual(result: InterfaceResult, residual_ids: HashSet<&str>) {
        match result {
            InterfaceResult::Success { result } => {
                let parsed_result: AuthorizationAnswer =
                    serde_json::from_str(result.as_str()).unwrap();
                match parsed_result {
                    AuthorizationAnswer::ParseFailed { .. } => {
                        panic!("expected parse to succeed, but got {parsed_result:?}")
                    }
                    AuthorizationAnswer::Success { response } => {
                        if response.diagnostics().errors().peekable().peek().is_some() {
                            panic!("got errors {}", response.diagnostics().errors().join(", "))
                        } else {
                            match response.payload() {
                                InterfacePayload::Concrete(decision) => {
                                    panic!("expected residual, but got concrete {decision:?}")
                                },
                                InterfacePayload::Residual(residual) => {
                                    for id in &residual_ids {
                                        if residual.get(&PolicyId::from_str(id).unwrap()).is_none() {
                                            panic!("expected residual for {id}, but it's missing")
                                        }
                                    }
                                    for key in residual.keys() {
                                        if !residual_ids.contains(&*key.to_string()) {
                                            panic!("found unexpected residual for {key}")
                                        }
                                    }
                                }
                            }
                        }
                    }
                }
            }
            InterfaceResult::Failure { .. } => {
                panic!("Expected a successful response, not {result:?}");
            }
        }
    }

}<|MERGE_RESOLUTION|>--- conflicted
+++ resolved
@@ -1315,68 +1315,26 @@
 
     #[track_caller] // report the caller's location as the location of the panic, not the location in this function
     fn assert_is_authorized(result: InterfaceResult) {
-<<<<<<< HEAD
         assert_matches!(result, InterfaceResult::Success { result } => {
             let parsed_result: AuthorizationAnswer =
                 serde_json::from_str(result.as_str()).unwrap();
             assert_matches!(parsed_result, AuthorizationAnswer::Success { response } => {
-                assert_eq!(response.decision, Decision::Allow);
-                assert_eq!(response.diagnostics.errors.len(), 0);
+                assert_eq!(response.decision(), Decision::Allow);
+                assert_eq!(response.diagnostics().errors.len(), 0);
             });
         });
-=======
-        match result {
-            InterfaceResult::Success { result } => {
-                let parsed_result: AuthorizationAnswer =
-                    serde_json::from_str(result.as_str()).unwrap();
-                match parsed_result {
-                    AuthorizationAnswer::ParseFailed { .. } => {
-                        panic!("expected parse to succeed, but got {parsed_result:?}")
-                    }
-                    AuthorizationAnswer::Success { response } => {
-                        assert_eq!(response.decision(), Decision::Allow);
-                        assert_eq!(response.diagnostics().errors.len(), 0);
-                    }
-                }
-            }
-            InterfaceResult::Failure { .. } => {
-                panic!("Expected a successful response, not {result:?}");
-            }
-        }
->>>>>>> fc53e104
     }
 
     #[track_caller] // report the caller's location as the location of the panic, not the location in this function
     fn assert_is_not_authorized(result: InterfaceResult) {
-<<<<<<< HEAD
         assert_matches!(result, InterfaceResult::Success { result } => {
             let parsed_result: AuthorizationAnswer =
                 serde_json::from_str(result.as_str()).unwrap();
             assert_matches!(parsed_result, AuthorizationAnswer::Success { response } => {
-                assert_eq!(response.decision, Decision::Deny);
-                assert_eq!(response.diagnostics.errors.len(), 0);
+                assert_eq!(response.decision(), Decision::Deny);
+                assert_eq!(response.diagnostics().errors.len(), 0);
             });
         });
-=======
-        match result {
-            InterfaceResult::Success { result } => {
-                let parsed_result: AuthorizationAnswer =
-                    serde_json::from_str(result.as_str()).unwrap();
-                match parsed_result {
-                    AuthorizationAnswer::ParseFailed { .. } => {
-                        panic!("expected parse to succeed, but got {parsed_result:?}")
-                    }
-                    AuthorizationAnswer::Success { response } => {
-                        assert_eq!(response.decision(), Decision::Deny);
-                        assert_eq!(response.diagnostics().errors.len(), 0);
-                    }
-                }
-            }
-            InterfaceResult::Failure { .. } => {
-                panic!("Expected a successful response, not {result:?}");
-            }
-        }
->>>>>>> fc53e104
     }
 
     #[test]
