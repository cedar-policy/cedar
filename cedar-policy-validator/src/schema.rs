--- conflicted
+++ resolved
@@ -709,11 +709,7 @@
     /// If there is a cycle, a type name involving in this cycle is the error
     ///
     /// It implements a variant of Kahn's algorithm
-<<<<<<< HEAD
-    fn topo_sort(&self) -> std::result::Result<Vec<Name>, UncheckedName> {
-=======
     fn topo_sort(&self) -> std::result::Result<Vec<&'a Name>, Name> {
->>>>>>> b653e6c0
         // The in-degree map
         // Note that the keys of this map may be a superset of all common type
         // names
