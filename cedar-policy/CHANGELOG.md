--- conflicted
+++ resolved
@@ -5,15 +5,6 @@
 The format is based on [Keep a Changelog](https://keepachangelog.com/en/1.0.0/),
 and this project adheres to [Semantic Versioning](https://semver.org/spec/v2.0.0.html).
 
-<<<<<<< HEAD
-## [3.2.0] - upcoming
-
-### Added
-
-- New `ffi` module with an improved FFI interface. This will replace the
-  `frontend` module in the 4.0 release, but is available now for early adopters;
-  the `frontend` module is now deprecated.
-=======
 ## [3.2.0] - Coming Soon
 
 ### Added
@@ -22,6 +13,9 @@
    and `RestrictedExpression::new_decimal` (#661, resolving #659)
 - `Entities::into_iter` (#713, resolving #680)
 - `Entity::into_inner` (#685, resolving #636)
+- New `ffi` module with an improved FFI interface. This will replace the
+  `frontend` module in the 4.0 release, but is available now for early adopters;
+  the `frontend` module is now deprecated. (#852)
 
 ### Changed
 
@@ -47,7 +41,6 @@
 - The error message returned when parsing an invalid action scope constraint
   `action == ?action` no longer suggests that `action == [...]` would be a
   valid scope constraint. (#818, resolving #563)
->>>>>>> 794a0f26
 
 ## [3.1.3] - 2024-04-15
 
