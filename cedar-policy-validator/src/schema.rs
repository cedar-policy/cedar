--- conflicted
+++ resolved
@@ -2581,11 +2581,7 @@
         let view_photo = actions.entity(&action_uid);
         assert_eq!(
             view_photo.unwrap(),
-<<<<<<< HEAD
-            &Entity::new_with_attr_partial_value(action_uid, [], HashSet::new(), HashSet::new())
-=======
-            &Entity::new_with_attr_partial_value(action_uid, [], HashSet::new(), [])
->>>>>>> bd98a8d4
+            &Entity::new_with_attr_partial_value(action_uid, [], HashSet::new(), HashSet::new(), [])
         );
     }
 
@@ -2620,40 +2616,16 @@
             &Entity::new_with_attr_partial_value(
                 view_photo_uid,
                 [],
-<<<<<<< HEAD
                 HashSet::new(),
-                HashSet::from([view_uid.clone(), read_uid.clone()])
-=======
                 HashSet::from([view_uid.clone(), read_uid.clone()]),
                 [],
->>>>>>> bd98a8d4
-            )
-        );
-
-        let view_entity = actions.entity(&view_uid);
-        assert_eq!(
-            view_entity.unwrap(),
-            &Entity::new_with_attr_partial_value(
-                view_uid,
-                [],
-<<<<<<< HEAD
-                HashSet::new(),
-                HashSet::from([read_uid.clone()])
-=======
-                HashSet::from([read_uid.clone()]),
-                []
->>>>>>> bd98a8d4
             )
         );
 
         let read_entity = actions.entity(&read_uid);
         assert_eq!(
             read_entity.unwrap(),
-<<<<<<< HEAD
-            &Entity::new_with_attr_partial_value(read_uid, [], HashSet::new(), HashSet::new())
-=======
-            &Entity::new_with_attr_partial_value(read_uid, [], HashSet::new(), [])
->>>>>>> bd98a8d4
+            &Entity::new_with_attr_partial_value(read_uid, [], HashSet::new(), HashSet::new(), [])
         );
     }
 
