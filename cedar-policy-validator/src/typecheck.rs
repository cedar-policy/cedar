/*
 * Copyright Cedar Contributors
 *
 * Licensed under the Apache License, Version 2.0 (the "License");
 * you may not use this file except in compliance with the License.
 * You may obtain a copy of the License at
 *
 *      https://www.apache.org/licenses/LICENSE-2.0
 *
 * Unless required by applicable law or agreed to in writing, software
 * distributed under the License is distributed on an "AS IS" BASIS,
 * WITHOUT WARRANTIES OR CONDITIONS OF ANY KIND, either express or implied.
 * See the License for the specific language governing permissions and
 * limitations under the License.
 */

//! Implements typechecking for Cedar policies. Typechecking is done using
//! the `Typechecker` struct by calling the `typecheck_policy` method given a
//! policy.

pub(crate) mod test;

mod typecheck_answer;
use itertools::Itertools;
pub(crate) use typecheck_answer::TypecheckAnswer;

use std::{borrow::Cow, collections::HashSet, iter::zip};

use crate::{
    extension_schema::ExtensionFunctionType,
    extensions::ExtensionSchemas,
    schema::ValidatorSchema,
    types::{
        AttributeType, Capability, CapabilitySet, EntityRecordKind, OpenTag, Primitive, RequestEnv,
        Type,
    },
    validation_errors::{AttributeAccess, LubContext, UnexpectedTypeHelp},
    ValidationError, ValidationMode, ValidationWarning,
};

use cedar_policy_core::fuzzy_match::fuzzy_search;
use cedar_policy_core::{
    ast::{
        BinaryOp, EntityType, EntityUID, Expr, ExprBuilder, ExprKind, Literal, Name, PolicyID,
        PrincipalOrResourceConstraint, SlotId, Template, UnaryOp, Var,
    },
    expr_builder::ExprBuilder as _,
};

const REQUIRED_STACK_SPACE: usize = 1024 * 100;

/// Basic result for typechecking
#[derive(Debug)]
pub enum PolicyCheck {
    /// Policy will evaluate to a bool
    Success(Expr<Option<Type>>),
    /// Policy will always evaluate to false, and may have errors
    Irrelevant(Vec<ValidationError>, Expr<Option<Type>>),
    /// Policy will have errors
    Fail(Vec<ValidationError>),
}

/// This structure implements typechecking for Cedar policies through the
/// entry point `typecheck_policy`.
#[derive(Debug)]
pub struct Typechecker<'a> {
    schema: &'a ValidatorSchema,
    extensions: &'static ExtensionSchemas<'static>,
    mode: ValidationMode,
    /// List of valid (unlinked) `RequestEnv`s for this schema.
    /// Cached here so it can be computed once (during `Typechecker`
    /// construction) and potentially used for many typechecking operations.
    unlinked_envs: Vec<RequestEnv<'a>>,
}

impl<'a> Typechecker<'a> {
    /// Construct a new typechecker. All extensions are enabled by default.
    pub fn new(schema: &'a ValidatorSchema, mode: ValidationMode) -> Typechecker<'a> {
        Self {
            schema,
            extensions: ExtensionSchemas::all_available(),
            mode,
            unlinked_envs: Self::unlinked_request_envs(schema, mode).collect(),
        }
    }

    /// The main entry point for typechecking policies. Checks that the policy
    /// expression has type boolean. If typechecking succeeds, then the method
    /// will return true, and no items will be added to the output list.
    /// Otherwise, the function returns false and the `type_errors` list is
    /// populated with any errors encountered while typechecking. Note that it
    /// is possible for _no_ errors to be added in this case because the
    /// relevant error is expected to be added by a different pass. Finally,
    /// warnings may be added to the `warnings` list, although these will not
    /// impact the boolean return value.
    pub fn typecheck_policy(
        &self,
        t: &Template,
        type_errors: &mut HashSet<ValidationError>,
        warnings: &mut HashSet<ValidationWarning>,
    ) -> bool {
        let typecheck_answers = self.typecheck_by_request_env(t);

        // consolidate the results from each query environment
        let (all_false, all_succ) = typecheck_answers.into_iter().fold(
            (true, true),
            |(all_false, all_succ), (_, check)| match check {
                PolicyCheck::Success(_) => (false, all_succ),
                PolicyCheck::Irrelevant(err, _) => {
                    let no_err = err.is_empty();
                    type_errors.extend(err);
                    (all_false, all_succ && no_err)
                }
                PolicyCheck::Fail(err) => {
                    type_errors.extend(err);
                    (false, false)
                }
            },
        );

        // If every policy typechecked with type false, then the policy cannot
        // possibly apply to any request.
        if all_false {
            warnings.insert(ValidationWarning::impossible_policy(
                t.loc().cloned(),
                t.id().clone(),
            ));
        }

        all_succ
    }

    /// Secondary entry point for typechecking requests. This method takes a policy and
    /// typechecks it under every schema-defined request environment. The result contains
    /// these environments and the individual typechecking response for each, in no
    /// particular order.
    ///
    /// Callers using this as the toplevel entry point, rather than
    /// `typecheck_policy()`, will not get `impossible_policy` validation
    /// warnings.
    pub fn typecheck_by_request_env<'b>(
        &'b self,
        t: &'b Template,
    ) -> Vec<(RequestEnv<'b>, PolicyCheck)> {
        self.apply_typecheck_fn_by_request_env(t, |request_env, policy_id, expr| {
            let mut type_errors = Vec::new();
            let single_env_typechecker = SingleEnvTypechecker {
                schema: self.schema,
                extensions: self.extensions,
                mode: self.mode,
                policy_id,
                request_env,
            };
            let empty_prior_capability = CapabilitySet::new();
            let ans = single_env_typechecker.expect_type(
                &empty_prior_capability,
                expr,
                Type::primitive_boolean(),
                &mut type_errors,
                |_| None,
            );

            let is_false = ans.contains_type(&Type::singleton_boolean(false));
            match (is_false, ans.typechecked(), ans.into_typed_expr()) {
                (false, true, None) => PolicyCheck::Fail(type_errors),
                (false, true, Some(e)) => PolicyCheck::Success(e),
                (false, false, _) => PolicyCheck::Fail(type_errors),
                (true, _, Some(e)) => PolicyCheck::Irrelevant(type_errors, e),
                // PANIC SAFETY: `is_false` implies `e` has a type implies `Some(e)`.
                #[allow(clippy::unreachable)]
                (true, _, None) => unreachable!(),
            }
        })
    }

    /// Apply `typecheck_fn` to the given policy in every schema-defined request
    /// environment, and collect all the results.
    ///
    /// Results are returned in no particular order.
    fn apply_typecheck_fn_by_request_env<'b, F, C>(
        &'b self,
        t: &'b Template,
        typecheck_fn: F,
    ) -> Vec<(RequestEnv<'b>, C)>
    where
        F: Fn(&RequestEnv<'b>, &PolicyID, &Expr) -> C,
    {
        // compute `.condition()` just once, and cache it here
        let cond = t.condition();

        // Validate each (principal, resource) pair with the substituted policy
        // for the corresponding action.
        self.unlinked_envs
            .iter()
            .flat_map(|unlinked_e| {
                self.link_request_env(unlinked_e, t).map(|linked_e| {
                    let check = typecheck_fn(&linked_e, t.id(), &cond);
                    (linked_e, check)
                })
            })
            .collect()
    }

    fn unlinked_request_envs(
        schema: &ValidatorSchema,
        mode: ValidationMode,
    ) -> impl Iterator<Item = RequestEnv<'_>> + '_ {
        // Gather all of the actions declared in the schema.
        let all_actions = schema
            .action_ids()
            .filter_map(|a| schema.get_action_id(a.name()));

        // For every action compute the cross product of the principal and
        // resource applies_to sets.
        all_actions
            .flat_map(|action| {
                action.applies_to_principals().flat_map(|principal| {
                    action
                        .applies_to_resources()
                        .map(|resource| RequestEnv::DeclaredAction {
                            principal,
                            action: &action.name,
                            resource,
                            context: &action.context,
                            principal_slot: None,
                            resource_slot: None,
                        })
                })
            })
            .chain(if mode.is_partial() {
                // A partial schema might not list all actions, and may not
                // include all principal and resource types for the listed ones.
                // So we typecheck with a fully unknown request to handle these
                // missing cases.
                Some(RequestEnv::UndeclaredAction)
            } else {
                None
            })
    }

    /// Given a request environment and a template, return new environments
    /// formed by linking template slots with possible entity types.
    fn link_request_env<'b, 'c>(
        &'b self,
        env: &'c RequestEnv<'b>,
        t: &'b Template,
    ) -> Box<dyn Iterator<Item = RequestEnv<'b>> + 'c> {
        match env {
            RequestEnv::UndeclaredAction => Box::new(std::iter::once(RequestEnv::UndeclaredAction)),
            RequestEnv::DeclaredAction {
                principal,
                action,
                resource,
                context,
                ..
            } => Box::new(
                self.possible_slot_links(
                    t,
                    SlotId::principal(),
                    principal,
                    t.principal_constraint().as_inner(),
                )
                .flat_map(move |p_slot| {
                    self.possible_slot_links(
                        t,
                        SlotId::resource(),
                        resource,
                        t.resource_constraint().as_inner(),
                    )
                    .map(move |r_slot| RequestEnv::DeclaredAction {
                        principal,
                        action,
                        resource,
                        context,
                        principal_slot: p_slot.clone(),
                        resource_slot: r_slot,
                    })
                }),
            ),
        }
    }

    /// Get the entity types which could link the slot given in this
    /// template based on the policy scope constraints. We use this function to
    /// avoid typechecking with slot bindings that will always be false based
    /// only on the scope constraints.
    fn possible_slot_links(
        &self,
        t: &Template,
        slot_id: SlotId,
        var: &'a EntityType,
        constraint: &PrincipalOrResourceConstraint,
    ) -> Box<dyn Iterator<Item = Option<EntityType>> + 'a> {
        if t.slots().any(|t_slot| t_slot.id == slot_id) {
            let all_entity_types = self.schema.entity_types();
            match constraint {
                // The condition is `var = ?slot`, so the policy can only apply
                // if the slot has the same entity type as `var`.
                PrincipalOrResourceConstraint::Eq(_) => {
                    Box::new(std::iter::once(Some(var.clone())))
                }
                // The condition is `var in ?slot` or `var is type in ?slot`, so
                // the policy can only apply if the var is some descendant of
                // the slot. We ignore the `is type` portion because this
                // constrains the `var` and not the slot.
                PrincipalOrResourceConstraint::IsIn(_, _)
                | PrincipalOrResourceConstraint::In(_) => Box::new(
                    all_entity_types
                        .filter(|ety| ety.has_descendant_entity_type(var))
                        .map(|ety| Some(ety.name().clone()))
                        .chain(std::iter::once(Some(var.clone()))),
                ),
                // The template uses the slot, but without a scope constraint.
                // This can't happen for the moment because slots may only
                // appear in scope constraints, but if we ever see this, then the
                // only correct way to proceed is by returning all entity types
                // as possible links.
                PrincipalOrResourceConstraint::Is(_) | PrincipalOrResourceConstraint::Any => {
                    Box::new(all_entity_types.map(|ety| Some(ety.name().clone())))
                }
            }
        } else {
            // If the template does not contain this slot, then we don't need to
            // consider its links.
            Box::new(std::iter::once(None))
        }
    }
}

/// Struct which implements typechecking for policies within a single request
/// env.
struct SingleEnvTypechecker<'a> {
    schema: &'a ValidatorSchema,
    extensions: &'a ExtensionSchemas<'a>,
    mode: ValidationMode,
    /// ID of the policy we're typechecking; used for associating any validation
    /// errors with the correct policy ID
    policy_id: &'a PolicyID,
    /// The single env which we're performing typechecking for
    request_env: &'a RequestEnv<'a>,
}

impl<'a> SingleEnvTypechecker<'a> {
    /// This method handles the majority of the work. Given an expression, and
    /// the prior capability, return the result of typechecking the expression
    /// in the single env this typechecker was constructed for, and add any
    /// errors encountered into the `type_errors` list.
    fn typecheck<'b>(
        &self,
        prior_capability: &CapabilitySet<'b>,
        e: &'b Expr,
        type_errors: &mut Vec<ValidationError>,
    ) -> TypecheckAnswer<'b> {
        // We assume there's enough space if we cannot determine it with `remaining_stack`
        if stacker::remaining_stack().unwrap_or(REQUIRED_STACK_SPACE) < REQUIRED_STACK_SPACE {
            return TypecheckAnswer::RecursionLimit;
        }

        match e.expr_kind() {
            // Principal, resource, and context have types defined by
            // the request type.
            ExprKind::Var(Var::Principal) => TypecheckAnswer::success(
                ExprBuilder::with_data(Some(self.request_env.principal_type()))
                    .with_same_source_loc(e)
                    .var(Var::Principal),
            ),
            // While the EntityUID for Action is held in the request context,
            // entity types do not consider the id of the entity (only the
            // entity type), so the type of Action is only the entity type name
            // taken from the euid.
            ExprKind::Var(Var::Action) => {
                match self.request_env.action_type(self.schema) {
                    Some(ty) => TypecheckAnswer::success(
                        ExprBuilder::with_data(Some(ty))
                            .with_same_source_loc(e)
                            .var(Var::Action),
                    ),
                    // `None` if the action entity is not defined in the schema.
                    // This will only show up if we're typechecking with a
                    // request environment that was not constructed from the
                    // schema cross product, which will not happen through our
                    // public entry points, but it can occur if calling
                    // `typecheck` directly which happens in our tests.
                    None => TypecheckAnswer::fail(
                        ExprBuilder::new().with_same_source_loc(e).var(Var::Action),
                    ),
                }
            }
            ExprKind::Var(Var::Resource) => TypecheckAnswer::success(
                ExprBuilder::with_data(Some(self.request_env.resource_type()))
                    .with_same_source_loc(e)
                    .var(Var::Resource),
            ),
            ExprKind::Var(Var::Context) => TypecheckAnswer::success(
                ExprBuilder::with_data(Some(self.request_env.context_type()))
                    .with_same_source_loc(e)
                    .var(Var::Context),
            ),
            ExprKind::Unknown(u) => {
                TypecheckAnswer::fail(ExprBuilder::with_data(None).unknown(u.clone()))
            }
            // Template Slots, always has to be an entity.
            ExprKind::Slot(slotid) => TypecheckAnswer::success(
                ExprBuilder::with_data(Some(if slotid.is_principal() {
                    self.request_env
                        .principal_slot()
                        .clone()
                        .map(Type::named_entity_reference)
                        .unwrap_or_else(Type::any_entity_reference)
                } else if slotid.is_resource() {
                    self.request_env
                        .resource_slot()
                        .clone()
                        .map(Type::named_entity_reference)
                        .unwrap_or_else(Type::any_entity_reference)
                } else {
                    Type::any_entity_reference()
                }))
                .with_same_source_loc(e)
                .slot(*slotid),
            ),

            // Literal booleans get singleton type according to their value.
            ExprKind::Lit(Literal::Bool(val)) => TypecheckAnswer::success(
                ExprBuilder::with_data(Some(Type::singleton_boolean(*val)))
                    .with_same_source_loc(e)
                    .val(*val),
            ),
            // Other literal primitive values have the type of that primitive value.
            ExprKind::Lit(Literal::Long(val)) => TypecheckAnswer::success(
                ExprBuilder::with_data(Some(Type::primitive_long()))
                    .with_same_source_loc(e)
                    .val(*val),
            ),
            ExprKind::Lit(Literal::String(val)) => TypecheckAnswer::success(
                ExprBuilder::with_data(Some(Type::primitive_string()))
                    .with_same_source_loc(e)
                    .val(val.clone()),
            ),

            // Literal entity reference have a type based on the entity type
            // that can be looked up in the schema.
            ExprKind::Lit(Literal::EntityUID(euid)) => {
                // Unknown entity types/actions ids and unspecified entities will be
                // detected by a different part of the validator, so a ValidationError is
                // not generated here. We still return `TypecheckFail` so that
                // typechecking is not considered successful.
                match Type::euid_literal(euid.as_ref(), self.schema) {
                    // The entity type is undeclared, but that's OK for a
                    // partial schema. The attributes record will be empty if we
                    // try to access it later, so all attributes will have the
                    // bottom type.
                    None if self.mode.is_partial() => TypecheckAnswer::success(
                        ExprBuilder::with_data(Some(Type::named_entity_reference(
                            euid.entity_type().clone(),
                        )))
                        .with_same_source_loc(e)
                        .val(euid.clone()),
                    ),
                    Some(ty) => TypecheckAnswer::success(
                        ExprBuilder::with_data(Some(ty))
                            .with_same_source_loc(e)
                            .val(euid.clone()),
                    ),
                    None => TypecheckAnswer::fail(
                        ExprBuilder::new().with_same_source_loc(e).val(euid.clone()),
                    ),
                }
            }

            ExprKind::If {
                test_expr,
                then_expr,
                else_expr,
            } => {
                // The guard expression must be boolean.
                let ans_test = self.expect_type(
                    prior_capability,
                    test_expr,
                    Type::primitive_boolean(),
                    type_errors,
                    |_| None,
                );
                ans_test.then_typecheck(|typ_test, test_capability| {
                    // If the guard has type `true` or `false`, we short circuit,
                    // looking at only the relevant branch.
                    if typ_test.data() == &Some(Type::singleton_boolean(true)) {
                        // The `then` branch needs to be typechecked using the
                        // prior capability of the `if` and any new capability generated
                        // by `test`. This enables an attribute access
                        // `principal.foo` after a condition `principal has foo`.
                        let ans_then = self.typecheck(
                            &prior_capability.union(&test_capability),
                            then_expr,
                            type_errors,
                        );

                        ans_then.then_typecheck(|typ_then, then_capability| {
                            TypecheckAnswer::success_with_capability(
                                ExprBuilder::with_data(typ_then.data().clone())
                                    .with_same_source_loc(e)
                                    .ite(
                                        typ_test,
                                        typ_then.clone(),
                                        // The type of the test expression is `True`, so we know the `else` branch
                                        // will never be evaluated. We still need to put something here, so we use
                                        // a copy of the `then` branch.
                                        typ_then,
                                    ),
                                // The output capability of the whole `if` expression also
                                // needs to contain the capability of the condition.
                                then_capability.union(&test_capability),
                            )
                        })
                    } else if typ_test.data() == &Some(Type::singleton_boolean(false)) {
                        // The `else` branch cannot use the `test` capability since
                        // we know in the `else` branch that the condition
                        // evaluated to `false`. It still can use the original
                        // prior capability.
                        let ans_else = self.typecheck(prior_capability, else_expr, type_errors);

                        ans_else.then_typecheck(|typ_else, else_capability| {
                            TypecheckAnswer::success_with_capability(
                                ExprBuilder::with_data(typ_else.data().clone())
                                    .with_same_source_loc(e)
                                    .ite(
                                        typ_test,
                                        // The type of the test expression is `False`, so we know the `then` branch
                                        // will never be evaluated. We still need to put something here, so we use
                                        // a copy of the `else` branch.
                                        typ_else.clone(),
                                        typ_else,
                                    ),
                                else_capability,
                            )
                        })
                    } else {
                        // When we don't short circuit, the `then` and `else`
                        // branches are individually typechecked with the same
                        // prior capability are in their individual cases.
                        let ans_then = self
                            .typecheck(
                                &prior_capability.union(&test_capability),
                                then_expr,
                                type_errors,
                            )
                            .map_capability(|capability| capability.union(&test_capability));
                        let ans_else = self.typecheck(prior_capability, else_expr, type_errors);
                        // The type of the if expression is then the least
                        // upper bound of the types of the then and else
                        // branches.  If either of these fails to typecheck, the
                        // other is still be typechecked to detect errors that
                        // may exist in that branch. This failure, in addition
                        // to any failure that may have occurred in the test
                        // expression, will propagate to final TypecheckAnswer.
                        ans_then.then_typecheck(|typ_then, then_capability| {
                            ans_else.then_typecheck(|typ_else, else_capability| {
                                let lub_ty = self.least_upper_bound_or_error(
                                    e,
                                    vec![typ_then.data().clone(), typ_else.data().clone()],
                                    type_errors,
                                    LubContext::Conditional,
                                );
                                let has_lub = lub_ty.is_some();
                                let annot_expr = ExprBuilder::with_data(lub_ty)
                                    .with_same_source_loc(e)
                                    .ite(typ_test, typ_then, typ_else);
                                if has_lub {
                                    // Capabilities are not handled in the LUB computation,
                                    // so we need to compute the resulting capability here. When
                                    // the `||` evaluates to `true`, we know that
                                    // one operand evaluated to true, but we don't
                                    // know which. This is handled by returning a
                                    // capability set that is the intersection of the
                                    // operand capability sets.
                                    TypecheckAnswer::success_with_capability(
                                        annot_expr,
                                        else_capability.intersect(&then_capability),
                                    )
                                } else {
                                    TypecheckAnswer::fail(annot_expr)
                                }
                            })
                        })
                    }
                })
            }

            ExprKind::And { left, right } => {
                let ans_left = self.expect_type(
                    prior_capability,
                    left,
                    Type::primitive_boolean(),
                    type_errors,
                    |_| None,
                );
                ans_left.then_typecheck(|typ_left, capability_left| {
                    match typ_left.data() {
                        // LHS argument is false, so short circuit the `&&` to `False` _without_
                        // typechecking the RHS.  We still need to build an annotated `&&` with
                        // some RHS, so we use a literal `true`. The `&&` expression typechecks
                        // with an empty capability rather than the capability of the lhs.
                        Some(Type::False) => TypecheckAnswer::success(
                            ExprBuilder::with_data(Some(Type::False))
                                .with_same_source_loc(e)
                                .and(typ_left, ExprBuilder::new().val(true)),
                        ),
                        _ => {
                            // Similar to the `then` branch of an `if`
                            // expression, the rhs of an `&&` is typechecked
                            // using an updated prior capability that includes
                            // the capability from the lhs to enable
                            // typechecking expressions like
                            // `principal has foo && principal.foo`. This is
                            // valid because `&&` short circuits at run time, so
                            // the right will only be evaluated after the left
                            // evaluated to `true`.
                            let ans_right = self.expect_type(
                                &prior_capability.union(&capability_left),
                                right,
                                Type::primitive_boolean(),
                                type_errors,
                                |_| None,
                            );
                            ans_right.then_typecheck(|typ_right, capability_right| {
                                match (typ_left.data(), typ_right.data()) {
                                    // The second argument is false, so the `&&`
                                    // is false. The capability is empty for the
                                    // same reason as when the first argument
                                    // was false.
                                    (Some(_), Some(Type::False)) => TypecheckAnswer::success(
                                        ExprBuilder::with_data(Some(Type::False))
                                            .with_same_source_loc(e)
                                            .and(typ_left, typ_right),
                                    ),

                                    // When either argument is true, the result type is
                                    // the type of the other argument. Here, and
                                    // in the remaining successful cases, the
                                    // capability of the `&&` is the union of the
                                    // lhs and rhs because both operands must be
                                    // true for the whole `&&` to be true.
                                    (Some(_), Some(Type::True)) => {
                                        TypecheckAnswer::success_with_capability(
                                            ExprBuilder::with_data(typ_left.data().clone())
                                                .with_same_source_loc(e)
                                                .and(typ_left, typ_right),
                                            capability_left.union(&capability_right),
                                        )
                                    }
                                    (Some(Type::True), Some(_)) => {
                                        TypecheckAnswer::success_with_capability(
                                            ExprBuilder::with_data(typ_right.data().clone())
                                                .with_same_source_loc(e)
                                                .and(typ_left, typ_right),
                                            capability_right.union(&capability_right),
                                        )
                                    }

                                    // Neither argument was true or false, so we only
                                    // know the result type is boolean.
                                    (Some(_), Some(_)) => TypecheckAnswer::success_with_capability(
                                        ExprBuilder::with_data(Some(Type::primitive_boolean()))
                                            .with_same_source_loc(e)
                                            .and(typ_left, typ_right),
                                        capability_left.union(&capability_right),
                                    ),

                                    // One or both of the left and the right failed to
                                    // typecheck, so the `&&` expression also fails.
                                    _ => TypecheckAnswer::fail(
                                        ExprBuilder::with_data(Some(Type::primitive_boolean()))
                                            .with_same_source_loc(e)
                                            .and(typ_left, typ_right),
                                    ),
                                }
                            })
                        }
                    }
                })
            }

            // `||` follows the same pattern as `&&`, but with short circuiting
            // capability propagation adjusted as necessary.
            ExprKind::Or { left, right } => {
                let ans_left = self.expect_type(
                    prior_capability,
                    left,
                    Type::primitive_boolean(),
                    type_errors,
                    |_| None,
                );
                ans_left.then_typecheck(|ty_expr_left, capability_left| match ty_expr_left.data() {
                    // LHS argument is true, so short circuit the `|| to `True` _without_
                    // typechecking the RHS. We still need to build an annotated `||` with
                    // some RHS, so we use a literal `true`.  Contrary to `&&`, we keep a
                    // capability  when short circuiting `||`. The left operand is `true`,
                    // so its capability is maintained. The right operand is not evaluated,
                    // so its capability is not considered.
                    Some(Type::True) => TypecheckAnswer::success_with_capability(
                        ExprBuilder::with_data(Some(Type::True))
                            .with_same_source_loc(e)
                            .or(ty_expr_left, ExprBuilder::new().val(true)),
                        capability_left,
                    ),
                    _ => {
                        // The right operand of an `||` cannot be typechecked
                        // using the capability learned from the left because the
                        // left could have evaluated to either `true` or `false`
                        // when the left is evaluated.
                        let ans_right = self.expect_type(
                            prior_capability,
                            right,
                            Type::primitive_boolean(),
                            type_errors,
                            |_| None,
                        );
                        ans_right.then_typecheck(|ty_expr_right, capability_right| {
                            match (ty_expr_left.data(), ty_expr_right.data()) {
                                // Now the right operand is always `true`, so we can
                                // use its capability as the result capability. The left
                                // operand might have been `true` or `false`, but it
                                // does not affect the value of the `||` if the
                                // right is always `true`.
                                (Some(_), Some(Type::True)) => {
                                    TypecheckAnswer::success_with_capability(
                                        ExprBuilder::with_data(Some(Type::True))
                                            .with_same_source_loc(e)
                                            .or(ty_expr_left, ty_expr_right),
                                        capability_right,
                                    )
                                }
                                // If the right or left operand is always `false`,
                                // then the only way the `||` expression can be
                                // `true` is if the other operand is `true`. This
                                // lets us pass the capability of the other operand
                                // through to the capability of the `||`.
                                (Some(typ_left), Some(Type::False)) => {
                                    TypecheckAnswer::success_with_capability(
                                        ExprBuilder::with_data(Some(typ_left.clone()))
                                            .with_same_source_loc(e)
                                            .or(ty_expr_left, ty_expr_right),
                                        capability_left,
                                    )
                                }
                                (Some(Type::False), Some(typ_right)) => {
                                    TypecheckAnswer::success_with_capability(
                                        ExprBuilder::with_data(Some(typ_right.clone()))
                                            .with_same_source_loc(e)
                                            .or(ty_expr_left, ty_expr_right),
                                        capability_right,
                                    )
                                }
                                // When neither has a constant value, the `||`
                                // evaluates to true if one or both is `true`. This
                                // means we can only keep capabilities in the
                                // intersection of their capability sets.
                                (Some(_), Some(_)) => TypecheckAnswer::success_with_capability(
                                    ExprBuilder::with_data(Some(Type::primitive_boolean()))
                                        .with_same_source_loc(e)
                                        .or(ty_expr_left, ty_expr_right),
                                    capability_right.intersect(&capability_left),
                                ),
                                _ => TypecheckAnswer::fail(
                                    ExprBuilder::with_data(Some(Type::primitive_boolean()))
                                        .with_same_source_loc(e)
                                        .or(ty_expr_left, ty_expr_right),
                                ),
                            }
                        })
                    }
                })
            }

            ExprKind::UnaryApp { .. } => {
                // INVARIANT: typecheck_unary requires a `UnaryApp`, we've just ensured this
                self.typecheck_unary(prior_capability, e, type_errors)
            }
            ExprKind::BinaryApp { .. } => {
                // INVARIANT: typecheck_binary requires a `BinaryApp`, we've just ensured this
                self.typecheck_binary(prior_capability, e, type_errors)
            }
            ExprKind::ExtensionFunctionApp { .. } => {
                // INVARIANT: typecheck_extension requires a `ExtensionFunctionApp`, we've just ensured this
                self.typecheck_extension(prior_capability, e, type_errors)
            }

            ExprKind::GetAttr { expr, attr } => {
                // Accessing an attribute requires either an entity or a record
                // that has the attribute.
                let actual = self.expect_one_of_types(
                    prior_capability,
                    expr,
                    &[Type::any_entity_reference(), Type::any_record()],
                    type_errors,
                    |_| None,
                );

                actual.then_typecheck(|typ_expr_actual, _| match typ_expr_actual.data() {
                    Some(typ_actual) => {
                        let all_attrs = typ_actual.all_attributes(self.schema);
                        let attr_ty = Type::lookup_attribute_type(self.schema, typ_actual, attr);
                        let annot_expr = ExprBuilder::with_data(
                            attr_ty.clone().map(|attr_ty| attr_ty.attr_type),
                        )
                        .with_same_source_loc(e)
                        .get_attr(typ_expr_actual.clone(), attr.clone());
                        match attr_ty {
                            Some(ty) => {
                                // A safe access to an attribute requires either
                                // that the attribute is required (always
                                // present), or that the attribute is in the
                                // prior capability set (the current expression is
                                // guarded by a condition that will only
                                // evaluate to `true` when the attribute is
                                // present).
                                if ty.is_required
                                    || prior_capability
                                        .contains(&Capability::new_attribute(expr, attr.clone()))
                                {
                                    TypecheckAnswer::success(annot_expr)
                                } else {
                                    type_errors.push(
                                        ValidationError::unsafe_optional_attribute_access(
                                            e.source_loc().cloned(),
                                            self.policy_id.clone(),
                                            AttributeAccess::from_expr(
                                                self.request_env,
                                                &typ_expr_actual,
                                                attr.clone(),
                                            ),
                                        ),
                                    );
                                    TypecheckAnswer::fail(annot_expr)
                                }
                            }
                            // In partial schema validation, if we can't find
                            // the attribute but there may be additional
                            // attributes, we do not fail and instead return the
                            // bottom type (`Never`).
                            None if self.mode.is_partial()
                                && Type::may_have_attr(self.schema, typ_actual, attr) =>
                            {
                                TypecheckAnswer::success(
                                    ExprBuilder::with_data(Some(Type::Never))
                                        .with_same_source_loc(e)
                                        .get_attr(typ_expr_actual, attr.clone()),
                                )
                            }
                            None => {
                                let borrowed =
                                    all_attrs.iter().map(|s| s.as_str()).collect::<Vec<_>>();
                                let suggestion = fuzzy_search(attr, &borrowed);
                                type_errors.push(ValidationError::unsafe_attribute_access(
                                    e.source_loc().cloned(),
                                    self.policy_id.clone(),
                                    AttributeAccess::from_expr(
                                        self.request_env,
                                        &typ_expr_actual,
                                        attr.clone(),
                                    ),
                                    suggestion,
                                    Type::may_have_attr(self.schema, typ_actual, attr),
                                ));
                                TypecheckAnswer::fail(annot_expr)
                            }
                        }
                    }
                    None => TypecheckAnswer::fail(
                        ExprBuilder::new()
                            .with_same_source_loc(e)
                            .get_attr(typ_expr_actual, attr.clone()),
                    ),
                })
            }

            ExprKind::HasAttr { expr, attr } => {
                // `has` applies to an entity or a record
                let actual = self.expect_one_of_types(
                    prior_capability,
                    expr,
                    &[Type::any_entity_reference(), Type::any_record()],
                    type_errors,
                    |actual| match actual {
                        Type::Set { .. } => Some(UnexpectedTypeHelp::TryUsingContains),
                        Type::Primitive {
                            primitive_type: Primitive::String,
                        } => Some(UnexpectedTypeHelp::TryUsingLike),
                        _ => None,
                    },
                );
                actual.then_typecheck(|typ_expr_actual, _| match typ_expr_actual.data() {
                    Some(typ_actual) => {
                        match Type::lookup_attribute_type(self.schema, typ_actual, attr) {
                            Some(AttributeType {
                                is_required: true, ..
                            }) => {
                                // Since an entity doesn't always have to exist
                                // in the entity store, and `has` evaluates to
                                // `false` when this is the case, we can't
                                // conclude that `has` is true just because an
                                // attribute is required for an entity type.
                                let exists_in_store = matches!(
                                    typ_actual,
                                    Type::EntityOrRecord(EntityRecordKind::Record { .. })
                                );
                                // However, we can make an exception when the attribute
                                // access of the expression is already in the prior capability,
                                // which means the entity must exist.
                                let in_prior_capability = prior_capability
                                    .contains(&Capability::new_attribute(expr, attr.clone()));
                                let type_of_has = if exists_in_store || in_prior_capability {
                                    Type::singleton_boolean(true)
                                } else {
                                    Type::primitive_boolean()
                                };
                                TypecheckAnswer::success_with_capability(
                                    ExprBuilder::with_data(Some(type_of_has))
                                        .with_same_source_loc(e)
                                        .has_attr(typ_expr_actual, attr.clone()),
                                    CapabilitySet::singleton(Capability::new_attribute(
                                        expr,
                                        attr.clone(),
                                    )),
                                )
                            }
                            // This is where capability information is generated. If
                            // the `HasAttr` for an optional attribute evaluates
                            // to `true`, then we know that it is safe to access
                            // that attribute, so we add an entry to the capability
                            // set.
                            Some(AttributeType {
                                is_required: false, ..
                            }) => TypecheckAnswer::success_with_capability(
                                ExprBuilder::with_data(Some(
                                    // The optional attribute `HasAttr` can have
                                    // type `true` if it occurs after the attribute
                                    // access of the expression is already in the
                                    // prior capability.
                                    if prior_capability
                                        .contains(&Capability::new_attribute(expr, attr.clone()))
                                    {
                                        Type::singleton_boolean(true)
                                    } else {
                                        Type::primitive_boolean()
                                    },
                                ))
                                .with_same_source_loc(e)
                                .has_attr(typ_expr_actual, attr.clone()),
                                CapabilitySet::singleton(Capability::new_attribute(
                                    expr,
                                    attr.clone(),
                                )),
                            ),
                            None => TypecheckAnswer::success(
                                ExprBuilder::with_data(Some(
                                    if Type::may_have_attr(self.schema, typ_actual, attr) {
                                        // The type might have the attribute, but we
                                        // can not conclude one way or the other.
                                        // This applies to record types and least
                                        // upper bounds between entity reference
                                        // types where one member of the lub has the
                                        // attribute.
                                        Type::primitive_boolean()
                                    } else {
                                        // The type definitely does not have the
                                        // attribute. This applies to entity least
                                        // upper bounds where none of the members
                                        // have the attribute.
                                        Type::singleton_boolean(false)
                                    },
                                ))
                                .with_same_source_loc(e)
                                .has_attr(typ_expr_actual, attr.clone()),
                            ),
                        }
                    }
                    None => TypecheckAnswer::fail(
                        ExprBuilder::with_data(Some(Type::primitive_boolean()))
                            .with_same_source_loc(e)
                            .has_attr(typ_expr_actual, attr.clone()),
                    ),
                })
            }

            ExprKind::Like { expr, pattern } => {
                // `like` applies to a string
                let actual = self.expect_type(
                    prior_capability,
                    expr,
                    Type::primitive_string(),
                    type_errors,
                    |actual| match actual {
                        Type::EntityOrRecord(
                            EntityRecordKind::AnyEntity
                            | EntityRecordKind::Entity(_)
                            | EntityRecordKind::ActionEntity { .. },
                        ) => Some(UnexpectedTypeHelp::TryUsingIs),
                        _ => None,
                    },
                );
                actual.then_typecheck(|actual_expr_ty, _| {
                    TypecheckAnswer::success(
                        ExprBuilder::with_data(Some(Type::primitive_boolean()))
                            .with_same_source_loc(e)
                            .like(actual_expr_ty, pattern.clone()),
                    )
                })
            }

            ExprKind::Is { expr, entity_type } => {
                self.expect_type(
                    prior_capability,
                    expr,
                    Type::any_entity_reference(),
                    type_errors,
                    |_| Some(UnexpectedTypeHelp::TypeTestNotSupported),
                )
                .then_typecheck(|expr_ty, _| {
                    match expr_ty.data() {
                        Some(Type::EntityOrRecord(EntityRecordKind::Entity(actual_lub))) => {
                            let type_of_is = if !actual_lub.contains_entity_type(entity_type) {
                                // The actual EntityLUB does not contain the entity type
                                // we're testing for, so the `is` will always be `false`
                                Type::singleton_boolean(false)
                            } else if actual_lub.get_single_entity() == Some(entity_type) {
                                // The actual EntityLUB is exactly the entity type we're
                                // testing for with `is`, so the expression is always `true`
                                Type::singleton_boolean(true)
                            } else {
                                // The actual EntityLUB contains the entity type, so
                                // the `is` could be `true`, but it may also be `false`
                                Type::primitive_boolean()
                            };

                            TypecheckAnswer::success(
                                ExprBuilder::with_data(Some(type_of_is))
                                    .with_same_source_loc(e)
                                    .is_entity_type(expr_ty, entity_type.clone()),
                            )
                        }
                        Some(Type::EntityOrRecord(EntityRecordKind::ActionEntity {
                            name, ..
                        })) => {
                            let type_of_is = if name == entity_type {
                                // The actual action entity type is exactly the entity type we're
                                // testing for with `is`, so the expression is always `true`
                                Type::singleton_boolean(true)
                            } else {
                                // The actual action entity type is not the entity type
                                // we're testing for, so the `is` will always be `false`
                                Type::singleton_boolean(false)
                            };

                            TypecheckAnswer::success(
                                ExprBuilder::with_data(Some(type_of_is))
                                    .with_same_source_loc(e)
                                    .is_entity_type(expr_ty, entity_type.clone()),
                            )
                        }
                        // For `AnyEntity` we don't know anything about what
                        // entity type it could be, so we just return `Bool`.
                        Some(Type::EntityOrRecord(EntityRecordKind::AnyEntity { .. })) => {
                            TypecheckAnswer::success(
                                ExprBuilder::with_data(Some(Type::primitive_boolean()))
                                    .with_same_source_loc(e)
                                    .is_entity_type(expr_ty, entity_type.clone()),
                            )
                        }
                        // Expression type is not an entity type or is `None`.
                        // In either case a type error was already reported.
                        _ => TypecheckAnswer::fail(
                            ExprBuilder::with_data(Some(Type::primitive_boolean()))
                                .with_same_source_loc(e)
                                .is_entity_type(expr_ty, entity_type.clone()),
                        ),
                    }
                })
            }

            // Literal sets have a list type where the type of the set element
            // is the least upper bound of all the types of expression in the set.
            ExprKind::Set(exprs) => {
                let elem_types = exprs
                    .iter()
                    .map(|elem| self.typecheck(prior_capability, elem, type_errors))
                    .collect::<Vec<_>>();

                // If we cannot compute a least upper bound for the element
                // types, then a type error will be generated by
                // `least_upper_bound_or_error` and TypecheckFail will be
                // returned. It will also return TypecheckFail if any of the
                // individual element failed to typecheck (were TypecheckFail).
                TypecheckAnswer::sequence_all_then_typecheck(elem_types, |types_and_capabilities| {
                    let (elem_expr_types, _): (Vec<Expr<Option<Type>>>, Vec<_>) =
                        types_and_capabilities.into_iter().unzip();
                    let elem_lub = self.least_upper_bound_or_error(
                        e,
                        elem_expr_types.iter().map(|ety| ety.data().clone()),
                        type_errors,
                        LubContext::Set,
                    );
                    match elem_lub {
                        _ if self.mode.is_strict() && exprs.is_empty() => {
                            type_errors.push(ValidationError::empty_set_forbidden(
                                e.source_loc().cloned(),
                                self.policy_id.clone(),
                            ));
                            TypecheckAnswer::fail(
                                ExprBuilder::new()
                                    .with_same_source_loc(e)
                                    .set(elem_expr_types),
                            )
                        }
                        Some(elem_lub) => TypecheckAnswer::success(
                            ExprBuilder::with_data(Some(Type::set(elem_lub)))
                                .with_same_source_loc(e)
                                .set(elem_expr_types),
                        ),
                        None => TypecheckAnswer::fail(
                            ExprBuilder::new()
                                .with_same_source_loc(e)
                                .set(elem_expr_types),
                        ),
                    }
                })
            }

            // For records, each (attribute, value) pair in the initializer need
            // to be individually accounted for in the record type.
            ExprKind::Record(map) => {
                // Typecheck each attribute initializer expression individually.
                let record_attr_tys = map
                    .values()
                    .map(|value| self.typecheck(prior_capability, value, type_errors));
                // This will cause the return value to be `TypecheckFail` if any
                // of the attributes did not typecheck.
                TypecheckAnswer::sequence_all_then_typecheck(
                    record_attr_tys,
                    |record_attr_tys_and_capabilities| {
                        let (record_attr_expr_tys, _): (Vec<Expr<Option<Type>>>, Vec<_>) =
                            record_attr_tys_and_capabilities.into_iter().unzip();
                        // If any of the attributes could not be assigned a type
                        // (recall that a expression can fail to typecheck but still
                        // be assigned a type), then we cannot assign any type to
                        // this expression.
                        let record_attr_tys = record_attr_expr_tys
                            .iter()
                            .map(|e| e.data().clone())
                            .collect::<Option<Vec<_>>>();
                        let ty = record_attr_tys.map(|record_attr_tys| {
                            // Given the attribute types which we know know
                            // exist, we pair them with the corresponding
                            // attribute names to get a record type.
                            let record_attrs = map.keys().cloned();
                            let record_type_entries = std::iter::zip(record_attrs, record_attr_tys);
                            Type::record_with_required_attributes(
                                record_type_entries,
                                OpenTag::ClosedAttributes,
                            )
                        });
                        let is_success = ty.is_some();
                        // PANIC SAFETY: can't have duplicate keys because the keys are the same as those in `map` which was already a BTreeMap
                        #[allow(clippy::expect_used)]
                        let expr = ExprBuilder::with_data(ty)
                            .with_same_source_loc(e)
                            .record(map.keys().cloned().zip(record_attr_expr_tys))
                            .expect("this can't have duplicate keys because the keys are the same as those in `map` which was already a BTreeMap");
                        if is_success {
                            TypecheckAnswer::success(expr)
                        } else {
                            TypecheckAnswer::fail(expr)
                        }
                    },
                )
            }
        }
    }

    // Return if `ty` is a valid comparison operator type
    // Currently, only primitive long and certain extension types are valid
    fn is_valid_comparison_op_type(&self, ty: &Type) -> bool {
        match ty {
            Type::Primitive {
                primitive_type: Primitive::Long,
            } => true,
            Type::ExtensionType { name } => {
                self.extensions.has_type_with_operator_overloading(name)
            }
            _ => false,
        }
    }

    // Get all valid types satisfying `is_valid_comparison_op_type`
    // Only used for error message construction
    fn expected_comparison_op_types(&self) -> Vec<Type> {
        let expected_types = self
            .extensions
            .types_with_operator_overloading()
            .cloned()
            .map(Type::extension)
            .chain(std::iter::once(Type::primitive_long()))
            .collect_vec();
        expected_types
    }

    /// A utility called by the main typecheck method to handle binary operator
    /// application.
    /// INVARIANT: `bin_expr` must be a `BinaryApp`
    fn typecheck_binary<'b>(
        &self,
        prior_capability: &CapabilitySet<'b>,
        bin_expr: &'b Expr,
        type_errors: &mut Vec<ValidationError>,
    ) -> TypecheckAnswer<'b> {
        // PANIC SAFETY: maintained by invariant on this function
        #[allow(clippy::panic)]
        let ExprKind::BinaryApp { op, arg1, arg2 } = bin_expr.expr_kind() else {
            panic!("`typecheck_binary` called with an expression kind other than `BinaryApp`");
        };

        match op {
            // The arguments to `==` may typecheck with any type, but we will
            // return false if the types are disjoint.
            BinaryOp::Eq => {
                let lhs_ty = self.typecheck(prior_capability, arg1, type_errors);
                let rhs_ty = self.typecheck(prior_capability, arg2, type_errors);
                lhs_ty.then_typecheck(|lhs_ty, _| {
                    rhs_ty.then_typecheck(|rhs_ty, _| {
                        let type_of_eq = self.type_of_equality(
                            arg1,
                            lhs_ty.data().as_ref(),
                            arg2,
                            rhs_ty.data().as_ref(),
                        );

                        if self.mode.is_strict() {
                            let annotated_eq = ExprBuilder::with_data(Some(type_of_eq))
                                .with_same_source_loc(bin_expr)
                                .binary_app(*op, lhs_ty.clone(), rhs_ty.clone());
                            self.enforce_strict_equality(
                                bin_expr,
                                annotated_eq,
                                lhs_ty.data().as_ref(),
                                rhs_ty.data().as_ref(),
                                type_errors,
                                LubContext::Equality,
                            )
                        } else {
                            TypecheckAnswer::success(
                                ExprBuilder::with_data(Some(type_of_eq))
                                    .with_same_source_loc(bin_expr)
                                    .binary_app(*op, lhs_ty, rhs_ty),
                            )
                        }
                    })
                })
            }

            BinaryOp::Less | BinaryOp::LessEq => {
                let ans_arg1 = self.typecheck(prior_capability, arg1, type_errors);
                ans_arg1.then_typecheck(|expr_ty_arg1, _| {
                    let ans_arg2 = self.typecheck(prior_capability, arg2, type_errors);
                    ans_arg2.then_typecheck(|expr_ty_arg2, _| {
                        let expr = ExprBuilder::with_data(Some(Type::primitive_boolean()))
                            .with_same_source_loc(bin_expr)
                            .binary_app(*op, expr_ty_arg1.clone(), expr_ty_arg2.clone());
                        let t1 = expr_ty_arg1.data().as_ref();
                        let t2 = expr_ty_arg2.data().as_ref();
                        match (t1, t2) {
                            (Some(Type::Never), Some(Type::Never)) => TypecheckAnswer::fail(expr),
                            (Some(Type::Never), Some(other)) => {
                                if self.is_valid_comparison_op_type(other) {
                                    TypecheckAnswer::success(expr)
                                } else {
                                    type_errors.push(ValidationError::expected_one_of_types(
                                        expr_ty_arg2.source_loc().cloned(),
                                        self.policy_id.clone(),
                                        self.expected_comparison_op_types(),
                                        other.clone(),
                                        None,
                                    ));
                                    TypecheckAnswer::fail(expr)
                                }
                            }
                            (Some(other), Some(Type::Never)) => {
                                if self.is_valid_comparison_op_type(other) {
                                    TypecheckAnswer::success(expr)
                                } else {
                                    type_errors.push(ValidationError::expected_one_of_types(
                                        expr_ty_arg1.source_loc().cloned(),
                                        self.policy_id.clone(),
                                        self.expected_comparison_op_types(),
                                        other.clone(),
                                        None,
                                    ));
                                    TypecheckAnswer::fail(expr)
                                }
                            }
                            (Some(t1), Some(t2))
                                if t1 == t2 && self.is_valid_comparison_op_type(t1) =>
                            {
                                TypecheckAnswer::success(expr)
                            }
                            (
                                Some(Type::Primitive {
                                    primitive_type: Primitive::Long,
                                }),
                                Some(other),
                            ) => {
                                type_errors.push(ValidationError::expected_one_of_types(
                                    expr_ty_arg2.source_loc().cloned(),
                                    self.policy_id.clone(),
                                    vec![Type::primitive_long()],
                                    other.clone(),
                                    None,
                                ));
                                TypecheckAnswer::fail(expr)
                            }
                            (
                                Some(other),
                                Some(Type::Primitive {
                                    primitive_type: Primitive::Long,
                                }),
                            ) => {
                                type_errors.push(ValidationError::expected_one_of_types(
                                    expr_ty_arg1.source_loc().cloned(),
                                    self.policy_id.clone(),
                                    vec![Type::primitive_long()],
                                    other.clone(),
                                    None,
                                ));
                                TypecheckAnswer::fail(expr)
                            }
                            (Some(lhs), Some(rhs)) if self.is_valid_comparison_op_type(lhs) => {
                                type_errors.push(ValidationError::expected_one_of_types(
                                    expr_ty_arg2.source_loc().cloned(),
                                    self.policy_id.clone(),
                                    vec![lhs.clone()],
                                    rhs.clone(),
                                    None,
                                ));
                                TypecheckAnswer::fail(expr)
                            }
                            (Some(lhs), Some(rhs)) if self.is_valid_comparison_op_type(rhs) => {
                                type_errors.push(ValidationError::expected_one_of_types(
                                    expr_ty_arg1.source_loc().cloned(),
                                    self.policy_id.clone(),
                                    vec![rhs.clone()],
                                    lhs.clone(),
                                    None,
                                ));
                                TypecheckAnswer::fail(expr)
                            }
                            (Some(lhs), Some(rhs)) => {
                                let expected_types = self.expected_comparison_op_types();
                                type_errors.push(ValidationError::expected_one_of_types(
                                    expr_ty_arg1.source_loc().cloned(),
                                    self.policy_id.clone(),
                                    expected_types.clone(),
                                    lhs.clone(),
                                    None,
                                ));
                                type_errors.push(ValidationError::expected_one_of_types(
                                    expr_ty_arg2.source_loc().cloned(),
                                    self.policy_id.clone(),
                                    expected_types,
                                    rhs.clone(),
                                    None,
                                ));
                                TypecheckAnswer::fail(expr)
                            }
                            _ => TypecheckAnswer::fail(expr),
                        }
                    })
                })
            }

            BinaryOp::Add | BinaryOp::Sub | BinaryOp::Mul => {
                let help_builder = |actual: &Type| match (op, actual) {
                    (
                        BinaryOp::Add,
                        Type::Primitive {
                            primitive_type: Primitive::String,
                        },
                    ) => Some(UnexpectedTypeHelp::ConcatenationNotSupported),
                    (_, Type::Set { .. }) => Some(UnexpectedTypeHelp::SetOperationsNotSupported),
                    _ => None,
                };
                let ans_arg1 = self.expect_type(
                    prior_capability,
                    arg1,
                    Type::primitive_long(),
                    type_errors,
                    help_builder,
                );
                ans_arg1.then_typecheck(|expr_ty_arg1, _| {
                    let ans_arg2 = self.expect_type(
                        prior_capability,
                        arg2,
                        Type::primitive_long(),
                        type_errors,
                        help_builder,
                    );
                    ans_arg2.then_typecheck(|expr_ty_arg2, _| {
                        TypecheckAnswer::success(
                            ExprBuilder::with_data(Some(Type::primitive_long()))
                                .with_same_source_loc(bin_expr)
                                .binary_app(*op, expr_ty_arg1, expr_ty_arg2),
                        )
                    })
                })
            }

            BinaryOp::In => self.typecheck_in(prior_capability, bin_expr, arg1, arg2, type_errors),

            BinaryOp::Contains => {
                // The first argument must be a set.
                self.expect_type(
                    prior_capability,
                    arg1,
                    Type::any_set(),
                    type_errors,
                    |actual| match actual {
                        Type::EntityOrRecord(
                            EntityRecordKind::AnyEntity
                            | EntityRecordKind::Entity(_)
                            | EntityRecordKind::ActionEntity { .. },
                        ) => Some(UnexpectedTypeHelp::TryUsingIn),
                        Type::EntityOrRecord(EntityRecordKind::Record { .. }) => {
                            Some(UnexpectedTypeHelp::TryUsingHas)
                        }
                        Type::Primitive {
                            primitive_type: Primitive::String,
                        } => Some(UnexpectedTypeHelp::TryUsingLike),
                        _ => None,
                    },
                )
                .then_typecheck(|expr_ty_arg1, _| {
                    // The second argument may be any type. We do not care if the element type cannot be in the set.
                    self.typecheck(prior_capability, arg2, type_errors)
                        .then_typecheck(|expr_ty_arg2, _| {
                            if self.mode.is_strict() {
                                let annotated_expr =
                                    ExprBuilder::with_data(Some(Type::primitive_boolean()))
                                        .with_same_source_loc(bin_expr)
                                        .binary_app(
                                            *op,
                                            expr_ty_arg1.clone(),
                                            expr_ty_arg2.clone(),
                                        );
                                self.enforce_strict_equality(
                                    bin_expr,
                                    annotated_expr,
                                    match expr_ty_arg1.data() {
                                        Some(Type::Set {
                                            element_type: Some(ty),
                                        }) => Some(ty.as_ref()),
                                        _ => None,
                                    },
                                    expr_ty_arg2.data().as_ref(),
                                    type_errors,
                                    LubContext::Contains,
                                )
                            } else {
                                TypecheckAnswer::success(
                                    ExprBuilder::with_data(Some(Type::primitive_boolean()))
                                        .with_same_source_loc(bin_expr)
                                        .binary_app(*op, expr_ty_arg1, expr_ty_arg2),
                                )
                            }
                        })
                })
            }

            BinaryOp::ContainsAll | BinaryOp::ContainsAny => {
                // Both arguments to a `containsAll` or `containsAny` must be sets.
                self.expect_type(
                    prior_capability,
                    arg1,
                    Type::any_set(),
                    type_errors,
                    |actual| match actual {
                        Type::EntityOrRecord(
                            EntityRecordKind::AnyEntity
                            | EntityRecordKind::Entity(_)
                            | EntityRecordKind::ActionEntity { .. },
                        ) => Some(UnexpectedTypeHelp::TryUsingIn),
                        Type::EntityOrRecord(EntityRecordKind::Record { .. }) => {
                            Some(UnexpectedTypeHelp::TryUsingHas)
                        }
                        Type::Primitive {
                            primitive_type: Primitive::String,
                        } => Some(UnexpectedTypeHelp::TryUsingLike),
                        _ => None,
                    },
                )
                .then_typecheck(|expr_ty_arg1, _| {
                    self.expect_type(prior_capability, arg2, Type::any_set(), type_errors, |_| {
                        Some(UnexpectedTypeHelp::TryUsingSingleContains)
                    })
                    .then_typecheck(|expr_ty_arg2, _| {
                        if self.mode.is_strict() {
                            let annotated_expr =
                                ExprBuilder::with_data(Some(Type::primitive_boolean()))
                                    .with_same_source_loc(bin_expr)
                                    .binary_app(*op, expr_ty_arg1.clone(), expr_ty_arg2.clone());
                            self.enforce_strict_equality(
                                bin_expr,
                                annotated_expr,
                                expr_ty_arg1.data().as_ref(),
                                expr_ty_arg2.data().as_ref(),
                                type_errors,
                                LubContext::ContainsAnyAll,
                            )
                        } else {
                            TypecheckAnswer::success(
                                ExprBuilder::with_data(Some(Type::primitive_boolean()))
                                    .with_same_source_loc(bin_expr)
                                    .binary_app(*op, expr_ty_arg1, expr_ty_arg2),
                            )
                        }
                    })
                })
            }

            BinaryOp::HasTag => self
                .expect_type(
                    prior_capability,
                    arg1,
                    Type::any_entity_reference(),
                    type_errors,
                    |_| None,
                )
                .then_typecheck(|expr_ty_arg1, _| {
                    self.expect_type(
                        prior_capability,
                        arg2,
                        Type::primitive_string(),
                        type_errors,
                        |_| None,
                    )
                    .then_typecheck(|expr_ty_arg2, _| {
                        let kind = match expr_ty_arg1.data() {
                            Some(Type::EntityOrRecord(kind)) => kind,
                            None => {
                                // should have already reported an error in this case.
                                // just return a failure.
                                return TypecheckAnswer::fail(
                                    ExprBuilder::new()
                                        .with_same_source_loc(bin_expr)
                                        .has_tag(expr_ty_arg1, expr_ty_arg2),
                                );
                            }
                            _ => {
                                // should be unreachable, as we already typechecked that this matches
                                // `Type::any_entity_reference()`
                                type_errors.push(ValidationError::internal_invariant_violation(
                                    bin_expr.source_loc().cloned(),
                                    self.policy_id.clone(),
                                ));
                                return TypecheckAnswer::fail(
                                    ExprBuilder::new()
                                        .with_same_source_loc(bin_expr)
                                        .has_tag(expr_ty_arg1, expr_ty_arg2),
                                );
                            }
                        };
                        let type_of_has = match self.tag_types(kind) {
                            Ok(tag_types) if tag_types.is_empty() => {
                                // impossible for the type to have any tags, thus the `has` will always be `False`
                                Type::singleton_boolean(false)
                            }
                            Err(()) => {
                                // Not an entity type; should be unreachable, as we already typechecked
                                // that this matches `Type::any_entity_reference()`
                                type_errors.push(ValidationError::internal_invariant_violation(
                                    bin_expr.source_loc().cloned(),
                                    self.policy_id.clone(),
                                ));
                                return TypecheckAnswer::fail(
                                    ExprBuilder::new()
                                        .with_same_source_loc(bin_expr)
                                        .has_tag(expr_ty_arg1, expr_ty_arg2),
                                );
                            }
                            _ => Type::primitive_boolean(),
                        };
                        TypecheckAnswer::success_with_capability(
                            ExprBuilder::with_data(Some(type_of_has))
                                .with_same_source_loc(bin_expr)
                                .binary_app(BinaryOp::HasTag, expr_ty_arg1, expr_ty_arg2),
                            CapabilitySet::singleton(Capability::new_borrowed_tag(arg1, arg2)),
                        )
                    })
                }),

            BinaryOp::GetTag => {
                self.expect_type(
                    prior_capability,
                    arg1,
                    Type::any_entity_reference(),
                    type_errors,
                    |_actual| None,
                )
                .then_typecheck(|expr_ty_arg1, _| {
                    self.expect_type(
                        prior_capability,
                        arg2,
                        Type::primitive_string(),
                        type_errors,
                        |_| None,
                    )
                    .then_typecheck(|expr_ty_arg2, _| {
                        let kind = match expr_ty_arg1.data() {
                            Some(Type::EntityOrRecord(kind)) => kind,
                            None => {
                                // should have already reported an error in this case.
                                // just return a failure.
                                return TypecheckAnswer::fail(
                                    ExprBuilder::new()
                                        .with_same_source_loc(bin_expr)
                                        .get_tag(expr_ty_arg1, expr_ty_arg2),
                                );
                            }
                            _ => {
                                // should be unreachable, as we already typechecked that this matches
                                // `Type::any_entity_reference()`
                                type_errors.push(ValidationError::internal_invariant_violation(
                                    bin_expr.source_loc().cloned(),
                                    self.policy_id.clone(),
                                ));
                                return TypecheckAnswer::fail(
                                    ExprBuilder::new()
                                        .with_same_source_loc(bin_expr)
                                        .get_tag(expr_ty_arg1, expr_ty_arg2),
                                );
                            }
                        };
                        if prior_capability.contains(&Capability::new_borrowed_tag(arg1, arg2)) {
                            // Determine the set of possible tag types for this access.
                            let tag_types = match self.tag_types(kind) {
                                Ok(tag_types) => tag_types,
                                Err(()) => {
                                    // `kind` was not an entity type.
                                    // should be unreachable, as we already typechecked that this matches
                                    // `Type::any_entity_reference()`
                                    type_errors.push(
                                        ValidationError::internal_invariant_violation(
                                            bin_expr.source_loc().cloned(),
                                            self.policy_id.clone(),
                                        ),
                                    );
                                    return TypecheckAnswer::fail(
                                        ExprBuilder::new()
                                            .with_same_source_loc(bin_expr)
                                            .get_tag(expr_ty_arg1, expr_ty_arg2),
                                    );
                                }
                            };
                            if tag_types.is_empty() {
                                // no entities in the LUB are allowed to have tags.
                                // This is a somewhat weird case where we did do a `has` check (we
                                // already confirmed farther above that we have the capability for
                                // this tag), but the entity type(s) we're operating on just can't
                                // have tags.
                                let entity_ty = match kind {
                                    EntityRecordKind::Entity(lub) => lub.get_single_entity(),
                                    EntityRecordKind::AnyEntity => None,
                                    EntityRecordKind::ActionEntity { name, .. } => Some(name),
                                    EntityRecordKind::Record { .. } => None,
                                };
                                type_errors.push(ValidationError::no_tags_allowed(
                                    bin_expr.source_loc().cloned(),
                                    self.policy_id.clone(),
                                    entity_ty.cloned(),
                                ));
                                TypecheckAnswer::fail(
                                    ExprBuilder::new()
                                        .with_same_source_loc(bin_expr)
                                        .get_tag(expr_ty_arg1, expr_ty_arg2),
                                )
                            } else {
                                // one or more entities in the LUB are allowed to have tags.
                                // compute the LUB of all the relevant tag types, and assign that
                                // as the type.
                                let tag_type = match Type::reduce_to_least_upper_bound(
                                    self.schema,
                                    tag_types.clone(),
                                    self.mode,
                                ) {
                                    Ok(ty) => ty,
                                    Err(e) => {
                                        type_errors.push(ValidationError::incompatible_types(
                                            bin_expr.source_loc().cloned(),
                                            self.policy_id.clone(),
                                            tag_types.into_iter().cloned(),
                                            e,
                                            LubContext::GetTag,
                                        ));
                                        return TypecheckAnswer::fail(
                                            ExprBuilder::new()
                                                .with_same_source_loc(bin_expr)
                                                .get_tag(expr_ty_arg1, expr_ty_arg2),
                                        );
                                    }
                                };
                                TypecheckAnswer::success(
                                    ExprBuilder::with_data(Some(tag_type))
                                        .with_same_source_loc(bin_expr)
                                        .get_tag(expr_ty_arg1, expr_ty_arg2),
                                )
                            }
                        } else {
                            type_errors.push(ValidationError::unsafe_tag_access(
                                bin_expr.source_loc().cloned(),
                                self.policy_id.clone(),
                                match kind {
                                    EntityRecordKind::Entity(lub) => Some(lub.clone()),
                                    _ => None,
                                },
                                expr_ty_arg2.clone(),
                            ));
                            TypecheckAnswer::fail(
                                ExprBuilder::new()
                                    .with_same_source_loc(bin_expr)
                                    .get_tag(expr_ty_arg1, expr_ty_arg2),
                            )
                        }
                    })
                })
            }
        }
    }

    fn enforce_strict_equality<'b>(
        &self,
        unannotated_expr: &'b Expr,
        annotated_expr: Expr<Option<Type>>,
        lhs_ty: Option<&Type>,
        rhs_ty: Option<&Type>,
        type_errors: &mut Vec<ValidationError>,
        context: LubContext,
    ) -> TypecheckAnswer<'b> {
        match annotated_expr.data() {
            Some(Type::True | Type::False) => TypecheckAnswer::success(annotated_expr),
            _ => match (lhs_ty, rhs_ty) {
                (Some(lhs_ty), Some(rhs_ty)) => {
                    if let Err(lub_hint) =
                        Type::least_upper_bound(self.schema, lhs_ty, rhs_ty, self.mode)
                    {
                        type_errors.push(ValidationError::incompatible_types(
                            unannotated_expr.source_loc().cloned(),
                            self.policy_id.clone(),
                            [lhs_ty.clone(), rhs_ty.clone()],
                            lub_hint,
                            context,
                        ));
                        TypecheckAnswer::fail(annotated_expr)
                    } else {
                        // We had `Some` type for lhs and rhs and these types
                        // were compatible.
                        TypecheckAnswer::success(annotated_expr)
                    }
                }
                // We failed to compute a type for either lhs or rhs, meaning
                // we already failed typechecking for that expression.
                _ => TypecheckAnswer::success(annotated_expr),
            },
        }
    }

    /// Get the type for an `==` expression given the input types.
    fn type_of_equality<'b>(
        &self,
        lhs_expr: &'b Expr,
        lhs_ty: Option<&Type>,
        rhs_expr: &'b Expr,
        rhs_ty: Option<&Type>,
    ) -> Type {
        // If we know the types are disjoint, then we can return give the
        // expression type False. See `are_types_disjoint` definition for
        // explanation of why fewer types are disjoint than may be expected.
        let disjoint_types = match (lhs_ty, rhs_ty) {
            (Some(lhs_ty), Some(rhs_ty)) => Type::are_types_disjoint(lhs_ty, rhs_ty),
            _ => false,
        };
        if disjoint_types {
            Type::False
        } else {
            // The types are not disjoint. Look at the actual
            // expressions to see if they are matching or disjoint entity
            // literals.  If both the lhs and rhs expression are literal euid or
            // the action variable (which is converted into a literal euid
            // according to the binding in the request environment), then we
            // compare the euids on either side.
            let lhs_euid = self.euid_from_euid_literal_or_action(lhs_expr);
            let rhs_euid = self.euid_from_euid_literal_or_action(rhs_expr);
            if let (Some(lhs_euid), Some(rhs_euid)) = (lhs_euid, rhs_euid) {
                if lhs_euid == rhs_euid {
                    // If lhs and rhs euid are the same, the equality has type `True`.
                    Type::singleton_boolean(true)
                } else {
                    // If lhs and rhs euid are different, the type is `False`.
                    Type::singleton_boolean(false)
                }
            } else {
                // When the left and right expressions are not both literal
                // euids, the validator does not attempt to give a more specific
                // type than boolean.
                Type::primitive_boolean()
            }
        }
    }

    /// Get the set of types that are possible tag types for `kind`.
    ///
    /// If `kind` is not an entity type (e.g., a record type), this returns `Err`.
    /// If `kind` is an entity type without a `tags` declaration, this returns
    /// `Ok` with the empty set.
    ///
    /// If `kind` is a LUB containing some entity types that have tags and some
    /// that do not, this ignores the entity types that do not; we just assume
    /// the access is not on one of those entity types.
    fn tag_types<'s>(&'s self, kind: &EntityRecordKind) -> Result<HashSet<&'s Type>, ()> {
        use crate::schema::ValidatorEntityType;
        match kind {
            EntityRecordKind::Entity(lub) => Ok(lub
                .iter()
                .filter_map(|ety| {
                    self.schema
                        .get_entity_type(ety)
                        .and_then(ValidatorEntityType::tag_type)
                })
                .collect()),
            EntityRecordKind::AnyEntity => Ok(self
                .schema
                .entity_types()
                .filter_map(ValidatorEntityType::tag_type)
                .collect()),
            EntityRecordKind::ActionEntity { .. } => Ok(HashSet::new()), // currently, action entities cannot be declared with tags in the schema
            EntityRecordKind::Record { .. } => Err(()),
        }
    }

    /// Handles typechecking of `in` expressions. This is complicated because it
    /// requires searching the schema to determine if an `in` expression
    /// consisting of variables and literals can ever be true. When we find that
    /// an `in` expression is always false, this function returns the singleton
    /// type false, allowing for short circuiting in `if` and `and` expressions.
    fn typecheck_in<'b>(
        &self,
        prior_capability: &CapabilitySet<'b>,
        in_expr: &Expr,
        lhs: &'b Expr,
        rhs: &'b Expr,
        type_errors: &mut Vec<ValidationError>,
    ) -> TypecheckAnswer<'b> {
        // First, the basic typechecking rules for `in` that apply regardless of
        // the syntactic special cases that follow.
        let ty_lhs = self.expect_type(
            prior_capability,
            lhs,
            Type::any_entity_reference(),
            type_errors,
            |_| Some(UnexpectedTypeHelp::TryUsingContains),
        );
        let ty_rhs = self.expect_one_of_types(
            prior_capability,
            rhs,
            &[
                Type::set(Type::any_entity_reference()),
                Type::any_entity_reference(),
            ],
            type_errors,
            |actual| match actual {
                Type::Set { .. } => Some(UnexpectedTypeHelp::TryUsingContains),
                Type::Primitive {
                    primitive_type: Primitive::String,
                } => Some(UnexpectedTypeHelp::TryUsingLike),
                _ => None,
            },
        );

        let lhs_typechecked = ty_lhs.typechecked();
        let rhs_typechecked = ty_rhs.typechecked();

        ty_lhs.then_typecheck(|lhs_expr, _lhs_capabilities| {
            ty_rhs.then_typecheck(|rhs_expr, _rhs_capabilities| {
                // If either failed to typecheck, then the whole expression fails to
                // typecheck.
                if !lhs_typechecked || !rhs_typechecked {
                    return TypecheckAnswer::fail(
                        ExprBuilder::with_data(Some(Type::primitive_boolean()))
                            .with_same_source_loc(in_expr)
                            .is_in(lhs_expr, rhs_expr),
                    );
                }
                let lhs_as_euid_lit = self.replace_action_var_with_euid(lhs);
                let rhs_as_euid_lit = self.replace_action_var_with_euid(rhs);
                match (lhs_as_euid_lit.expr_kind(), rhs_as_euid_lit.expr_kind()) {
                    // var in EntityLiteral. Lookup the descendant types of the entity
                    // literals.  If the principal/resource type is not one of the
                    // descendants, than it can never be `in` the literals (return false).
                    // Otherwise, it could be (return boolean).
                    (
                        ExprKind::Var(var @ (Var::Principal | Var::Resource)),
                        ExprKind::Lit(Literal::EntityUID(_)),
                    ) => self.type_of_var_in_entity_literals(
                        *var,
                        [rhs_as_euid_lit.as_ref()],
                        in_expr,
                        lhs_expr,
                        rhs_expr,
                    ),

                    // var in [EntityLiteral, ...]. As above, but now the
                    // principal/resource just needs to be in the descendants sets for
                    // any member of the set.
                    (
                        ExprKind::Var(var @ (Var::Principal | Var::Resource)),
                        ExprKind::Set(elems),
                    ) => self.type_of_var_in_entity_literals(
                        *var,
                        elems.as_ref(),
                        in_expr,
                        lhs_expr,
                        rhs_expr,
                    ),

                    // EntityLiteral in EntityLiteral. Follows similar logic to the
                    // first case, but with the added complication that this case
                    // handles Action entities (including the action variable due to the
                    // action-var -> action-entity-literal substitution applied), whose
                    // hierarchy is based on EntityUids (type name + id) rather than
                    // entity type names.
                    (
                        ExprKind::Lit(Literal::EntityUID(euid0)),
                        ExprKind::Lit(Literal::EntityUID(_)),
                    ) => self.type_of_entity_literal_in_entity_literals(
                        euid0,
                        [rhs_as_euid_lit.as_ref()],
                        in_expr,
                        lhs_expr,
                        rhs_expr,
                    ),

                    // As above, with the same complication, but applied to set of entities.
                    (ExprKind::Lit(Literal::EntityUID(euid)), ExprKind::Set(elems)) => self
                        .type_of_entity_literal_in_entity_literals(
                            euid,
                            elems.as_ref(),
                            in_expr,
                            lhs_expr,
                            rhs_expr,
                        ),

                    // If none of the cases apply, then all we know is that `in` has
                    // type boolean. Importantly for partial schema
                    // validation, this case captures an `in` between entity
                    // literals where the LHS is not an action defined in
                    // the schema and does not have an entity type defined
                    // in the schema.
                    _ => TypecheckAnswer::success(
                        ExprBuilder::with_data(Some(Type::primitive_boolean()))
                            .with_same_source_loc(in_expr)
                            .is_in(lhs_expr, rhs_expr),
                    ),
                }
                .then_typecheck(|type_of_in, _| {
<<<<<<< HEAD
                    if self.mode.is_strict() && matches!(type_of_in.data(), Some(Type::False)) {
                        TypecheckAnswer::success(
                            ExprBuilder::with_data(Some(Type::False)).val(false),
                        )
                    } else if self.mode.is_strict() && matches!(type_of_in.data(), Some(Type::True))
                    {
                        TypecheckAnswer::success(ExprBuilder::with_data(Some(Type::True)).val(true))
=======
                    if !self.mode.is_strict() {
                        TypecheckAnswer::success(type_of_in)
                    } else if matches!(type_of_in.data(), Some(Type::True | Type::False)) {
                        TypecheckAnswer::success(type_of_in)
>>>>>>> e563cc0c
                    } else {
                        TypecheckAnswer::success(type_of_in)
                    }
                })
            })
        })
    }

    // Given an expression, if that expression is a literal or the `action`
    // variable, return it as an EntityUID. Return `None` otherwise.
    fn euid_from_euid_literal_or_action(&self, e: &Expr) -> Option<EntityUID> {
        match self.replace_action_var_with_euid(e).expr_kind() {
            ExprKind::Lit(Literal::EntityUID(e)) => Some((**e).clone()),
            _ => None,
        }
    }

    // Convert all expressions in the input to EntityUIDs if an EntityUID can be
    // extracted by `euid_from_uid_literal_or_action`. Return `None` if any
    // cannot be converted.
    fn euids_from_euid_literals_or_action<'b>(
        &self,
        exprs: impl IntoIterator<Item = &'b Expr>,
    ) -> Option<Vec<EntityUID>> {
        exprs
            .into_iter()
            .map(|e| self.euid_from_euid_literal_or_action(e))
            .collect::<Option<Vec<_>>>()
    }

    /// Handles `in` expression where the `principal` or `resource` is `in` an
    /// entity literal or set of entity literals.
    fn type_of_var_in_entity_literals<'b, 'c>(
        &self,
        lhs_var: Var,
        rhs_elems: impl IntoIterator<Item = &'b Expr>,
        in_expr: &Expr,
        lhs_expr: Expr<Option<Type>>,
        rhs_expr: Expr<Option<Type>>,
    ) -> TypecheckAnswer<'c> {
        if let Some(rhs) = self.euids_from_euid_literals_or_action(rhs_elems) {
            let var_etype = if matches!(lhs_var, Var::Principal) {
                self.request_env.principal_entity_type()
            } else {
                self.request_env.resource_entity_type()
            };
            match var_etype {
                None => {
                    // We failed to get the principal/resource entity type because
                    // we are typechecking a request for some action which isn't
                    // declared in the schema.  We don't know if the euid would be
                    // in the descendants or not, so give it type boolean.
                    let in_expr = ExprBuilder::with_data(Some(Type::primitive_boolean()))
                        .with_same_source_loc(in_expr)
                        .is_in(lhs_expr, rhs_expr);
                    if self.mode.is_partial() {
                        TypecheckAnswer::success(in_expr)
                    } else {
                        // This should only happen when doing partial validation
                        // since we never construct the undeclared action
                        // request environment otherwise.
                        TypecheckAnswer::fail(in_expr)
                    }
                }
                Some(var_name) => {
                    let all_rhs_known = rhs
                        .iter()
                        .all(|e| self.schema.euid_has_known_entity_type(e));
                    if self.schema.is_known_entity_type(var_name) && all_rhs_known {
                        let descendants = self.schema.get_entity_types_in_set(rhs.iter());
                        Self::entity_in_descendants(
                            var_name,
                            descendants,
                            in_expr,
                            lhs_expr,
                            rhs_expr,
                        )
                    } else {
                        let annotated_expr =
                            ExprBuilder::with_data(Some(Type::primitive_boolean()))
                                .with_same_source_loc(in_expr)
                                .is_in(lhs_expr, rhs_expr);
                        if self.mode.is_partial() {
                            // In partial schema mode, undeclared entity types are
                            // expected.
                            TypecheckAnswer::success(annotated_expr)
                        } else {
                            TypecheckAnswer::fail(annotated_expr)
                        }
                    }
                }
            }
        } else {
            // One or more of the elements on the right is not an entity
            // literal, so this does not apply. The `in` is still valid, so
            // typechecking succeeds with type Boolean.
            // Note that we could still return `False` in the specific case
            // where LHS is Unspecified and RHS cannot contain any Unspecified,
            // but in that case, we return `False` before ever reaching this
            // function, due to earlier checks.
            TypecheckAnswer::success(
                ExprBuilder::with_data(Some(Type::primitive_boolean()))
                    .with_same_source_loc(in_expr)
                    .is_in(lhs_expr, rhs_expr),
            )
        }
    }

    fn type_of_entity_literal_in_entity_literals<'b, 'c>(
        &self,
        lhs_euid: &EntityUID,
        rhs_elems: impl IntoIterator<Item = &'b Expr>,
        in_expr: &Expr,
        lhs_expr: Expr<Option<Type>>,
        rhs_expr: Expr<Option<Type>>,
    ) -> TypecheckAnswer<'c> {
        if let Some(rhs) = self.euids_from_euid_literals_or_action(rhs_elems) {
            let name = lhs_euid.entity_type();
            // We don't want to apply the action hierarchy check to
            // non-action entities, but now we have a set of entities.
            // We can apply the check as long as any are actions. The
            // non-actions are omitted from the check, but they can
            // never be an ancestor of `Action`.
            let lhs_is_action = name.is_action();
            let (actions, non_actions): (Vec<_>, Vec<_>) =
                rhs.into_iter().partition(|e| e.entity_type().is_action());
            if lhs_is_action && !actions.is_empty() {
                self.type_of_action_in_actions(
                    lhs_euid,
                    actions.iter(),
                    in_expr,
                    lhs_expr,
                    rhs_expr,
                )
            } else if !lhs_is_action && !non_actions.is_empty() {
                self.type_of_non_action_in_entities(
                    lhs_euid,
                    &non_actions,
                    in_expr,
                    lhs_expr,
                    rhs_expr,
                )
            } else {
                // This hard codes the assumption that `Action` can
                // never be a member of any other entity type, and no
                // other entity type can ever be a member of `Action`,
                // and by extension any particular action entity.
                TypecheckAnswer::success(
                    ExprBuilder::with_data(Some(Type::False))
                        .with_same_source_loc(in_expr)
                        .is_in(lhs_expr, rhs_expr),
                )
            }
        } else {
            // One or more of the elements on the right is not an entity
            // literal, so this does not apply. The `in` is still valid, so
            // typechecking succeeds with type Boolean.
            TypecheckAnswer::success(
                ExprBuilder::with_data(Some(Type::primitive_boolean()))
                    .with_same_source_loc(in_expr)
                    .is_in(lhs_expr, rhs_expr),
            )
        }
    }

    // Get the type for `in` when it is applied to an action EUID literal and a
    // set of EUID literals. We can look up all ancestors of the action in the
    // schema, so the type will be `False` if the none of the rhs actions are an
    // ancestor of the lhs.
    fn type_of_action_in_actions<'b>(
        &self,
        lhs: &EntityUID,
        rhs: impl IntoIterator<Item = &'a EntityUID> + 'a,
        in_expr: &Expr,
        lhs_expr: Expr<Option<Type>>,
        rhs_expr: Expr<Option<Type>>,
    ) -> TypecheckAnswer<'b> {
        let rhs_descendants = self.schema.get_actions_in_set(rhs);
        if let Some(rhs_descendants) = rhs_descendants {
            Self::entity_in_descendants(lhs, rhs_descendants, in_expr, lhs_expr, rhs_expr)
        } else {
            let annotated_expr = ExprBuilder::with_data(Some(Type::primitive_boolean()))
                .with_same_source_loc(in_expr)
                .is_in(lhs_expr, rhs_expr);
            if self.mode.is_partial() {
                TypecheckAnswer::success(annotated_expr)
            } else {
                TypecheckAnswer::fail(annotated_expr)
            }
        }
    }

    // Get the type for `in` when it is applied to an non-action EUID literal
    // and a set of EUID literals. We can't conclude anything about membership
    // based on the precise EUIDs when they're not actions, so we only look at
    // entity types. The type will be `False` is none of the entities on the rhs
    // have a type which may be an ancestor of the rhs entity type.
    fn type_of_non_action_in_entities<'b>(
        &self,
        lhs: &EntityUID,
        rhs: &[EntityUID],
        in_expr: &Expr,
        lhs_expr: Expr<Option<Type>>,
        rhs_expr: Expr<Option<Type>>,
    ) -> TypecheckAnswer<'b> {
        let lhs_ety = lhs.entity_type();
        let all_rhs_known = rhs
            .iter()
            .all(|e| self.schema.euid_has_known_entity_type(e));
        if self.schema.is_known_entity_type(lhs_ety) && all_rhs_known {
            let rhs_descendants = self.schema.get_entity_types_in_set(rhs.iter());
            Self::entity_in_descendants(lhs_ety, rhs_descendants, in_expr, lhs_expr, rhs_expr)
        } else {
            let annotated_expr = ExprBuilder::with_data(Some(Type::primitive_boolean()))
                .with_same_source_loc(in_expr)
                .is_in(lhs_expr, rhs_expr);
            if self.mode.is_partial() {
                TypecheckAnswer::success(annotated_expr)
            } else {
                TypecheckAnswer::fail(annotated_expr)
            }
        }
    }

    /// Check if the entity is in the list of descendants. Return the singleton
    /// type false if it is not, and boolean otherwise.
    fn entity_in_descendants<'b, 'c, K>(
        lhs_entity: &K,
        rhs_descendants: impl IntoIterator<Item = &'c K>,
        in_expr: &Expr,
        lhs_expr: Expr<Option<Type>>,
        rhs_expr: Expr<Option<Type>>,
    ) -> TypecheckAnswer<'b>
    where
        K: PartialEq + 'c,
    {
        let is_var_in_descendants = rhs_descendants.into_iter().any(|e| e == lhs_entity);
        TypecheckAnswer::success(
            ExprBuilder::with_data(Some(if is_var_in_descendants {
                Type::primitive_boolean()
            } else {
                Type::singleton_boolean(false)
            }))
            .with_same_source_loc(in_expr)
            .is_in(lhs_expr, rhs_expr),
        )
    }

    /// A utility called by the main typecheck method to handle unary operator
    /// application.
    /// INVARIANT: `unary_expr` must be of kind `UnaryApp`
    fn typecheck_unary<'b>(
        &self,
        prior_capability: &CapabilitySet<'b>,
        unary_expr: &'b Expr,
        type_errors: &mut Vec<ValidationError>,
    ) -> TypecheckAnswer<'b> {
        // PANIC SAFETY maintained by invariant on this function
        #[allow(clippy::panic)]
        let ExprKind::UnaryApp { op, arg } = unary_expr.expr_kind() else {
            panic!("`typecheck_unary` called with an expression kind other than `UnaryApp`");
        };
        match op {
            UnaryOp::Not => {
                let ans_arg = self.expect_type(
                    prior_capability,
                    arg,
                    Type::primitive_boolean(),
                    type_errors,
                    |_| None,
                );
                ans_arg.then_typecheck(|typ_expr_arg, _| match typ_expr_arg.data() {
                    Some(typ_arg) => {
                        TypecheckAnswer::success(if typ_arg == &Type::singleton_boolean(true) {
                            ExprBuilder::with_data(Some(Type::singleton_boolean(false)))
                                .with_same_source_loc(unary_expr)
                                .not(typ_expr_arg)
                        } else if typ_arg == &Type::singleton_boolean(false) {
                            ExprBuilder::with_data(Some(Type::singleton_boolean(true)))
                                .with_same_source_loc(unary_expr)
                                .not(typ_expr_arg)
                        } else {
                            ExprBuilder::with_data(Some(Type::primitive_boolean()))
                                .with_same_source_loc(unary_expr)
                                .not(typ_expr_arg)
                        })
                    }
                    None => TypecheckAnswer::fail(
                        ExprBuilder::with_data(Some(Type::primitive_boolean()))
                            .with_same_source_loc(unary_expr)
                            .not(typ_expr_arg),
                    ),
                })
            }
            UnaryOp::Neg => {
                let ans_arg = self.expect_type(
                    prior_capability,
                    arg,
                    Type::primitive_long(),
                    type_errors,
                    |_| None,
                );
                ans_arg.then_typecheck(|typ_expr_arg, _| {
                    TypecheckAnswer::success(
                        ExprBuilder::with_data(Some(Type::primitive_long()))
                            .with_same_source_loc(unary_expr)
                            .neg(typ_expr_arg),
                    )
                })
            }
            UnaryOp::IsEmpty => {
                let ans_arg = self.expect_type(
                    prior_capability,
                    arg,
                    Type::any_set(),
                    type_errors,
                    |actual| match actual {
                        Type::Primitive {
                            primitive_type: Primitive::String,
                        } => Some(UnexpectedTypeHelp::TryUsingEqEmptyString),
                        _ => None,
                    },
                );
                ans_arg.then_typecheck(|typ_expr_arg, _| {
                    TypecheckAnswer::success(
                        ExprBuilder::with_data(Some(Type::primitive_boolean()))
                            .with_same_source_loc(unary_expr)
                            .is_empty(typ_expr_arg),
                    )
                })
            }
        }
    }

    /// Check that an expression has a type that is a subtype of one of the
    /// given types. If not, generate a type error and return `TypecheckFail`.
    /// Return `TypecheckSuccess` with the type otherwise.
    fn expect_one_of_types<'b, F>(
        &self,
        prior_capability: &CapabilitySet<'b>,
        expr: &'b Expr,
        expected: &[Type],
        type_errors: &mut Vec<ValidationError>,
        type_error_help: F,
    ) -> TypecheckAnswer<'b>
    where
        F: FnOnce(&Type) -> Option<UnexpectedTypeHelp>,
    {
        let actual = self.typecheck(prior_capability, expr, type_errors);
        actual.then_typecheck(|mut typ_actual, capability| match typ_actual.data() {
            Some(actual_ty) => {
                if !expected.iter().any(|expected_ty| {
                    // This check uses `ValidationMode::Permissive` even in
                    // strict typechecking because we use this function and
                    // `expect_type` to require that an operand is a record type
                    // or an entity type by calling this function with
                    // `AnyEntity` or `{}` as the expected type. In either case,
                    // we need to make the check using width subtyping to avoid
                    // reporting an error every time we see a `GetAttr` on a
                    // non-empty record.
                    Type::is_subtype(
                        self.schema,
                        actual_ty,
                        expected_ty,
                        ValidationMode::Permissive,
                    )
                }) {
                    type_errors.push(ValidationError::expected_one_of_types(
                        expr.source_loc().cloned(),
                        self.policy_id.clone(),
                        expected.to_vec(),
                        actual_ty.clone(),
                        type_error_help(actual_ty),
                    ));
                    // Some code (e.g., typechecking And) depends on
                    // `expect_type` not returning an expression with a type
                    // other than one of the expected types. At the same time,
                    // we need to return an Expr with the source location,
                    // children, and kind as the original expression. The
                    // easiest way to do this is to mutate `typ_actual`.
                    typ_actual.set_data(None);
                    TypecheckAnswer::fail(typ_actual)
                } else {
                    TypecheckAnswer::success_with_capability(typ_actual, capability)
                }
            }
            None => {
                typ_actual.set_data(None);
                TypecheckAnswer::fail(typ_actual)
            }
        })
    }

    /// Check that an expression has a type that is a subtype of a given type.
    /// If not, generate a type error and return None. Otherwise, return the
    /// type.
    fn expect_type<'b, F>(
        &self,
        prior_capability: &CapabilitySet<'b>,
        expr: &'b Expr,
        expected: Type,
        type_errors: &mut Vec<ValidationError>,
        type_error_help: F,
    ) -> TypecheckAnswer<'b>
    where
        F: FnOnce(&Type) -> Option<UnexpectedTypeHelp>,
    {
        self.expect_one_of_types(
            prior_capability,
            expr,
            &[expected],
            type_errors,
            type_error_help,
        )
    }

    /// Return the least upper bound of all types is the `types` vector. If
    /// there isn't a least upper bound, then a type error is reported and
    /// `TypecheckFail` is returned. Note that this function does not preserve the
    /// capabilities of the input [`TypecheckAnswers`].
    fn least_upper_bound_or_error(
        &self,
        expr: &Expr,
        answers: impl IntoIterator<Item = Option<Type>>,
        type_errors: &mut Vec<ValidationError>,
        context: LubContext,
    ) -> Option<Type> {
        answers
            .into_iter()
            // Inverting this to `Option<Vec<_>>` will cause this to fail to
            // find a least upper bound if any of the input types were not
            // defined.
            .collect::<Option<Vec<_>>>()
            .and_then(|typechecked_types| {
                let lub =
                    Type::reduce_to_least_upper_bound(self.schema, &typechecked_types, self.mode);
                match lub {
                    Err(lub_hint) => {
                        // A type error is generated if we could not find a least
                        // upper bound for the types. The computed least upper bound
                        // will be None, so this function will correctly report this
                        // as a failure.
                        type_errors.push(ValidationError::incompatible_types(
                            expr.source_loc().cloned(),
                            self.policy_id.clone(),
                            typechecked_types,
                            lub_hint,
                            context,
                        ));
                        None
                    }
                    Ok(lub) => Some(lub),
                }
            })
    }

    /// If the `maybe_action_var` expression is `Expr::Var(Var::Action)`, return
    /// a expression for the entity uid for the action variable in the request
    /// environment. Otherwise, return the expression unchanged.
    fn replace_action_var_with_euid(&self, maybe_action_var: &'a Expr) -> Cow<'a, Expr> {
        match maybe_action_var.expr_kind() {
            ExprKind::Var(Var::Action) => match self.request_env.action_entity_uid() {
                Some(action) => Cow::Owned(Expr::val(action.clone())),
                None => Cow::Borrowed(maybe_action_var),
            },
            _ => Cow::Borrowed(maybe_action_var),
        }
    }

    /// Lookup an extension function type by name.
    fn lookup_extension_function(
        &self,
        f: &Name,
        e: &Expr,
    ) -> Result<&ExtensionFunctionType, ValidationError> {
        self.extensions.func_type(f).ok_or_else(|| {
            ValidationError::undefined_extension(
                e.source_loc().cloned(),
                self.policy_id.clone(),
                f.to_string(),
            )
        })
    }

    /// Utility called by the main typecheck method to handle extension function
    /// application.
    /// INVARIANT `ext_expr` must be a `ExtensionFunctionApp`
    fn typecheck_extension<'b>(
        &self,
        prior_capability: &CapabilitySet<'b>,
        ext_expr: &'b Expr,
        type_errors: &mut Vec<ValidationError>,
    ) -> TypecheckAnswer<'b> {
        // PANIC SAFETY maintained by invariant on this function
        #[allow(clippy::panic)]
        let ExprKind::ExtensionFunctionApp { fn_name, args } = ext_expr.expr_kind() else {
            panic!("`typecheck_extension` called with an expression kind other than `ExtensionFunctionApp`");
        };

        let typed_arg_exprs = |type_errors: &mut Vec<ValidationError>| {
            args.iter()
                .map(|arg| {
                    self.typecheck(prior_capability, arg, type_errors)
                        .into_typed_expr()
                })
                .collect::<Option<Vec<_>>>()
        };

        match self.lookup_extension_function(fn_name, ext_expr) {
            Ok(efunc) => {
                let arg_tys = efunc.argument_types();
                let ret_ty = efunc.return_type();
                let mut failed = false;
                if args.len() != arg_tys.len() {
                    type_errors.push(ValidationError::wrong_number_args(
                        ext_expr.source_loc().cloned(),
                        self.policy_id.clone(),
                        arg_tys.len(),
                        args.len(),
                    ));
                    failed = true;
                }
                if let Err(msg) = efunc.check_arguments(args) {
                    type_errors.push(ValidationError::function_argument_validation(
                        ext_expr.source_loc().cloned(),
                        self.policy_id.clone(),
                        msg,
                    ));
                    failed = true;
                }

                if self.mode.is_strict()
                    && efunc.has_argument_check()
                    && !args
                        .iter()
                        .all(|e| matches!(e.expr_kind(), ExprKind::Lit(_)))
                {
                    type_errors.push(ValidationError::non_lit_ext_constructor(
                        ext_expr.source_loc().cloned(),
                        self.policy_id.clone(),
                    ));
                    failed = true;
                }

                if failed {
                    match typed_arg_exprs(type_errors) {
                        Some(exprs) => TypecheckAnswer::fail(
                            ExprBuilder::with_data(Some(ret_ty.clone()))
                                .with_same_source_loc(ext_expr)
                                .call_extension_fn(fn_name.clone(), exprs),
                        ),
                        None => TypecheckAnswer::RecursionLimit,
                    }
                } else {
                    let typechecked_args = zip(args.as_ref(), arg_tys).map(|(arg, ty)| {
                        self.expect_type(prior_capability, arg, ty.clone(), type_errors, |_| None)
                    });
                    TypecheckAnswer::sequence_all_then_typecheck(
                        typechecked_args,
                        |arg_exprs_capabilities| {
                            let (typed_arg_exprs, _): (Vec<Expr<Option<Type>>>, Vec<_>) =
                                arg_exprs_capabilities.into_iter().unzip();
                            TypecheckAnswer::success(
                                ExprBuilder::with_data(Some(ret_ty.clone()))
                                    .with_same_source_loc(ext_expr)
                                    .call_extension_fn(fn_name.clone(), typed_arg_exprs),
                            )
                        },
                    )
                }
            }
            Err(typ_err) => {
                type_errors.push(typ_err);
                match typed_arg_exprs(type_errors) {
                    Some(typed_args) => TypecheckAnswer::fail(
                        ExprBuilder::with_data(None)
                            .with_same_source_loc(ext_expr)
                            .call_extension_fn(fn_name.clone(), typed_args),
                    ),
                    None => TypecheckAnswer::RecursionLimit,
                }
            }
        }
    }
}<|MERGE_RESOLUTION|>--- conflicted
+++ resolved
@@ -1967,25 +1967,7 @@
                             .is_in(lhs_expr, rhs_expr),
                     ),
                 }
-                .then_typecheck(|type_of_in, _| {
-<<<<<<< HEAD
-                    if self.mode.is_strict() && matches!(type_of_in.data(), Some(Type::False)) {
-                        TypecheckAnswer::success(
-                            ExprBuilder::with_data(Some(Type::False)).val(false),
-                        )
-                    } else if self.mode.is_strict() && matches!(type_of_in.data(), Some(Type::True))
-                    {
-                        TypecheckAnswer::success(ExprBuilder::with_data(Some(Type::True)).val(true))
-=======
-                    if !self.mode.is_strict() {
-                        TypecheckAnswer::success(type_of_in)
-                    } else if matches!(type_of_in.data(), Some(Type::True | Type::False)) {
-                        TypecheckAnswer::success(type_of_in)
->>>>>>> e563cc0c
-                    } else {
-                        TypecheckAnswer::success(type_of_in)
-                    }
-                })
+                .then_typecheck(|type_of_in, _| TypecheckAnswer::success(type_of_in))
             })
         })
     }
