--- conflicted
+++ resolved
@@ -131,14 +131,9 @@
         self.namespace.into_iter().chain(once(self.basename))
     }
 
-<<<<<<< HEAD
     /// Is this referring to a name _in__ the reserved namespace that starts
     /// with `__cedar`
     fn is_reserved(&self) -> bool {
-=======
-    /// Is this referring to a name _in_ the `__cedar` namespace (ex: `__cedar::Bool`)
-    fn is_in_cedar(&self) -> bool {
->>>>>>> 0561af92
         // `0` is the position of the most significant namespace
         // PANIC SAFETY: `self.iter()` returns at least one element
         #[allow(clippy::unwrap_used)]
