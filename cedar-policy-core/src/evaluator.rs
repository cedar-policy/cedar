--- conflicted
+++ resolved
@@ -79,16 +79,7 @@
             let i = arg.get_as_long()?;
             match i64_checked_neg_verus(&i) {
                 Some(v) => Ok(v.into()),
-<<<<<<< HEAD
                 None => Err(unary_op_overflow_error(op, arg, loc)),
-=======
-                None => Err(IntegerOverflowError::UnaryOp(UnaryOpOverflowError {
-                    op,
-                    arg,
-                    source_loc: loc.into_maybe_loc(),
-                })
-                .into()),
->>>>>>> cb7fa211
             }
         }
         UnaryOp::IsEmpty => {
@@ -103,7 +94,7 @@
     IntegerOverflowError::UnaryOp(UnaryOpOverflowError {
         op,
         arg,
-        source_loc: loc.cloned(),
+        source_loc: loc.into_maybe_loc(),
     })
     .into()
 }
@@ -183,7 +174,6 @@
                 }
                 _ => {
                     let expected_types = valid_comparison_op_types(extensions);
-<<<<<<< HEAD
                     // Err(EvaluationError::type_error_with_advice(
                     //     expected_types.clone(),
                     //     arg1,
@@ -196,15 +186,6 @@
                     Err(EvaluationError::type_error(
                         expected_types,
                         arg1
-=======
-                    Err(EvaluationError::type_error_with_advice(
-                        expected_types.clone(),
-                        arg1,
-                        format!(
-                            "Only types {} support comparison",
-                            expected_types.into_iter().sorted().join(", ")
-                        ),
->>>>>>> cb7fa211
                     ))
                 }
             }
@@ -236,7 +217,6 @@
     match op {
         BinaryOp::Add => match i1.checked_add(i2) {
             Some(sum) => Ok(sum.into()),
-<<<<<<< HEAD
             None => Err(binary_op_overflow_error(op, arg1, arg2, loc)),
         },
         BinaryOp::Sub => match i1.checked_sub(i2) {
@@ -246,35 +226,6 @@
         BinaryOp::Mul => match i1.checked_mul(i2) {
             Some(prod) => Ok(prod.into()),
             None => Err(binary_op_overflow_error(op, arg1, arg2, loc)),
-=======
-            None => Err(IntegerOverflowError::BinaryOp(BinaryOpOverflowError {
-                op,
-                arg1,
-                arg2,
-                source_loc: loc.into_maybe_loc(),
-            })
-            .into()),
-        },
-        BinaryOp::Sub => match i1.checked_sub(i2) {
-            Some(diff) => Ok(diff.into()),
-            None => Err(IntegerOverflowError::BinaryOp(BinaryOpOverflowError {
-                op,
-                arg1,
-                arg2,
-                source_loc: loc.into_maybe_loc(),
-            })
-            .into()),
-        },
-        BinaryOp::Mul => match i1.checked_mul(i2) {
-            Some(prod) => Ok(prod.into()),
-            None => Err(IntegerOverflowError::BinaryOp(BinaryOpOverflowError {
-                op,
-                arg1,
-                arg2,
-                source_loc: loc.into_maybe_loc(),
-            })
-            .into()),
->>>>>>> cb7fa211
         },
         // PANIC SAFETY `op` is checked by the caller
         #[allow(clippy::unreachable)]
@@ -291,7 +242,7 @@
         op,
         arg1,
         arg2,
-        source_loc: loc.cloned(),
+        source_loc: loc.into_maybe_loc(),
     })
     .into()
 }
