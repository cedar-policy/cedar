/*
 * Copyright Cedar Contributors
 *
 * Licensed under the Apache License, Version 2.0 (the "License");
 * you may not use this file except in compliance with the License.
 * You may obtain a copy of the License at
 *
 *      https://www.apache.org/licenses/LICENSE-2.0
 *
 * Unless required by applicable law or agreed to in writing, software
 * distributed under the License is distributed on an "AS IS" BASIS,
 * WITHOUT WARRANTIES OR CONDITIONS OF ANY KIND, either express or implied.
 * See the License for the specific language governing permissions and
 * limitations under the License.
 */
<<<<<<< HEAD
use crate::{ValidatorEntityType, ValidatorEntityTypeKind, ValidatorSchema};
=======
use crate::{ValidatorActionId, ValidatorEntityType, ValidatorSchema};
use cedar_policy_core::ast::{EntityType, EntityUID};
>>>>>>> 11295427
use cedar_policy_core::extensions::{ExtensionFunctionLookupError, Extensions};
use cedar_policy_core::{ast, entities};
use miette::Diagnostic;
use request_validation_errors::InvalidEnumEntityError;
use smol_str::SmolStr;
use std::collections::hash_map::Values;
use std::collections::HashSet;
use std::iter::Cloned;
use std::sync::Arc;
use thiserror::Error;

/// Struct which carries enough information that it can (efficiently) impl Core's `Schema`
#[derive(Debug)]
pub struct CoreSchema<'a> {
    /// Contains all the information
    schema: &'a ValidatorSchema,
}

impl<'a> CoreSchema<'a> {
    /// Create a new `CoreSchema` for the given `ValidatorSchema`
    pub fn new(schema: &'a ValidatorSchema) -> Self {
        Self { schema }
    }
}

impl<'a> entities::Schema for CoreSchema<'a> {
    type EntityTypeDescription = EntityTypeDescription;
    type ActionEntityIterator = Cloned<Values<'a, ast::EntityUID, Arc<ast::Entity>>>;

    fn entity_type(&self, entity_type: &ast::EntityType) -> Option<EntityTypeDescription> {
        EntityTypeDescription::new(self.schema, entity_type)
    }

    fn action(&self, action: &ast::EntityUID) -> Option<Arc<ast::Entity>> {
        self.schema.actions.get(action).cloned()
    }

    fn entity_types_with_basename<'b>(
        &'b self,
        basename: &'b ast::UnreservedId,
    ) -> Box<dyn Iterator<Item = ast::EntityType> + 'b> {
        Box::new(
            self.schema
                .entity_types()
                .filter_map(move |(entity_type, _)| {
                    if &entity_type.name().basename() == basename {
                        Some(entity_type.clone())
                    } else {
                        None
                    }
                }),
        )
    }

    fn action_entities(&self) -> Self::ActionEntityIterator {
        self.schema.actions.values().cloned()
    }
}

/// Struct which carries enough information that it can impl Core's `EntityTypeDescription`
#[derive(Debug)]
pub struct EntityTypeDescription {
    /// Core `EntityType` this is describing
    core_type: ast::EntityType,
    /// Contains most of the schema information for this entity type
    validator_type: ValidatorEntityType,
    /// Allowed parent types for this entity type. (As of this writing, this
    /// information is not contained in the `validator_type` by itself.)
    allowed_parent_types: Arc<HashSet<ast::EntityType>>,
}

impl EntityTypeDescription {
    /// Create a description of the given type in the given schema.
    /// Returns `None` if the given type is not in the given schema.
    pub fn new(schema: &ValidatorSchema, type_name: &ast::EntityType) -> Option<Self> {
        Some(Self {
            core_type: type_name.clone(),
            validator_type: schema.get_entity_type(type_name).cloned()?,
            allowed_parent_types: {
                let mut set = HashSet::new();
                for (possible_parent_typename, possible_parent_et) in schema.entity_types() {
                    if possible_parent_et.descendants.contains(type_name) {
                        set.insert(possible_parent_typename.clone());
                    }
                }
                Arc::new(set)
            },
        })
    }
}

impl entities::EntityTypeDescription for EntityTypeDescription {
    fn choices(&self) -> Option<Vec<SmolStr>> {
        match &self.validator_type.kind {
            ValidatorEntityTypeKind::Enum(choices) => Some(choices.clone()),
            _ => None,
        }
    }

    fn entity_type(&self) -> ast::EntityType {
        self.core_type.clone()
    }

    fn attr_type(&self, attr: &str) -> Option<entities::SchemaType> {
        let attr_type: &crate::types::Type = &self.validator_type.attr(attr)?.attr_type;
        // This converts a type from a schema into the representation of schema
        // types used by core. `attr_type` is taken from a `ValidatorEntityType`
        // which was constructed from a schema.
        // PANIC SAFETY: see above
        #[allow(clippy::expect_used)]
        let core_schema_type: entities::SchemaType = attr_type
            .clone()
            .try_into()
            .expect("failed to convert validator type into Core SchemaType");
        debug_assert!(attr_type.is_consistent_with(&core_schema_type));
        Some(core_schema_type)
    }

    fn tag_type(&self) -> Option<entities::SchemaType> {
        let tag_type: &crate::types::Type = self.validator_type.tag_type()?;
        // This converts a type from a schema into the representation of schema
        // types used by core. `tag_type` is taken from a `ValidatorEntityType`
        // which was constructed from a schema.
        // PANIC SAFETY: see above
        #[allow(clippy::expect_used)]
        let core_schema_type: entities::SchemaType = tag_type
            .clone()
            .try_into()
            .expect("failed to convert validator type into Core SchemaType");
        debug_assert!(tag_type.is_consistent_with(&core_schema_type));
        Some(core_schema_type)
    }

    fn required_attrs<'s>(&'s self) -> Box<dyn Iterator<Item = SmolStr> + 's> {
        Box::new(
            self.validator_type
                .attributes()
                .filter(|(_, ty)| ty.is_required)
                .map(|(attr, _)| attr.clone()),
        )
    }

    fn allowed_parent_types(&self) -> Arc<HashSet<ast::EntityType>> {
        Arc::clone(&self.allowed_parent_types)
    }

    fn open_attributes(&self) -> bool {
        self.validator_type.open_attributes().is_open()
    }
}

impl ast::RequestSchema for ValidatorSchema {
    type Error = RequestValidationError;
    fn validate_request(
        &self,
        request: &ast::Request,
        extensions: &Extensions<'_>,
    ) -> std::result::Result<(), Self::Error> {
        use ast::EntityUIDEntry;
        // first check that principal and resource are of types that exist in
        // the schema, we can do this check even if action is unknown.
<<<<<<< HEAD
        if let EntityUIDEntry::Known {
            euid: principal, ..
        } = request.principal()
        {
            if let Some(et) = self.get_entity_type(principal.entity_type()) {
                if let ValidatorEntityType {
                    kind: ValidatorEntityTypeKind::Enum(choices),
                    ..
                } = et
                {
                    if choices.contains(principal.eid().as_ref()) {
                        return Err(request_validation_errors::InvalidEnumEntityError {
                            euid: principal.clone(),
                            choices: choices.clone(),
                        }
                        .into());
                    }
                }
            } else {
=======
        if let Some(principal_type) = request.principal().get_type() {
            if self.get_entity_type(principal_type).is_none() {
>>>>>>> 11295427
                return Err(request_validation_errors::UndeclaredPrincipalTypeError {
                    principal_ty: principal_type.clone(),
                }
                .into());
            }
        }
        if let Some(resource_type) = request.resource().get_type() {
            if self.get_entity_type(resource_type).is_none() {
                return Err(request_validation_errors::UndeclaredResourceTypeError {
                    resource_ty: resource_type.clone(),
                }
                .into());
            }
        }

        // the remaining checks require knowing about the action.
        match request.action() {
            EntityUIDEntry::Known { euid: action, .. } => {
                let validator_action_id = self.get_action_id(action).ok_or_else(|| {
                    request_validation_errors::UndeclaredActionError {
                        action: Arc::clone(action),
                    }
                })?;
                if let Some(principal_type) = request.principal().get_type() {
                    validator_action_id.check_principal_type(principal_type, action)?;
                }
                if let Some(principal_type) = request.resource().get_type() {
                    validator_action_id.check_resource_type(principal_type, action)?;
                }
                if let Some(context) = request.context() {
                    let expected_context_ty = validator_action_id.context_type();
                    if !expected_context_ty
                        .typecheck_partial_value(&context.clone().into(), extensions)
                        .map_err(RequestValidationError::TypeOfContext)?
                    {
                        return Err(request_validation_errors::InvalidContextError {
                            context: context.clone(),
                            action: Arc::clone(action),
                        }
                        .into());
                    }
                }
            }
            EntityUIDEntry::Unknown { .. } => {
                // We could hypothetically ensure that the concrete parts of the
                // request are valid for _some_ action, but this is probably more
                // expensive than we want for this validation step.
                // Instead, we just let the above checks (that principal and
                // resource are of types that at least _exist_ in the schema)
                // suffice.
            }
        }
        Ok(())
    }
}

impl ValidatorActionId {
    fn check_principal_type(
        &self,
        principal_type: &EntityType,
        action: &Arc<EntityUID>,
    ) -> Result<(), request_validation_errors::InvalidPrincipalTypeError> {
        if !self.is_applicable_principal_type(principal_type) {
            Err(request_validation_errors::InvalidPrincipalTypeError {
                principal_ty: principal_type.clone(),
                action: Arc::clone(action),
                valid_principal_tys: self.applies_to_principals().cloned().collect(),
            })
        } else {
            Ok(())
        }
    }

    fn check_resource_type(
        &self,
        resource_type: &EntityType,
        action: &Arc<EntityUID>,
    ) -> Result<(), request_validation_errors::InvalidResourceTypeError> {
        if !self.is_applicable_resource_type(resource_type) {
            Err(request_validation_errors::InvalidResourceTypeError {
                resource_ty: resource_type.clone(),
                action: Arc::clone(action),
                valid_resource_tys: self.applies_to_resources().cloned().collect(),
            })
        } else {
            Ok(())
        }
    }
}

impl ast::RequestSchema for CoreSchema<'_> {
    type Error = RequestValidationError;
    fn validate_request(
        &self,
        request: &ast::Request,
        extensions: &Extensions<'_>,
    ) -> Result<(), Self::Error> {
        self.schema.validate_request(request, extensions)
    }
}

/// Error when the request does not conform to the schema.
//
// This is NOT a publicly exported error type.
#[derive(Debug, Diagnostic, Error)]
pub enum RequestValidationError {
    /// Request action is not declared in the schema
    #[error(transparent)]
    #[diagnostic(transparent)]
    UndeclaredAction(#[from] request_validation_errors::UndeclaredActionError),
    /// Request principal is of a type not declared in the schema
    #[error(transparent)]
    #[diagnostic(transparent)]
    UndeclaredPrincipalType(#[from] request_validation_errors::UndeclaredPrincipalTypeError),
    /// Request resource is of a type not declared in the schema
    #[error(transparent)]
    #[diagnostic(transparent)]
    UndeclaredResourceType(#[from] request_validation_errors::UndeclaredResourceTypeError),
    /// Request principal is of a type that is declared in the schema, but is
    /// not valid for the request action
    #[error(transparent)]
    #[diagnostic(transparent)]
    InvalidPrincipalType(#[from] request_validation_errors::InvalidPrincipalTypeError),
    /// Request resource is of a type that is declared in the schema, but is
    /// not valid for the request action
    #[error(transparent)]
    #[diagnostic(transparent)]
    InvalidResourceType(#[from] request_validation_errors::InvalidResourceTypeError),
    /// Context does not comply with the shape specified for the request action
    #[error(transparent)]
    #[diagnostic(transparent)]
    InvalidContext(#[from] request_validation_errors::InvalidContextError),
    /// Error computing the type of the `Context`; see the contained error type
    /// for details about the kinds of errors that can occur
    #[error("context is not valid: {0}")]
    #[diagnostic(transparent)]
    TypeOfContext(ExtensionFunctionLookupError),
    /// Error when a principal or resource entity is of an enumerated entity
    /// type but has an invalid EID
    #[error(transparent)]
    #[diagnostic(transparent)]
    InvalidEnumEntity(#[from] InvalidEnumEntityError),
}

/// Errors related to validation
pub mod request_validation_errors {
    use cedar_policy_core::ast;
    use cedar_policy_core::impl_diagnostic_from_method_on_field;
    use itertools::Itertools;
    use miette::Diagnostic;
    use smol_str::SmolStr;
    use std::sync::Arc;
    use thiserror::Error;

    /// Request action is not declared in the schema
    #[derive(Debug, Error)]
    #[error("request's action `{action}` is not declared in the schema")]
    pub struct UndeclaredActionError {
        /// Action which was not declared in the schema
        pub(super) action: Arc<ast::EntityUID>,
    }

    impl Diagnostic for UndeclaredActionError {
        impl_diagnostic_from_method_on_field!(action, loc);
    }

    impl UndeclaredActionError {
        /// The action which was not declared in the schema
        pub fn action(&self) -> &ast::EntityUID {
            &self.action
        }
    }

    /// Request principal is of a type not declared in the schema
    #[derive(Debug, Error)]
    #[error("principal type `{principal_ty}` is not declared in the schema")]
    pub struct UndeclaredPrincipalTypeError {
        /// Principal type which was not declared in the schema
        pub(super) principal_ty: ast::EntityType,
    }

    impl Diagnostic for UndeclaredPrincipalTypeError {
        impl_diagnostic_from_method_on_field!(principal_ty, loc);
    }

    impl UndeclaredPrincipalTypeError {
        /// The principal type which was not declared in the schema
        pub fn principal_ty(&self) -> &ast::EntityType {
            &self.principal_ty
        }
    }

    /// Request resource is of a type not declared in the schema
    #[derive(Debug, Error)]
    #[error("resource type `{resource_ty}` is not declared in the schema")]
    pub struct UndeclaredResourceTypeError {
        /// Resource type which was not declared in the schema
        pub(super) resource_ty: ast::EntityType,
    }

    impl Diagnostic for UndeclaredResourceTypeError {
        impl_diagnostic_from_method_on_field!(resource_ty, loc);
    }

    impl UndeclaredResourceTypeError {
        /// The resource type which was not declared in the schema
        pub fn resource_ty(&self) -> &ast::EntityType {
            &self.resource_ty
        }
    }

    /// Request principal is of a type that is declared in the schema, but is
    /// not valid for the request action
    #[derive(Debug, Error)]
    #[error("principal type `{principal_ty}` is not valid for `{action}`")]
    pub struct InvalidPrincipalTypeError {
        /// Principal type which is not valid
        pub(super) principal_ty: ast::EntityType,
        /// Action which it is not valid for
        pub(super) action: Arc<ast::EntityUID>,
        /// Principal types which actually are valid for that `action`
        pub(super) valid_principal_tys: Vec<ast::EntityType>,
    }

    impl Diagnostic for InvalidPrincipalTypeError {
        fn help<'a>(&'a self) -> Option<Box<dyn std::fmt::Display + 'a>> {
            Some(Box::new(invalid_principal_type_help(
                &self.valid_principal_tys,
                &self.action,
            )))
        }

        // possible future improvement: provide two labels, one for the source
        // loc on `principal_ty` and the other for the source loc on `action`
        impl_diagnostic_from_method_on_field!(principal_ty, loc);
    }

    fn invalid_principal_type_help(
        valid_principal_tys: &[ast::EntityType],
        action: &ast::EntityUID,
    ) -> String {
        if valid_principal_tys.is_empty() {
            format!("no principal types are valid for `{action}`")
        } else {
            format!(
                "valid principal types for `{action}`: {}",
                valid_principal_tys
                    .iter()
                    .sorted_unstable()
                    .map(|et| format!("`{et}`"))
                    .join(", ")
            )
        }
    }

    impl InvalidPrincipalTypeError {
        /// The principal type which is not valid
        pub fn principal_ty(&self) -> &ast::EntityType {
            &self.principal_ty
        }

        /// The action which it is not valid for
        pub fn action(&self) -> &ast::EntityUID {
            &self.action
        }

        /// Principal types which actually are valid for that action
        pub fn valid_principal_tys(&self) -> impl Iterator<Item = &ast::EntityType> {
            self.valid_principal_tys.iter()
        }
    }

    /// Request resource is of a type that is declared in the schema, but is
    /// not valid for the request action
    #[derive(Debug, Error)]
    #[error("resource type `{resource_ty}` is not valid for `{action}`")]
    pub struct InvalidResourceTypeError {
        /// Resource type which is not valid
        pub(super) resource_ty: ast::EntityType,
        /// Action which it is not valid for
        pub(super) action: Arc<ast::EntityUID>,
        /// Resource types which actually are valid for that `action`
        pub(super) valid_resource_tys: Vec<ast::EntityType>,
    }

    impl Diagnostic for InvalidResourceTypeError {
        fn help<'a>(&'a self) -> Option<Box<dyn std::fmt::Display + 'a>> {
            Some(Box::new(invalid_resource_type_help(
                &self.valid_resource_tys,
                &self.action,
            )))
        }

        // possible future improvement: provide two labels, one for the source
        // loc on `resource_ty` and the other for the source loc on `action`
        impl_diagnostic_from_method_on_field!(resource_ty, loc);
    }

    fn invalid_resource_type_help(
        valid_resource_tys: &[ast::EntityType],
        action: &ast::EntityUID,
    ) -> String {
        if valid_resource_tys.is_empty() {
            format!("no resource types are valid for `{action}`")
        } else {
            format!(
                "valid resource types for `{action}`: {}",
                valid_resource_tys
                    .iter()
                    .sorted_unstable()
                    .map(|et| format!("`{et}`"))
                    .join(", ")
            )
        }
    }

    impl InvalidResourceTypeError {
        /// The resource type which is not valid
        pub fn resource_ty(&self) -> &ast::EntityType {
            &self.resource_ty
        }

        /// The action which it is not valid for
        pub fn action(&self) -> &ast::EntityUID {
            &self.action
        }

        /// Resource types which actually are valid for that action
        pub fn valid_resource_tys(&self) -> impl Iterator<Item = &ast::EntityType> {
            self.valid_resource_tys.iter()
        }
    }

    /// Context does not comply with the shape specified for the request action
    #[derive(Debug, Error, Diagnostic)]
    #[error("context `{}` is not valid for `{action}`", ast::BoundedToString::to_string_bounded(.context, BOUNDEDDISPLAY_BOUND_FOR_INVALID_CONTEXT_ERROR))]
    pub struct InvalidContextError {
        /// Context which is not valid
        pub(super) context: ast::Context,
        /// Action which it is not valid for
        pub(super) action: Arc<ast::EntityUID>,
    }

    const BOUNDEDDISPLAY_BOUND_FOR_INVALID_CONTEXT_ERROR: usize = 5;

    impl InvalidContextError {
        /// The context which is not valid
        pub fn context(&self) -> &ast::Context {
            &self.context
        }

        /// The action which it is not valid for
        pub fn action(&self) -> &ast::EntityUID {
            &self.action
        }
    }

    /// Request principal or resource is an invalid enumerated entity
    #[derive(Debug, Error)]
    #[error("entity `{euid}` is not declared as an enumerated entity but has invalid eid: `{}`", euid.eid().escaped())]
    pub struct InvalidEnumEntityError {
        /// problematic EUID
        pub(super) euid: Arc<ast::EntityUID>,
        /// valid entity EIDs
        pub(super) choices: Vec<SmolStr>,
    }

    impl Diagnostic for InvalidEnumEntityError {
        impl_diagnostic_from_method_on_field!(euid, loc);

        fn help<'a>(&'a self) -> Option<Box<dyn std::fmt::Display + 'a>> {
            Some(Box::new(format!("valid entity eids: {:?}", self.choices)))
        }
    }
}

/// Struct which carries enough information that it can impl Core's
/// `ContextSchema`.
#[derive(Debug, Clone, PartialEq, Eq)]
pub struct ContextSchema(
    // INVARIANT: The `Type` stored in this struct must be representable as a
    // `SchemaType` to avoid panicking in `context_type`.
    crate::types::Type,
);

/// A `Type` contains all the information we need for a Core `ContextSchema`.
impl entities::ContextSchema for ContextSchema {
    fn context_type(&self) -> entities::SchemaType {
        // PANIC SAFETY: By `ContextSchema` invariant, `self.0` is representable as a schema type.
        #[allow(clippy::expect_used)]
        self.0
            .clone()
            .try_into()
            .expect("failed to convert validator type into Core SchemaType")
    }
}

/// Since different Actions have different schemas for `Context`, you must
/// specify the `Action` in order to get a `ContextSchema`.
///
/// Returns `None` if the action is not in the schema.
pub fn context_schema_for_action(
    schema: &ValidatorSchema,
    action: &ast::EntityUID,
) -> Option<ContextSchema> {
    // The invariant on `ContextSchema` requires that the inner type is
    // representable as a schema type. `ValidatorSchema::context_type`
    // always returns a closed record type, which are representable as long
    // as their values are representable. The values are representable
    // because they are taken from the context of a `ValidatorActionId`
    // which was constructed directly from a schema.
    schema.context_type(action).cloned().map(ContextSchema)
}

#[cfg(test)]
mod test {
    use super::*;
    use cedar_policy_core::test_utils::{expect_err, ExpectedErrorMessageBuilder};
    use cool_asserts::assert_matches;
    use serde_json::json;

    fn schema() -> ValidatorSchema {
        let src = json!(
        { "": {
            "entityTypes": {
                "User": {
                    "memberOfTypes": [ "Group" ]
                },
                "Group": {
                    "memberOfTypes": []
                },
                "Photo": {
                    "memberOfTypes": [ "Album" ]
                },
                "Album": {
                    "memberOfTypes": []
                }
            },
            "actions": {
                "view_photo": {
                    "appliesTo": {
                        "principalTypes": ["User", "Group"],
                        "resourceTypes": ["Photo"]
                    }
                },
                "edit_photo": {
                    "appliesTo": {
                        "principalTypes": ["User", "Group"],
                        "resourceTypes": ["Photo"],
                        "context": {
                            "type": "Record",
                            "attributes": {
                                "admin_approval": {
                                    "type": "Boolean",
                                    "required": true,
                                }
                            }
                        }
                    }
                }
            }
        }});
        ValidatorSchema::from_json_value(src, Extensions::all_available())
            .expect("failed to create ValidatorSchema")
    }

    /// basic success with concrete request and no context
    #[test]
    fn success_concrete_request_no_context() {
        assert_matches!(
            ast::Request::new(
                (
                    ast::EntityUID::with_eid_and_type("User", "abc123").unwrap(),
                    None
                ),
                (
                    ast::EntityUID::with_eid_and_type("Action", "view_photo").unwrap(),
                    None
                ),
                (
                    ast::EntityUID::with_eid_and_type("Photo", "vacationphoto94.jpg").unwrap(),
                    None
                ),
                ast::Context::empty(),
                Some(&schema()),
                Extensions::all_available(),
            ),
            Ok(_)
        );
    }

    /// basic success with concrete request and a context
    #[test]
    fn success_concrete_request_with_context() {
        assert_matches!(
            ast::Request::new(
                (
                    ast::EntityUID::with_eid_and_type("User", "abc123").unwrap(),
                    None
                ),
                (
                    ast::EntityUID::with_eid_and_type("Action", "edit_photo").unwrap(),
                    None
                ),
                (
                    ast::EntityUID::with_eid_and_type("Photo", "vacationphoto94.jpg").unwrap(),
                    None
                ),
                ast::Context::from_pairs(
                    [("admin_approval".into(), ast::RestrictedExpr::val(true))],
                    Extensions::all_available()
                )
                .unwrap(),
                Some(&schema()),
                Extensions::all_available(),
            ),
            Ok(_)
        );
    }

    /// success leaving principal unknown
    #[test]
    fn success_principal_unknown() {
        assert_matches!(
            ast::Request::new_with_unknowns(
                ast::EntityUIDEntry::unknown(),
                ast::EntityUIDEntry::known(
                    ast::EntityUID::with_eid_and_type("Action", "view_photo").unwrap(),
                    None,
                ),
                ast::EntityUIDEntry::known(
                    ast::EntityUID::with_eid_and_type("Photo", "vacationphoto94.jpg").unwrap(),
                    None,
                ),
                Some(ast::Context::empty()),
                Some(&schema()),
                Extensions::all_available(),
            ),
            Ok(_)
        );
    }

    /// success leaving action unknown
    #[test]
    fn success_action_unknown() {
        assert_matches!(
            ast::Request::new_with_unknowns(
                ast::EntityUIDEntry::known(
                    ast::EntityUID::with_eid_and_type("User", "abc123").unwrap(),
                    None,
                ),
                ast::EntityUIDEntry::unknown(),
                ast::EntityUIDEntry::known(
                    ast::EntityUID::with_eid_and_type("Photo", "vacationphoto94.jpg").unwrap(),
                    None,
                ),
                Some(ast::Context::empty()),
                Some(&schema()),
                Extensions::all_available(),
            ),
            Ok(_)
        );
    }

    /// success leaving resource unknown
    #[test]
    fn success_resource_unknown() {
        assert_matches!(
            ast::Request::new_with_unknowns(
                ast::EntityUIDEntry::known(
                    ast::EntityUID::with_eid_and_type("User", "abc123").unwrap(),
                    None,
                ),
                ast::EntityUIDEntry::known(
                    ast::EntityUID::with_eid_and_type("Action", "view_photo").unwrap(),
                    None,
                ),
                ast::EntityUIDEntry::unknown(),
                Some(ast::Context::empty()),
                Some(&schema()),
                Extensions::all_available(),
            ),
            Ok(_)
        );
    }

    /// success leaving context unknown
    #[test]
    fn success_context_unknown() {
        assert_matches!(
            ast::Request::new_with_unknowns(
                ast::EntityUIDEntry::known(
                    ast::EntityUID::with_eid_and_type("User", "abc123").unwrap(),
                    None,
                ),
                ast::EntityUIDEntry::known(
                    ast::EntityUID::with_eid_and_type("Action", "view_photo").unwrap(),
                    None,
                ),
                ast::EntityUIDEntry::known(
                    ast::EntityUID::with_eid_and_type("Photo", "vacationphoto94.jpg").unwrap(),
                    None,
                ),
                None,
                Some(&schema()),
                Extensions::all_available(),
            ),
            Ok(_)
        )
    }

    /// success leaving everything unknown
    #[test]
    fn success_everything_unspecified() {
        assert_matches!(
            ast::Request::new_with_unknowns(
                ast::EntityUIDEntry::unknown(),
                ast::EntityUIDEntry::unknown(),
                ast::EntityUIDEntry::unknown(),
                None,
                Some(&schema()),
                Extensions::all_available(),
            ),
            Ok(_)
        );
    }

    /// this succeeds for now: unknown action, concrete principal and
    /// resource of valid types, but none of the schema's actions would work
    /// with this principal and resource type
    #[test]
    fn success_unknown_action_but_invalid_types() {
        assert_matches!(
            ast::Request::new_with_unknowns(
                ast::EntityUIDEntry::known(
                    ast::EntityUID::with_eid_and_type("Album", "abc123").unwrap(),
                    None,
                ),
                ast::EntityUIDEntry::unknown(),
                ast::EntityUIDEntry::known(
                    ast::EntityUID::with_eid_and_type("User", "alice").unwrap(),
                    None,
                ),
                None,
                Some(&schema()),
                Extensions::all_available(),
            ),
            Ok(_)
        );
    }

    /// request action not declared in the schema
    #[test]
    fn action_not_declared() {
        assert_matches!(
            ast::Request::new(
                (ast::EntityUID::with_eid_and_type("User", "abc123").unwrap(), None),
                (ast::EntityUID::with_eid_and_type("Action", "destroy").unwrap(), None),
                (ast::EntityUID::with_eid_and_type("Photo", "vacationphoto94.jpg").unwrap(), None),
                ast::Context::empty(),
                Some(&schema()),
                Extensions::all_available(),
            ),
            Err(e) => {
                expect_err("", &miette::Report::new(e), &ExpectedErrorMessageBuilder::error(r#"request's action `Action::"destroy"` is not declared in the schema"#).build());
            }
        );
    }

    /// request principal type not declared in the schema (action concrete)
    #[test]
    fn principal_type_not_declared() {
        assert_matches!(
            ast::Request::new(
                (ast::EntityUID::with_eid_and_type("Foo", "abc123").unwrap(), None),
                (ast::EntityUID::with_eid_and_type("Action", "view_photo").unwrap(), None),
                (ast::EntityUID::with_eid_and_type("Photo", "vacationphoto94.jpg").unwrap(), None),
                ast::Context::empty(),
                Some(&schema()),
                Extensions::all_available(),
            ),
            Err(e) => {
                expect_err("", &miette::Report::new(e), &ExpectedErrorMessageBuilder::error("principal type `Foo` is not declared in the schema").build());
            }
        );
    }

    /// request resource type not declared in the schema (action concrete)
    #[test]
    fn resource_type_not_declared() {
        assert_matches!(
            ast::Request::new(
                (ast::EntityUID::with_eid_and_type("User", "abc123").unwrap(), None),
                (ast::EntityUID::with_eid_and_type("Action", "view_photo").unwrap(), None),
                (ast::EntityUID::with_eid_and_type("Foo", "vacationphoto94.jpg").unwrap(), None),
                ast::Context::empty(),
                Some(&schema()),
                Extensions::all_available(),
            ),
            Err(e) => {
                expect_err("", &miette::Report::new(e), &ExpectedErrorMessageBuilder::error("resource type `Foo` is not declared in the schema").build());
            }
        );
    }

    /// request principal type declared, but invalid for request's action
    #[test]
    fn principal_type_invalid() {
        assert_matches!(
            ast::Request::new(
                (ast::EntityUID::with_eid_and_type("Album", "abc123").unwrap(), None),
                (ast::EntityUID::with_eid_and_type("Action", "view_photo").unwrap(), None),
                (ast::EntityUID::with_eid_and_type("Photo", "vacationphoto94.jpg").unwrap(), None),
                ast::Context::empty(),
                Some(&schema()),
                Extensions::all_available(),
            ),
            Err(e) => {
                expect_err(
                    "",
                    &miette::Report::new(e),
                    &ExpectedErrorMessageBuilder::error(r#"principal type `Album` is not valid for `Action::"view_photo"`"#)
                        .help(r#"valid principal types for `Action::"view_photo"`: `Group`, `User`"#)
                        .build(),
                );
            }
        );
    }

    /// request resource type declared, but invalid for request's action
    #[test]
    fn resource_type_invalid() {
        assert_matches!(
            ast::Request::new(
                (ast::EntityUID::with_eid_and_type("User", "abc123").unwrap(), None),
                (ast::EntityUID::with_eid_and_type("Action", "view_photo").unwrap(), None),
                (ast::EntityUID::with_eid_and_type("Group", "coders").unwrap(), None),
                ast::Context::empty(),
                Some(&schema()),
                Extensions::all_available(),
            ),
            Err(e) => {
                expect_err(
                    "",
                    &miette::Report::new(e),
                    &ExpectedErrorMessageBuilder::error(r#"resource type `Group` is not valid for `Action::"view_photo"`"#)
                        .help(r#"valid resource types for `Action::"view_photo"`: `Photo`"#)
                        .build(),
                );
            }
        );
    }

    /// request context does not comply with specification: missing attribute
    #[test]
    fn context_missing_attribute() {
        assert_matches!(
            ast::Request::new(
                (ast::EntityUID::with_eid_and_type("User", "abc123").unwrap(), None),
                (ast::EntityUID::with_eid_and_type("Action", "edit_photo").unwrap(), None),
                (ast::EntityUID::with_eid_and_type("Photo", "vacationphoto94.jpg").unwrap(), None),
                ast::Context::empty(),
                Some(&schema()),
                Extensions::all_available(),
            ),
            Err(e) => {
                expect_err("", &miette::Report::new(e), &ExpectedErrorMessageBuilder::error(r#"context `{}` is not valid for `Action::"edit_photo"`"#).build());
            }
        );
    }

    /// request context does not comply with specification: extra attribute
    #[test]
    fn context_extra_attribute() {
        let context_with_extra_attr = ast::Context::from_pairs(
            [
                ("admin_approval".into(), ast::RestrictedExpr::val(true)),
                ("extra".into(), ast::RestrictedExpr::val(42)),
            ],
            Extensions::all_available(),
        )
        .unwrap();
        assert_matches!(
            ast::Request::new(
                (ast::EntityUID::with_eid_and_type("User", "abc123").unwrap(), None),
                (ast::EntityUID::with_eid_and_type("Action", "edit_photo").unwrap(), None),
                (ast::EntityUID::with_eid_and_type("Photo", "vacationphoto94.jpg").unwrap(), None),
                context_with_extra_attr,
                Some(&schema()),
                Extensions::all_available(),
            ),
            Err(e) => {
                expect_err("", &miette::Report::new(e), &ExpectedErrorMessageBuilder::error(r#"context `{admin_approval: true, extra: 42}` is not valid for `Action::"edit_photo"`"#).build());
            }
        );
    }

    /// request context does not comply with specification: attribute is wrong type
    #[test]
    fn context_attribute_wrong_type() {
        let context_with_wrong_type_attr = ast::Context::from_pairs(
            [(
                "admin_approval".into(),
                ast::RestrictedExpr::set([ast::RestrictedExpr::val(true)]),
            )],
            Extensions::all_available(),
        )
        .unwrap();
        assert_matches!(
            ast::Request::new(
                (ast::EntityUID::with_eid_and_type("User", "abc123").unwrap(), None),
                (ast::EntityUID::with_eid_and_type("Action", "edit_photo").unwrap(), None),
                (ast::EntityUID::with_eid_and_type("Photo", "vacationphoto94.jpg").unwrap(), None),
                context_with_wrong_type_attr,
                Some(&schema()),
                Extensions::all_available(),
            ),
            Err(e) => {
                expect_err("", &miette::Report::new(e), &ExpectedErrorMessageBuilder::error(r#"context `{admin_approval: [true]}` is not valid for `Action::"edit_photo"`"#).build());
            }
        );
    }

    /// request context contains heterogeneous set
    #[test]
    fn context_attribute_heterogeneous_set() {
        let context_with_heterogeneous_set = ast::Context::from_pairs(
            [(
                "admin_approval".into(),
                ast::RestrictedExpr::set([
                    ast::RestrictedExpr::val(true),
                    ast::RestrictedExpr::val(-1001),
                ]),
            )],
            Extensions::all_available(),
        )
        .unwrap();
        assert_matches!(
            ast::Request::new(
                (ast::EntityUID::with_eid_and_type("User", "abc123").unwrap(), None),
                (ast::EntityUID::with_eid_and_type("Action", "edit_photo").unwrap(), None),
                (ast::EntityUID::with_eid_and_type("Photo", "vacationphoto94.jpg").unwrap(), None),
                context_with_heterogeneous_set,
                Some(&schema()),
                Extensions::all_available(),
            ),
            Err(e) => {
                expect_err("", &miette::Report::new(e), &ExpectedErrorMessageBuilder::error(r#"context `{admin_approval: [true, -1001]}` is not valid for `Action::"edit_photo"`"#).build());
            }
        );
    }

    /// request context which is large enough that we don't print the whole thing in the error message
    #[test]
    fn context_large() {
        let large_context_with_extra_attributes = ast::Context::from_pairs(
            [
                ("admin_approval".into(), ast::RestrictedExpr::val(true)),
                ("extra1".into(), ast::RestrictedExpr::val(false)),
                ("also extra".into(), ast::RestrictedExpr::val("spam")),
                (
                    "extra2".into(),
                    ast::RestrictedExpr::set([ast::RestrictedExpr::val(-100)]),
                ),
                (
                    "extra3".into(),
                    ast::RestrictedExpr::val(
                        ast::EntityUID::with_eid_and_type("User", "alice").unwrap(),
                    ),
                ),
                ("extra4".into(), ast::RestrictedExpr::val("foobar")),
            ],
            Extensions::all_available(),
        )
        .unwrap();
        assert_matches!(
            ast::Request::new(
                (ast::EntityUID::with_eid_and_type("User", "abc123").unwrap(), None),
                (ast::EntityUID::with_eid_and_type("Action", "edit_photo").unwrap(), None),
                (ast::EntityUID::with_eid_and_type("Photo", "vacationphoto94.jpg").unwrap(), None),
                large_context_with_extra_attributes,
                Some(&schema()),
                Extensions::all_available(),
            ),
            Err(e) => {
                expect_err(
                    "",
                    &miette::Report::new(e),
                    &ExpectedErrorMessageBuilder::error(r#"context `{admin_approval: true, "also extra": "spam", extra1: false, extra2: [-100], extra3: User::"alice", .. }` is not valid for `Action::"edit_photo"`"#).build(),
                );
            }
        );
    }
}<|MERGE_RESOLUTION|>--- conflicted
+++ resolved
@@ -13,12 +13,8 @@
  * See the License for the specific language governing permissions and
  * limitations under the License.
  */
-<<<<<<< HEAD
-use crate::{ValidatorEntityType, ValidatorEntityTypeKind, ValidatorSchema};
-=======
-use crate::{ValidatorActionId, ValidatorEntityType, ValidatorSchema};
+use crate::{ValidatorActionId, ValidatorEntityType, ValidatorEntityTypeKind, ValidatorSchema};
 use cedar_policy_core::ast::{EntityType, EntityUID};
->>>>>>> 11295427
 use cedar_policy_core::extensions::{ExtensionFunctionLookupError, Extensions};
 use cedar_policy_core::{ast, entities};
 use miette::Diagnostic;
@@ -180,30 +176,24 @@
         use ast::EntityUIDEntry;
         // first check that principal and resource are of types that exist in
         // the schema, we can do this check even if action is unknown.
-<<<<<<< HEAD
-        if let EntityUIDEntry::Known {
-            euid: principal, ..
-        } = request.principal()
-        {
-            if let Some(et) = self.get_entity_type(principal.entity_type()) {
-                if let ValidatorEntityType {
-                    kind: ValidatorEntityTypeKind::Enum(choices),
-                    ..
-                } = et
-                {
-                    if choices.contains(principal.eid().as_ref()) {
-                        return Err(request_validation_errors::InvalidEnumEntityError {
-                            euid: principal.clone(),
-                            choices: choices.clone(),
+        if let Some(principal_type) = request.principal().get_type() {
+            if let Some(et) = self.get_entity_type(principal_type) {
+                if let Some(euid) = request.principal().uid() {
+                    if let ValidatorEntityType {
+                        kind: ValidatorEntityTypeKind::Enum(choices),
+                        ..
+                    } = et
+                    {
+                        if !choices.contains(euid.eid().as_ref()) {
+                            return Err(request_validation_errors::InvalidEnumEntityError {
+                                euid: euid.clone().into(),
+                                choices: choices.clone(),
+                            }
+                            .into());
                         }
-                        .into());
                     }
                 }
             } else {
-=======
-        if let Some(principal_type) = request.principal().get_type() {
-            if self.get_entity_type(principal_type).is_none() {
->>>>>>> 11295427
                 return Err(request_validation_errors::UndeclaredPrincipalTypeError {
                     principal_ty: principal_type.clone(),
                 }
@@ -211,7 +201,23 @@
             }
         }
         if let Some(resource_type) = request.resource().get_type() {
-            if self.get_entity_type(resource_type).is_none() {
+            if let Some(et) = self.get_entity_type(resource_type) {
+                if let Some(euid) = request.resource().uid() {
+                    if let ValidatorEntityType {
+                        kind: ValidatorEntityTypeKind::Enum(choices),
+                        ..
+                    } = et
+                    {
+                        if !choices.contains(euid.eid().as_ref()) {
+                            return Err(request_validation_errors::InvalidEnumEntityError {
+                                euid: euid.clone().into(),
+                                choices: choices.clone(),
+                            }
+                            .into());
+                        }
+                    }
+                }
+            } else {
                 return Err(request_validation_errors::UndeclaredResourceTypeError {
                     resource_ty: resource_type.clone(),
                 }
