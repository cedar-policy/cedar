--- conflicted
+++ resolved
@@ -53,17 +53,13 @@
 - Action entities in the store will pass schema-based validation without requiring
   the transitive closure to be pre-computed. (#581, resolving #285)
 - Variables qualified by a namespace with a single element are correctly
-<<<<<<< HEAD
-  rejected. E.g., `foo::principal` is an error and is not parsed as `principal`.
-- The entity type tested for by an `is` expression may be an identifier shared
-  with a builtin variable. E.g., `... is principal` and `... is action` are now
-  accepted by the Cedar parser. (#558)
-=======
   rejected. E.g., `foo::principal` is an error and is not parsed as
   `principal`. Variables qualified by a namespace of any size comprised entirely
   of Cedar keywords are correctly rejected. E.g., `if::then::else::principal` is an error.
   (#594 and #596)
->>>>>>> ce1797fc
+- The entity type tested for by an `is` expression may be an identifier shared
+  with a builtin variable. E.g., `... is principal` and `... is action` are now
+  accepted by the Cedar parser. (#558)
 
 ## [3.0.1] - 2023-12-21
 Cedar Language Version: 3.0.0
