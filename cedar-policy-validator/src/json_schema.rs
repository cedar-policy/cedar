/*
 * Copyright Cedar Contributors
 *
 * Licensed under the Apache License, Version 2.0 (the "License");
 * you may not use this file except in compliance with the License.
 * You may obtain a copy of the License at
 *
 *      https://www.apache.org/licenses/LICENSE-2.0
 *
 * Unless required by applicable law or agreed to in writing, software
 * distributed under the License is distributed on an "AS IS" BASIS,
 * WITHOUT WARRANTIES OR CONDITIONS OF ANY KIND, either express or implied.
 * See the License for the specific language governing permissions and
 * limitations under the License.
 */

//! Structures defining the JSON syntax for Cedar schemas

use cedar_policy_core::{
    ast::{Eid, EntityUID, InternalName, Name, UnreservedId},
    entities::CedarValueJson,
    extensions::Extensions,
    FromNormalizedStr,
};
use nonempty::nonempty;
use serde::{
    de::{MapAccess, Visitor},
    ser::SerializeMap,
    Deserialize, Deserializer, Serialize, Serializer,
};
use serde_with::serde_as;
use smol_str::{SmolStr, ToSmolStr};
use std::{
    collections::{BTreeMap, HashMap, HashSet},
    fmt::Display,
    marker::PhantomData,
    str::FromStr,
};

use crate::{
    cedar_schema::{
        self, fmt::ToCedarSchemaSyntaxError, parser::parse_cedar_schema_fragment, SchemaWarning,
    },
    err::{schema_errors::*, Result},
    CedarSchemaError, CedarSchemaParseError, ConditionalName, RawName, ReferenceType,
};

/// A [`Fragment`] is split into multiple namespace definitions, and is just a
/// map from namespace name to namespace definition (i.e., definitions of common
/// types, entity types, and actions in that namespace).
/// The namespace name is implicitly applied to all definitions in the
/// corresponding [`NamespaceDefinition`].
/// See [`NamespaceDefinition`].
///
/// The parameter `N` is the type of entity type names and common type names in
/// attributes/parents fields in this [`Fragment`], including recursively. (It
/// doesn't affect the type of common and entity type names _that are being
/// declared here_, which is always an [`UnreservedId`] and unambiguously refers
/// to the [`InternalName`] with the appropriate implicit namespace prepended.
/// It only affects the type of common and entity type _references_.)
/// For example:
/// - `N` = [`RawName`]: This is the schema JSON format exposed to users
/// - `N` = [`ConditionalName`]: a [`Fragment`] which has been partially
///     processed, by converting [`RawName`]s into [`ConditionalName`]s
/// - `N` = [`InternalName`]: a [`Fragment`] in which all names have been
///     resolved into fully-qualified [`InternalName`]s
#[derive(Debug, Clone, PartialEq, Deserialize)]
#[serde(bound(deserialize = "N: Deserialize<'de> + From<RawName>"))]
#[serde(transparent)]
#[cfg_attr(feature = "wasm", derive(tsify::Tsify))]
#[cfg_attr(feature = "wasm", tsify(into_wasm_abi, from_wasm_abi))]
#[cfg_attr(feature = "wasm", serde(rename = "SchemaJson"))]
pub struct Fragment<N>(
    #[serde(deserialize_with = "deserialize_schema_fragment")]
    #[cfg_attr(
        feature = "wasm",
        tsify(type = "Record<string, NamespaceDefinition<N>>")
    )]
    pub HashMap<Option<Name>, NamespaceDefinition<N>>,
);

/// Custom deserializer to ensure that the empty namespace is mapped to `None`
fn deserialize_schema_fragment<'de, D, N: Deserialize<'de> + From<RawName>>(
    deserializer: D,
) -> std::result::Result<HashMap<Option<Name>, NamespaceDefinition<N>>, D::Error>
where
    D: Deserializer<'de>,
{
    let raw: HashMap<SmolStr, NamespaceDefinition<N>> =
        serde_with::rust::maps_duplicate_key_is_error::deserialize(deserializer)?;
    Ok(HashMap::from_iter(
        raw.into_iter()
            .map(|(key, value)| {
                let key = if key.is_empty() {
                    None
                } else {
                    Some(Name::from_normalized_str(&key).map_err(|err| {
                        serde::de::Error::custom(format!("invalid namespace `{key}`: {err}"))
                    })?)
                };
                Ok((key, value))
            })
            .collect::<std::result::Result<Vec<(Option<Name>, NamespaceDefinition<N>)>, D::Error>>(
            )?,
    ))
}

impl<N: Serialize> Serialize for Fragment<N> {
    /// Custom serializer to ensure that `None` is mapped to the empty namespace
    fn serialize<S>(&self, serializer: S) -> std::result::Result<S::Ok, S::Error>
    where
        S: Serializer,
    {
        let mut map = serializer.serialize_map(Some(self.0.len()))?;
        for (k, v) in &self.0 {
            let k: SmolStr = match k {
                None => "".into(),
                Some(name) => name.to_smolstr(),
            };
            map.serialize_entry(&k, &v)?;
        }
        map.end()
    }
}

impl Fragment<RawName> {
    /// Create a [`Fragment`] from a string containing JSON (which should
    /// be an object of the appropriate shape).
    pub fn from_json_str(json: &str) -> Result<Self> {
        serde_json::from_str(json).map_err(|e| JsonDeserializationError::new(e, Some(json)).into())
    }

    /// Create a [`Fragment`] from a JSON value (which should be an object
    /// of the appropriate shape).
    pub fn from_json_value(json: serde_json::Value) -> Result<Self> {
        serde_json::from_value(json).map_err(|e| JsonDeserializationError::new(e, None).into())
    }

    /// Create a [`Fragment`] directly from a file containing a JSON object.
    pub fn from_json_file(file: impl std::io::Read) -> Result<Self> {
        serde_json::from_reader(file).map_err(|e| JsonDeserializationError::new(e, None).into())
    }

    /// Parse the schema (in the Cedar schema syntax) from a string
    pub fn from_cedarschema_str<'a>(
        src: &str,
        extensions: &Extensions<'a>,
    ) -> std::result::Result<(Self, impl Iterator<Item = SchemaWarning> + 'a), CedarSchemaError>
    {
        parse_cedar_schema_fragment(src, extensions)
            .map_err(|e| CedarSchemaParseError::new(e, src).into())
    }

    /// Parse the schema (in the Cedar schema syntax) from a reader
    pub fn from_cedarschema_file<'a>(
        mut file: impl std::io::Read,
        extensions: &'a Extensions<'_>,
    ) -> std::result::Result<(Self, impl Iterator<Item = SchemaWarning> + 'a), CedarSchemaError>
    {
        let mut src = String::new();
        file.read_to_string(&mut src)?;
        Self::from_cedarschema_str(&src, extensions)
    }
}

impl<N: Display> Fragment<N> {
    /// Pretty print this [`Fragment`]
    pub fn to_cedarschema(&self) -> std::result::Result<String, ToCedarSchemaSyntaxError> {
        let src = cedar_schema::fmt::json_schema_to_cedar_schema_str(self)?;
        Ok(src)
    }
}

/// A single namespace definition from a Fragment.
/// This is composed of common types, entity types, and action definitions.
///
/// The parameter `N` is the type of entity type names and common type names in
/// attributes/parents fields in this [`NamespaceDefinition`], including
/// recursively. (It doesn't affect the type of common and entity type names
/// _that are being declared here_, which is always an `UnreservedId` and unambiguously
/// refers to the [`InternalName`] with the implicit current/active namespace prepended.)
/// See notes on [`Fragment`].
#[derive(Debug, Clone, PartialEq, Serialize, Deserialize)]
#[serde_as]
#[serde(bound(deserialize = "N: Deserialize<'de> + From<RawName>"))]
#[serde(bound(serialize = "N: Serialize"))]
#[serde(deny_unknown_fields)]
#[serde(rename_all = "camelCase")]
#[doc(hidden)]
#[cfg_attr(feature = "wasm", derive(tsify::Tsify))]
#[cfg_attr(feature = "wasm", tsify(into_wasm_abi, from_wasm_abi))]
pub struct NamespaceDefinition<N> {
    #[serde(default)]
    #[serde(skip_serializing_if = "HashMap::is_empty")]
    #[serde(with = "::serde_with::rust::maps_duplicate_key_is_error")]
    pub common_types: HashMap<UnreservedId, Type<N>>,
    #[serde(with = "::serde_with::rust::maps_duplicate_key_is_error")]
    pub entity_types: HashMap<UnreservedId, EntityType<N>>,
    #[serde(with = "::serde_with::rust::maps_duplicate_key_is_error")]
    pub actions: HashMap<SmolStr, ActionType<N>>,
}

impl<N> NamespaceDefinition<N> {
    pub fn new(
        entity_types: impl IntoIterator<Item = (UnreservedId, EntityType<N>)>,
        actions: impl IntoIterator<Item = (SmolStr, ActionType<N>)>,
    ) -> Self {
        Self {
            common_types: HashMap::new(),
            entity_types: entity_types.into_iter().collect(),
            actions: actions.into_iter().collect(),
        }
    }
}

impl NamespaceDefinition<RawName> {
    /// (Conditionally) prefix unqualified entity and common type references with the namespace they are in
    pub fn conditionally_qualify_type_references(
        self,
        ns: Option<&InternalName>,
    ) -> NamespaceDefinition<ConditionalName> {
        NamespaceDefinition {
            common_types: self
                .common_types
                .into_iter()
                .map(|(k, v)| (k, v.conditionally_qualify_type_references(ns)))
                .collect(),
            entity_types: self
                .entity_types
                .into_iter()
                .map(|(k, v)| (k, v.conditionally_qualify_type_references(ns)))
                .collect(),
            actions: self
                .actions
                .into_iter()
                .map(|(k, v)| (k, v.conditionally_qualify_type_references(ns)))
                .collect(),
        }
    }
}

impl NamespaceDefinition<ConditionalName> {
    /// Convert this [`NamespaceDefinition<ConditionalName>`] into a
    /// [`NamespaceDefinition<InternalName>`] by fully-qualifying all typenames
    /// that appear anywhere in any definitions.
    ///
    /// `all_common_defs` and `all_entity_defs` need to be the full set of all
    /// fully-qualified typenames (of common and entity types respectively) that
    /// are defined in the schema (in all schema fragments).
    ///
    /// `all_action_defs` needs to be the full set of all fully-qualified action
    /// EUIDs that are defined in the schema (in all schema fragments).
    pub fn fully_qualify_type_references(
        self,
        all_common_defs: &HashSet<InternalName>,
        all_entity_defs: &HashSet<InternalName>,
        all_action_defs: &HashSet<EntityUID>,
    ) -> Result<NamespaceDefinition<InternalName>> {
        Ok(NamespaceDefinition {
            common_types: self
                .common_types
                .into_iter()
                .map(|(k, v)| {
                    Ok((
                        k,
                        v.fully_qualify_type_references(all_common_defs, all_entity_defs)?,
                    ))
                })
                .collect::<std::result::Result<_, TypeResolutionError>>()?,
            entity_types: self
                .entity_types
                .into_iter()
                .map(|(k, v)| {
                    Ok((
                        k,
                        v.fully_qualify_type_references(all_common_defs, all_entity_defs)?,
                    ))
                })
                .collect::<std::result::Result<_, TypeResolutionError>>()?,
            actions: self
                .actions
                .into_iter()
                .map(|(k, v)| {
                    Ok((
                        k,
                        v.fully_qualify_type_references(
                            all_common_defs,
                            all_entity_defs,
                            all_action_defs,
                        )?,
                    ))
                })
                .collect::<Result<_>>()?,
        })
    }
}

/// Represents the full definition of an entity type in the schema.
/// Entity types describe the relationships in the entity store, including what
/// entities can be members of groups of what types, and what attributes
/// can/should be included on entities of each type.
///
/// The parameter `N` is the type of entity type names and common type names in
/// this [`EntityType`], including recursively.
/// See notes on [`Fragment`].
#[derive(Debug, Clone, PartialEq, Serialize, Deserialize)]
#[serde(bound(deserialize = "N: Deserialize<'de> + From<RawName>"))]
#[serde(deny_unknown_fields)]
#[serde(rename_all = "camelCase")]
#[cfg_attr(feature = "wasm", derive(tsify::Tsify))]
#[cfg_attr(feature = "wasm", tsify(into_wasm_abi, from_wasm_abi))]
pub struct EntityType<N> {
    /// Entities of this [`EntityType`] are allowed to be members of entities of
    /// these types.
    #[serde(default)]
    #[serde(skip_serializing_if = "Vec::is_empty")]
    pub member_of_types: Vec<N>,
    /// Description of the attributes for entities of this [`EntityType`].
    #[serde(default)]
    #[serde(skip_serializing_if = "AttributesOrContext::is_empty_record")]
    pub shape: AttributesOrContext<N>,
}

impl EntityType<RawName> {
    /// (Conditionally) prefix unqualified entity and common type references with the namespace they are in
    pub fn conditionally_qualify_type_references(
        self,
        ns: Option<&InternalName>,
    ) -> EntityType<ConditionalName> {
        EntityType {
            member_of_types: self
                .member_of_types
                .into_iter()
                .map(|rname| rname.conditionally_qualify_with(ns, ReferenceType::Entity)) // Only entity, not common, here for now; see #1064
                .collect(),
            shape: self.shape.conditionally_qualify_type_references(ns),
        }
    }
}

impl EntityType<ConditionalName> {
    /// Convert this [`EntityType<ConditionalName>`] into an
    /// [`EntityType<InternalName>`] by fully-qualifying all typenames that
    /// appear anywhere in any definitions.
    ///
    /// `all_common_defs` and `all_entity_defs` need to be the full set of all
    /// fully-qualified typenames (of common and entity types respectively) that
    /// are defined in the schema (in all schema fragments).
    pub fn fully_qualify_type_references(
        self,
        all_common_defs: &HashSet<InternalName>,
        all_entity_defs: &HashSet<InternalName>,
    ) -> std::result::Result<EntityType<InternalName>, TypeResolutionError> {
        Ok(EntityType {
            member_of_types: self
                .member_of_types
                .into_iter()
                .map(|cname| cname.resolve(all_common_defs, all_entity_defs).cloned())
                .collect::<std::result::Result<_, _>>()?,
            shape: self
                .shape
                .fully_qualify_type_references(all_common_defs, all_entity_defs)?,
        })
    }
}

/// Declaration of entity or record attributes, or of an action context.
/// These share a JSON format.
///
/// The parameter `N` is the type of entity type names and common type names in
/// this [`AttributesOrContext`], including recursively.
/// See notes on [`Fragment`].
#[derive(Debug, Clone, PartialEq, Serialize, Deserialize)]
#[serde(bound(deserialize = "N: Deserialize<'de> + From<RawName>"))]
#[serde(transparent)]
#[cfg_attr(feature = "wasm", derive(tsify::Tsify))]
#[cfg_attr(feature = "wasm", tsify(into_wasm_abi, from_wasm_abi))]
pub struct AttributesOrContext<N>(
    // We use the usual `Type` deserialization, but it will ultimately need to
    // be a `Record` or common-type reference which resolves to a `Record`.
    pub Type<N>,
);

impl<N> AttributesOrContext<N> {
    /// Convert the [`AttributesOrContext`] into its [`Type`].
    pub fn into_inner(self) -> Type<N> {
        self.0
    }

    /// Is this `AttributesOrContext` an empty record?
    pub fn is_empty_record(&self) -> bool {
        self.0.is_empty_record()
    }
}

impl<N> Default for AttributesOrContext<N> {
    fn default() -> Self {
        Self::from(RecordType::default())
    }
}

impl<N: Display> Display for AttributesOrContext<N> {
    fn fmt(&self, f: &mut std::fmt::Formatter<'_>) -> std::fmt::Result {
        self.0.fmt(f)
    }
}

impl<N> From<RecordType<N>> for AttributesOrContext<N> {
    fn from(rty: RecordType<N>) -> AttributesOrContext<N> {
        Self(Type::Type(TypeVariant::Record(rty)))
    }
}

impl AttributesOrContext<RawName> {
    /// (Conditionally) prefix unqualified entity and common type references with the namespace they are in
    pub fn conditionally_qualify_type_references(
        self,
        ns: Option<&InternalName>,
    ) -> AttributesOrContext<ConditionalName> {
        AttributesOrContext(self.0.conditionally_qualify_type_references(ns))
    }
}

impl AttributesOrContext<ConditionalName> {
    /// Convert this [`AttributesOrContext<ConditionalName>`] into an
    /// [`AttributesOrContext<InternalName>`] by fully-qualifying all typenames
    /// that appear anywhere in any definitions.
    ///
    /// `all_common_defs` and `all_entity_defs` need to be the full set of all
    /// fully-qualified typenames (of common and entity types respectively) that
    /// are defined in the schema (in all schema fragments).
    pub fn fully_qualify_type_references(
        self,
        all_common_defs: &HashSet<InternalName>,
        all_entity_defs: &HashSet<InternalName>,
    ) -> std::result::Result<AttributesOrContext<InternalName>, TypeResolutionError> {
        Ok(AttributesOrContext(self.0.fully_qualify_type_references(
            all_common_defs,
            all_entity_defs,
        )?))
    }
}

/// An [`ActionType`] describes a specific action entity.
/// It also describes what principals/resources/contexts are valid for the
/// action.
///
/// The parameter `N` is the type of entity type names and common type names in
/// this [`ActionType`], including recursively.
/// See notes on [`Fragment`].
#[derive(Debug, Clone, PartialEq, Serialize, Deserialize)]
#[serde(bound(deserialize = "N: Deserialize<'de> + From<RawName>"))]
#[serde(deny_unknown_fields)]
#[serde(rename_all = "camelCase")]
#[cfg_attr(feature = "wasm", derive(tsify::Tsify))]
#[cfg_attr(feature = "wasm", tsify(into_wasm_abi, from_wasm_abi))]
pub struct ActionType<N> {
    /// This maps attribute names to
    /// `cedar_policy_core::entities::CedarValueJson` which is the
    /// canonical representation of a cedar value as JSON.
    #[serde(default)]
    #[serde(skip_serializing_if = "Option::is_none")]
    pub attributes: Option<HashMap<SmolStr, CedarValueJson>>,
    /// Describes what principals/resources/contexts are valid for this action.
    #[serde(default)]
    #[serde(skip_serializing_if = "Option::is_none")]
    pub applies_to: Option<ApplySpec<N>>,
    /// Which actions are parents of this action.
    #[serde(default)]
    #[serde(skip_serializing_if = "Option::is_none")]
    pub member_of: Option<Vec<ActionEntityUID<N>>>,
}

impl ActionType<RawName> {
    /// (Conditionally) prefix unqualified entity and common type references with the namespace they are in
    pub fn conditionally_qualify_type_references(
        self,
        ns: Option<&InternalName>,
    ) -> ActionType<ConditionalName> {
        ActionType {
            attributes: self.attributes,
            applies_to: self
                .applies_to
                .map(|applyspec| applyspec.conditionally_qualify_type_references(ns)),
            member_of: self.member_of.map(|v| {
                v.into_iter()
                    .map(|aeuid| aeuid.conditionally_qualify_type_references(ns))
                    .collect()
            }),
        }
    }
}

impl ActionType<ConditionalName> {
    /// Convert this [`ActionType<ConditionalName>`] into an
    /// [`ActionType<InternalName>`] by fully-qualifying all typenames that
    /// appear anywhere in any definitions.
    ///
    /// `all_common_defs` and `all_entity_defs` need to be the full set of all
    /// fully-qualified typenames (of common and entity types respectively) that
    /// are defined in the schema (in all schema fragments).
    ///
    /// `all_action_defs` needs to be the full set of all fully-qualified action
    /// EUIDs that are defined in the schema (in all schema fragments).
    pub fn fully_qualify_type_references(
        self,
        all_common_defs: &HashSet<InternalName>,
        all_entity_defs: &HashSet<InternalName>,
        all_action_defs: &HashSet<EntityUID>,
    ) -> Result<ActionType<InternalName>> {
        Ok(ActionType {
            attributes: self.attributes,
            applies_to: self
                .applies_to
                .map(|applyspec| {
                    applyspec.fully_qualify_type_references(all_common_defs, all_entity_defs)
                })
                .transpose()?,
            member_of: self
                .member_of
                .map(|v| {
                    v.into_iter()
                        .map(|aeuid| aeuid.fully_qualify_type_references(all_action_defs))
                        .collect::<std::result::Result<_, ActionResolutionError>>()
                })
                .transpose()?,
        })
    }
}

/// The apply spec specifies what principals and resources an action can be used
/// with.  This specification can either be done through containing to entity
/// types.
/// An empty list is interpreted as specifying that there are no principals or
/// resources that an action applies to.
///
/// The parameter `N` is the type of entity type names and common type names in
/// this [`ApplySpec`], including recursively.
/// See notes on [`Fragment`].
#[derive(Debug, Clone, PartialEq, Serialize, Deserialize)]
#[serde(bound(deserialize = "N: Deserialize<'de> + From<RawName>"))]
#[serde(deny_unknown_fields)]
#[serde(rename_all = "camelCase")]
#[cfg_attr(feature = "wasm", derive(tsify::Tsify))]
#[cfg_attr(feature = "wasm", tsify(into_wasm_abi, from_wasm_abi))]
pub struct ApplySpec<N> {
    /// Resource types that are valid for the action
    pub resource_types: Vec<N>,
    /// Principal types that are valid for the action
    pub principal_types: Vec<N>,
    /// Context type that this action expects
    #[serde(default)]
    #[serde(skip_serializing_if = "AttributesOrContext::is_empty_record")]
    pub context: AttributesOrContext<N>,
}

impl ApplySpec<RawName> {
    /// (Conditionally) prefix unqualified entity and common type references with the namespace they are in
    pub fn conditionally_qualify_type_references(
        self,
        ns: Option<&InternalName>,
    ) -> ApplySpec<ConditionalName> {
        ApplySpec {
            resource_types: self
                .resource_types
                .into_iter()
                .map(|rname| rname.conditionally_qualify_with(ns, ReferenceType::Entity)) // Only entity, not common, here for now; see #1064
                .collect(),
            principal_types: self
                .principal_types
                .into_iter()
                .map(|rname| rname.conditionally_qualify_with(ns, ReferenceType::Entity)) // Only entity, not common, here for now; see #1064
                .collect(),
            context: self.context.conditionally_qualify_type_references(ns),
        }
    }
}

impl ApplySpec<ConditionalName> {
    /// Convert this [`ApplySpec<ConditionalName>`] into an
    /// [`ApplySpec<InternalName>`] by fully-qualifying all typenames that
    /// appear anywhere in any definitions.
    ///
    /// `all_common_defs` and `all_entity_defs` need to be the full set of all
    /// fully-qualified typenames (of common and entity types respectively) that
    /// are defined in the schema (in all schema fragments).
    pub fn fully_qualify_type_references(
        self,
        all_common_defs: &HashSet<InternalName>,
        all_entity_defs: &HashSet<InternalName>,
    ) -> std::result::Result<ApplySpec<InternalName>, TypeResolutionError> {
        Ok(ApplySpec {
            resource_types: self
                .resource_types
                .into_iter()
                .map(|cname| cname.resolve(all_common_defs, all_entity_defs).cloned())
                .collect::<std::result::Result<_, TypeResolutionError>>()?,
            principal_types: self
                .principal_types
                .into_iter()
                .map(|cname| cname.resolve(all_common_defs, all_entity_defs).cloned())
                .collect::<std::result::Result<_, TypeResolutionError>>()?,
            context: self
                .context
                .fully_qualify_type_references(all_common_defs, all_entity_defs)?,
        })
    }
}

/// Represents the [`cedar_policy_core::ast::EntityUID`] of an action
#[derive(Debug, Clone, PartialEq, Eq, Hash, Serialize, Deserialize)]
#[serde(bound(deserialize = "N: Deserialize<'de> + From<RawName>"))]
#[serde(deny_unknown_fields)]
#[serde(rename_all = "camelCase")]
#[cfg_attr(feature = "wasm", derive(tsify::Tsify))]
#[cfg_attr(feature = "wasm", tsify(into_wasm_abi, from_wasm_abi))]
pub struct ActionEntityUID<N> {
    /// Represents the [`cedar_policy_core::ast::Eid`] of the action
    pub id: SmolStr,

    /// Represents the type of the action.
    /// `None` is shorthand for `Action`.
    /// If this is `Some`, the last component of the `N` should be `Action`.
    ///
    /// INVARIANT: This can only be `None` in the `N` = `RawName` case.
    /// This invariant is upheld by all the code below that constructs
    /// `ActionEntityUID`.
    /// We also rely on `ActionEntityUID<N>` only being `Deserialize` for
    /// `N` = `RawName`, so that you can't create an `ActionEntityUID` that
    /// violates this invariant via deserialization.
    #[serde(rename = "type")]
    #[serde(default)]
    #[serde(skip_serializing_if = "Option::is_none")]
    ty: Option<N>,
}

impl ActionEntityUID<RawName> {
    /// Create a new `ActionEntityUID<RawName>`.
    /// `ty` = `None` is shorthand for `Action`.
    pub fn new(ty: Option<RawName>, id: SmolStr) -> Self {
        Self { id, ty }
    }

    /// Given an `id`, get the [`ActionEntityUID`] representing `Action::<id>`.
    //
    // This function is only available for `RawName` and not other values of `N`,
    // in order to uphold the INVARIANT on self.ty.
    pub fn default_type(id: SmolStr) -> Self {
        Self { id, ty: None }
    }
}

impl<N: std::fmt::Display> std::fmt::Display for ActionEntityUID<N> {
    fn fmt(&self, f: &mut std::fmt::Formatter<'_>) -> std::fmt::Result {
        if let Some(ty) = &self.ty {
            write!(f, "{}::", ty)?
        } else {
            write!(f, "Action::")?
        }
        write!(f, "\"{}\"", self.id.escape_debug())
    }
}

impl ActionEntityUID<RawName> {
    /// (Conditionally) prefix this action entity UID's typename with the given namespace
    pub fn conditionally_qualify_type_references(
        self,
        ns: Option<&InternalName>,
    ) -> ActionEntityUID<ConditionalName> {
        // Upholding the INVARIANT on ActionEntityUID.ty: constructing an `ActionEntityUID<ConditionalName>`,
        // so in the constructed `ActionEntityUID`, `.ty` must be `Some` in all cases
        ActionEntityUID {
            id: self.id,
            ty: {
                // PANIC SAFETY: this is a valid raw name
                #[allow(clippy::expect_used)]
                let raw_name = self
                    .ty
                    .unwrap_or(RawName::from_str("Action").expect("valid raw name"));
                Some(raw_name.conditionally_qualify_with(ns, ReferenceType::Entity))
            },
        }
    }

    /// Unconditionally prefix this action entity UID's typename with the given namespace
    pub fn qualify_with(self, ns: Option<&InternalName>) -> ActionEntityUID<InternalName> {
        // Upholding the INVARIANT on ActionEntityUID.ty: constructing an `ActionEntityUID<InternalName>`,
        // so in the constructed `ActionEntityUID`, `.ty` must be `Some` in all cases
        ActionEntityUID {
            id: self.id,
            ty: {
                // PANIC SAFETY: this is a valid raw name
                #[allow(clippy::expect_used)]
                let raw_name = self
                    .ty
                    .unwrap_or(RawName::from_str("Action").expect("valid raw name"));
                Some(raw_name.qualify_with(ns))
            },
        }
    }
}

impl ActionEntityUID<ConditionalName> {
    /// Get the action type, as a [`ConditionalName`].
    pub fn ty(&self) -> &ConditionalName {
        // PANIC SAFETY: by INVARIANT on self.ty
        #[allow(clippy::expect_used)]
        self.ty.as_ref().expect("by INVARIANT on self.ty")
    }

    /// Convert this [`ActionEntityUID<ConditionalName>`] into an
    /// [`ActionEntityUID<InternalName>`] by fully-qualifying its typename.
    ///
    /// `all_action_defs` needs to be the full set of all fully-qualified action
    /// EUIDs that are defined in the schema (in all schema fragments).
    /// This `ActionEntityUID<ConditionalName>` must resolve to one of the
    /// `all_action_defs` or else it throws `UndeclaredActionsError`.
    pub fn fully_qualify_type_references(
        self,
        all_action_defs: &HashSet<EntityUID>,
    ) -> std::result::Result<ActionEntityUID<InternalName>, ActionResolutionError> {
        for possibility in self.possibilities() {
            // This ignores any possibilities that aren't valid `EntityUID`,
            // because we know that all defined actions are valid `EntityUID`s
            // (because `all_action_defs` has type `&HashSet<EntityUID>`).
            if let Ok(euid) = EntityUID::try_from(possibility.clone()) {
                if all_action_defs.contains(&euid) {
                    return Ok(possibility);
                }
            }
        }
        return Err(ActionResolutionError(nonempty!(self)));
    }

    /// Get the possible fully-qualified [`ActionEntityUID<InternalName>`]s
    /// which this [`ActionEntityUID<ConditionalName>`] might resolve to, in
    /// priority order (highest-priority first).
    pub(crate) fn possibilities(&self) -> impl Iterator<Item = ActionEntityUID<InternalName>> + '_ {
        // Upholding the INVARIANT on ActionEntityUID.ty: constructing `ActionEntityUID<InternalName>`,
        // so in the constructed `ActionEntityUID`, `.ty` must be `Some` in all cases
        self.ty()
            .possibilities()
            .map(|possibility| ActionEntityUID {
                id: self.id.clone(),
                ty: Some(possibility.clone()),
            })
    }

    /// Convert this [`ActionEntityUID<ConditionalName>`] back into a [`ActionEntityUID<RawName>`].
    /// As of this writing, [`ActionEntityUID<RawName>`] has a `Display` impl while
    /// [`ActionEntityUID<ConditionalName>`] does not.
    pub(crate) fn as_raw(&self) -> ActionEntityUID<RawName> {
        ActionEntityUID {
            id: self.id.clone(),
            ty: self.ty.as_ref().map(|ty| ty.raw().clone()),
        }
    }
}

impl ActionEntityUID<Name> {
    /// Get the action type, as a [`Name`].
    pub fn ty(&self) -> &Name {
        // PANIC SAFETY: by INVARIANT on self.ty
        #[allow(clippy::expect_used)]
        self.ty.as_ref().expect("by INVARIANT on self.ty")
    }
}

impl ActionEntityUID<InternalName> {
    /// Get the action type, as an [`InternalName`].
    pub fn ty(&self) -> &InternalName {
        // PANIC SAFETY: by INVARIANT on self.ty
        #[allow(clippy::expect_used)]
        self.ty.as_ref().expect("by INVARIANT on self.ty")
    }
}

impl From<ActionEntityUID<Name>> for EntityUID {
    fn from(aeuid: ActionEntityUID<Name>) -> Self {
        EntityUID::from_components(aeuid.ty().clone().into(), Eid::new(aeuid.id), None)
    }
}

impl TryFrom<ActionEntityUID<InternalName>> for EntityUID {
    type Error = <InternalName as TryInto<Name>>::Error;
    fn try_from(aeuid: ActionEntityUID<InternalName>) -> std::result::Result<Self, Self::Error> {
        let ty = Name::try_from(aeuid.ty().clone())?;
        Ok(EntityUID::from_components(
            ty.into(),
            Eid::new(aeuid.id),
            None,
        ))
    }
}

impl From<EntityUID> for ActionEntityUID<Name> {
    fn from(euid: EntityUID) -> Self {
        let (ty, id) = euid.components();
        ActionEntityUID {
            ty: Some(ty.into()),
            id: <Eid as AsRef<SmolStr>>::as_ref(&id).clone(),
        }
    }
}

/// A restricted version of the [`crate::types::Type`] enum containing only the types
/// which are exposed to users.
///
/// The parameter `N` is the type of entity type names and common type names in
/// this [`Type`], including recursively.
/// See notes on [`Fragment`].
#[derive(Debug, Clone, PartialEq, Eq, PartialOrd, Ord, Serialize)]
// This enum is `untagged` with these variants as a workaround to a serde
// limitation. It is not possible to have the known variants on one enum, and
// then, have catch-all variant for any unrecognized tag in the same enum that
// captures the name of the unrecognized tag.
#[serde(untagged)]
#[cfg_attr(feature = "wasm", derive(tsify::Tsify))]
#[cfg_attr(feature = "wasm", tsify(into_wasm_abi, from_wasm_abi))]
pub enum Type<N> {
    /// One of the standard types exposed to users.
    ///
    /// This branch also includes the "entity-or-common-type-reference" possibility.
    Type(TypeVariant<N>),
    /// Reference to a common type
    ///
    /// This is only used for references that _must_ resolve to common types.
    /// References that may resolve to either common or entity types can use
    /// `Type::Type(TypeVariant::EntityOrCommon)`.
    CommonTypeRef {
        /// Name of the common type.
        /// For the important case of `N` = [`RawName`], this is the schema JSON
        /// format, and the `RawName` is exactly how it appears in the schema;
        /// may not yet be fully qualified
        #[serde(rename = "type")]
        type_name: N,
    },
}

impl<N> Type<N> {
    /// Iterate over all references which occur in the type and (must or may)
    /// resolve to a common type
    pub(crate) fn common_type_references(&self) -> Box<dyn Iterator<Item = &N> + '_> {
        match self {
            Type::Type(TypeVariant::Record(RecordType { attributes, .. })) => attributes
                .iter()
                .map(|(_, ty)| ty.ty.common_type_references())
                .fold(Box::new(std::iter::empty()), |it, tys| {
                    Box::new(it.chain(tys))
                }),
            Type::Type(TypeVariant::Set { element }) => element.common_type_references(),
            Type::Type(TypeVariant::EntityOrCommon { type_name }) => {
                Box::new(std::iter::once(type_name))
            }
            Type::CommonTypeRef { type_name } => Box::new(std::iter::once(type_name)),
            _ => Box::new(std::iter::empty()),
        }
    }

    /// Is this [`Type`] an extension type, or does it contain one
    /// (recursively)? Returns `None` if this is a `CommonTypeRef` or
    /// `EntityOrCommon` because we can't easily check the type of a common type
    /// reference, accounting for namespaces, without first converting to a
    /// [`crate::types::Type`].
    pub fn is_extension(&self) -> Option<bool> {
        match self {
            Self::Type(TypeVariant::Extension { .. }) => Some(true),
            Self::Type(TypeVariant::Set { element }) => element.is_extension(),
            Self::Type(TypeVariant::Record(RecordType { attributes, .. })) => attributes
                .values()
                .try_fold(false, |a, e| match e.ty.is_extension() {
                    Some(true) => Some(true),
                    Some(false) => Some(a),
                    None => None,
                }),
            Self::Type(_) => Some(false),
            Self::CommonTypeRef { .. } => None,
        }
    }

    /// Is this [`Type`] an empty record? This function is used by the `Display`
    /// implementation to avoid printing unnecessary entity/action data.
    pub fn is_empty_record(&self) -> bool {
        match self {
            Self::Type(TypeVariant::Record(rty)) => rty.is_empty_record(),
            _ => false,
        }
    }
}

impl Type<RawName> {
    /// (Conditionally) prefix unqualified entity and common type references with the namespace they are in
    pub fn conditionally_qualify_type_references(
        self,
        ns: Option<&InternalName>,
    ) -> Type<ConditionalName> {
        match self {
            Self::Type(tv) => Type::Type(tv.conditionally_qualify_type_references(ns)),
            Self::CommonTypeRef { type_name } => Type::CommonTypeRef {
                type_name: type_name.conditionally_qualify_with(ns, ReferenceType::Common),
            },
        }
    }

    fn into_n<N: From<RawName>>(self) -> Type<N> {
        match self {
            Self::Type(tv) => Type::Type(tv.into_n()),
            Self::CommonTypeRef { type_name } => Type::CommonTypeRef {
                type_name: type_name.into(),
            },
        }
    }
}

impl Type<ConditionalName> {
    /// Convert this [`Type<ConditionalName>`] into a [`Type<InternalName>`] by
    /// fully-qualifying all typenames that appear anywhere in any definitions.
    ///
    /// `all_common_defs` and `all_entity_defs` need to be the full set of all
    /// fully-qualified typenames (of common and entity types respectively) that
    /// are defined in the schema (in all schema fragments).
    pub fn fully_qualify_type_references(
        self,
        all_common_defs: &HashSet<InternalName>,
        all_entity_defs: &HashSet<InternalName>,
    ) -> std::result::Result<Type<InternalName>, TypeResolutionError> {
        match self {
            Self::Type(tv) => Ok(Type::Type(
                tv.fully_qualify_type_references(all_common_defs, all_entity_defs)?,
            )),
            Self::CommonTypeRef { type_name } => Ok(Type::CommonTypeRef {
                type_name: type_name.resolve(all_common_defs, all_entity_defs)?.clone(),
            }),
        }
    }
}

impl<'de, N: Deserialize<'de> + From<RawName>> Deserialize<'de> for Type<N> {
    fn deserialize<D>(deserializer: D) -> std::result::Result<Self, D::Error>
    where
        D: serde::Deserializer<'de>,
    {
        deserializer.deserialize_any(TypeVisitor {
            _phantom: PhantomData,
        })
    }
}

/// The fields for a `Type`. Used for implementing deserialization.
#[derive(Debug, Clone, Hash, Eq, PartialEq, Deserialize)]
#[serde(field_identifier, rename_all = "camelCase")]
enum TypeFields {
    Type,
    Element,
    Attributes,
    AdditionalAttributes,
    Name,
}

// This macro is used to avoid duplicating the fields names when calling
// `serde::de::Error::unknown_field`. It wants an `&'static [&'static str]`, and
// AFAIK, the elements of the static slice must be literals.
macro_rules! type_field_name {
    (Type) => {
        "type"
    };
    (Element) => {
        "element"
    };
    (Attributes) => {
        "attributes"
    };
    (AdditionalAttributes) => {
        "additionalAttributes"
    };
    (Name) => {
        "name"
    };
}

impl TypeFields {
    fn as_str(&self) -> &'static str {
        match self {
            TypeFields::Type => type_field_name!(Type),
            TypeFields::Element => type_field_name!(Element),
            TypeFields::Attributes => type_field_name!(Attributes),
            TypeFields::AdditionalAttributes => type_field_name!(AdditionalAttributes),
            TypeFields::Name => type_field_name!(Name),
        }
    }
}

/// Used during deserialization to deserialize the attributes type map while
/// reporting an error if there are any duplicate keys in the map. I could not
/// find a way to do the `serde_with` conversion inline without introducing this
/// struct.
#[derive(Deserialize)]
struct AttributesTypeMap(
    #[serde(with = "serde_with::rust::maps_duplicate_key_is_error")]
    BTreeMap<SmolStr, TypeOfAttribute<RawName>>,
);

struct TypeVisitor<N> {
    _phantom: PhantomData<N>,
}

impl<'de, N: Deserialize<'de> + From<RawName>> Visitor<'de> for TypeVisitor<N> {
    type Value = Type<N>;

    fn expecting(&self, formatter: &mut std::fmt::Formatter<'_>) -> std::fmt::Result {
        formatter.write_str("builtin type or reference to type defined in commonTypes")
    }

    fn visit_map<M>(self, mut map: M) -> std::result::Result<Self::Value, M::Error>
    where
        M: MapAccess<'de>,
    {
        use TypeFields::{AdditionalAttributes, Attributes, Element, Name, Type as TypeField};

        // We keep field values wrapped in a `Result` initially so that we do
        // not report errors due the contents of a field when the field is not
        // expected for a particular type variant. We instead report that the
        // field so not exist at all, so that the schema author can delete the
        // field without wasting time fixing errors in the value.
        let mut type_name: Option<std::result::Result<SmolStr, M::Error>> = None;
        let mut element: Option<std::result::Result<Type<N>, M::Error>> = None;
        let mut attributes: Option<std::result::Result<AttributesTypeMap, M::Error>> = None;
        let mut additional_attributes: Option<std::result::Result<bool, M::Error>> = None;
        let mut name: Option<std::result::Result<SmolStr, M::Error>> = None;

        // Gather all the fields in the object. Any fields that are not one of
        // the possible fields for some schema type will have been reported by
        // serde already.
        while let Some(key) = map.next_key()? {
            match key {
                TypeField => {
                    if type_name.is_some() {
                        return Err(serde::de::Error::duplicate_field(TypeField.as_str()));
                    }
                    type_name = Some(map.next_value());
                }
                Element => {
                    if element.is_some() {
                        return Err(serde::de::Error::duplicate_field(Element.as_str()));
                    }
                    element = Some(map.next_value());
                }
                Attributes => {
                    if attributes.is_some() {
                        return Err(serde::de::Error::duplicate_field(Attributes.as_str()));
                    }
                    attributes = Some(map.next_value());
                }
                AdditionalAttributes => {
                    if additional_attributes.is_some() {
                        return Err(serde::de::Error::duplicate_field(
                            AdditionalAttributes.as_str(),
                        ));
                    }
                    additional_attributes = Some(map.next_value());
                }
                Name => {
                    if name.is_some() {
                        return Err(serde::de::Error::duplicate_field(Name.as_str()));
                    }
                    name = Some(map.next_value());
                }
            }
        }

        Self::build_schema_type::<M>(type_name, element, attributes, additional_attributes, name)
    }
}

impl<'de, N: Deserialize<'de> + From<RawName>> TypeVisitor<N> {
    /// Construct a schema type given the name of the type and its fields.
    /// Fields which were not present are `None`. It is an error for a field
    /// which is not used for a particular type to be `Some` when building that
    /// type.
    fn build_schema_type<M>(
        type_name: Option<std::result::Result<SmolStr, M::Error>>,
        element: Option<std::result::Result<Type<N>, M::Error>>,
        attributes: Option<std::result::Result<AttributesTypeMap, M::Error>>,
        additional_attributes: Option<std::result::Result<bool, M::Error>>,
        name: Option<std::result::Result<SmolStr, M::Error>>,
    ) -> std::result::Result<Type<N>, M::Error>
    where
        M: MapAccess<'de>,
    {
        use TypeFields::{AdditionalAttributes, Attributes, Element, Name, Type as TypeField};
        // Fields that remain to be parsed
        let mut remaining_fields = [
            (TypeField, type_name.is_some()),
            (Element, element.is_some()),
            (Attributes, attributes.is_some()),
            (AdditionalAttributes, additional_attributes.is_some()),
            (Name, name.is_some()),
        ]
        .into_iter()
        .filter(|(_, present)| *present)
        .map(|(field, _)| field)
        .collect::<HashSet<_>>();

        match type_name.transpose()?.as_ref() {
            Some(s) => {
                // We've concluded that type exists
                remaining_fields.remove(&TypeField);
                // Used to generate the appropriate serde error if a field is present
                // when it is not expected.
                let error_if_fields = |fs: &[TypeFields],
                                       expected: &'static [&'static str]|
                 -> std::result::Result<(), M::Error> {
                    for f in fs {
                        if remaining_fields.contains(f) {
                            return Err(serde::de::Error::unknown_field(f.as_str(), expected));
                        }
                    }
                    Ok(())
                };
                let error_if_any_fields = || -> std::result::Result<(), M::Error> {
                    error_if_fields(&[Element, Attributes, AdditionalAttributes, Name], &[])
                };
                match s.as_str() {
                    "String" => {
                        error_if_any_fields()?;
                        Ok(Type::Type(TypeVariant::String))
                    }
                    "Long" => {
                        error_if_any_fields()?;
                        Ok(Type::Type(TypeVariant::Long))
                    }
                    "Boolean" => {
                        error_if_any_fields()?;
                        Ok(Type::Type(TypeVariant::Boolean))
                    }
                    "Set" => {
                        error_if_fields(
                            &[Attributes, AdditionalAttributes, Name],
                            &[type_field_name!(Element)],
                        )?;

                        match element {
                            Some(element) => Ok(Type::Type(TypeVariant::Set {
                                element: Box::new(element?),
                            })),
                            None => Err(serde::de::Error::missing_field(Element.as_str())),
                        }
                    }
                    "Record" => {
                        error_if_fields(
                            &[Element, Name],
                            &[
                                type_field_name!(Attributes),
                                type_field_name!(AdditionalAttributes),
                            ],
                        )?;

                        if let Some(attributes) = attributes {
                            let additional_attributes =
                                additional_attributes.unwrap_or(Ok(partial_schema_default()));
                            Ok(Type::Type(TypeVariant::Record {
                                attributes: attributes?
                                    .0
                                    .into_iter()
                                    .map(|(k, TypeOfAttribute { ty, required })| {
                                        (
                                            k,
                                            TypeOfAttribute {
                                                ty: ty.into_n(),
                                                required,
                                            },
                                        )
                                    })
                                    .collect(),
                                additional_attributes: additional_attributes?,
                            }))
                        } else {
<<<<<<< HEAD
                            Err(serde::de::Error::missing_field(Attributes.as_str()))
=======
                            error_if_fields(
                                &[Element, Name],
                                &[
                                    type_field_name!(Attributes),
                                    type_field_name!(AdditionalAttributes),
                                ],
                            )?;

                            if let Some(attributes) = attributes {
                                let additional_attributes =
                                    additional_attributes.unwrap_or(Ok(partial_schema_default()));
                                Ok(Type::Type(TypeVariant::Record(RecordType {
                                    attributes: attributes?
                                        .0
                                        .into_iter()
                                        .map(|(k, TypeOfAttribute { ty, required })| {
                                            (
                                                k,
                                                TypeOfAttribute {
                                                    ty: ty.into_n(),
                                                    required,
                                                },
                                            )
                                        })
                                        .collect(),
                                    additional_attributes: additional_attributes?,
                                })))
                            } else {
                                Err(serde::de::Error::missing_field(Attributes.as_str()))
                            }
>>>>>>> 8bc6d0a2
                        }
                    }
                    "Entity" => {
                        error_if_fields(
                            &[Element, Attributes, AdditionalAttributes],
                            &[type_field_name!(Name)],
                        )?;
                        match name {
                            Some(name) => {
                                let name = name?;
                                Ok(Type::Type(TypeVariant::Entity {
                                    name: RawName::from_normalized_str(&name)
                                        .map_err(|err| {
                                            serde::de::Error::custom(format!(
                                                "invalid entity type `{name}`: {err}"
                                            ))
                                        })?
                                        .into(),
                                }))
                            }
                            None => Err(serde::de::Error::missing_field(Name.as_str())),
                        }
                    }
                    "EntityOrCommon" => {
                        error_if_fields(
                            &[Element, Attributes, AdditionalAttributes],
                            &[type_field_name!(Name)],
                        )?;
                        match name {
                            Some(name) => {
                                let name = name?;
                                Ok(Type::Type(TypeVariant::EntityOrCommon {
                                    type_name: RawName::from_normalized_str(&name)
                                        .map_err(|err| {
                                            serde::de::Error::custom(format!(
                                                "invalid entity or common type `{name}`: {err}"
                                            ))
                                        })?
                                        .into(),
                                }))
                            }
                            None => Err(serde::de::Error::missing_field(Name.as_str())),
                        }
                    }
                    "Extension" => {
                        error_if_fields(
                            &[Element, Attributes, AdditionalAttributes],
                            &[type_field_name!(Name)],
                        )?;

                        match name {
                            Some(name) => {
                                let name = name?;
                                Ok(Type::Type(TypeVariant::Extension {
                                    name: UnreservedId::from_normalized_str(&name).map_err(
                                        |err| {
                                            serde::de::Error::custom(format!(
                                                "invalid extension type `{name}`: {err}"
                                            ))
                                        },
                                    )?,
                                }))
                            }
                            None => Err(serde::de::Error::missing_field(Name.as_str())),
                        }
                    }
                    type_name => {
                        error_if_any_fields()?;
                        Ok(Type::CommonTypeRef {
                            type_name: N::from(RawName::from_normalized_str(type_name).map_err(
                                |err| {
                                    serde::de::Error::custom(format!(
                                        "invalid common type `{type_name}`: {err}"
                                    ))
                                },
                            )?),
                        })
                    }
                }
            }
            None => Err(serde::de::Error::missing_field(TypeField.as_str())),
        }
    }
}

impl<N> From<TypeVariant<N>> for Type<N> {
    fn from(variant: TypeVariant<N>) -> Self {
        Self::Type(variant)
    }
}

/// Represents the type-level information about a record type.
///
/// The parameter `N` is the type of entity type names and common type names in
/// this [`RecordType`], including recursively.
/// See notes on [`Fragment`].
#[derive(Debug, Clone, PartialEq, Eq, PartialOrd, Ord, Serialize, Deserialize)]
#[serde(bound(deserialize = "N: Deserialize<'de> + From<RawName>"))]
#[serde(rename_all = "camelCase")]
#[cfg_attr(feature = "wasm", derive(tsify::Tsify))]
#[cfg_attr(feature = "wasm", tsify(into_wasm_abi, from_wasm_abi))]
pub struct RecordType<N> {
    /// Attribute names and types for the record
    pub attributes: BTreeMap<SmolStr, TypeOfAttribute<N>>,
    /// Whether "additional attributes" are possible on this record
    #[serde(default = "partial_schema_default")]
    #[serde(skip_serializing_if = "is_partial_schema_default")]
    pub additional_attributes: bool,
}

impl<N> Default for RecordType<N> {
    fn default() -> Self {
        Self {
            attributes: BTreeMap::new(),
            additional_attributes: partial_schema_default(),
        }
    }
}

impl<N> RecordType<N> {
    /// Is this [`RecordType`] an empty record?
    pub fn is_empty_record(&self) -> bool {
        self.additional_attributes == partial_schema_default() && self.attributes.is_empty()
    }
}

impl RecordType<RawName> {
    /// (Conditionally) prefix unqualified entity and common type references with the namespace they are in
    pub fn conditionally_qualify_type_references(
        self,
        ns: Option<&InternalName>,
    ) -> RecordType<ConditionalName> {
        RecordType {
            attributes: self
                .attributes
                .into_iter()
                .map(|(k, v)| (k, v.conditionally_qualify_type_references(ns)))
                .collect(),
            additional_attributes: self.additional_attributes,
        }
    }
}

impl RecordType<ConditionalName> {
    /// Convert this [`RecordType<ConditionalName>`] into a
    /// [`RecordType<InternalName>`] by fully-qualifying all typenames that
    /// appear anywhere in any definitions.
    ///
    /// `all_common_defs` and `all_entity_defs` need to be the full set of all
    /// fully-qualified typenames (of common and entity types respectively) that
    /// are defined in the schema (in all schema fragments).
    pub fn fully_qualify_type_references(
        self,
        all_common_defs: &HashSet<InternalName>,
        all_entity_defs: &HashSet<InternalName>,
    ) -> std::result::Result<RecordType<InternalName>, TypeResolutionError> {
        Ok(RecordType {
            attributes: self
                .attributes
                .into_iter()
                .map(|(k, v)| {
                    Ok((
                        k,
                        v.fully_qualify_type_references(all_common_defs, all_entity_defs)?,
                    ))
                })
                .collect::<std::result::Result<_, _>>()?,
            additional_attributes: self.additional_attributes,
        })
    }
}

/// All the variants of [`Type`] other than common types, which are handled
/// directly in [`Type`]. See notes on [`Type`] for why it's necessary to have a
/// separate enum here.
///
/// The parameter `N` is the type of entity type names and common type names in
/// this [`TypeVariant`], including recursively.
/// See notes on [`Fragment`].
#[derive(Debug, Clone, PartialEq, Eq, PartialOrd, Ord, Serialize, Deserialize)]
#[serde(tag = "type")]
#[serde(bound(deserialize = "N: Deserialize<'de> + From<RawName>"))]
#[cfg_attr(feature = "wasm", derive(tsify::Tsify))]
#[cfg_attr(feature = "wasm", tsify(into_wasm_abi, from_wasm_abi))]
pub enum TypeVariant<N> {
    /// String
    String,
    /// Long
    Long,
    /// Boolean
    Boolean,
    /// Set
    Set {
        /// Element type
        element: Box<Type<N>>,
    },
    /// Record
    Record(RecordType<N>),
    /// Entity
    Entity {
        /// Name of the entity type.
        /// For the important case of `N` = `RawName`, this is the schema JSON
        /// format, and the `RawName` is exactly how it appears in the schema;
        /// may not yet be fully qualified
        name: N,
    },
    /// Reference that may resolve to either an entity or common type
    EntityOrCommon {
        /// Name of the entity or common type.
        /// For the important case of `N` = `RawName`, this is the schema JSON
        /// format, and the `RawName` is exactly how it appears in the schema;
        /// may not yet be fully qualified.
        ///
        /// There is no possible ambiguity in the JSON syntax between this and
        /// `Entity`, nor between this and `Type::Common`.
        /// - To represent a must-be-entity-type reference in the JSON syntax,
        ///     use `{ "type": "Entity", "name": "foo" }`. This ser/de as
        ///     `Type::Type(TypeVariant::Entity)`.
        /// - To represent a must-be-common-type reference in the JSON syntax,
        ///     use `{ "type": "foo" }`. This ser/de as
        ///     `Type::CommonTypeRef`.
        /// - To represent an either-entity-or-common-type reference in the
        ///     JSON syntax, use `{ "type": "EntityOrCommon", "name": "foo" }`.
        ///     This ser/de as `Type::Type(TypeVariant::EntityOrCommon`.
        ///
        /// You can still use `{ "type": "Entity" }` alone (no `"name"` key) to
        /// indicate a common type named `Entity`, and likewise for
        /// `EntityOrCommon`.
        #[serde(rename = "name")]
        type_name: N,
    },
    /// Extension types
    Extension {
        /// Name of the extension type
        name: UnreservedId,
    },
}

impl TypeVariant<RawName> {
    /// (Conditionally) prefix unqualified entity and common type references with the namespace they are in
    pub fn conditionally_qualify_type_references(
        self,
        ns: Option<&InternalName>,
    ) -> TypeVariant<ConditionalName> {
        match self {
            Self::Boolean => TypeVariant::Boolean,
            Self::Long => TypeVariant::Long,
            Self::String => TypeVariant::String,
            Self::Extension { name } => TypeVariant::Extension { name },
            Self::Entity { name } => TypeVariant::Entity {
                name: name.conditionally_qualify_with(ns, ReferenceType::Entity), // `Self::Entity` must resolve to an entity type, not a common type
            },
            Self::EntityOrCommon { type_name } => TypeVariant::EntityOrCommon {
                type_name: type_name.conditionally_qualify_with(ns, ReferenceType::CommonOrEntity),
            },
            Self::Set { element } => TypeVariant::Set {
                element: Box::new(element.conditionally_qualify_type_references(ns)),
            },
            Self::Record(RecordType {
                attributes,
                additional_attributes,
            }) => TypeVariant::Record(RecordType {
                attributes: BTreeMap::from_iter(attributes.into_iter().map(
                    |(attr, TypeOfAttribute { ty, required })| {
                        (
                            attr,
                            TypeOfAttribute {
                                ty: ty.conditionally_qualify_type_references(ns),
                                required,
                            },
                        )
                    },
                )),
                additional_attributes,
            }),
        }
    }

    fn into_n<N: From<RawName>>(self) -> TypeVariant<N> {
        match self {
            Self::Boolean => TypeVariant::Boolean,
            Self::Long => TypeVariant::Long,
            Self::String => TypeVariant::String,
            Self::Entity { name } => TypeVariant::Entity { name: name.into() },
            Self::EntityOrCommon { type_name } => TypeVariant::EntityOrCommon {
                type_name: type_name.into(),
            },
            Self::Record(RecordType {
                attributes,
                additional_attributes,
            }) => TypeVariant::Record(RecordType {
                attributes: attributes
                    .into_iter()
                    .map(|(k, v)| (k, v.into_n()))
                    .collect(),
                additional_attributes,
            }),
            Self::Set { element } => TypeVariant::Set {
                element: Box::new(element.into_n()),
            },
            Self::Extension { name } => TypeVariant::Extension { name },
        }
    }
}

impl TypeVariant<ConditionalName> {
    /// Convert this [`TypeVariant<ConditionalName>`] into a
    /// [`TypeVariant<InternalName>`] by fully-qualifying all typenames that
    /// appear anywhere in any definitions.
    ///
    /// `all_common_defs` and `all_entity_defs` need to be the full set of all
    /// fully-qualified typenames (of common and entity types respectively) that
    /// are defined in the schema (in all schema fragments).
    pub fn fully_qualify_type_references(
        self,
        all_common_defs: &HashSet<InternalName>,
        all_entity_defs: &HashSet<InternalName>,
    ) -> std::result::Result<TypeVariant<InternalName>, TypeResolutionError> {
        match self {
            Self::Boolean => Ok(TypeVariant::Boolean),
            Self::Long => Ok(TypeVariant::Long),
            Self::String => Ok(TypeVariant::String),
            Self::Extension { name } => Ok(TypeVariant::Extension { name }),
            Self::Entity { name } => Ok(TypeVariant::Entity {
                name: name.resolve(all_common_defs, all_entity_defs)?.clone(),
            }),
            Self::EntityOrCommon { type_name } => Ok(TypeVariant::EntityOrCommon {
                type_name: type_name.resolve(all_common_defs, all_entity_defs)?.clone(),
            }),
            Self::Set { element } => Ok(TypeVariant::Set {
                element: Box::new(
                    element.fully_qualify_type_references(all_common_defs, all_entity_defs)?,
                ),
            }),
            Self::Record(RecordType {
                attributes,
                additional_attributes,
            }) => Ok(TypeVariant::Record(RecordType {
                attributes: attributes
                    .into_iter()
                    .map(|(attr, TypeOfAttribute { ty, required })| {
                        Ok((
                            attr,
                            TypeOfAttribute {
                                ty: ty.fully_qualify_type_references(
                                    all_common_defs,
                                    all_entity_defs,
                                )?,
                                required,
                            },
                        ))
                    })
                    .collect::<std::result::Result<BTreeMap<_, _>, _>>()?,
                additional_attributes,
            })),
        }
    }
}

// Only used for serialization
fn is_partial_schema_default(b: &bool) -> bool {
    *b == partial_schema_default()
}

#[cfg(feature = "arbitrary")]
// PANIC SAFETY property testing code
#[allow(clippy::panic)]
impl<'a> arbitrary::Arbitrary<'a> for Type<RawName> {
    fn arbitrary(u: &mut arbitrary::Unstructured<'a>) -> arbitrary::Result<Type<RawName>> {
        use std::collections::BTreeSet;

        Ok(Type::Type(match u.int_in_range::<u8>(1..=8)? {
            1 => TypeVariant::String,
            2 => TypeVariant::Long,
            3 => TypeVariant::Boolean,
            4 => TypeVariant::Set {
                element: Box::new(u.arbitrary()?),
            },
            5 => {
                let attributes = {
                    let attr_names: BTreeSet<String> = u.arbitrary()?;
                    attr_names
                        .into_iter()
                        .map(|attr_name| Ok((attr_name.into(), u.arbitrary()?)))
                        .collect::<arbitrary::Result<_>>()?
                };
                TypeVariant::Record(RecordType {
                    attributes,
                    additional_attributes: u.arbitrary()?,
                })
            }
            6 => TypeVariant::Entity {
                name: u.arbitrary()?,
            },
            7 => TypeVariant::Extension {
                // PANIC SAFETY: `ipaddr` is a valid `UnreservedId`
                #[allow(clippy::unwrap_used)]
                name: "ipaddr".parse().unwrap(),
            },
            8 => TypeVariant::Extension {
                // PANIC SAFETY: `decimal` is a valid `UnreservedId`
                #[allow(clippy::unwrap_used)]
                name: "decimal".parse().unwrap(),
            },
            n => panic!("bad index: {n}"),
        }))
    }
    fn size_hint(_depth: usize) -> (usize, Option<usize>) {
        (1, None) // Unfortunately, we probably can't be more precise than this
    }
}

/// Used to describe the type of a record or entity attribute. It contains a the
/// type of the attribute and whether the attribute is required. The type is
/// flattened for serialization, so, in JSON format, this appears as a regular
/// type with one extra property `required`.
///
/// The parameter `N` is the type of entity type names and common type names in
/// this [`TypeOfAttribute`], including recursively.
/// See notes on [`Fragment`].
///
/// Note that we can't add `#[serde(deny_unknown_fields)]` here because we are
/// using `#[serde(tag = "type")]` in [`Type`] which is flattened here.
/// The way `serde(flatten)` is implemented means it may be possible to access
/// fields incorrectly if a struct contains two structs that are flattened
/// (`<https://github.com/serde-rs/serde/issues/1547>`). This shouldn't apply to
/// us as we're using `flatten` only once
/// (`<https://github.com/serde-rs/serde/issues/1600>`). This should be ok because
/// unknown fields for [`TypeOfAttribute`] should be passed to [`Type`] where
/// they will be denied (`<https://github.com/serde-rs/serde/issues/1600>`).
#[derive(Debug, Clone, PartialEq, Serialize, Deserialize, Eq, PartialOrd, Ord)]
#[serde(bound(deserialize = "N: Deserialize<'de> + From<RawName>"))]
pub struct TypeOfAttribute<N> {
    /// Underlying type of the attribute
    #[serde(flatten)]
    pub ty: Type<N>,
    /// Whether the attribute is required
    #[serde(default = "record_attribute_required_default")]
    #[serde(skip_serializing_if = "is_record_attribute_required_default")]
    pub required: bool,
}

impl TypeOfAttribute<RawName> {
    fn into_n<N: From<RawName>>(self) -> TypeOfAttribute<N> {
        TypeOfAttribute {
            ty: self.ty.into_n(),
            required: self.required,
        }
    }

    /// (Conditionally) prefix unqualified entity and common type references with the namespace they are in
    pub fn conditionally_qualify_type_references(
        self,
        ns: Option<&InternalName>,
    ) -> TypeOfAttribute<ConditionalName> {
        TypeOfAttribute {
            ty: self.ty.conditionally_qualify_type_references(ns),
            required: self.required,
        }
    }
}

impl TypeOfAttribute<ConditionalName> {
    /// Convert this [`TypeOfAttribute<ConditionalName>`] into a
    /// [`TypeOfAttribute<InternalName>`] by fully-qualifying all typenames that
    /// appear anywhere in any definitions.
    ///
    /// `all_common_defs` and `all_entity_defs` need to be the full set of all
    /// fully-qualified typenames (of common and entity types respectively) that
    /// are defined in the schema (in all schema fragments).
    pub fn fully_qualify_type_references(
        self,
        all_common_defs: &HashSet<InternalName>,
        all_entity_defs: &HashSet<InternalName>,
    ) -> std::result::Result<TypeOfAttribute<InternalName>, TypeResolutionError> {
        Ok(TypeOfAttribute {
            ty: self
                .ty
                .fully_qualify_type_references(all_common_defs, all_entity_defs)?,
            required: self.required,
        })
    }
}

#[cfg(feature = "arbitrary")]
impl<'a> arbitrary::Arbitrary<'a> for TypeOfAttribute<RawName> {
    fn arbitrary(u: &mut arbitrary::Unstructured<'a>) -> arbitrary::Result<Self> {
        Ok(Self {
            ty: u.arbitrary()?,
            required: u.arbitrary()?,
        })
    }

    fn size_hint(depth: usize) -> (usize, Option<usize>) {
        arbitrary::size_hint::and(
            <Type<RawName> as arbitrary::Arbitrary>::size_hint(depth),
            <bool as arbitrary::Arbitrary>::size_hint(depth),
        )
    }
}

// Only used for serialization
fn is_record_attribute_required_default(b: &bool) -> bool {
    *b == record_attribute_required_default()
}

/// By default schema properties which enable parts of partial schema validation
/// should be `false`.  Defines the default value for `additionalAttributes`.
fn partial_schema_default() -> bool {
    false
}

/// Defines the default value for `required` on record and entity attributes.
fn record_attribute_required_default() -> bool {
    true
}

#[cfg(test)]
mod test {
    use std::str::FromStr;

    use cedar_policy_core::{
        extensions::Extensions,
        test_utils::{expect_err, ExpectedErrorMessageBuilder},
    };
    use cool_asserts::assert_matches;

    use crate::ValidatorSchema;

    use super::*;

    #[test]
    fn test_entity_type_parser1() {
        let user = r#"
        {
            "memberOfTypes" : ["UserGroup"]
        }
        "#;
        let et = serde_json::from_str::<EntityType<RawName>>(user).expect("Parse Error");
        assert_eq!(et.member_of_types, vec!["UserGroup".parse().unwrap()]);
        assert_eq!(
            et.shape,
            AttributesOrContext(Type::Type(TypeVariant::Record(RecordType {
                attributes: BTreeMap::new(),
                additional_attributes: false
            }))),
        );
    }

    #[test]
    fn test_entity_type_parser2() {
        let src = r#"
              { }
        "#;
        let et = serde_json::from_str::<EntityType<RawName>>(src).expect("Parse Error");
        assert_eq!(et.member_of_types.len(), 0);
        assert_eq!(
            et.shape,
            AttributesOrContext(Type::Type(TypeVariant::Record(RecordType {
                attributes: BTreeMap::new(),
                additional_attributes: false
            }))),
        );
    }

    #[test]
    fn test_action_type_parser1() {
        let src = r#"
              {
                "appliesTo" : {
                  "resourceTypes": ["Album"],
                  "principalTypes": ["User"]
                },
                "memberOf": [{"id": "readWrite"}]
              }
        "#;
        let at: ActionType<RawName> = serde_json::from_str(src).expect("Parse Error");
        let spec = ApplySpec {
            resource_types: vec!["Album".parse().unwrap()],
            principal_types: vec!["User".parse().unwrap()],
            context: AttributesOrContext::default(),
        };
        assert_eq!(at.applies_to, Some(spec));
        assert_eq!(
            at.member_of,
            Some(vec![ActionEntityUID {
                ty: None,
                id: "readWrite".into()
            }])
        );
    }

    #[test]
    fn test_action_type_parser2() {
        let src = r#"
              { }
        "#;
        let at: ActionType<RawName> = serde_json::from_str(src).expect("Parse Error");
        assert_eq!(at.applies_to, None);
        assert!(at.member_of.is_none());
    }

    #[test]
    fn test_schema_file_parser() {
        let src = serde_json::json!(
        {
            "entityTypes": {

              "User": {
                "memberOfTypes": ["UserGroup"]
              },
              "Photo": {
                "memberOfTypes": ["Album", "Account"]
              },

              "Album": {
                "memberOfTypes": ["Album", "Account"]
              },
              "Account": { },
              "UserGroup": { }
           },

           "actions": {
              "readOnly": { },
              "readWrite": { },
              "createAlbum": {
                "appliesTo" : {
                  "resourceTypes": ["Account", "Album"],
                  "principalTypes": ["User"]
                },
                "memberOf": [{"id": "readWrite"}]
              },
              "addPhotoToAlbum": {
                "appliesTo" : {
                  "resourceTypes": ["Album"],
                  "principalTypes": ["User"]
                },
                "memberOf": [{"id": "readWrite"}]
              },
              "viewPhoto": {
                "appliesTo" : {
                  "resourceTypes": ["Photo"],
                  "principalTypes": ["User"]
                },
                "memberOf": [{"id": "readOnly"}, {"id": "readWrite"}]
              },
              "viewComments": {
                "appliesTo" : {
                  "resourceTypes": ["Photo"],
                  "principalTypes": ["User"]
                },
                "memberOf": [{"id": "readOnly"}, {"id": "readWrite"}]
              }
            }
          });
        let schema_file: NamespaceDefinition<RawName> =
            serde_json::from_value(src).expect("Parse Error");

        assert_eq!(schema_file.entity_types.len(), 5);
        assert_eq!(schema_file.actions.len(), 6);
    }

    #[test]
    fn test_parse_namespaces() {
        let src = r#"
        {
            "foo::foo::bar::baz": {
                "entityTypes": {},
                "actions": {}
            }
        }"#;
        let schema: Fragment<RawName> = serde_json::from_str(src).expect("Parse Error");
        let (namespace, _descriptor) = schema.0.into_iter().next().unwrap();
        assert_eq!(namespace, Some("foo::foo::bar::baz".parse().unwrap()));
    }

    #[test]
    #[should_panic(expected = "unknown field `requiredddddd`")]
    fn test_schema_file_with_misspelled_required() {
        let src = serde_json::json!(
        {
            "entityTypes": {
                "User": {
                    "shape": {
                        "type": "Record",
                        "attributes": {
                            "favorite": {
                                "type": "Entity",
                                "name": "Photo",
                                "requiredddddd": false
                            }
                        }
                    }
                }
            },
            "actions": {}
        });
        let schema: NamespaceDefinition<RawName> = serde_json::from_value(src).unwrap();
        println!("{:#?}", schema);
    }

    #[test]
    #[should_panic(expected = "unknown field `nameeeeee`")]
    fn test_schema_file_with_misspelled_field() {
        let src = serde_json::json!(
        {
            "entityTypes": {
                "User": {
                    "shape": {
                        "type": "Record",
                        "attributes": {
                            "favorite": {
                                "type": "Entity",
                                "nameeeeee": "Photo",
                            }
                        }
                    }
                }
            },
            "actions": {}
        });
        let schema: NamespaceDefinition<RawName> = serde_json::from_value(src).unwrap();
        println!("{:#?}", schema);
    }

    #[test]
    #[should_panic(expected = "unknown field `extra`")]
    fn test_schema_file_with_extra_field() {
        let src = serde_json::json!(
        {
            "entityTypes": {
                "User": {
                    "shape": {
                        "type": "Record",
                        "attributes": {
                            "favorite": {
                                "type": "Entity",
                                "name": "Photo",
                                "extra": "Should not exist"
                            }
                        }
                    }
                }
            },
            "actions": {}
        });
        let schema: NamespaceDefinition<RawName> = serde_json::from_value(src).unwrap();
        println!("{:#?}", schema);
    }

    #[test]
    #[should_panic(expected = "unknown field `memberOfTypes`")]
    fn test_schema_file_with_misplaced_field() {
        let src = serde_json::json!(
        {
            "entityTypes": {
                "User": {
                    "shape": {
                        "memberOfTypes": [],
                        "type": "Record",
                        "attributes": {
                            "favorite": {
                                "type": "Entity",
                                "name": "Photo",
                            }
                        }
                    }
                }
            },
            "actions": {}
        });
        let schema: NamespaceDefinition<RawName> = serde_json::from_value(src).unwrap();
        println!("{:#?}", schema);
    }

    #[test]
    fn schema_file_with_missing_field() {
        let src = serde_json::json!(
        {
            "": {
                "entityTypes": {
                    "User": {
                        "shape": {
                            "type": "Record",
                            "attributes": {
                                "favorite": {
                                    "type": "Entity",
                                }
                            }
                        }
                    }
                },
                "actions": {}
            }
        });
        let schema = ValidatorSchema::from_json_value(src.clone(), &Extensions::all_available());
        assert_matches!(schema, Err(e) => {
            expect_err(
                &src,
                &miette::Report::new(e),
                &ExpectedErrorMessageBuilder::error(r#"missing field `name`"#)
                    .build());
        });
    }

    #[test]
    #[should_panic(expected = "missing field `type`")]
    fn schema_file_with_missing_type() {
        let src = serde_json::json!(
        {
            "entityTypes": {
                "User": {
                    "shape": { }
                }
            },
            "actions": {}
        });
        let schema: NamespaceDefinition<RawName> = serde_json::from_value(src).unwrap();
        println!("{:#?}", schema);
    }

    #[test]
    #[should_panic(expected = "unknown field `attributes`")]
    fn schema_file_unexpected_malformed_attribute() {
        let src = serde_json::json!(
        {
            "entityTypes": {
                "User": {
                    "shape": {
                        "type": "Record",
                        "attributes": {
                            "a": {
                                "type": "Long",
                                "attributes": {
                                    "b": {"foo": "bar"}
                                }
                            }
                        }
                    }
                }
            },
            "actions": {}
        });
        let schema: NamespaceDefinition<RawName> = serde_json::from_value(src).unwrap();
        println!("{:#?}", schema);
    }

    #[test]
    fn missing_namespace() {
        let src = r#"
        {
            "entityTypes": { "User": { } },
            "actions": {}
        }"#;
        let schema = ValidatorSchema::from_str(src);
        assert_matches!(schema, Err(e) => {
            expect_err(
                src,
                &miette::Report::new(e),
                &ExpectedErrorMessageBuilder::error(r#"unknown field `User`, expected one of `commonTypes`, `entityTypes`, `actions` at line 3 column 35"#)
                    .help("JSON formatted schema must specify a namespace. If you want to use the empty namespace, explicitly specify it with `{ \"\": {..} }`")
                    .build());
        });
    }
}

/// Tests related to PR #749
#[cfg(test)]
mod strengthened_types {
    use cool_asserts::assert_matches;

    use super::{
        ActionEntityUID, ApplySpec, EntityType, Fragment, NamespaceDefinition, RawName, Type,
    };

    /// Assert that `result` is an `Err`, and the error message matches `msg`
    #[track_caller] // report the caller's location as the location of the panic, not the location in this function
    fn assert_error_matches<T: std::fmt::Debug>(result: Result<T, serde_json::Error>, msg: &str) {
        assert_matches!(result, Err(err) => assert_eq!(&err.to_string(), msg));
    }

    #[test]
    fn invalid_namespace() {
        let src = serde_json::json!(
        {
           "\n" : {
            "entityTypes": {},
            "actions": {}
           }
        });
        let schema: Result<Fragment<RawName>, _> = serde_json::from_value(src);
        assert_error_matches(schema, "invalid namespace `\n`: unexpected end of input");

        let src = serde_json::json!(
        {
           "1" : {
            "entityTypes": {},
            "actions": {}
           }
        });
        let schema: Result<Fragment<RawName>, _> = serde_json::from_value(src);
        assert_error_matches(schema, "invalid namespace `1`: unexpected token `1`");

        let src = serde_json::json!(
        {
           "*1" : {
            "entityTypes": {},
            "actions": {}
           }
        });
        let schema: Result<Fragment<RawName>, _> = serde_json::from_value(src);
        assert_error_matches(schema, "invalid namespace `*1`: unexpected token `*`");

        let src = serde_json::json!(
        {
           "::" : {
            "entityTypes": {},
            "actions": {}
           }
        });
        let schema: Result<Fragment<RawName>, _> = serde_json::from_value(src);
        assert_error_matches(schema, "invalid namespace `::`: unexpected token `::`");

        let src = serde_json::json!(
        {
           "A::" : {
            "entityTypes": {},
            "actions": {}
           }
        });
        let schema: Result<Fragment<RawName>, _> = serde_json::from_value(src);
        assert_error_matches(schema, "invalid namespace `A::`: unexpected end of input");
    }

    #[test]
    fn invalid_common_type() {
        let src = serde_json::json!(
        {
            "entityTypes": {},
            "actions": {},
            "commonTypes": {
                "" : {
                    "type": "String"
                }
            }
        });
        let schema: Result<NamespaceDefinition<RawName>, _> = serde_json::from_value(src);
        assert_error_matches(schema, "invalid id ``: unexpected end of input");

        let src = serde_json::json!(
        {
            "entityTypes": {},
            "actions": {},
            "commonTypes": {
                "~" : {
                    "type": "String"
                }
            }
        });
        let schema: Result<NamespaceDefinition<RawName>, _> = serde_json::from_value(src);
        assert_error_matches(schema, "invalid id `~`: invalid token");

        let src = serde_json::json!(
        {
            "entityTypes": {},
            "actions": {},
            "commonTypes": {
                "A::B" : {
                    "type": "String"
                }
            }
        });
        let schema: Result<NamespaceDefinition<RawName>, _> = serde_json::from_value(src);
        assert_error_matches(schema, "invalid id `A::B`: unexpected token `::`");
    }

    #[test]
    fn invalid_entity_type() {
        let src = serde_json::json!(
        {
            "entityTypes": {
                "": {}
            },
            "actions": {}
        });
        let schema: Result<NamespaceDefinition<RawName>, _> = serde_json::from_value(src);
        assert_error_matches(schema, "invalid id ``: unexpected end of input");

        let src = serde_json::json!(
        {
            "entityTypes": {
                "*": {}
            },
            "actions": {}
        });
        let schema: Result<NamespaceDefinition<RawName>, _> = serde_json::from_value(src);
        assert_error_matches(schema, "invalid id `*`: unexpected token `*`");

        let src = serde_json::json!(
        {
            "entityTypes": {
                "A::B": {}
            },
            "actions": {}
        });
        let schema: Result<NamespaceDefinition<RawName>, _> = serde_json::from_value(src);
        assert_error_matches(schema, "invalid id `A::B`: unexpected token `::`");
    }

    #[test]
    fn invalid_member_of_types() {
        let src = serde_json::json!(
        {
           "memberOfTypes": [""]
        });
        let schema: Result<EntityType<RawName>, _> = serde_json::from_value(src);
        assert_error_matches(schema, "invalid name ``: unexpected end of input");

        let src = serde_json::json!(
        {
           "memberOfTypes": ["*"]
        });
        let schema: Result<EntityType<RawName>, _> = serde_json::from_value(src);
        assert_error_matches(schema, "invalid name `*`: unexpected token `*`");

        let src = serde_json::json!(
        {
           "memberOfTypes": ["A::"]
        });
        let schema: Result<EntityType<RawName>, _> = serde_json::from_value(src);
        assert_error_matches(schema, "invalid name `A::`: unexpected end of input");

        let src = serde_json::json!(
        {
           "memberOfTypes": ["::A"]
        });
        let schema: Result<EntityType<RawName>, _> = serde_json::from_value(src);
        assert_error_matches(schema, "invalid name `::A`: unexpected token `::`");
    }

    #[test]
    fn invalid_apply_spec() {
        let src = serde_json::json!(
        {
           "resourceTypes": [""]
        });
        let schema: Result<ApplySpec<RawName>, _> = serde_json::from_value(src);
        assert_error_matches(schema, "invalid name ``: unexpected end of input");

        let src = serde_json::json!(
        {
           "resourceTypes": ["*"]
        });
        let schema: Result<ApplySpec<RawName>, _> = serde_json::from_value(src);
        assert_error_matches(schema, "invalid name `*`: unexpected token `*`");

        let src = serde_json::json!(
        {
           "resourceTypes": ["A::"]
        });
        let schema: Result<ApplySpec<RawName>, _> = serde_json::from_value(src);
        assert_error_matches(schema, "invalid name `A::`: unexpected end of input");

        let src = serde_json::json!(
        {
           "resourceTypes": ["::A"]
        });
        let schema: Result<ApplySpec<RawName>, _> = serde_json::from_value(src);
        assert_error_matches(schema, "invalid name `::A`: unexpected token `::`");
    }

    #[test]
    fn invalid_schema_entity_types() {
        let src = serde_json::json!(
        {
           "type": "Entity",
            "name": ""
        });
        let schema: Result<Type<RawName>, _> = serde_json::from_value(src);
        assert_error_matches(schema, "invalid entity type ``: unexpected end of input");

        let src = serde_json::json!(
        {
           "type": "Entity",
            "name": "*"
        });
        let schema: Result<Type<RawName>, _> = serde_json::from_value(src);
        assert_error_matches(schema, "invalid entity type `*`: unexpected token `*`");

        let src = serde_json::json!(
        {
           "type": "Entity",
            "name": "::A"
        });
        let schema: Result<Type<RawName>, _> = serde_json::from_value(src);
        assert_error_matches(schema, "invalid entity type `::A`: unexpected token `::`");

        let src = serde_json::json!(
        {
           "type": "Entity",
            "name": "A::"
        });
        let schema: Result<Type<RawName>, _> = serde_json::from_value(src);
        assert_error_matches(schema, "invalid entity type `A::`: unexpected end of input");
    }

    #[test]
    fn invalid_action_euid() {
        let src = serde_json::json!(
        {
           "id": "action",
            "type": ""
        });
        let schema: Result<ActionEntityUID<RawName>, _> = serde_json::from_value(src);
        assert_error_matches(schema, "invalid name ``: unexpected end of input");

        let src = serde_json::json!(
        {
           "id": "action",
            "type": "*"
        });
        let schema: Result<ActionEntityUID<RawName>, _> = serde_json::from_value(src);
        assert_error_matches(schema, "invalid name `*`: unexpected token `*`");

        let src = serde_json::json!(
        {
           "id": "action",
            "type": "Action::"
        });
        let schema: Result<ActionEntityUID<RawName>, _> = serde_json::from_value(src);
        assert_error_matches(schema, "invalid name `Action::`: unexpected end of input");

        let src = serde_json::json!(
        {
           "id": "action",
            "type": "::Action"
        });
        let schema: Result<ActionEntityUID<RawName>, _> = serde_json::from_value(src);
        assert_error_matches(schema, "invalid name `::Action`: unexpected token `::`");
    }

    #[test]
    fn invalid_schema_common_types() {
        let src = serde_json::json!(
        {
           "type": ""
        });
        let schema: Result<Type<RawName>, _> = serde_json::from_value(src);
        assert_error_matches(schema, "invalid common type ``: unexpected end of input");

        let src = serde_json::json!(
        {
           "type": "*"
        });
        let schema: Result<Type<RawName>, _> = serde_json::from_value(src);
        assert_error_matches(schema, "invalid common type `*`: unexpected token `*`");

        let src = serde_json::json!(
        {
           "type": "::A"
        });
        let schema: Result<Type<RawName>, _> = serde_json::from_value(src);
        assert_error_matches(schema, "invalid common type `::A`: unexpected token `::`");

        let src = serde_json::json!(
        {
           "type": "A::"
        });
        let schema: Result<Type<RawName>, _> = serde_json::from_value(src);
        assert_error_matches(schema, "invalid common type `A::`: unexpected end of input");
    }

    #[test]
    fn invalid_schema_extension_types() {
        let src = serde_json::json!(
        {
           "type": "Extension",
           "name": ""
        });
        let schema: Result<Type<RawName>, _> = serde_json::from_value(src);
        assert_error_matches(schema, "invalid extension type ``: unexpected end of input");

        let src = serde_json::json!(
        {
            "type": "Extension",
           "name": "*"
        });
        let schema: Result<Type<RawName>, _> = serde_json::from_value(src);
        assert_error_matches(schema, "invalid extension type `*`: unexpected token `*`");

        let src = serde_json::json!(
        {
            "type": "Extension",
           "name": "__cedar::decimal"
        });
        let schema: Result<Type<RawName>, _> = serde_json::from_value(src);
        assert_error_matches(
            schema,
            "invalid extension type `__cedar::decimal`: unexpected token `::`",
        );

        let src = serde_json::json!(
        {
            "type": "Extension",
           "name": "__cedar::"
        });
        let schema: Result<Type<RawName>, _> = serde_json::from_value(src);
        assert_error_matches(
            schema,
            "invalid extension type `__cedar::`: unexpected token `::`",
        );

        let src = serde_json::json!(
        {
            "type": "Extension",
           "name": "::__cedar"
        });
        let schema: Result<Type<RawName>, _> = serde_json::from_value(src);
        assert_error_matches(
            schema,
            "invalid extension type `::__cedar`: unexpected token `::`",
        );
    }
}

/// Check that (de)serialization works as expected.
#[cfg(test)]
mod test_json_roundtrip {
    use super::*;

    #[track_caller] // report the caller's location as the location of the panic, not the location in this function
    fn roundtrip(schema: Fragment<RawName>) {
        let json = serde_json::to_value(schema.clone()).unwrap();
        let new_schema: Fragment<RawName> = serde_json::from_value(json).unwrap();
        assert_eq!(schema, new_schema);
    }

    #[test]
    fn empty_namespace() {
        let fragment = Fragment(HashMap::from([(
            None,
            NamespaceDefinition {
                common_types: HashMap::new(),
                entity_types: HashMap::new(),
                actions: HashMap::new(),
            },
        )]));
        roundtrip(fragment);
    }

    #[test]
    fn nonempty_namespace() {
        let fragment = Fragment(HashMap::from([(
            Some("a".parse().unwrap()),
            NamespaceDefinition {
                common_types: HashMap::new(),
                entity_types: HashMap::new(),
                actions: HashMap::new(),
            },
        )]));
        roundtrip(fragment);
    }

    #[test]
    fn nonempty_entity_types() {
        let fragment = Fragment(HashMap::from([(
            None,
            NamespaceDefinition {
                common_types: HashMap::new(),
                entity_types: HashMap::from([(
                    "a".parse().unwrap(),
                    EntityType {
                        member_of_types: vec!["a".parse().unwrap()],
                        shape: AttributesOrContext(Type::Type(TypeVariant::Record(RecordType {
                            attributes: BTreeMap::new(),
                            additional_attributes: false,
                        }))),
                    },
                )]),
                actions: HashMap::from([(
                    "action".into(),
                    ActionType {
                        attributes: None,
                        applies_to: Some(ApplySpec {
                            resource_types: vec!["a".parse().unwrap()],
                            principal_types: vec!["a".parse().unwrap()],
                            context: AttributesOrContext(Type::Type(TypeVariant::Record(
                                RecordType {
                                    attributes: BTreeMap::new(),
                                    additional_attributes: false,
                                },
                            ))),
                        }),
                        member_of: None,
                    },
                )]),
            },
        )]));
        roundtrip(fragment);
    }

    #[test]
    fn multiple_namespaces() {
        let fragment = Fragment(HashMap::from([
            (
                Some("foo".parse().unwrap()),
                NamespaceDefinition {
                    common_types: HashMap::new(),
                    entity_types: HashMap::from([(
                        "a".parse().unwrap(),
                        EntityType {
                            member_of_types: vec!["a".parse().unwrap()],
                            shape: AttributesOrContext(Type::Type(TypeVariant::Record(
                                RecordType {
                                    attributes: BTreeMap::new(),
                                    additional_attributes: false,
                                },
                            ))),
                        },
                    )]),
                    actions: HashMap::new(),
                },
            ),
            (
                None,
                NamespaceDefinition {
                    common_types: HashMap::new(),
                    entity_types: HashMap::new(),
                    actions: HashMap::from([(
                        "action".into(),
                        ActionType {
                            attributes: None,
                            applies_to: Some(ApplySpec {
                                resource_types: vec!["foo::a".parse().unwrap()],
                                principal_types: vec!["foo::a".parse().unwrap()],
                                context: AttributesOrContext(Type::Type(TypeVariant::Record(
                                    RecordType {
                                        attributes: BTreeMap::new(),
                                        additional_attributes: false,
                                    },
                                ))),
                            }),
                            member_of: None,
                        },
                    )]),
                },
            ),
        ]));
        roundtrip(fragment);
    }
}

/// Tests in this module check the behavior of schema parsing given duplicate
/// map keys. The `json!` macro silently drops duplicate keys before they reach
/// our parser, so these tests must be written with `serde_json::from_str`
/// instead.
#[cfg(test)]
mod test_duplicates_error {
    use super::*;

    #[test]
    #[should_panic(expected = "invalid entry: found duplicate key")]
    fn namespace() {
        let src = r#"{
            "Foo": {
              "entityTypes" : {},
              "actions": {}
            },
            "Foo": {
              "entityTypes" : {},
              "actions": {}
            }
        }"#;
        serde_json::from_str::<Fragment<RawName>>(src).unwrap();
    }

    #[test]
    #[should_panic(expected = "invalid entry: found duplicate key")]
    fn entity_type() {
        let src = r#"{
            "Foo": {
              "entityTypes" : {
                "Bar": {},
                "Bar": {},
              },
              "actions": {}
            }
        }"#;
        serde_json::from_str::<Fragment<RawName>>(src).unwrap();
    }

    #[test]
    #[should_panic(expected = "invalid entry: found duplicate key")]
    fn action() {
        let src = r#"{
            "Foo": {
              "entityTypes" : {},
              "actions": {
                "Bar": {},
                "Bar": {}
              }
            }
        }"#;
        serde_json::from_str::<Fragment<RawName>>(src).unwrap();
    }

    #[test]
    #[should_panic(expected = "invalid entry: found duplicate key")]
    fn common_types() {
        let src = r#"{
            "Foo": {
              "entityTypes" : {},
              "actions": { },
              "commonTypes": {
                "Bar": {"type": "Long"},
                "Bar": {"type": "String"}
              }
            }
        }"#;
        serde_json::from_str::<Fragment<RawName>>(src).unwrap();
    }

    #[test]
    #[should_panic(expected = "invalid entry: found duplicate key")]
    fn record_type() {
        let src = r#"{
            "Foo": {
              "entityTypes" : {
                "Bar": {
                    "shape": {
                        "type": "Record",
                        "attributes": {
                            "Baz": {"type": "Long"},
                            "Baz": {"type": "String"}
                        }
                    }
                }
              },
              "actions": { }
            }
        }"#;
        serde_json::from_str::<Fragment<RawName>>(src).unwrap();
    }

    #[test]
    #[should_panic(expected = "missing field `resourceTypes`")]
    fn missing_resource() {
        let src = r#"{
            "Foo": {
              "entityTypes" : {},
              "actions": {
                "foo" : {
                    "appliesTo" : {
                        "principalTypes" : ["a"]
                    }
                }
              }
            }
        }"#;
        serde_json::from_str::<Fragment<RawName>>(src).unwrap();
    }

    #[test]
    #[should_panic(expected = "missing field `principalTypes`")]
    fn missing_principal() {
        let src = r#"{
            "Foo": {
              "entityTypes" : {},
              "actions": {
                "foo" : {
                    "appliesTo" : {
                        "resourceTypes" : ["a"]
                    }
                }
              }
            }
        }"#;
        serde_json::from_str::<Fragment<RawName>>(src).unwrap();
    }

    #[test]
    #[should_panic(expected = "missing field `resourceTypes`")]
    fn missing_both() {
        let src = r#"{
            "Foo": {
              "entityTypes" : {},
              "actions": {
                "foo" : {
                    "appliesTo" : {
                    }
                }
              }
            }
        }"#;
        serde_json::from_str::<Fragment<RawName>>(src).unwrap();
    }
}<|MERGE_RESOLUTION|>--- conflicted
+++ resolved
@@ -1158,7 +1158,7 @@
                         if let Some(attributes) = attributes {
                             let additional_attributes =
                                 additional_attributes.unwrap_or(Ok(partial_schema_default()));
-                            Ok(Type::Type(TypeVariant::Record {
+                            Ok(Type::Type(TypeVariant::Record(RecordType {
                                 attributes: attributes?
                                     .0
                                     .into_iter()
@@ -1173,42 +1173,9 @@
                                     })
                                     .collect(),
                                 additional_attributes: additional_attributes?,
-                            }))
+                            })))
                         } else {
-<<<<<<< HEAD
                             Err(serde::de::Error::missing_field(Attributes.as_str()))
-=======
-                            error_if_fields(
-                                &[Element, Name],
-                                &[
-                                    type_field_name!(Attributes),
-                                    type_field_name!(AdditionalAttributes),
-                                ],
-                            )?;
-
-                            if let Some(attributes) = attributes {
-                                let additional_attributes =
-                                    additional_attributes.unwrap_or(Ok(partial_schema_default()));
-                                Ok(Type::Type(TypeVariant::Record(RecordType {
-                                    attributes: attributes?
-                                        .0
-                                        .into_iter()
-                                        .map(|(k, TypeOfAttribute { ty, required })| {
-                                            (
-                                                k,
-                                                TypeOfAttribute {
-                                                    ty: ty.into_n(),
-                                                    required,
-                                                },
-                                            )
-                                        })
-                                        .collect(),
-                                    additional_attributes: additional_attributes?,
-                                })))
-                            } else {
-                                Err(serde::de::Error::missing_field(Attributes.as_str()))
-                            }
->>>>>>> 8bc6d0a2
                         }
                     }
                     "Entity" => {
