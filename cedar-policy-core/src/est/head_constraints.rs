/*
 * Copyright Cedar Contributors
 *
 * Licensed under the Apache License, Version 2.0 (the "License");
 * you may not use this file except in compliance with the License.
 * You may obtain a copy of the License at
 *
 *      https://www.apache.org/licenses/LICENSE-2.0
 *
 * Unless required by applicable law or agreed to in writing, software
 * distributed under the License is distributed on an "AS IS" BASIS,
 * WITHOUT WARRANTIES OR CONDITIONS OF ANY KIND, either express or implied.
 * See the License for the specific language governing permissions and
 * limitations under the License.
 */

use super::{FromJsonError, LinkingError};
use crate::entities::{EntityUidJson, JsonDeserializationErrorContext};
use crate::{ast, FromNormalizedStr};
use serde::{Deserialize, Serialize};
use smol_str::SmolStr;
use std::collections::HashMap;
use std::sync::Arc;

#[cfg(feature = "wasm")]
extern crate tsify;

/// Serde JSON structure for a principal head constraint in the EST format
#[derive(Debug, Clone, PartialEq, Serialize, Deserialize)]
#[serde(deny_unknown_fields)]
#[serde(tag = "op")]
#[cfg_attr(feature = "wasm", derive(tsify::Tsify))]
#[cfg_attr(feature = "wasm", tsify(into_wasm_abi, from_wasm_abi))]
pub enum PrincipalConstraint {
    /// No constraint (e.g., `principal,`)
    #[serde(alias = "all")]
    All,
    /// `==` constraint
    #[serde(rename = "==")]
    Eq(EqConstraint),
    /// `in` constraint
    #[serde(rename = "in")]
    In(PrincipalOrResourceInConstraint),
    /// `is` (and possibly `in`) constraint
    #[serde(rename = "is")]
    Is(PrincipalOrResourceIsConstraint),
}

/// Serde JSON structure for an action head constraint in the EST format
#[derive(Debug, Clone, PartialEq, Serialize, Deserialize)]
#[serde(deny_unknown_fields)]
#[serde(tag = "op")]
#[cfg_attr(feature = "wasm", derive(tsify::Tsify))]
#[cfg_attr(feature = "wasm", tsify(into_wasm_abi, from_wasm_abi))]
pub enum ActionConstraint {
    /// No constraint (i.e., `action,`)
    #[serde(alias = "all")]
    All,
    /// `==` constraint
    #[serde(rename = "==")]
    Eq(EqConstraint),
    /// `in` constraint
    #[serde(rename = "in")]
    In(ActionInConstraint),
}

/// Serde JSON structure for a resource head constraint in the EST format
#[derive(Debug, Clone, PartialEq, Serialize, Deserialize)]
#[serde(deny_unknown_fields)]
#[serde(tag = "op")]
#[cfg_attr(feature = "wasm", derive(tsify::Tsify))]
#[cfg_attr(feature = "wasm", tsify(into_wasm_abi, from_wasm_abi))]
pub enum ResourceConstraint {
    /// No constraint (e.g., `resource,`)
    #[serde(alias = "all")]
    All,
    /// `==` constraint
    #[serde(rename = "==")]
    Eq(EqConstraint),
    /// `in` constraint
    #[serde(rename = "in")]
    In(PrincipalOrResourceInConstraint),
    #[serde(rename = "is")]
    /// `is` (and possibly `in`) constraint
    Is(PrincipalOrResourceIsConstraint),
}

/// Serde JSON structure for a `==` head constraint in the EST format
#[derive(Debug, Clone, PartialEq, Serialize, Deserialize)]
#[serde(untagged)]
#[cfg_attr(feature = "wasm", derive(tsify::Tsify))]
#[cfg_attr(feature = "wasm", tsify(into_wasm_abi, from_wasm_abi))]
pub enum EqConstraint {
    /// `==` a literal entity
    Entity {
        /// Entity it must be `==` to
        entity: EntityUidJson,
    },
    /// Template slot
    Slot {
        /// slot
        #[cfg_attr(feature = "wasm", tsify(type = "string"))]
        slot: ast::SlotId,
    },
}

/// Serde JSON structure for an `in` head constraint for principal/resource in
/// the EST format
#[derive(Debug, Clone, PartialEq, Serialize, Deserialize)]
#[serde(untagged)]
#[cfg_attr(feature = "wasm", derive(tsify::Tsify))]
#[cfg_attr(feature = "wasm", tsify(into_wasm_abi, from_wasm_abi))]
pub enum PrincipalOrResourceInConstraint {
    /// `in` a literal entity
    Entity {
        /// Entity it must be `in`
        entity: EntityUidJson,
    },
    /// Template slot
    Slot {
        /// slot
        #[cfg_attr(feature = "wasm", tsify(type = "string"))]
        slot: ast::SlotId,
    },
}

/// Serde JSON structure for an `is` head constraint for principal/resource in
/// the EST format
#[derive(Debug, Clone, PartialEq, Serialize, Deserialize)]
#[serde(deny_unknown_fields)]
#[cfg_attr(feature = "wasm", derive(tsify::Tsify))]
#[cfg_attr(feature = "wasm", tsify(into_wasm_abi, from_wasm_abi))]
pub struct PrincipalOrResourceIsConstraint {
    #[cfg_attr(feature = "wasm", tsify(type = "string"))]
    entity_type: SmolStr,
    #[serde(skip_serializing_if = "Option::is_none")]
    #[serde(rename = "in")]
    in_entity: Option<PrincipalOrResourceInConstraint>,
}

/// Serde JSON structure for an `in` head constraint for action in the EST
/// format
#[derive(Debug, Clone, PartialEq, Serialize, Deserialize)]
#[serde(untagged)]
#[cfg_attr(feature = "wasm", derive(tsify::Tsify))]
#[cfg_attr(feature = "wasm", tsify(into_wasm_abi, from_wasm_abi))]
pub enum ActionInConstraint {
    /// Single entity
    Single {
        /// the single entity
        entity: EntityUidJson,
    },
    /// Set of entities
    Set {
        /// the set of entities
        entities: Vec<EntityUidJson>,
    },
}

impl PrincipalConstraint {
    /// Fill in any slots in the principal constraint using the values in
    /// `vals`. Throws an error if `vals` doesn't contain a necessary mapping,
    /// but does not throw an error if `vals` contains unused mappings.
<<<<<<< HEAD
    pub fn instantiate(
        self,
        vals: &HashMap<ast::SlotId, EntityUidJson>,
    ) -> Result<Self, LinkingError> {
=======
    pub fn link(self, vals: &HashMap<ast::SlotId, EntityUidJson>) -> Result<Self, LinkingError> {
>>>>>>> 79467444
        match self {
            PrincipalConstraint::All => Ok(PrincipalConstraint::All),
            PrincipalConstraint::Eq(EqConstraint::Entity { entity }) => {
                Ok(PrincipalConstraint::Eq(EqConstraint::Entity { entity }))
            }
            PrincipalConstraint::In(PrincipalOrResourceInConstraint::Entity { entity }) => Ok(
                PrincipalConstraint::In(PrincipalOrResourceInConstraint::Entity { entity }),
            ),
            PrincipalConstraint::Eq(EqConstraint::Slot { slot }) => match vals.get(&slot) {
                Some(val) => Ok(PrincipalConstraint::Eq(EqConstraint::Entity {
                    entity: val.clone(),
                })),
                None => Err(LinkingError::MissedSlot { slot }),
            },
            PrincipalConstraint::In(PrincipalOrResourceInConstraint::Slot { slot }) => {
                match vals.get(&slot) {
                    Some(val) => Ok(PrincipalConstraint::In(
                        PrincipalOrResourceInConstraint::Entity {
                            entity: val.clone(),
                        },
                    )),
                    None => Err(LinkingError::MissedSlot { slot }),
                }
            }
            e @ PrincipalConstraint::Is(PrincipalOrResourceIsConstraint {
                entity_type: _,
                in_entity: None | Some(PrincipalOrResourceInConstraint::Entity { .. }),
            }) => Ok(e),
            PrincipalConstraint::Is(PrincipalOrResourceIsConstraint {
                entity_type,
                in_entity: Some(PrincipalOrResourceInConstraint::Slot { slot }),
            }) => Ok(PrincipalConstraint::Is(PrincipalOrResourceIsConstraint {
                entity_type,
                in_entity: Some(PrincipalOrResourceInConstraint::Entity {
                    entity: vals
                        .get(&slot)
                        .ok_or(LinkingError::MissedSlot { slot })?
                        .clone(),
                }),
            })),
        }
    }
}

impl ResourceConstraint {
    /// Fill in any slots in the resource constraint using the values in
    /// `vals`. Throws an error if `vals` doesn't contain a necessary mapping,
    /// but does not throw an error if `vals` contains unused mappings.
<<<<<<< HEAD
    pub fn instantiate(
        self,
        vals: &HashMap<ast::SlotId, EntityUidJson>,
    ) -> Result<Self, LinkingError> {
=======
    pub fn link(self, vals: &HashMap<ast::SlotId, EntityUidJson>) -> Result<Self, LinkingError> {
>>>>>>> 79467444
        match self {
            ResourceConstraint::All => Ok(ResourceConstraint::All),
            ResourceConstraint::Eq(EqConstraint::Entity { entity }) => {
                Ok(ResourceConstraint::Eq(EqConstraint::Entity { entity }))
            }
            ResourceConstraint::In(PrincipalOrResourceInConstraint::Entity { entity }) => Ok(
                ResourceConstraint::In(PrincipalOrResourceInConstraint::Entity { entity }),
            ),
            ResourceConstraint::Eq(EqConstraint::Slot { slot }) => match vals.get(&slot) {
                Some(val) => Ok(ResourceConstraint::Eq(EqConstraint::Entity {
                    entity: val.clone(),
                })),
                None => Err(LinkingError::MissedSlot { slot }),
            },
            ResourceConstraint::In(PrincipalOrResourceInConstraint::Slot { slot }) => {
                match vals.get(&slot) {
                    Some(val) => Ok(ResourceConstraint::In(
                        PrincipalOrResourceInConstraint::Entity {
                            entity: val.clone(),
                        },
                    )),
                    None => Err(LinkingError::MissedSlot { slot }),
                }
            }
            e @ ResourceConstraint::Is(PrincipalOrResourceIsConstraint {
                entity_type: _,
                in_entity: None | Some(PrincipalOrResourceInConstraint::Entity { .. }),
            }) => Ok(e),
            ResourceConstraint::Is(PrincipalOrResourceIsConstraint {
                entity_type,
                in_entity: Some(PrincipalOrResourceInConstraint::Slot { slot }),
            }) => Ok(ResourceConstraint::Is(PrincipalOrResourceIsConstraint {
                entity_type,
                in_entity: Some(PrincipalOrResourceInConstraint::Entity {
                    entity: vals
                        .get(&slot)
                        .ok_or(LinkingError::MissedSlot { slot })?
                        .clone(),
                }),
            })),
        }
    }
}

impl ActionConstraint {
    /// Fill in any slots in the action constraint using the values in `vals`.
    /// Throws an error if `vals` doesn't contain a necessary mapping, but does
    /// not throw an error if `vals` contains unused mappings.
<<<<<<< HEAD
    pub fn instantiate(
        self,
        _vals: &HashMap<ast::SlotId, EntityUidJson>,
    ) -> Result<Self, LinkingError> {
=======
    pub fn link(self, _vals: &HashMap<ast::SlotId, EntityUidJson>) -> Result<Self, LinkingError> {
>>>>>>> 79467444
        // currently, slots are not allowed in action constraints
        Ok(self)
    }
}

impl std::fmt::Display for PrincipalConstraint {
    fn fmt(&self, f: &mut std::fmt::Formatter<'_>) -> std::fmt::Result {
        match self {
            Self::All => write!(f, "principal"),
            Self::Eq(ec) => {
                write!(f, "principal ")?;
                std::fmt::Display::fmt(ec, f)?;
                Ok(())
            }
            Self::In(ic) => {
                write!(f, "principal ")?;
                std::fmt::Display::fmt(ic, f)?;
                Ok(())
            }
            Self::Is(isc) => {
                write!(f, "principal ")?;
                std::fmt::Display::fmt(isc, f)?;
                Ok(())
            }
        }
    }
}

impl std::fmt::Display for ActionConstraint {
    fn fmt(&self, f: &mut std::fmt::Formatter<'_>) -> std::fmt::Result {
        match self {
            Self::All => write!(f, "action"),
            Self::Eq(ec) => {
                write!(f, "action ")?;
                std::fmt::Display::fmt(ec, f)?;
                Ok(())
            }
            Self::In(aic) => {
                write!(f, "action ")?;
                std::fmt::Display::fmt(aic, f)?;
                Ok(())
            }
        }
    }
}

impl std::fmt::Display for ResourceConstraint {
    fn fmt(&self, f: &mut std::fmt::Formatter<'_>) -> std::fmt::Result {
        match self {
            Self::All => write!(f, "resource"),
            Self::Eq(ec) => {
                write!(f, "resource ")?;
                std::fmt::Display::fmt(ec, f)?;
                Ok(())
            }
            Self::In(ic) => {
                write!(f, "resource ")?;
                std::fmt::Display::fmt(ic, f)?;
                Ok(())
            }
            Self::Is(isc) => {
                write!(f, "resource ")?;
                std::fmt::Display::fmt(isc, f)?;
                Ok(())
            }
        }
    }
}

impl std::fmt::Display for EqConstraint {
    fn fmt(&self, f: &mut std::fmt::Formatter<'_>) -> std::fmt::Result {
        match self {
            Self::Entity { entity } => {
                match entity
                    .clone()
                    .into_euid(|| JsonDeserializationErrorContext::EntityUid)
                {
                    Ok(euid) => write!(f, "== {euid}"),
                    Err(e) => write!(f, "== (invalid entity uid: {e})"),
                }
            }
            Self::Slot { slot } => write!(f, "== {slot}"),
        }
    }
}

impl std::fmt::Display for PrincipalOrResourceInConstraint {
    fn fmt(&self, f: &mut std::fmt::Formatter<'_>) -> std::fmt::Result {
        match self {
            Self::Entity { entity } => {
                match entity
                    .clone()
                    .into_euid(|| JsonDeserializationErrorContext::EntityUid)
                {
                    Ok(euid) => write!(f, "in {euid}"),
                    Err(e) => write!(f, "in (invalid entity uid: {e})"),
                }
            }
            Self::Slot { slot } => write!(f, "in {slot}"),
        }
    }
}

impl std::fmt::Display for PrincipalOrResourceIsConstraint {
    fn fmt(&self, f: &mut std::fmt::Formatter<'_>) -> std::fmt::Result {
        write!(f, "is {}", self.entity_type)?;
        if let Some(in_entity) = &self.in_entity {
            write!(f, " {}", in_entity)?;
        }
        Ok(())
    }
}

impl std::fmt::Display for ActionInConstraint {
    fn fmt(&self, f: &mut std::fmt::Formatter<'_>) -> std::fmt::Result {
        match self {
            Self::Single { entity } => {
                match entity
                    .clone()
                    .into_euid(|| JsonDeserializationErrorContext::EntityUid)
                {
                    Ok(euid) => write!(f, "in {euid}"),
                    Err(e) => write!(f, "in (invalid entity uid: {e})"),
                }
            }
            Self::Set { entities } => {
                write!(f, "in [")?;
                for (i, entity) in entities.iter().enumerate() {
                    match entity
                        .clone()
                        .into_euid(|| JsonDeserializationErrorContext::EntityUid)
                    {
                        Ok(euid) => write!(f, "{euid}"),
                        Err(e) => write!(f, "(invalid entity uid: {e})"),
                    }?;
                    if i < (entities.len() - 1) {
                        write!(f, ", ")?;
                    }
                }
                write!(f, "]")?;
                Ok(())
            }
        }
    }
}

impl From<ast::PrincipalConstraint> for PrincipalConstraint {
    fn from(constraint: ast::PrincipalConstraint) -> PrincipalConstraint {
        constraint.constraint.into()
    }
}

impl TryFrom<PrincipalConstraint> for ast::PrincipalConstraint {
    type Error = FromJsonError;
    fn try_from(constraint: PrincipalConstraint) -> Result<ast::PrincipalConstraint, Self::Error> {
        constraint.try_into().map(ast::PrincipalConstraint::new)
    }
}

impl From<ast::ResourceConstraint> for ResourceConstraint {
    fn from(constraint: ast::ResourceConstraint) -> ResourceConstraint {
        constraint.constraint.into()
    }
}

impl TryFrom<ResourceConstraint> for ast::ResourceConstraint {
    type Error = FromJsonError;
    fn try_from(constraint: ResourceConstraint) -> Result<ast::ResourceConstraint, Self::Error> {
        constraint.try_into().map(ast::ResourceConstraint::new)
    }
}

impl From<ast::PrincipalOrResourceConstraint> for PrincipalConstraint {
    fn from(constraint: ast::PrincipalOrResourceConstraint) -> PrincipalConstraint {
        match constraint {
            ast::PrincipalOrResourceConstraint::Any => PrincipalConstraint::All,
            ast::PrincipalOrResourceConstraint::Eq(ast::EntityReference::EUID(e)) => {
                PrincipalConstraint::Eq(EqConstraint::Entity {
                    entity: EntityUidJson::ImplicitEntityEscape((&*e).into()),
                })
            }
            ast::PrincipalOrResourceConstraint::Eq(ast::EntityReference::Slot) => {
                PrincipalConstraint::Eq(EqConstraint::Slot {
                    slot: ast::SlotId::principal(),
                })
            }
            ast::PrincipalOrResourceConstraint::In(ast::EntityReference::EUID(e)) => {
                PrincipalConstraint::In(PrincipalOrResourceInConstraint::Entity {
                    entity: EntityUidJson::ImplicitEntityEscape((&*e).into()),
                })
            }
            ast::PrincipalOrResourceConstraint::In(ast::EntityReference::Slot) => {
                PrincipalConstraint::In(PrincipalOrResourceInConstraint::Slot {
                    slot: ast::SlotId::principal(),
                })
            }
            ast::PrincipalOrResourceConstraint::IsIn(entity_type, euid) => {
                PrincipalConstraint::Is(PrincipalOrResourceIsConstraint {
                    entity_type: entity_type.to_string().into(),
                    in_entity: Some(match euid {
                        ast::EntityReference::EUID(e) => PrincipalOrResourceInConstraint::Entity {
                            entity: EntityUidJson::ImplicitEntityEscape((&*e).into()),
                        },
                        ast::EntityReference::Slot => PrincipalOrResourceInConstraint::Slot {
                            slot: ast::SlotId::principal(),
                        },
                    }),
                })
            }
            ast::PrincipalOrResourceConstraint::Is(entity_type) => {
                PrincipalConstraint::Is(PrincipalOrResourceIsConstraint {
                    entity_type: entity_type.to_string().into(),
                    in_entity: None,
                })
            }
        }
    }
}

impl From<ast::PrincipalOrResourceConstraint> for ResourceConstraint {
    fn from(constraint: ast::PrincipalOrResourceConstraint) -> ResourceConstraint {
        match constraint {
            ast::PrincipalOrResourceConstraint::Any => ResourceConstraint::All,
            ast::PrincipalOrResourceConstraint::Eq(ast::EntityReference::EUID(e)) => {
                ResourceConstraint::Eq(EqConstraint::Entity {
                    entity: EntityUidJson::ImplicitEntityEscape((&*e).into()),
                })
            }
            ast::PrincipalOrResourceConstraint::Eq(ast::EntityReference::Slot) => {
                ResourceConstraint::Eq(EqConstraint::Slot {
                    slot: ast::SlotId::resource(),
                })
            }
            ast::PrincipalOrResourceConstraint::In(ast::EntityReference::EUID(e)) => {
                ResourceConstraint::In(PrincipalOrResourceInConstraint::Entity {
                    entity: EntityUidJson::ImplicitEntityEscape((&*e).into()),
                })
            }
            ast::PrincipalOrResourceConstraint::In(ast::EntityReference::Slot) => {
                ResourceConstraint::In(PrincipalOrResourceInConstraint::Slot {
                    slot: ast::SlotId::resource(),
                })
            }
            ast::PrincipalOrResourceConstraint::IsIn(entity_type, euid) => {
                ResourceConstraint::Is(PrincipalOrResourceIsConstraint {
                    entity_type: entity_type.to_string().into(),
                    in_entity: Some(match euid {
                        ast::EntityReference::EUID(e) => PrincipalOrResourceInConstraint::Entity {
                            entity: EntityUidJson::ImplicitEntityEscape((&*e).into()),
                        },
                        ast::EntityReference::Slot => PrincipalOrResourceInConstraint::Slot {
                            slot: ast::SlotId::resource(),
                        },
                    }),
                })
            }
            ast::PrincipalOrResourceConstraint::Is(entity_type) => {
                ResourceConstraint::Is(PrincipalOrResourceIsConstraint {
                    entity_type: entity_type.to_string().into(),
                    in_entity: None,
                })
            }
        }
    }
}

impl TryFrom<PrincipalConstraint> for ast::PrincipalOrResourceConstraint {
    type Error = FromJsonError;
    fn try_from(
        constraint: PrincipalConstraint,
    ) -> Result<ast::PrincipalOrResourceConstraint, Self::Error> {
        match constraint {
            PrincipalConstraint::All => Ok(ast::PrincipalOrResourceConstraint::Any),
            PrincipalConstraint::Eq(EqConstraint::Entity { entity }) => Ok(
                ast::PrincipalOrResourceConstraint::Eq(ast::EntityReference::EUID(Arc::new(
                    entity.into_euid(|| JsonDeserializationErrorContext::EntityUid)?,
                ))),
            ),
            PrincipalConstraint::Eq(EqConstraint::Slot { slot }) => {
                if slot == ast::SlotId::principal() {
                    Ok(ast::PrincipalOrResourceConstraint::Eq(
                        ast::EntityReference::Slot,
                    ))
                } else {
                    Err(Self::Error::InvalidSlotName)
                }
            }
            PrincipalConstraint::In(PrincipalOrResourceInConstraint::Entity { entity }) => Ok(
                ast::PrincipalOrResourceConstraint::In(ast::EntityReference::EUID(Arc::new(
                    entity.into_euid(|| JsonDeserializationErrorContext::EntityUid)?,
                ))),
            ),
            PrincipalConstraint::In(PrincipalOrResourceInConstraint::Slot { slot }) => {
                if slot == ast::SlotId::principal() {
                    Ok(ast::PrincipalOrResourceConstraint::In(
                        ast::EntityReference::Slot,
                    ))
                } else {
                    Err(Self::Error::InvalidSlotName)
                }
            }
            PrincipalConstraint::Is(PrincipalOrResourceIsConstraint {
                entity_type,
                in_entity,
            }) => ast::Name::from_normalized_str(entity_type.as_str())
                .map_err(Self::Error::InvalidEntityType)
                .and_then(|entity_type| {
                    Ok(match in_entity {
                        None => ast::PrincipalOrResourceConstraint::is_entity_type(entity_type),
                        Some(PrincipalOrResourceInConstraint::Entity { entity }) => {
                            ast::PrincipalOrResourceConstraint::is_entity_type_in(
                                entity_type,
                                entity.into_euid(|| JsonDeserializationErrorContext::EntityUid)?,
                            )
                        }
                        Some(PrincipalOrResourceInConstraint::Slot { .. }) => {
                            ast::PrincipalOrResourceConstraint::is_entity_type_in_slot(entity_type)
                        }
                    })
                }),
        }
    }
}

impl TryFrom<ResourceConstraint> for ast::PrincipalOrResourceConstraint {
    type Error = FromJsonError;
    fn try_from(
        constraint: ResourceConstraint,
    ) -> Result<ast::PrincipalOrResourceConstraint, Self::Error> {
        match constraint {
            ResourceConstraint::All => Ok(ast::PrincipalOrResourceConstraint::Any),
            ResourceConstraint::Eq(EqConstraint::Entity { entity }) => Ok(
                ast::PrincipalOrResourceConstraint::Eq(ast::EntityReference::EUID(Arc::new(
                    entity.into_euid(|| JsonDeserializationErrorContext::EntityUid)?,
                ))),
            ),
            ResourceConstraint::Eq(EqConstraint::Slot { slot }) => {
                if slot == ast::SlotId::resource() {
                    Ok(ast::PrincipalOrResourceConstraint::Eq(
                        ast::EntityReference::Slot,
                    ))
                } else {
                    Err(Self::Error::InvalidSlotName)
                }
            }
            ResourceConstraint::In(PrincipalOrResourceInConstraint::Entity { entity }) => Ok(
                ast::PrincipalOrResourceConstraint::In(ast::EntityReference::EUID(Arc::new(
                    entity.into_euid(|| JsonDeserializationErrorContext::EntityUid)?,
                ))),
            ),
            ResourceConstraint::In(PrincipalOrResourceInConstraint::Slot { slot }) => {
                if slot == ast::SlotId::resource() {
                    Ok(ast::PrincipalOrResourceConstraint::In(
                        ast::EntityReference::Slot,
                    ))
                } else {
                    Err(Self::Error::InvalidSlotName)
                }
            }
            ResourceConstraint::Is(PrincipalOrResourceIsConstraint {
                entity_type,
                in_entity,
            }) => ast::Name::from_normalized_str(entity_type.as_str())
                .map_err(Self::Error::InvalidEntityType)
                .and_then(|entity_type| {
                    Ok(match in_entity {
                        None => ast::PrincipalOrResourceConstraint::is_entity_type(entity_type),
                        Some(PrincipalOrResourceInConstraint::Entity { entity }) => {
                            ast::PrincipalOrResourceConstraint::is_entity_type_in(
                                entity_type,
                                entity.into_euid(|| JsonDeserializationErrorContext::EntityUid)?,
                            )
                        }
                        Some(PrincipalOrResourceInConstraint::Slot { .. }) => {
                            ast::PrincipalOrResourceConstraint::is_entity_type_in_slot(entity_type)
                        }
                    })
                }),
        }
    }
}

impl From<ast::ActionConstraint> for ActionConstraint {
    fn from(constraint: ast::ActionConstraint) -> ActionConstraint {
        match constraint {
            ast::ActionConstraint::Any => ActionConstraint::All,
            ast::ActionConstraint::Eq(e) => ActionConstraint::Eq(EqConstraint::Entity {
                entity: EntityUidJson::ImplicitEntityEscape((&*e).into()),
            }),
            ast::ActionConstraint::In(es) => match &es[..] {
                [e] => ActionConstraint::In(ActionInConstraint::Single {
                    entity: EntityUidJson::ImplicitEntityEscape((&**e).into()),
                }),
                es => ActionConstraint::In(ActionInConstraint::Set {
                    entities: es
                        .iter()
                        .map(|e| EntityUidJson::ImplicitEntityEscape((&**e).into()))
                        .collect(),
                }),
            },
        }
    }
}

impl TryFrom<ActionConstraint> for ast::ActionConstraint {
    type Error = FromJsonError;
    fn try_from(constraint: ActionConstraint) -> Result<ast::ActionConstraint, Self::Error> {
        match constraint {
            ActionConstraint::All => Ok(ast::ActionConstraint::Any),
            ActionConstraint::Eq(EqConstraint::Entity { entity }) => Ok(ast::ActionConstraint::Eq(
                Arc::new(entity.into_euid(|| JsonDeserializationErrorContext::EntityUid)?),
            )),
            ActionConstraint::Eq(EqConstraint::Slot { .. }) => Err(Self::Error::ActionSlot),
            ActionConstraint::In(ActionInConstraint::Single { entity }) => {
                Ok(ast::ActionConstraint::In(vec![Arc::new(
                    entity.into_euid(|| JsonDeserializationErrorContext::EntityUid)?,
                )]))
            }
            ActionConstraint::In(ActionInConstraint::Set { entities }) => {
                Ok(ast::ActionConstraint::In(
                    entities
                        .into_iter()
                        .map(|e| {
                            e.into_euid(|| JsonDeserializationErrorContext::EntityUid)
                                .map(Arc::new)
                        })
                        .collect::<Result<Vec<_>, _>>()?,
                ))
            }
        }
    }
}<|MERGE_RESOLUTION|>--- conflicted
+++ resolved
@@ -161,14 +161,7 @@
     /// Fill in any slots in the principal constraint using the values in
     /// `vals`. Throws an error if `vals` doesn't contain a necessary mapping,
     /// but does not throw an error if `vals` contains unused mappings.
-<<<<<<< HEAD
-    pub fn instantiate(
-        self,
-        vals: &HashMap<ast::SlotId, EntityUidJson>,
-    ) -> Result<Self, LinkingError> {
-=======
     pub fn link(self, vals: &HashMap<ast::SlotId, EntityUidJson>) -> Result<Self, LinkingError> {
->>>>>>> 79467444
         match self {
             PrincipalConstraint::All => Ok(PrincipalConstraint::All),
             PrincipalConstraint::Eq(EqConstraint::Entity { entity }) => {
@@ -217,14 +210,7 @@
     /// Fill in any slots in the resource constraint using the values in
     /// `vals`. Throws an error if `vals` doesn't contain a necessary mapping,
     /// but does not throw an error if `vals` contains unused mappings.
-<<<<<<< HEAD
-    pub fn instantiate(
-        self,
-        vals: &HashMap<ast::SlotId, EntityUidJson>,
-    ) -> Result<Self, LinkingError> {
-=======
     pub fn link(self, vals: &HashMap<ast::SlotId, EntityUidJson>) -> Result<Self, LinkingError> {
->>>>>>> 79467444
         match self {
             ResourceConstraint::All => Ok(ResourceConstraint::All),
             ResourceConstraint::Eq(EqConstraint::Entity { entity }) => {
@@ -273,14 +259,7 @@
     /// Fill in any slots in the action constraint using the values in `vals`.
     /// Throws an error if `vals` doesn't contain a necessary mapping, but does
     /// not throw an error if `vals` contains unused mappings.
-<<<<<<< HEAD
-    pub fn instantiate(
-        self,
-        _vals: &HashMap<ast::SlotId, EntityUidJson>,
-    ) -> Result<Self, LinkingError> {
-=======
     pub fn link(self, _vals: &HashMap<ast::SlotId, EntityUidJson>) -> Result<Self, LinkingError> {
->>>>>>> 79467444
         // currently, slots are not allowed in action constraints
         Ok(self)
     }
