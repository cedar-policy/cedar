--- conflicted
+++ resolved
@@ -21,12 +21,6 @@
 - Finalized the `ffi` module which was preview-released in 3.2.0.
   This involved a few additional API breaking changes in `ffi`. See #757.
 - Moved `<PolicyId as FromStr>::Err` to `Infallible` (#588, resolving #551)
-<<<<<<< HEAD
-- Overhauled the FFI interface in the `frontend` module, and renamed it to
-  `ffi`; see #757. (#760, #793, #794, #800, #824, #837, more coming)
-- Much richer error information in the FFI interface (#800)
-=======
->>>>>>> bbb73506
 - Removed unnecessary lifetimes from some validation related structs (#715)
 - Changed policy validation to reject comparisons and conditionals between
   record types that differ in whether an attribute is required or optional.
