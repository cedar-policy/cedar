/*
 * Copyright 2022-2023 Amazon.com, Inc. or its affiliates. All Rights Reserved.
 *
 * Licensed under the Apache License, Version 2.0 (the "License");
 * you may not use this file except in compliance with the License.
 * You may obtain a copy of the License at
 *
 *      https://www.apache.org/licenses/LICENSE-2.0
 *
 * Unless required by applicable law or agreed to in writing, software
 * distributed under the License is distributed on an "AS IS" BASIS,
 * WITHOUT WARRANTIES OR CONDITIONS OF ANY KIND, either express or implied.
 * See the License for the specific language governing permissions and
 * limitations under the License.
 */

//! This module contains the External Syntax Tree (EST)

mod err;
pub use err::*;
mod expr;
pub use expr::*;
mod head_constraints;
pub use head_constraints::*;

use crate::ast;
use crate::entities::EntityUidJson;
use crate::parser::cst;
use crate::parser::err::{ParseErrors, ToASTError, ToASTErrorKind};
use serde::{Deserialize, Serialize};
use serde_with::serde_as;
use smol_str::SmolStr;
use std::collections::{BTreeMap, HashMap};

/// Serde JSON structure for policies and templates in the EST format
#[serde_as]
#[derive(Debug, Clone, PartialEq, Serialize, Deserialize)]
#[serde(deny_unknown_fields)]
pub struct Policy {
    /// `Effect` of the policy or template
    effect: ast::Effect,
    /// Principal head constraint
    principal: PrincipalConstraint,
    /// Action head constraint
    action: ActionConstraint,
    /// Resource head constraint
    resource: ResourceConstraint,
    /// `when` and/or `unless` clauses
    conditions: Vec<Clause>,
    /// annotations
    #[serde(default)]
    #[serde(skip_serializing_if = "BTreeMap::is_empty")]
    #[serde_as(as = "serde_with::MapPreventDuplicates<_,_>")]
    annotations: BTreeMap<ast::AnyId, SmolStr>,
}

/// Serde JSON structure for a `when` or `unless` clause in the EST format
#[derive(Debug, Clone, PartialEq, Serialize, Deserialize)]
#[serde(deny_unknown_fields)]
#[serde(tag = "kind", content = "body")]
pub enum Clause {
    /// A `when` clause
    #[serde(rename = "when")]
    When(Expr),
    /// An `unless` clause
    #[serde(rename = "unless")]
    Unless(Expr),
}

impl Policy {
    /// Fill in any slots in the policy using the values in `vals`. Throws an
    /// error if `vals` doesn't contain a necessary mapping, but does not throw
    /// an error if `vals` contains unused mappings -- and in particular if
    /// `self` is an inline policy (in which case it is returned unchanged).
    pub fn link(
        self,
        vals: &HashMap<ast::SlotId, EntityUidJson>,
    ) -> Result<Self, InstantiationError> {
        Ok(Policy {
            effect: self.effect,
            principal: self.principal.instantiate(vals)?,
            action: self.action.instantiate(vals)?,
            resource: self.resource.instantiate(vals)?,
            conditions: self
                .conditions
                .into_iter()
                .map(|clause| clause.instantiate(vals))
                .collect::<Result<Vec<_>, _>>()?,
            annotations: self.annotations,
        })
    }
}

impl Clause {
    /// Fill in any slots in the clause using the values in `vals`. Throws an
    /// error if `vals` doesn't contain a necessary mapping, but does not throw
    /// an error if `vals` contains unused mappings.
    pub fn instantiate(
        self,
        _vals: &HashMap<ast::SlotId, EntityUidJson>,
    ) -> Result<Self, InstantiationError> {
        // currently, slots are not allowed in clauses
        Ok(self)
    }
}

impl TryFrom<cst::Policy> for Policy {
    type Error = ParseErrors;
    fn try_from(policy: cst::Policy) -> Result<Policy, ParseErrors> {
        let mut errs = ParseErrors::new();
        let effect = policy.effect.to_effect(&mut errs);
        let (principal, action, resource) = policy.extract_head(&mut errs);
        let (annot_success, annotations) = policy.get_ast_annotations(&mut errs);
        let conditions = match policy
            .conds
            .into_iter()
            .map(|node| {
                let (cond, loc) = node.into_inner();
                let cond = cond.ok_or_else(|| {
                    ParseErrors(vec![ToASTError::new(
                        ToASTErrorKind::EmptyClause(None),
                        loc,
                    )
                    .into()])
                })?;
                cond.try_into()
            })
            .collect::<Result<Vec<_>, ParseErrors>>()
        {
            Ok(conds) => Some(conds),
            Err(e) => {
                errs.extend(e);
                None
            }
        };

        match (
            effect,
            principal,
            action,
            resource,
            conditions,
            annot_success,
            errs.is_empty(),
        ) {
            (
                Some(effect),
                Some(principal),
                Some(action),
                Some(resource),
                Some(conditions),
                true,
                true,
            ) => Ok(Policy {
                effect,
                principal: principal.into(),
                action: action.into(),
                resource: resource.into(),
                conditions,
                annotations: annotations.into_iter().map(|(k, v)| (k, v.val)).collect(),
            }),
            _ => Err(errs),
        }
    }
}

impl TryFrom<cst::Cond> for Clause {
    type Error = ParseErrors;
    fn try_from(cond: cst::Cond) -> Result<Clause, ParseErrors> {
        let mut errs = ParseErrors::new();
        let is_when = cond.cond.to_cond_is_when(&mut errs);
        let expr: Result<Expr, ParseErrors> = match cond.expr {
            None => {
                let ident = is_when.map(|is_when| {
                    cst::Ident::Ident(if is_when { "when" } else { "unless" }.into())
                });
                Err(cond
                    .cond
                    .to_ast_err(ToASTErrorKind::EmptyClause(ident))
                    .into())
            }
            Some(ref e) => e.try_into(),
        };
        let expr = match expr {
            Ok(expr) => Some(expr),
            Err(expr_errs) => {
                errs.extend(expr_errs.0);
                None
            }
        };

        if let (Some(expr), true) = (expr, errs.is_empty()) {
            Ok(match is_when {
                // PANIC SAFETY errs should be non empty if is_when is None
                #[allow(clippy::unreachable)]
                None => unreachable!("should have had an err in this case"),
                Some(true) => Clause::When(expr),
                Some(false) => Clause::Unless(expr),
            })
        } else {
            Err(errs)
        }
    }
}

impl Policy {
    /// Try to convert EST Policy into AST Policy.
    ///
    /// This process requires a policy ID. If not supplied, this method will
    /// fill it in as "JSON policy".
    pub fn try_into_ast_policy(
        self,
        id: Option<ast::PolicyID>,
    ) -> Result<ast::Policy, FromJsonError> {
        let template: ast::Template = self.try_into_ast_template(id)?;
        ast::StaticPolicy::try_from(template)
            .map(Into::into)
            .map_err(Into::into)
    }

    /// Try to convert EST Policy into AST Template.
    ///
    /// This process requires a policy ID. If not supplied, this method will
    /// fill it in as "JSON policy".
    pub fn try_into_ast_template(
        self,
        id: Option<ast::PolicyID>,
    ) -> Result<ast::Template, FromJsonError> {
        let id = id.unwrap_or(ast::PolicyID::from_string("JSON policy"));
        let mut conditions_iter = self
            .conditions
            .into_iter()
            .map(|cond| cond.try_into_ast(id.clone()));
        let conditions = match conditions_iter.next() {
            None => ast::Expr::val(true),
            Some(first) => ast::ExprBuilder::with_data(())
                .and_nary(first?, conditions_iter.collect::<Result<Vec<_>, _>>()?),
        };
        Ok(ast::Template::new(
            id,
            self.annotations
                .into_iter()
                .map(|(key, val)| (key, ast::Annotation { val, loc: None }))
                .collect(),
            self.effect,
            self.principal.try_into()?,
            self.action.try_into()?,
            self.resource.try_into()?,
            conditions,
        ))
    }
}

impl Clause {
    fn filter_slots(e: ast::Expr, is_when: bool) -> Result<ast::Expr, FromJsonError> {
        let first_slot = e.slots().next().cloned();
        if let Some(slot) = first_slot {
            Err(FromJsonError::SlotsInConditionClause {
                slot,
                clausetype: if is_when { "when" } else { "unless" },
            })
        } else {
            Ok(e)
        }
    }
    /// `id` is the ID of the policy the clause belongs to, used only for reporting errors
    fn try_into_ast(self, id: ast::PolicyID) -> Result<ast::Expr, FromJsonError> {
        match self {
            Clause::When(expr) => Self::filter_slots(expr.try_into_ast(id)?, true),
            Clause::Unless(expr) => {
                Self::filter_slots(ast::Expr::not(expr.try_into_ast(id)?), false)
            }
        }
    }
}

/// Convert AST to EST
impl From<ast::Policy> for Policy {
    fn from(ast: ast::Policy) -> Policy {
        Policy {
            effect: ast.effect(),
            principal: ast.principal_constraint().into(),
            action: ast.action_constraint().clone().into(),
            resource: ast.resource_constraint().into(),
            conditions: vec![ast.non_head_constraints().clone().into()],
            annotations: ast
                .annotations()
                .map(|(k, v)| (k.clone(), v.val.clone()))
                .collect(),
        }
    }
}

/// Convert AST to EST
impl From<ast::Template> for Policy {
    fn from(ast: ast::Template) -> Policy {
        Policy {
            effect: ast.effect(),
            principal: ast.principal_constraint().clone().into(),
            action: ast.action_constraint().clone().into(),
            resource: ast.resource_constraint().clone().into(),
            conditions: vec![ast.non_head_constraints().clone().into()],
            annotations: ast
                .annotations()
                .map(|(k, v)| (k.clone(), v.val.clone()))
                .collect(),
        }
    }
}

impl From<ast::Expr> for Clause {
    fn from(expr: ast::Expr) -> Clause {
        Clause::When(expr.into())
    }
}

impl std::fmt::Display for Policy {
    fn fmt(&self, f: &mut std::fmt::Formatter<'_>) -> std::fmt::Result {
        for (k, v) in self.annotations.iter() {
            writeln!(f, "@{k}(\"{}\") ", v.escape_debug())?;
        }
        write!(
            f,
            "{}({}, {}, {})",
            self.effect, self.principal, self.action, self.resource
        )?;
        for condition in &self.conditions {
            write!(f, " {condition}")?;
        }
        write!(f, ";")
    }
}

impl std::fmt::Display for Clause {
    fn fmt(&self, f: &mut std::fmt::Formatter<'_>) -> std::fmt::Result {
        match self {
            Self::When(expr) => write!(f, "when {{ {expr} }}"),
            Self::Unless(expr) => write!(f, "unless {{ {expr} }}"),
        }
    }
}

// PANIC SAFETY: Unit Test Code
#[allow(clippy::panic)]
// PANIC SAFETY: Unit Test Code
#[allow(clippy::indexing_slicing)]
#[cfg(test)]
mod test {
    use super::*;
<<<<<<< HEAD
    use crate::parser::{self, parse_policy_or_template_to_est};
=======
    use crate::parser;
    use crate::test_utils::ExpectedErrorMessage;
>>>>>>> 687d0f5d
    use cool_asserts::assert_matches;
    use miette::Diagnostic;
    use serde_json::json;

    /// helper function to just do EST data structure --> JSON --> EST data structure.
    /// This roundtrip should be lossless for all policies.
    fn est_roundtrip(est: Policy) -> Policy {
        let json = serde_json::to_value(est).expect("failed to serialize to JSON");
        serde_json::from_value(json.clone()).unwrap_or_else(|e| {
            panic!(
                "failed to deserialize from JSON: {e}\n\nJSON was:\n{}",
                serde_json::to_string_pretty(&json).expect("failed to convert JSON to string")
            )
        })
    }

    /// helper function to take EST-->text-->CST-->EST, which directly tests the Display impl for EST.
    /// This roundtrip should be lossless for all policies.
    fn text_roundtrip(est: &Policy) -> Policy {
        let text = est.to_string();
        let cst = parser::text_to_cst::parse_policy(&text)
            .expect("Failed to convert to CST")
            .node
            .expect("Node should not be empty");
        cst.try_into().expect("Failed to convert to EST")
    }

    /// helper function to take EST-->AST-->EST for inline policies.
    /// This roundtrip is not always lossless, because EST-->AST can be lossy.
    fn ast_roundtrip(est: Policy) -> Policy {
        let ast = est
            .try_into_ast_policy(None)
            .expect("Failed to convert to AST");
        ast.into()
    }

    /// helper function to take EST-->AST-->EST for templates.
    /// This roundtrip is not always lossless, because EST-->AST can be lossy.
    fn ast_roundtrip_template(est: Policy) -> Policy {
        let ast = est
            .try_into_ast_template(None)
            .expect("Failed to convert to AST");
        ast.into()
    }

    /// helper function to take EST-->AST-->text-->CST-->EST for inline policies.
    /// This roundtrip is not always lossless, because EST-->AST can be lossy.
    fn circular_roundtrip(est: Policy) -> Policy {
        let ast = est
            .try_into_ast_policy(None)
            .expect("Failed to convert to AST");
        let text = ast.to_string();
        let cst = parser::text_to_cst::parse_policy(&text)
            .expect("Failed to convert to CST")
            .node
            .expect("Node should not be empty");
        cst.try_into().expect("Failed to convert to EST")
    }

    /// helper function to take EST-->AST-->text-->CST-->EST for templates.
    /// This roundtrip is not always lossless, because EST-->AST can be lossy.
    fn circular_roundtrip_template(est: Policy) -> Policy {
        let ast = est
            .try_into_ast_template(None)
            .expect("Failed to convert to AST");
        let text = ast.to_string();
        let cst = parser::text_to_cst::parse_policy(&text)
            .expect("Failed to convert to CST")
            .node
            .expect("Node should not be empty");
        cst.try_into().expect("Failed to convert to EST")
    }

    #[test]
    fn empty_policy() {
        let policy = "permit(principal, action, resource);";
        let cst = parser::text_to_cst::parse_policy(policy)
            .unwrap()
            .node
            .unwrap();
        let est: Policy = cst.try_into().unwrap();
        let expected_json = json!(
            {
                "effect": "permit",
                "principal": {
                    "op": "All",
                },
                "action": {
                    "op": "All",
                },
                "resource": {
                    "op": "All",
                },
                "conditions": [],
            }
        );
        assert_eq!(
            serde_json::to_value(&est).unwrap(),
            expected_json,
            "\nExpected:\n{}\n\nActual:\n{}\n\n",
            serde_json::to_string_pretty(&expected_json).unwrap(),
            serde_json::to_string_pretty(&est).unwrap()
        );
        let old_est = est.clone();
        let roundtripped = est_roundtrip(est);
        assert_eq!(&old_est, &roundtripped);
        let est = text_roundtrip(&old_est);
        assert_eq!(&old_est, &est);

        // during the lossy transform to AST, the only difference for this policy is that
        // a `when { true }` is added
        let expected_json_after_roundtrip = json!(
            {
                "effect": "permit",
                "principal": {
                    "op": "All",
                },
                "action": {
                    "op": "All",
                },
                "resource": {
                    "op": "All",
                },
                "conditions": [
                    {
                        "kind": "when",
                        "body": {
                            "Value": true
                        }
                    }
                ],
            }
        );
        let roundtripped = serde_json::to_value(ast_roundtrip(est.clone())).unwrap();
        assert_eq!(
            roundtripped,
            expected_json_after_roundtrip,
            "\nExpected after roundtrip:\n{}\n\nActual after roundtrip:\n{}\n\n",
            serde_json::to_string_pretty(&expected_json_after_roundtrip).unwrap(),
            serde_json::to_string_pretty(&roundtripped).unwrap()
        );
        let roundtripped = serde_json::to_value(circular_roundtrip(est)).unwrap();
        assert_eq!(
            roundtripped,
            expected_json_after_roundtrip,
            "\nExpected after roundtrip:\n{}\n\nActual after roundtrip:\n{}\n\n",
            serde_json::to_string_pretty(&expected_json_after_roundtrip).unwrap(),
            serde_json::to_string_pretty(&roundtripped).unwrap()
        );
    }

    #[test]
    fn annotated_policy() {
        let policy = r#"
            @foo("bar")
            @this1is2a3valid_identifier("any arbitrary ! string \" is @ allowed in 🦀 here_")
            permit(principal, action, resource);
        "#;
        let cst = parser::text_to_cst::parse_policy(policy)
            .unwrap()
            .node
            .unwrap();
        let est: Policy = cst.try_into().unwrap();
        let expected_json = json!(
            {
                "effect": "permit",
                "principal": {
                    "op": "All",
                },
                "action": {
                    "op": "All",
                },
                "resource": {
                    "op": "All",
                },
                "conditions": [],
                "annotations": {
                    "foo": "bar",
                    "this1is2a3valid_identifier": "any arbitrary ! string \" is @ allowed in 🦀 here_",
                }
            }
        );
        assert_eq!(
            serde_json::to_value(&est).unwrap(),
            expected_json,
            "\nExpected:\n{}\n\nActual:\n{}\n\n",
            serde_json::to_string_pretty(&expected_json).unwrap(),
            serde_json::to_string_pretty(&est).unwrap()
        );
        let old_est = est.clone();
        let roundtripped = est_roundtrip(est);
        assert_eq!(&old_est, &roundtripped);
        let est = text_roundtrip(&old_est);
        assert_eq!(&old_est, &est);

        // during the lossy transform to AST, the only difference for this policy is that
        // a `when { true }` is added
        let expected_json_after_roundtrip = json!(
            {
                "effect": "permit",
                "principal": {
                    "op": "All",
                },
                "action": {
                    "op": "All",
                },
                "resource": {
                    "op": "All",
                },
                "conditions": [
                    {
                        "kind": "when",
                        "body": {
                            "Value": true
                        }
                    }
                ],
                "annotations": {
                    "foo": "bar",
                    "this1is2a3valid_identifier": "any arbitrary ! string \" is @ allowed in 🦀 here_",
                }
            }
        );
        let roundtripped = serde_json::to_value(ast_roundtrip(est.clone())).unwrap();
        assert_eq!(
            roundtripped,
            expected_json_after_roundtrip,
            "\nExpected after roundtrip:\n{}\n\nActual after roundtrip:\n{}\n\n",
            serde_json::to_string_pretty(&expected_json_after_roundtrip).unwrap(),
            serde_json::to_string_pretty(&roundtripped).unwrap()
        );
        let roundtripped = serde_json::to_value(circular_roundtrip(est)).unwrap();
        assert_eq!(
            roundtripped,
            expected_json_after_roundtrip,
            "\nExpected after roundtrip:\n{}\n\nActual after roundtrip:\n{}\n\n",
            serde_json::to_string_pretty(&expected_json_after_roundtrip).unwrap(),
            serde_json::to_string_pretty(&roundtripped).unwrap()
        );
    }

    /// Test that we can use Cedar reserved words like `if` and `has` as annotation keys
    #[test]
    fn reserved_words_as_annotations() {
        let policy = r#"
            @if("this is the annotation for `if`")
            @then("this is the annotation for `then`")
            @else("this is the annotation for `else`")
            @true("this is the annotation for `true`")
            @false("this is the annotation for `false`")
            @in("this is the annotation for `in`")
            @is("this is the annotation for `is`")
            @like("this is the annotation for `like`")
            @has("this is the annotation for `has`")
            @principal("this is the annotation for `principal`") // not reserved at time of this writing, but we test it anyway
            permit(principal, action, resource) when { 2 == 2 };
        "#;

        let cst = parser::text_to_cst::parse_policy(policy)
            .unwrap()
            .node
            .unwrap();
        let est: Policy = cst.try_into().unwrap();
        let expected_json = json!(
            {
                "effect": "permit",
                "principal": {
                    "op": "All",
                },
                "action": {
                    "op": "All",
                },
                "resource": {
                    "op": "All",
                },
                "conditions": [
                    {
                        "kind": "when",
                        "body": {
                            "==": {
                                "left": { "Value": 2 },
                                "right": { "Value": 2 },
                            }
                        }
                    }
                ],
                "annotations": {
                    "if": "this is the annotation for `if`",
                    "then": "this is the annotation for `then`",
                    "else": "this is the annotation for `else`",
                    "true": "this is the annotation for `true`",
                    "false": "this is the annotation for `false`",
                    "in": "this is the annotation for `in`",
                    "is": "this is the annotation for `is`",
                    "like": "this is the annotation for `like`",
                    "has": "this is the annotation for `has`",
                    "principal": "this is the annotation for `principal`",
                }
            }
        );
        assert_eq!(
            serde_json::to_value(&est).unwrap(),
            expected_json,
            "\nExpected:\n{}\n\nActual:\n{}\n\n",
            serde_json::to_string_pretty(&expected_json).unwrap(),
            serde_json::to_string_pretty(&est).unwrap()
        );
        let old_est = est.clone();
        let roundtripped = est_roundtrip(est);
        assert_eq!(&old_est, &roundtripped);
        let est = text_roundtrip(&old_est);
        assert_eq!(&old_est, &est);

        assert_eq!(ast_roundtrip(est.clone()), est);
        assert_eq!(circular_roundtrip(est.clone()), est);
    }

    #[test]
    fn annotation_errors() {
        let policy = r#"
            @foo("1")
            @foo("2")
            permit(principal, action, resource);
        "#;
        let cst = parser::text_to_cst::parse_policy(policy)
            .unwrap()
            .node
            .unwrap();
        assert_matches!(Policy::try_from(cst), Err(e) => {
            parser::test_utils::expect_exactly_one_error(policy, &e, &ExpectedErrorMessage::error("duplicate annotation: @foo"));
            let expected_span = 35..44;
            assert_eq!(&policy[expected_span.clone()], r#"@foo("2")"#);
            itertools::assert_equal(e.labels().expect("should have labels"), [miette::LabeledSpan::underline(expected_span)]);
        });

        let policy = r#"
            @foo("1")
            @foo("1")
            permit(principal, action, resource);
        "#;
        let cst = parser::text_to_cst::parse_policy(policy)
            .unwrap()
            .node
            .unwrap();
        assert_matches!(Policy::try_from(cst), Err(e) => {
            parser::test_utils::expect_exactly_one_error(policy, &e, &ExpectedErrorMessage::error("duplicate annotation: @foo"));
            let expected_span = 35..44;
            assert_eq!(&policy[expected_span.clone()], r#"@foo("1")"#);
            itertools::assert_equal(e.labels().expect("should have labels"), [miette::LabeledSpan::underline(expected_span)]);
        });

        let policy = r#"
            @foo("1")
            @bar("yellow")
            @foo("abc")
            @hello("goodbye")
            @bar("123")
            @foo("def")
            permit(principal, action, resource);
        "#;
        let cst = parser::text_to_cst::parse_policy(policy)
            .unwrap()
            .node
            .unwrap();
        assert_matches!(Policy::try_from(cst), Err(e) => {
            assert_eq!(e.len(), 3); // two errors for @foo and one for @bar
            parser::test_utils::expect_some_error_matches(policy, &e, &ExpectedErrorMessage::error("duplicate annotation: @foo"));
            parser::test_utils::expect_some_error_matches(policy, &e, &ExpectedErrorMessage::error("duplicate annotation: @bar"));
            for ((err, expected_span), expected_snippet) in e.iter().zip([62..73, 116..127, 140..151]).zip([r#"@foo("abc")"#, r#"@bar("123")"#, r#"@foo("def")"#]) {
                assert_eq!(&policy[expected_span.clone()], expected_snippet);
                itertools::assert_equal(err.labels().expect("should have labels"), [miette::LabeledSpan::underline(expected_span)]);
            }
        });

        // the above tests ensure that we give the correct errors for CSTs
        // containing duplicate annotations.
        // This test ensures that we give the correct errors for JSON text
        // containing duplicate annotations.
        // Note that we have to use a string here as input (and not
        // serde_json::Value) because serde_json::Value would already remove
        // duplicates
        let est = r#"
            {
                "effect": "permit",
                "principal": {
                    "op": "All"
                },
                "action": {
                    "op": "All"
                },
                "resource": {
                    "op": "All"
                },
                "conditions": [],
                "annotations": {
                    "foo": "1",
                    "foo": "2"
                }
            }
        "#;
        assert_matches!(serde_json::from_str::<Policy>(est), Err(e) => {
            assert_eq!(e.to_string(), "invalid entry: found duplicate key at line 17 column 17");
        });
    }

    #[test]
    fn rbac_policy() {
        let policy = r#"
            permit(
                principal == User::"12UA45",
                action == Action::"view",
                resource in Folder::"abc"
            );
        "#;
        let cst = parser::text_to_cst::parse_policy(policy)
            .unwrap()
            .node
            .unwrap();
        let est: Policy = cst.try_into().unwrap();
        let expected_json = json!(
            {
                "effect": "permit",
                "principal": {
                    "op": "==",
                    "entity": { "type": "User", "id": "12UA45" },
                },
                "action": {
                    "op": "==",
                    "entity": { "type": "Action", "id": "view" },
                },
                "resource": {
                    "op": "in",
                    "entity": { "type": "Folder", "id": "abc" },
                },
                "conditions": []
            }
        );
        assert_eq!(
            serde_json::to_value(&est).unwrap(),
            expected_json,
            "\nExpected:\n{}\n\nActual:\n{}\n\n",
            serde_json::to_string_pretty(&expected_json).unwrap(),
            serde_json::to_string_pretty(&est).unwrap()
        );
        let old_est = est.clone();
        let roundtripped = est_roundtrip(est);
        assert_eq!(&old_est, &roundtripped);
        let est = text_roundtrip(&old_est);
        assert_eq!(&old_est, &est);

        // during the lossy transform to AST, the only difference for this policy is that
        // a `when { true }` is added
        let expected_json_after_roundtrip = json!(
            {
                "effect": "permit",
                "principal": {
                    "op": "==",
                    "entity": { "type": "User", "id": "12UA45" },
                },
                "action": {
                    "op": "==",
                    "entity": { "type": "Action", "id": "view" },
                },
                "resource": {
                    "op": "in",
                    "entity": { "type": "Folder", "id": "abc" },
                },
                "conditions": [
                    {
                        "kind": "when",
                        "body": {
                            "Value": true
                        }
                    }
                ]
            }
        );
        let roundtripped = serde_json::to_value(ast_roundtrip(est.clone())).unwrap();
        assert_eq!(
            roundtripped,
            expected_json_after_roundtrip,
            "\nExpected after roundtrip:\n{}\n\nActual after roundtrip:\n{}\n\n",
            serde_json::to_string_pretty(&expected_json_after_roundtrip).unwrap(),
            serde_json::to_string_pretty(&roundtripped).unwrap()
        );
        let roundtripped = serde_json::to_value(circular_roundtrip(est)).unwrap();
        assert_eq!(
            roundtripped,
            expected_json_after_roundtrip,
            "\nExpected after roundtrip:\n{}\n\nActual after roundtrip:\n{}\n\n",
            serde_json::to_string_pretty(&expected_json_after_roundtrip).unwrap(),
            serde_json::to_string_pretty(&roundtripped).unwrap()
        );
    }

    #[test]
    fn rbac_template() {
        let template = r#"
            permit(
                principal == ?principal,
                action == Action::"view",
                resource in ?resource
            );
        "#;
        let cst = parser::text_to_cst::parse_policy(template)
            .unwrap()
            .node
            .unwrap();
        let est: Policy = cst.try_into().unwrap();
        let expected_json = json!(
            {
                "effect": "permit",
                "principal": {
                    "op": "==",
                    "slot": "?principal",
                },
                "action": {
                    "op": "==",
                    "entity": { "type": "Action", "id": "view" },
                },
                "resource": {
                    "op": "in",
                    "slot": "?resource",
                },
                "conditions": []
            }
        );
        assert_eq!(
            serde_json::to_value(&est).unwrap(),
            expected_json,
            "\nExpected:\n{}\n\nActual:\n{}\n\n",
            serde_json::to_string_pretty(&expected_json).unwrap(),
            serde_json::to_string_pretty(&est).unwrap()
        );
        let old_est = est.clone();
        let roundtripped = est_roundtrip(est);
        assert_eq!(&old_est, &roundtripped);
        let est = text_roundtrip(&old_est);
        assert_eq!(&old_est, &est);

        // during the lossy transform to AST, the only difference for this policy is that
        // a `when { true }` is added
        let expected_json_after_roundtrip = json!(
            {
                "effect": "permit",
                "principal": {
                    "op": "==",
                    "slot": "?principal",
                },
                "action": {
                    "op": "==",
                    "entity": { "type": "Action", "id": "view" },
                },
                "resource": {
                    "op": "in",
                    "slot": "?resource",
                },
                "conditions": [
                    {
                        "kind": "when",
                        "body": {
                            "Value": true
                        }
                    }
                ]
            }
        );
        let roundtripped = serde_json::to_value(ast_roundtrip_template(est.clone())).unwrap();
        assert_eq!(
            roundtripped,
            expected_json_after_roundtrip,
            "\nExpected after roundtrip:\n{}\n\nActual after roundtrip:\n{}\n\n",
            serde_json::to_string_pretty(&expected_json_after_roundtrip).unwrap(),
            serde_json::to_string_pretty(&roundtripped).unwrap()
        );
        let roundtripped = serde_json::to_value(circular_roundtrip_template(est)).unwrap();
        assert_eq!(
            roundtripped,
            expected_json_after_roundtrip,
            "\nExpected after roundtrip:\n{}\n\nActual after roundtrip:\n{}\n\n",
            serde_json::to_string_pretty(&expected_json_after_roundtrip).unwrap(),
            serde_json::to_string_pretty(&roundtripped).unwrap()
        );
    }

    #[test]
    fn abac_policy() {
        let policy = r#"
            permit(
                principal == User::"12UA45",
                action == Action::"view",
                resource in Folder::"abc"
            ) when {
                context.tls_version == "1.3"
            };
        "#;
        let cst = parser::text_to_cst::parse_policy(policy)
            .unwrap()
            .node
            .unwrap();
        let est: Policy = cst.try_into().unwrap();
        let expected_json = json!(
            {
                "effect": "permit",
                "principal": {
                    "op": "==",
                    "entity": { "type": "User", "id": "12UA45" },
                },
                "action": {
                    "op": "==",
                    "entity": { "type": "Action", "id": "view" },
                },
                "resource": {
                    "op": "in",
                    "entity": { "type": "Folder", "id": "abc" },
                },
                "conditions": [
                    {
                        "kind": "when",
                        "body": {
                            "==": {
                                "left": {
                                    ".": {
                                        "left": { "Var": "context" },
                                        "attr": "tls_version",
                                    },
                                },
                                "right": {
                                    "Value": "1.3"
                                }
                            }
                        }
                    }
                ]
            }
        );
        assert_eq!(
            serde_json::to_value(&est).unwrap(),
            expected_json,
            "\nExpected:\n{}\n\nActual:\n{}\n\n",
            serde_json::to_string_pretty(&expected_json).unwrap(),
            serde_json::to_string_pretty(&est).unwrap()
        );
        let old_est = est.clone();
        let roundtripped = est_roundtrip(est);
        assert_eq!(&old_est, &roundtripped);
        let est = text_roundtrip(&old_est);
        assert_eq!(&old_est, &est);

        assert_eq!(ast_roundtrip(est.clone()), est);
        assert_eq!(circular_roundtrip(est.clone()), est);
    }

    #[test]
    fn action_list() {
        let policy = r#"
            permit(
                principal == User::"12UA45",
                action in [Action::"read", Action::"write"],
                resource
            );
        "#;
        let cst = parser::text_to_cst::parse_policy(policy)
            .unwrap()
            .node
            .unwrap();
        let est: Policy = cst.try_into().unwrap();
        let expected_json = json!(
            {
                "effect": "permit",
                "principal": {
                    "op": "==",
                    "entity": { "type": "User", "id": "12UA45" },
                },
                "action": {
                    "op": "in",
                    "entities": [
                        { "type": "Action", "id": "read" },
                        { "type": "Action", "id": "write" },
                    ]
                },
                "resource": {
                    "op": "All",
                },
                "conditions": []
            }
        );
        assert_eq!(
            serde_json::to_value(&est).unwrap(),
            expected_json,
            "\nExpected:\n{}\n\nActual:\n{}\n\n",
            serde_json::to_string_pretty(&expected_json).unwrap(),
            serde_json::to_string_pretty(&est).unwrap()
        );
        let old_est = est.clone();
        let roundtripped = est_roundtrip(est);
        assert_eq!(&old_est, &roundtripped);
        let est = text_roundtrip(&old_est);
        assert_eq!(&old_est, &est);

        // during the lossy transform to AST, the only difference for this policy is that
        // a `when { true }` is added
        let expected_json_after_roundtrip = json!(
            {
                "effect": "permit",
                "principal": {
                    "op": "==",
                    "entity": { "type": "User", "id": "12UA45" },
                },
                "action": {
                    "op": "in",
                    "entities": [
                        { "type": "Action", "id": "read" },
                        { "type": "Action", "id": "write" },
                    ]
                },
                "resource": {
                    "op": "All",
                },
                "conditions": [
                    {
                        "kind": "when",
                        "body": {
                            "Value": true
                        }
                    }
                ]
            }
        );
        let roundtripped = serde_json::to_value(ast_roundtrip(est.clone())).unwrap();
        assert_eq!(
            roundtripped,
            expected_json_after_roundtrip,
            "\nExpected after roundtrip:\n{}\n\nActual after roundtrip:\n{}\n\n",
            serde_json::to_string_pretty(&expected_json_after_roundtrip).unwrap(),
            serde_json::to_string_pretty(&roundtripped).unwrap()
        );
        let roundtripped = serde_json::to_value(circular_roundtrip(est)).unwrap();
        assert_eq!(
            roundtripped,
            expected_json_after_roundtrip,
            "\nExpected after roundtrip:\n{}\n\nActual after roundtrip:\n{}\n\n",
            serde_json::to_string_pretty(&expected_json_after_roundtrip).unwrap(),
            serde_json::to_string_pretty(&roundtripped).unwrap()
        );
    }

    #[test]
    fn num_literals() {
        let policy = r#"
            permit(principal, action, resource)
            when { 1 == 2 };
        "#;
        let cst = parser::text_to_cst::parse_policy(policy)
            .unwrap()
            .node
            .unwrap();
        let est: Policy = cst.try_into().unwrap();
        let expected_json = json!(
            {
                "effect": "permit",
                "principal": {
                    "op": "All",
                },
                "action": {
                    "op": "All",
                },
                "resource": {
                    "op": "All",
                },
                "conditions": [
                    {
                        "kind": "when",
                        "body": {
                            "==": {
                                "left": {
                                    "Value": 1
                                },
                                "right": {
                                    "Value": 2
                                }
                            }
                        }
                    }
                ]
            }
        );
        assert_eq!(
            serde_json::to_value(&est).unwrap(),
            expected_json,
            "\nExpected:\n{}\n\nActual:\n{}\n\n",
            serde_json::to_string_pretty(&expected_json).unwrap(),
            serde_json::to_string_pretty(&est).unwrap()
        );
        let old_est = est.clone();
        let roundtripped = est_roundtrip(est);
        assert_eq!(&old_est, &roundtripped);
        let est = text_roundtrip(&old_est);
        assert_eq!(&old_est, &est);

        assert_eq!(ast_roundtrip(est.clone()), est);
        assert_eq!(circular_roundtrip(est.clone()), est);
    }

    #[test]
    fn entity_literals() {
        let policy = r#"
            permit(principal, action, resource)
            when { User::"alice" == Namespace::Type::"foo" };
        "#;
        let cst = parser::text_to_cst::parse_policy(policy)
            .unwrap()
            .node
            .unwrap();
        let est: Policy = cst.try_into().unwrap();
        let expected_json = json!(
            {
                "effect": "permit",
                "principal": {
                    "op": "All",
                },
                "action": {
                    "op": "All",
                },
                "resource": {
                    "op": "All",
                },
                "conditions": [
                    {
                        "kind": "when",
                        "body": {
                            "==": {
                                "left": {
                                    "Value": {
                                        "__entity": {
                                            "type": "User",
                                            "id": "alice"
                                        }
                                    }
                                },
                                "right": {
                                    "Value": {
                                        "__entity": {
                                            "type": "Namespace::Type",
                                            "id": "foo"
                                        }
                                    }
                                }
                            }
                        }
                    }
                ]
            }
        );
        assert_eq!(
            serde_json::to_value(&est).unwrap(),
            expected_json,
            "\nExpected:\n{}\n\nActual:\n{}\n\n",
            serde_json::to_string_pretty(&expected_json).unwrap(),
            serde_json::to_string_pretty(&est).unwrap()
        );
        let old_est = est.clone();
        let roundtripped = est_roundtrip(est);
        assert_eq!(&old_est, &roundtripped);
        let est = text_roundtrip(&old_est);
        assert_eq!(&old_est, &est);

        assert_eq!(ast_roundtrip(est.clone()), est);
        assert_eq!(circular_roundtrip(est.clone()), est);
    }

    #[test]
    fn bool_literals() {
        let policy = r#"
            permit(principal, action, resource)
            when { false == true };
        "#;
        let cst = parser::text_to_cst::parse_policy(policy)
            .unwrap()
            .node
            .unwrap();
        let est: Policy = cst.try_into().unwrap();
        let expected_json = json!(
            {
                "effect": "permit",
                "principal": {
                    "op": "All",
                },
                "action": {
                    "op": "All",
                },
                "resource": {
                    "op": "All",
                },
                "conditions": [
                    {
                        "kind": "when",
                        "body": {
                            "==": {
                                "left": {
                                    "Value": false
                                },
                                "right": {
                                    "Value": true
                                }
                            }
                        }
                    }
                ]
            }
        );
        assert_eq!(
            serde_json::to_value(&est).unwrap(),
            expected_json,
            "\nExpected:\n{}\n\nActual:\n{}\n\n",
            serde_json::to_string_pretty(&expected_json).unwrap(),
            serde_json::to_string_pretty(&est).unwrap()
        );
        let old_est = est.clone();
        let roundtripped = est_roundtrip(est);
        assert_eq!(&old_est, &roundtripped);
        let est = text_roundtrip(&old_est);
        assert_eq!(&old_est, &est);

        assert_eq!(ast_roundtrip(est.clone()), est);
        assert_eq!(circular_roundtrip(est.clone()), est);
    }

    #[test]
    fn string_literals() {
        let policy = r#"
            permit(principal, action, resource)
            when { "spam" == "eggs" };
        "#;
        let cst = parser::text_to_cst::parse_policy(policy)
            .unwrap()
            .node
            .unwrap();
        let est: Policy = cst.try_into().unwrap();
        let expected_json = json!(
            {
                "effect": "permit",
                "principal": {
                    "op": "All",
                },
                "action": {
                    "op": "All",
                },
                "resource": {
                    "op": "All",
                },
                "conditions": [
                    {
                        "kind": "when",
                        "body": {
                            "==": {
                                "left": {
                                    "Value": "spam"
                                },
                                "right": {
                                    "Value": "eggs"
                                }
                            }
                        }
                    }
                ]
            }
        );
        assert_eq!(
            serde_json::to_value(&est).unwrap(),
            expected_json,
            "\nExpected:\n{}\n\nActual:\n{}\n\n",
            serde_json::to_string_pretty(&expected_json).unwrap(),
            serde_json::to_string_pretty(&est).unwrap()
        );
        let old_est = est.clone();
        let roundtripped = est_roundtrip(est);
        assert_eq!(&old_est, &roundtripped);
        let est = text_roundtrip(&old_est);
        assert_eq!(&old_est, &est);

        assert_eq!(ast_roundtrip(est.clone()), est);
        assert_eq!(circular_roundtrip(est.clone()), est);
    }

    #[test]
    fn set_literals() {
        let policy = r#"
            permit(principal, action, resource)
            when { [1, 2, "foo"] == [4, 5, "spam"] };
        "#;
        let cst = parser::text_to_cst::parse_policy(policy)
            .unwrap()
            .node
            .unwrap();
        let est: Policy = cst.try_into().unwrap();
        let expected_json = json!(
            {
                "effect": "permit",
                "principal": {
                    "op": "All",
                },
                "action": {
                    "op": "All",
                },
                "resource": {
                    "op": "All",
                },
                "conditions": [
                    {
                        "kind": "when",
                        "body": {
                            "==": {
                                "left": {
                                    "Set": [
                                        { "Value": 1 },
                                        { "Value": 2 },
                                        { "Value": "foo" },
                                    ]
                                },
                                "right": {
                                    "Set": [
                                        { "Value": 4 },
                                        { "Value": 5 },
                                        { "Value": "spam" },
                                    ]
                                }
                            }
                        }
                    }
                ]
            }
        );
        assert_eq!(
            serde_json::to_value(&est).unwrap(),
            expected_json,
            "\nExpected:\n{}\n\nActual:\n{}\n\n",
            serde_json::to_string_pretty(&expected_json).unwrap(),
            serde_json::to_string_pretty(&est).unwrap()
        );
        let old_est = est.clone();
        let roundtripped = est_roundtrip(est);
        assert_eq!(&old_est, &roundtripped);
        let est = text_roundtrip(&old_est);
        assert_eq!(&old_est, &est);

        assert_eq!(ast_roundtrip(est.clone()), est);
        assert_eq!(circular_roundtrip(est.clone()), est);
    }

    #[test]
    fn record_literals() {
        let policy = r#"
            permit(principal, action, resource)
            when { {foo: "spam", bar: false} == {} };
        "#;
        let cst = parser::text_to_cst::parse_policy(policy)
            .unwrap()
            .node
            .unwrap();
        let est: Policy = cst.try_into().unwrap();
        let expected_json = json!(
            {
                "effect": "permit",
                "principal": {
                    "op": "All",
                },
                "action": {
                    "op": "All",
                },
                "resource": {
                    "op": "All",
                },
                "conditions": [
                    {
                        "kind": "when",
                        "body": {
                            "==": {
                                "left": {
                                    "Record": {
                                        "foo": { "Value": "spam" },
                                        "bar": { "Value": false },
                                    }
                                },
                                "right": {
                                    "Record": {}
                                }
                            }
                        }
                    }
                ]
            }
        );
        assert_eq!(
            serde_json::to_value(&est).unwrap(),
            expected_json,
            "\nExpected:\n{}\n\nActual:\n{}\n\n",
            serde_json::to_string_pretty(&expected_json).unwrap(),
            serde_json::to_string_pretty(&est).unwrap()
        );
        let old_est = est.clone();
        let roundtripped = est_roundtrip(est);
        assert_eq!(&old_est, &roundtripped);
        let est = text_roundtrip(&old_est);
        assert_eq!(&old_est, &est);

        assert_eq!(ast_roundtrip(est.clone()), est);
        assert_eq!(circular_roundtrip(est.clone()), est);
    }

    #[test]
    fn policy_variables() {
        let policy = r#"
            permit(principal, action, resource)
            when { principal == action && resource == context };
        "#;
        let cst = parser::text_to_cst::parse_policy(policy)
            .unwrap()
            .node
            .unwrap();
        let est: Policy = cst.try_into().unwrap();
        let expected_json = json!(
            {
                "effect": "permit",
                "principal": {
                    "op": "All",
                },
                "action": {
                    "op": "All",
                },
                "resource": {
                    "op": "All",
                },
                "conditions": [
                    {
                        "kind": "when",
                        "body": {
                            "&&": {
                                "left": {
                                    "==": {
                                        "left": {
                                            "Var": "principal"
                                        },
                                        "right": {
                                            "Var": "action"
                                        }
                                    }
                                },
                                "right": {
                                    "==": {
                                        "left": {
                                            "Var": "resource"
                                        },
                                        "right": {
                                            "Var": "context"
                                        }
                                    }
                                }
                            }
                        }
                    }
                ]
            }
        );
        assert_eq!(
            serde_json::to_value(&est).unwrap(),
            expected_json,
            "\nExpected:\n{}\n\nActual:\n{}\n\n",
            serde_json::to_string_pretty(&expected_json).unwrap(),
            serde_json::to_string_pretty(&est).unwrap()
        );
        let old_est = est.clone();
        let roundtripped = est_roundtrip(est);
        assert_eq!(&old_est, &roundtripped);
        let est = text_roundtrip(&old_est);
        assert_eq!(&old_est, &est);

        assert_eq!(ast_roundtrip(est.clone()), est);
        assert_eq!(circular_roundtrip(est.clone()), est);
    }

    #[test]
    fn not() {
        let policy = r#"
            permit(principal, action, resource)
            when { !context.foo && principal != context.bar };
        "#;
        let cst = parser::text_to_cst::parse_policy(policy)
            .unwrap()
            .node
            .unwrap();
        let est: Policy = cst.try_into().unwrap();
        let expected_json = json!(
            {
                "effect": "permit",
                "principal": {
                    "op": "All",
                },
                "action": {
                    "op": "All",
                },
                "resource": {
                    "op": "All",
                },
                "conditions": [
                    {
                        "kind": "when",
                        "body": {
                            "&&": {
                                "left": {
                                    "!": {
                                        "arg": {
                                            ".": {
                                                "left": {
                                                    "Var": "context"
                                                },
                                                "attr": "foo"
                                            }
                                        }
                                    }
                                },
                                "right": {
                                    "!=": {
                                        "left": {
                                            "Var": "principal"
                                        },
                                        "right": {
                                            ".": {
                                                "left": {
                                                    "Var": "context"
                                                },
                                                "attr": "bar"
                                            }
                                        }
                                    }
                                }
                            }
                        }
                    }
                ]
            }
        );
        assert_eq!(
            serde_json::to_value(&est).unwrap(),
            expected_json,
            "\nExpected:\n{}\n\nActual:\n{}\n\n",
            serde_json::to_string_pretty(&expected_json).unwrap(),
            serde_json::to_string_pretty(&est).unwrap()
        );
        let old_est = est.clone();
        let roundtripped = est_roundtrip(est);
        assert_eq!(&old_est, &roundtripped);
        let est = text_roundtrip(&old_est);
        assert_eq!(&old_est, &est);

        // during the lossy transform to AST, the only difference for this policy is that
        // `!=` is expanded to `!(==)`
        let expected_json_after_roundtrip = json!(
            {
                "effect": "permit",
                "principal": {
                    "op": "All",
                },
                "action": {
                    "op": "All",
                },
                "resource": {
                    "op": "All",
                },
                "conditions": [
                    {
                        "kind": "when",
                        "body": {
                            "&&": {
                                "left": {
                                    "!": {
                                        "arg": {
                                            ".": {
                                                "left": {
                                                    "Var": "context"
                                                },
                                                "attr": "foo"
                                            }
                                        }
                                    }
                                },
                                "right": {
                                    "!": {
                                        "arg": {
                                            "==": {
                                                "left": {
                                                    "Var": "principal"
                                                },
                                                "right": {
                                                    ".": {
                                                        "left": {
                                                            "Var": "context"
                                                        },
                                                        "attr": "bar"
                                                    }
                                                }
                                            }
                                        }
                                    }
                                }
                            }
                        }
                    }
                ]
            }
        );
        let roundtripped = serde_json::to_value(ast_roundtrip(est.clone())).unwrap();
        assert_eq!(
            roundtripped,
            expected_json_after_roundtrip,
            "\nExpected after roundtrip:\n{}\n\nActual after roundtrip:\n{}\n\n",
            serde_json::to_string_pretty(&expected_json_after_roundtrip).unwrap(),
            serde_json::to_string_pretty(&roundtripped).unwrap()
        );
        let roundtripped = serde_json::to_value(circular_roundtrip(est)).unwrap();
        assert_eq!(
            roundtripped,
            expected_json_after_roundtrip,
            "\nExpected after roundtrip:\n{}\n\nActual after roundtrip:\n{}\n\n",
            serde_json::to_string_pretty(&expected_json_after_roundtrip).unwrap(),
            serde_json::to_string_pretty(&roundtripped).unwrap()
        );
    }

    #[test]
    fn hierarchy_in() {
        let policy = r#"
            permit(principal, action, resource)
            when { resource in principal.department };
        "#;
        let cst = parser::text_to_cst::parse_policy(policy)
            .unwrap()
            .node
            .unwrap();
        let est: Policy = cst.try_into().unwrap();
        let expected_json = json!(
            {
                "effect": "permit",
                "principal": {
                    "op": "All",
                },
                "action": {
                    "op": "All",
                },
                "resource": {
                    "op": "All",
                },
                "conditions": [
                    {
                        "kind": "when",
                        "body": {
                            "in": {
                                "left": {
                                    "Var": "resource"
                                },
                                "right": {
                                    ".": {
                                        "left": {
                                            "Var": "principal"
                                        },
                                        "attr": "department"
                                    }
                                }
                            }
                        }
                    }
                ]
            }
        );
        assert_eq!(
            serde_json::to_value(&est).unwrap(),
            expected_json,
            "\nExpected:\n{}\n\nActual:\n{}\n\n",
            serde_json::to_string_pretty(&expected_json).unwrap(),
            serde_json::to_string_pretty(&est).unwrap()
        );
        let old_est = est.clone();
        let roundtripped = est_roundtrip(est);
        assert_eq!(&old_est, &roundtripped);
        let est = text_roundtrip(&old_est);
        assert_eq!(&old_est, &est);

        assert_eq!(ast_roundtrip(est.clone()), est);
        assert_eq!(circular_roundtrip(est.clone()), est);
    }

    #[test]
    fn nested_records() {
        let policy = r#"
            permit(principal, action, resource)
            when { context.something1.something2.something3 };
        "#;
        let cst = parser::text_to_cst::parse_policy(policy)
            .unwrap()
            .node
            .unwrap();
        let est: Policy = cst.try_into().unwrap();
        let expected_json = json!(
            {
                "effect": "permit",
                "principal": {
                    "op": "All",
                },
                "action": {
                    "op": "All",
                },
                "resource": {
                    "op": "All",
                },
                "conditions": [
                    {
                        "kind": "when",
                        "body": {
                            ".": {
                                "left": {
                                    ".": {
                                        "left": {
                                            ".": {
                                                "left": {
                                                    "Var": "context"
                                                },
                                                "attr": "something1"
                                            }
                                        },
                                        "attr": "something2"
                                    }
                                },
                                "attr": "something3"
                            }
                        }
                    }
                ]
            }
        );
        assert_eq!(
            serde_json::to_value(&est).unwrap(),
            expected_json,
            "\nExpected:\n{}\n\nActual:\n{}\n\n",
            serde_json::to_string_pretty(&expected_json).unwrap(),
            serde_json::to_string_pretty(&est).unwrap()
        );
        let old_est = est.clone();
        let roundtripped = est_roundtrip(est);
        assert_eq!(&old_est, &roundtripped);
        let est = text_roundtrip(&old_est);
        assert_eq!(&old_est, &est);

        assert_eq!(ast_roundtrip(est.clone()), est);
        assert_eq!(circular_roundtrip(est.clone()), est);
    }

    #[test]
    fn neg_less_and_greater() {
        let policy = r#"
            permit(principal, action, resource)
            when { -3 < 2 && 4 > -(23 - 1) || 0 <= 0 && 7 >= 1};
        "#;
        let cst = parser::text_to_cst::parse_policy(policy)
            .unwrap()
            .node
            .unwrap();
        let est: Policy = cst.try_into().unwrap();
        let expected_json = json!(
            {
                "effect": "permit",
                "principal": {
                    "op": "All",
                },
                "action": {
                    "op": "All",
                },
                "resource": {
                    "op": "All",
                },
                "conditions": [
                    {
                        "kind": "when",
                        "body": {
                            "||": {
                                "left": {
                                    "&&": {
                                        "left": {
                                            "<": {
                                                "left": {
                                                    "Value": -3
                                                },
                                                "right": {
                                                    "Value": 2
                                                }
                                            }
                                        },
                                        "right": {
                                            ">": {
                                                "left": {
                                                    "Value": 4
                                                },
                                                "right": {
                                                    "neg": {
                                                        "arg": {
                                                            "-": {
                                                                "left": {
                                                                    "Value": 23
                                                                },
                                                                "right": {
                                                                    "Value": 1
                                                                }
                                                            }
                                                        }
                                                    }
                                                }
                                            }
                                        }
                                    }
                                },
                                "right": {
                                    "&&": {
                                        "left": {
                                            "<=": {
                                                "left": {
                                                    "Value": 0
                                                },
                                                "right": {
                                                    "Value": 0
                                                }
                                            }
                                        },
                                        "right": {
                                            ">=": {
                                                "left": {
                                                    "Value": 7
                                                },
                                                "right": {
                                                    "Value": 1
                                                }
                                            }
                                        }
                                    }
                                }
                            }
                        }
                    }
                ]
            }
        );
        assert_eq!(
            serde_json::to_value(&est).unwrap(),
            expected_json,
            "\nExpected:\n{}\n\nActual:\n{}\n\n",
            serde_json::to_string_pretty(&expected_json).unwrap(),
            serde_json::to_string_pretty(&est).unwrap()
        );
        let old_est = est.clone();
        let roundtripped = est_roundtrip(est);
        assert_eq!(&old_est, &roundtripped);
        let est = text_roundtrip(&old_est);
        assert_eq!(&old_est, &est);

        // during the lossy transform to AST, the `>` and `>=` ops are desugared to `<` and
        // `<=` ops with the operands flipped
        let expected_json_after_roundtrip = json!(
            {
                "effect": "permit",
                "principal": {
                    "op": "All",
                },
                "action": {
                    "op": "All",
                },
                "resource": {
                    "op": "All",
                },
                "conditions": [
                    {
                        "kind": "when",
                        "body": {
                            "||": {
                                "left": {
                                    "&&": {
                                        "left": {
                                            "<": {
                                                "left": {
                                                    "Value": -3
                                                },
                                                "right": {
                                                    "Value": 2
                                                }
                                            }
                                        },
                                        "right": {
                                            "!": {
                                                "arg":{
                                                    "<=": {
                                                        "left": {
                                                            "Value": 4
                                                        },
                                                        "right": {
                                                            "neg": {
                                                                "arg": {
                                                                    "-": {
                                                                        "left": {
                                                                            "Value": 23
                                                                        },
                                                                        "right": {
                                                                            "Value": 1
                                                                        }
                                                                    }
                                                                }
                                                            }
                                                        }
                                                    }
                                                }
                                            }
                                        }
                                    }
                                },
                                "right": {
                                    "&&": {
                                        "left": {
                                            "<=": {
                                                "left": {
                                                    "Value": 0
                                                },
                                                "right": {
                                                    "Value": 0
                                                }
                                            }
                                        },
                                        "right": {
                                            "!": {
                                                "arg": {
                                                    "<": {
                                                        "left": {
                                                            "Value": 7
                                                        },
                                                        "right": {
                                                            "Value": 1
                                                        }
                                                    }
                                                }
                                            }
                                        }
                                    }
                                }
                            }
                        }
                    }
                ]
            }
        );
        let roundtripped = serde_json::to_value(ast_roundtrip(est.clone())).unwrap();
        assert_eq!(
            roundtripped,
            expected_json_after_roundtrip,
            "\nExpected after roundtrip:\n{}\n\nActual after roundtrip:\n{}\n\n",
            serde_json::to_string_pretty(&expected_json_after_roundtrip).unwrap(),
            serde_json::to_string_pretty(&roundtripped).unwrap()
        );
        let roundtripped = serde_json::to_value(circular_roundtrip(est)).unwrap();
        assert_eq!(
            roundtripped,
            expected_json_after_roundtrip,
            "\nExpected after roundtrip:\n{}\n\nActual after roundtrip:\n{}\n\n",
            serde_json::to_string_pretty(&expected_json_after_roundtrip).unwrap(),
            serde_json::to_string_pretty(&roundtripped).unwrap()
        );
    }

    #[test]
    fn add_sub_and_mul() {
        let policy = r#"
            permit(principal, action, resource)
            when { 2 + 3 - principal.numFoos * (-10) == 7 };
        "#;
        let cst = parser::text_to_cst::parse_policy(policy)
            .unwrap()
            .node
            .unwrap();
        let est: Policy = cst.try_into().unwrap();
        let expected_json = json!(
            {
                "effect": "permit",
                "principal": {
                    "op": "All",
                },
                "action": {
                    "op": "All",
                },
                "resource": {
                    "op": "All",
                },
                "conditions": [
                    {
                        "kind": "when",
                        "body": {
                            "==": {
                                "left": {
                                    "-": {
                                        "left": {
                                            "+": {
                                                "left": {
                                                    "Value": 2
                                                },
                                                "right": {
                                                    "Value": 3
                                                }
                                            }
                                        },
                                        "right": {
                                            "*": {
                                                "left": {
                                                    ".": {
                                                        "left": {
                                                            "Var": "principal"
                                                        },
                                                        "attr": "numFoos"
                                                    }
                                                },
                                                "right": {
                                                    "Value": -10
                                                }
                                            }
                                        }
                                    }
                                },
                                "right": {
                                    "Value": 7
                                }
                            }
                        }
                    }
                ]
            }
        );
        assert_eq!(
            serde_json::to_value(&est).unwrap(),
            expected_json,
            "\nExpected:\n{}\n\nActual:\n{}\n\n",
            serde_json::to_string_pretty(&expected_json).unwrap(),
            serde_json::to_string_pretty(&est).unwrap()
        );
        let old_est = est.clone();
        let roundtripped = est_roundtrip(est);
        assert_eq!(&old_est, &roundtripped);
        let est = text_roundtrip(&old_est);
        assert_eq!(&old_est, &est);

        assert_eq!(ast_roundtrip(est.clone()), est);
        assert_eq!(circular_roundtrip(est.clone()), est);
    }

    #[test]
    fn contains_all_any() {
        let policy = r#"
            permit(principal, action, resource)
            when {
                principal.owners.contains("foo")
                && principal.owners.containsAny([1, Linux::Group::"sudoers"])
                && [2+3, "spam"].containsAll(resource.foos)
            };
        "#;
        let cst = parser::text_to_cst::parse_policy(policy)
            .unwrap()
            .node
            .unwrap();
        let est: Policy = cst.try_into().unwrap();
        let expected_json = json!(
            {
                "effect": "permit",
                "principal": {
                    "op": "All",
                },
                "action": {
                    "op": "All",
                },
                "resource": {
                    "op": "All",
                },
                "conditions": [
                    {
                        "kind": "when",
                        "body": {
                            "&&": {
                                "left": {
                                    "&&": {
                                        "left": {
                                            "contains": {
                                                "left": {
                                                    ".": {
                                                        "left": {
                                                            "Var": "principal"
                                                        },
                                                        "attr": "owners"
                                                    }
                                                },
                                                "right": {
                                                    "Value": "foo"
                                                }
                                            }
                                        },
                                        "right": {
                                            "containsAny": {
                                                "left": {
                                                    ".": {
                                                        "left": {
                                                            "Var": "principal"
                                                        },
                                                        "attr": "owners"
                                                    }
                                                },
                                                "right": {
                                                    "Set": [
                                                        { "Value": 1 },
                                                        { "Value": {
                                                            "__entity": {
                                                                "type": "Linux::Group",
                                                                "id": "sudoers"
                                                            }
                                                        } }
                                                    ]
                                                }
                                            }
                                        }
                                    }
                                },
                                "right": {
                                    "containsAll": {
                                        "left": {
                                            "Set": [
                                                { "+": {
                                                    "left": {
                                                        "Value": 2
                                                    },
                                                    "right": {
                                                        "Value": 3
                                                    }
                                                } },
                                                { "Value": "spam" },
                                            ]
                                        },
                                        "right": {
                                            ".": {
                                                "left": {
                                                    "Var": "resource"
                                                },
                                                "attr": "foos"
                                            }
                                        }
                                    }
                                }
                            }
                        }
                    }
                ]
            }
        );
        assert_eq!(
            serde_json::to_value(&est).unwrap(),
            expected_json,
            "\nExpected:\n{}\n\nActual:\n{}\n\n",
            serde_json::to_string_pretty(&expected_json).unwrap(),
            serde_json::to_string_pretty(&est).unwrap()
        );
        let old_est = est.clone();
        let roundtripped = est_roundtrip(est);
        assert_eq!(&old_est, &roundtripped);
        let est = text_roundtrip(&old_est);
        assert_eq!(&old_est, &est);

        assert_eq!(ast_roundtrip(est.clone()), est);
        assert_eq!(circular_roundtrip(est.clone()), est);
    }

    #[test]
    fn has_like_and_if() {
        let policy = r#"
            permit(principal, action, resource)
            when {
                if context.foo
                then principal has "-78/%$!"
                else resource.email like "*@amazon.com"
            };
        "#;
        let cst = parser::text_to_cst::parse_policy(policy)
            .unwrap()
            .node
            .unwrap();
        let est: Policy = cst.try_into().unwrap();
        let expected_json = json!(
            {
                "effect": "permit",
                "principal": {
                    "op": "All",
                },
                "action": {
                    "op": "All",
                },
                "resource": {
                    "op": "All",
                },
                "conditions": [
                    {
                        "kind": "when",
                        "body": {
                            "if-then-else": {
                                "if": {
                                    ".": {
                                        "left": {
                                            "Var": "context"
                                        },
                                        "attr": "foo"
                                    }
                                },
                                "then": {
                                    "has": {
                                        "left": {
                                            "Var": "principal"
                                        },
                                        "attr": "-78/%$!"
                                    }
                                },
                                "else": {
                                    "like": {
                                        "left": {
                                            ".": {
                                                "left": {
                                                    "Var": "resource"
                                                },
                                                "attr": "email"
                                            }
                                        },
                                        "pattern": "*@amazon.com"
                                    }
                                }
                            }
                        }
                    }
                ]
            }
        );
        assert_eq!(
            serde_json::to_value(&est).unwrap(),
            expected_json,
            "\nExpected:\n{}\n\nActual:\n{}\n\n",
            serde_json::to_string_pretty(&expected_json).unwrap(),
            serde_json::to_string_pretty(&est).unwrap()
        );
        let old_est = est.clone();
        let roundtripped = est_roundtrip(est);
        assert_eq!(&old_est, &roundtripped);
        let est = text_roundtrip(&old_est);
        assert_eq!(&old_est, &est);

        assert_eq!(ast_roundtrip(est.clone()), est);
        assert_eq!(circular_roundtrip(est.clone()), est);
    }

    #[test]
    fn decimal() {
        let policy = r#"
            permit(principal, action, resource)
            when {
                context.confidenceScore.greaterThan(decimal("10.0"))
            };
        "#;
        let cst = parser::text_to_cst::parse_policy(policy)
            .unwrap()
            .node
            .unwrap();
        let est: Policy = cst.try_into().unwrap();
        let expected_json = json!(
            {
                "effect": "permit",
                "principal": {
                    "op": "All",
                },
                "action": {
                    "op": "All",
                },
                "resource": {
                    "op": "All",
                },
                "conditions": [
                    {
                        "kind": "when",
                        "body": {
                            "greaterThan": [
                                {
                                    ".": {
                                        "left": {
                                            "Var": "context"
                                        },
                                        "attr": "confidenceScore"
                                    }
                                },
                                {
                                    "decimal": [
                                        {
                                            "Value": "10.0"
                                        }
                                    ]
                                }
                            ]
                        }
                    }
                ]
            }
        );
        assert_eq!(
            serde_json::to_value(&est).unwrap(),
            expected_json,
            "\nExpected:\n{}\n\nActual:\n{}\n\n",
            serde_json::to_string_pretty(&expected_json).unwrap(),
            serde_json::to_string_pretty(&est).unwrap()
        );
        let old_est = est.clone();
        let roundtripped = est_roundtrip(est);
        assert_eq!(&old_est, &roundtripped);
        let est = text_roundtrip(&old_est);
        assert_eq!(&old_est, &est);

        assert_eq!(ast_roundtrip(est.clone()), est);
        assert_eq!(circular_roundtrip(est.clone()), est);
    }

    #[test]
    fn ip() {
        let policy = r#"
            permit(principal, action, resource)
            when {
                context.source_ip.isInRange(ip("222.222.222.0/24"))
            };
        "#;
        let cst = parser::text_to_cst::parse_policy(policy)
            .unwrap()
            .node
            .unwrap();
        let est: Policy = cst.try_into().unwrap();
        let expected_json = json!(
            {
                "effect": "permit",
                "principal": {
                    "op": "All",
                },
                "action": {
                    "op": "All",
                },
                "resource": {
                    "op": "All",
                },
                "conditions": [
                    {
                        "kind": "when",
                        "body": {
                            "isInRange": [
                                {
                                    ".": {
                                        "left": {
                                            "Var": "context"
                                        },
                                        "attr": "source_ip"
                                    }
                                },
                                {
                                    "ip": [
                                        {
                                            "Value": "222.222.222.0/24"
                                        }
                                    ]
                                }
                            ]
                        }
                    }
                ]
            }
        );
        assert_eq!(
            serde_json::to_value(&est).unwrap(),
            expected_json,
            "\nExpected:\n{}\n\nActual:\n{}\n\n",
            serde_json::to_string_pretty(&expected_json).unwrap(),
            serde_json::to_string_pretty(&est).unwrap()
        );
        let old_est = est.clone();
        let roundtripped = est_roundtrip(est);
        assert_eq!(&old_est, &roundtripped);
        let est = text_roundtrip(&old_est);
        assert_eq!(&old_est, &est);

        assert_eq!(ast_roundtrip(est.clone()), est);
        assert_eq!(circular_roundtrip(est.clone()), est);
    }

    #[test]
    fn string_escapes() {
        let est = parse_policy_or_template_to_est(
            r#"permit(principal, action, resource) when { "\n" };"#,
        )
        .unwrap();
        let new_est = text_roundtrip(&est);
        assert_eq!(est, new_est);
    }

    #[test]
    fn eid_escapes() {
        let est = parse_policy_or_template_to_est(
            r#"permit(principal, action, resource) when { Foo::"\n" };"#,
        )
        .unwrap();
        let new_est = text_roundtrip(&est);
        assert_eq!(est, new_est);
    }

    #[test]
    fn multiple_clauses() {
        let policy = r#"
            permit(principal, action, resource)
            when { context.foo }
            unless { context.bar }
            when { principal.eggs };
        "#;
        let cst = parser::text_to_cst::parse_policy(policy)
            .unwrap()
            .node
            .unwrap();
        let est: Policy = cst.try_into().unwrap();
        let expected_json = json!(
            {
                "effect": "permit",
                "principal": {
                    "op": "All",
                },
                "action": {
                    "op": "All",
                },
                "resource": {
                    "op": "All",
                },
                "conditions": [
                    {
                        "kind": "when",
                        "body": {
                            ".": {
                                "left": {
                                    "Var": "context"
                                },
                                "attr": "foo"
                            }
                        }
                    },
                    {
                        "kind": "unless",
                        "body": {
                            ".": {
                                "left": {
                                    "Var": "context"
                                },
                                "attr": "bar"
                            }
                        }
                    },
                    {
                        "kind": "when",
                        "body": {
                            ".": {
                                "left": {
                                    "Var": "principal"
                                },
                                "attr": "eggs"
                            }
                        }
                    }
                ]
            }
        );
        assert_eq!(
            serde_json::to_value(&est).unwrap(),
            expected_json,
            "\nExpected:\n{}\n\nActual:\n{}\n\n",
            serde_json::to_string_pretty(&expected_json).unwrap(),
            serde_json::to_string_pretty(&est).unwrap()
        );
        let old_est = est.clone();
        let roundtripped = est_roundtrip(est);
        assert_eq!(&old_est, &roundtripped);
        let est = text_roundtrip(&old_est);
        assert_eq!(&old_est, &est);

        // during the lossy transform to AST, the multiple clauses on this policy are
        // combined into a single `when` clause
        let expected_json_after_roundtrip = json!(
            {
                "effect": "permit",
                "principal": {
                    "op": "All",
                },
                "action": {
                    "op": "All",
                },
                "resource": {
                    "op": "All",
                },
                "conditions": [
                    {
                        "kind": "when",
                        "body": {
                            "&&": {
                                "left": {
                                    "&&": {
                                        "left": {
                                            ".": {
                                                "left": {
                                                    "Var": "context"
                                                },
                                                "attr": "foo"
                                            }
                                        },
                                        "right": {
                                            "!": {
                                                "arg": {
                                                    ".": {
                                                        "left": {
                                                            "Var": "context"
                                                        },
                                                        "attr": "bar"
                                                    }
                                                }
                                            }
                                        }
                                    }
                                },
                                "right": {
                                    ".": {
                                        "left": {
                                            "Var": "principal"
                                        },
                                        "attr": "eggs"
                                    }
                                }
                            }
                        }
                    }
                ]
            }
        );
        let roundtripped = serde_json::to_value(ast_roundtrip(est.clone())).unwrap();
        assert_eq!(
            roundtripped,
            expected_json_after_roundtrip,
            "\nExpected after roundtrip:\n{}\n\nActual after roundtrip:\n{}\n\n",
            serde_json::to_string_pretty(&expected_json_after_roundtrip).unwrap(),
            serde_json::to_string_pretty(&roundtripped).unwrap()
        );
        let roundtripped = serde_json::to_value(circular_roundtrip(est)).unwrap();
        assert_eq!(
            roundtripped,
            expected_json_after_roundtrip,
            "\nExpected after roundtrip:\n{}\n\nActual after roundtrip:\n{}\n\n",
            serde_json::to_string_pretty(&expected_json_after_roundtrip).unwrap(),
            serde_json::to_string_pretty(&roundtripped).unwrap()
        );
    }

    #[test]
    fn instantiate() {
        let template = r#"
            permit(
                principal == ?principal,
                action == Action::"view",
                resource in ?resource
            ) when {
                principal in resource.owners
            };
        "#;
        let cst = parser::text_to_cst::parse_policy(template)
            .unwrap()
            .node
            .unwrap();
        let est: Policy = cst.try_into().unwrap();
        let err = est
            .clone()
            .link(&HashMap::from_iter([]))
            .expect_err("didn't fill all the slots");
        assert_eq!(
            err,
            InstantiationError::MissedSlot {
                slot: ast::SlotId::principal()
            }
        );
        let err = est
            .clone()
            .link(&HashMap::from_iter([(
                ast::SlotId::principal(),
                EntityUidJson::new("XYZCorp::User", "12UA45"),
            )]))
            .expect_err("didn't fill all the slots");
        assert_eq!(
            err,
            InstantiationError::MissedSlot {
                slot: ast::SlotId::resource()
            }
        );
        let linked = est
            .link(&HashMap::from_iter([
                (
                    ast::SlotId::principal(),
                    EntityUidJson::new("XYZCorp::User", "12UA45"),
                ),
                (ast::SlotId::resource(), EntityUidJson::new("Folder", "abc")),
            ]))
            .expect("did fill all the slots");
        let expected_json = json!(
            {
                "effect": "permit",
                "principal": {
                    "op": "==",
                    "entity": { "type": "XYZCorp::User", "id": "12UA45" },
                },
                "action": {
                    "op": "==",
                    "entity": { "type": "Action", "id": "view" },
                },
                "resource": {
                    "op": "in",
                    "entity": { "type": "Folder", "id": "abc" },
                },
                "conditions": [
                    {
                        "kind": "when",
                        "body": {
                            "in": {
                                "left": {
                                    "Var": "principal"
                                },
                                "right": {
                                    ".": {
                                        "left": {
                                            "Var": "resource"
                                        },
                                        "attr": "owners"
                                    }
                                }
                            }
                        }
                    }
                ],
            }
        );
        let linked_json = serde_json::to_value(linked).unwrap();
        assert_eq!(
            linked_json,
            expected_json,
            "\nExpected:\n{}\n\nActual:\n{}\n\n",
            serde_json::to_string_pretty(&expected_json).unwrap(),
            serde_json::to_string_pretty(&linked_json).unwrap(),
        );
    }

    #[test]
    fn eid_with_nulls() {
        let policy = r#"
            permit(
                principal == a::"\0\0\0J",
                action == Action::"view",
                resource
            );
        "#;
        let cst = parser::text_to_cst::parse_policy(policy)
            .unwrap()
            .node
            .unwrap();
        let est: Policy = cst.try_into().unwrap();
        let expected_json = json!(
            {
                "effect": "permit",
                "principal": {
                    "op": "==",
                    "entity": {
                        "type": "a",
                        "id": "\0\0\0J",
                    }
                },
                "action": {
                    "op": "==",
                    "entity": {
                        "type": "Action",
                        "id": "view",
                    }
                },
                "resource": {
                    "op": "All"
                },
                "conditions": []
            }
        );
        assert_eq!(
            serde_json::to_value(&est).unwrap(),
            expected_json,
            "\nExpected:\n{}\n\nActual:\n{}\n\n",
            serde_json::to_string_pretty(&expected_json).unwrap(),
            serde_json::to_string_pretty(&est).unwrap()
        );
        let old_est = est.clone();
        let roundtripped = est_roundtrip(est);
        assert_eq!(&old_est, &roundtripped);
        let est = text_roundtrip(&old_est);
        assert_eq!(&old_est, &est);

        // during the lossy transform to AST, the only difference for this policy is that
        // a `when { true }` is added
        let expected_json_after_roundtrip = json!(
            {
                "effect": "permit",
                "principal": {
                    "op": "==",
                    "entity": {
                        "type": "a",
                        "id": "\0\0\0J",
                    }
                },
                "action": {
                    "op": "==",
                    "entity": {
                        "type": "Action",
                        "id": "view",
                    }
                },
                "resource": {
                    "op": "All"
                },
                "conditions": [
                    {
                        "kind": "when",
                        "body": {
                            "Value": true
                        }
                    }
                ]
            }
        );
        let roundtripped = serde_json::to_value(ast_roundtrip(est.clone())).unwrap();
        assert_eq!(
            roundtripped,
            expected_json_after_roundtrip,
            "\nExpected after roundtrip:\n{}\n\nActual after roundtrip:\n{}\n\n",
            serde_json::to_string_pretty(&expected_json_after_roundtrip).unwrap(),
            serde_json::to_string_pretty(&roundtripped).unwrap()
        );
        let roundtripped = serde_json::to_value(circular_roundtrip(est)).unwrap();
        assert_eq!(
            roundtripped,
            expected_json_after_roundtrip,
            "\nExpected after roundtrip:\n{}\n\nActual after roundtrip:\n{}\n\n",
            serde_json::to_string_pretty(&expected_json_after_roundtrip).unwrap(),
            serde_json::to_string_pretty(&roundtripped).unwrap()
        );
    }

    #[test]
    fn invalid_json_ests() {
        let bad = json!(
            {
                "effect": "Permit",
                "principal": {
                    "op": "All"
                },
                "action": {
                    "op": "All"
                },
                "resource": {
                    "op": "All"
                },
                "conditions": []
            }
        );
        let est: Result<Policy, _> = serde_json::from_value(bad);
        assert_matches!(est, Err(_)); // `Permit` cannot be capitalized

        let bad = json!(
            {
                "effect": "permit",
                "principal": {
                    "op": "All"
                },
                "action": {
                    "op": "All"
                },
                "resource": {
                    "op": "All"
                },
                "conditions": [
                    {
                        "kind": "when",
                        "body": {}
                    }
                ]
            }
        );
        let est: Policy = serde_json::from_value(bad).unwrap();
        let ast: Result<ast::Policy, _> = est.try_into_ast_policy(None);
        assert_matches!(ast, Err(FromJsonError::MissingOperator));

        let bad = json!(
            {
                "effect": "permit",
                "principal": {
                    "op": "All"
                },
                "action": {
                    "op": "All"
                },
                "resource": {
                    "op": "All"
                },
                "conditions": [
                    {
                        "kind": "when",
                        "body": {
                            "+": {
                                "left": {
                                    "Value": 3
                                },
                                "right": {
                                    "Value": 4
                                }
                            },
                            "-": {
                                "left": {
                                    "Value": 2
                                },
                                "right": {
                                    "Value": 8
                                }
                            }
                        }
                    }
                ]
            }
        );
        let est: Result<Policy, _> = serde_json::from_value(bad);
        assert_matches!(est, Err(_)); // two expressions in body, not connected

        let template = json!(
            {
                "effect": "permit",
                "principal": {
                    "op": "==",
                    "slot": "?principal",
                },
                "action": {
                    "op": "All"
                },
                "resource": {
                    "op": "All"
                },
                "conditions": []
            }
        );
        let est: Policy = serde_json::from_value(template).unwrap();
        let ast: Result<ast::Policy, _> = est.try_into_ast_policy(None);
        assert_matches!(
            ast,
            Err(FromJsonError::TemplateToPolicy(
                ast::UnexpectedSlotError::FoundSlot(s)
            )) => assert_eq!(s, ast::SlotId::principal())
        );
    }

    #[test]
    fn record_duplicate_key() {
        let bad = r#"
            {
                "effect": "permit",
                "principal": { "op": "All" },
                "action": { "op": "All" },
                "resource": { "op": "All" },
                "conditions": [
                    {
                        "kind": "when",
                        "body": {
                            "Record": {
                                "foo": {"Value": 0},
                                "foo": {"Value": 1}
                            }
                        }
                    }
                ]
            }
        "#;
        let est: Result<Policy, _> = serde_json::from_str(bad);
        assert_matches!(est, Err(_));
    }

    #[test]
    fn value_record_duplicate_key() {
        let bad = r#"
            {
                "effect": "permit",
                "principal": { "op": "All" },
                "action": { "op": "All" },
                "resource": { "op": "All" },
                "conditions": [
                    {
                        "kind": "when",
                        "body": {
                            "Value": {
                                "foo": 0,
                                "foo": 1
                            }
                        }
                    }
                ]
            }
        "#;
        let est: Result<Policy, _> = serde_json::from_str(bad);
        assert_matches!(est, Err(_));
    }

    #[test]
    fn duplicate_annotations() {
        let bad = r#"
            {
                "effect": "permit",
                "principal": { "op": "All" },
                "action": { "op": "All" },
                "resource": { "op": "All" },
                "conditions": [],
                "annotations": {
                    "foo": "bar",
                    "foo": "baz"
                }
            }
        "#;
        let est: Result<Policy, _> = serde_json::from_str(bad);
        assert_matches!(est, Err(_));
    }

    #[test]
    fn extension_duplicate_keys() {
        let bad = r#"
            {
                "effect": "permit",
                "principal": { "op": "All" },
                "action": { "op": "All" },
                "resource": { "op": "All" },
                "conditions": [
                    {
                        "kind": "when",
                        "body": {
                            "ip": [
                                {
                                    "Value": "222.222.222.0/24"
                                }
                            ],
                            "ip": [
                                {
                                    "Value": "111.111.111.0/24"
                                }
                            ]
                        }
                    }
                ]
            }
        "#;
        let est: Result<Policy, _> = serde_json::from_str(bad);
        assert_matches!(est, Err(_));
    }

    mod is_type {
        use cool_asserts::assert_panics;

        use super::*;

        #[test]
        fn principal() {
            let policy = r"permit(principal is User, action, resource);";
            let cst = parser::text_to_cst::parse_policy(policy)
                .unwrap()
                .node
                .unwrap();
            let est: Policy = cst.try_into().unwrap();
            let expected_json = json!(
                {
                    "effect": "permit",
                    "principal": {
                        "op": "is",
                        "entity_type": "User"
                    },
                    "action": {
                        "op": "All",
                    },
                    "resource": {
                        "op": "All",
                    },
                    "conditions": [ ]
                }
            );
            assert_eq!(
                serde_json::to_value(&est).unwrap(),
                expected_json,
                "\nExpected:\n{}\n\nActual:\n{}\n\n",
                serde_json::to_string_pretty(&expected_json).unwrap(),
                serde_json::to_string_pretty(&est).unwrap()
            );
            let old_est = est.clone();
            let roundtripped = est_roundtrip(est);
            assert_eq!(&old_est, &roundtripped);
            let est = text_roundtrip(&old_est);
            assert_eq!(&old_est, &est);

            let expected_json_after_roundtrip = json!(
                {
                    "effect": "permit",
                    "principal": {
                        "op": "is",
                        "entity_type": "User"
                    },
                    "action": {
                        "op": "All",
                    },
                    "resource": {
                        "op": "All",
                    },
                    "conditions": [
                        {
                            "kind": "when",
                            "body": {
                                "Value": true
                            }
                        }
                    ],
                }
            );
            let roundtripped = serde_json::to_value(ast_roundtrip(est.clone())).unwrap();
            assert_eq!(
                roundtripped,
                expected_json_after_roundtrip,
                "\nExpected after roundtrip:\n{}\n\nActual after roundtrip:\n{}\n\n",
                serde_json::to_string_pretty(&expected_json_after_roundtrip).unwrap(),
                serde_json::to_string_pretty(&roundtripped).unwrap()
            );
            let roundtripped = serde_json::to_value(circular_roundtrip(est)).unwrap();
            assert_eq!(
                roundtripped,
                expected_json_after_roundtrip,
                "\nExpected after roundtrip:\n{}\n\nActual after roundtrip:\n{}\n\n",
                serde_json::to_string_pretty(&expected_json_after_roundtrip).unwrap(),
                serde_json::to_string_pretty(&roundtripped).unwrap()
            );
        }

        #[test]
        fn resource() {
            let policy = r"permit(principal, action, resource is Log);";
            let cst = parser::text_to_cst::parse_policy(policy)
                .unwrap()
                .node
                .unwrap();
            let est: Policy = cst.try_into().unwrap();
            let expected_json = json!(
                {
                    "effect": "permit",
                    "principal": {
                        "op": "All",
                    },
                    "action": {
                        "op": "All",
                    },
                    "resource": {
                        "op": "is",
                        "entity_type": "Log"
                    },
                    "conditions": [ ]
                }
            );
            assert_eq!(
                serde_json::to_value(&est).unwrap(),
                expected_json,
                "\nExpected:\n{}\n\nActual:\n{}\n\n",
                serde_json::to_string_pretty(&expected_json).unwrap(),
                serde_json::to_string_pretty(&est).unwrap()
            );
            let old_est = est.clone();
            let roundtripped = est_roundtrip(est);
            assert_eq!(&old_est, &roundtripped);
            let est = text_roundtrip(&old_est);
            assert_eq!(&old_est, &est);

            let expected_json_after_roundtrip = json!(
                {
                    "effect": "permit",
                    "principal": {
                        "op": "All",
                    },
                    "action": {
                        "op": "All",
                    },
                    "resource": {
                        "op": "is",
                        "entity_type": "Log"
                    },
                    "conditions": [
                        {
                            "kind": "when",
                            "body": {
                                "Value": true
                            }
                        }
                    ],
                }
            );
            let roundtripped = serde_json::to_value(ast_roundtrip(est.clone())).unwrap();
            assert_eq!(
                roundtripped,
                expected_json_after_roundtrip,
                "\nExpected after roundtrip:\n{}\n\nActual after roundtrip:\n{}\n\n",
                serde_json::to_string_pretty(&expected_json_after_roundtrip).unwrap(),
                serde_json::to_string_pretty(&roundtripped).unwrap()
            );
            let roundtripped = serde_json::to_value(circular_roundtrip(est)).unwrap();
            assert_eq!(
                roundtripped,
                expected_json_after_roundtrip,
                "\nExpected after roundtrip:\n{}\n\nActual after roundtrip:\n{}\n\n",
                serde_json::to_string_pretty(&expected_json_after_roundtrip).unwrap(),
                serde_json::to_string_pretty(&roundtripped).unwrap()
            );
        }

        #[test]
        fn principal_in_entity() {
            let policy = r#"permit(principal is User in Group::"admin", action, resource);"#;
            let cst = parser::text_to_cst::parse_policy(policy)
                .unwrap()
                .node
                .unwrap();
            let est: Policy = cst.try_into().unwrap();
            let expected_json = json!(
                {
                    "effect": "permit",
                    "principal": {
                        "op": "is",
                        "entity_type": "User",
                        "in": { "entity": { "type": "Group", "id": "admin" } }
                    },
                    "action": {
                        "op": "All",
                    },
                    "resource": {
                        "op": "All",
                    },
                    "conditions": [ ]
                }
            );
            assert_eq!(
                serde_json::to_value(&est).unwrap(),
                expected_json,
                "\nExpected:\n{}\n\nActual:\n{}\n\n",
                serde_json::to_string_pretty(&expected_json).unwrap(),
                serde_json::to_string_pretty(&est).unwrap()
            );
            let old_est = est.clone();
            let roundtripped = est_roundtrip(est);
            assert_eq!(&old_est, &roundtripped);
            let est = text_roundtrip(&old_est);
            assert_eq!(&old_est, &est);

            let expected_json_after_roundtrip = json!(
                {
                    "effect": "permit",
                    "principal": {
                        "op": "is",
                        "entity_type": "User",
                        "in": { "entity": { "type": "Group", "id": "admin" } }
                    },
                    "action": {
                        "op": "All",
                    },
                    "resource": {
                        "op": "All",
                    },
                    "conditions": [
                        {
                            "kind": "when",
                            "body": {
                                "Value": true
                            }
                        }
                    ],
                }
            );
            let roundtripped = serde_json::to_value(ast_roundtrip(est.clone())).unwrap();
            assert_eq!(
                roundtripped,
                expected_json_after_roundtrip,
                "\nExpected after roundtrip:\n{}\n\nActual after roundtrip:\n{}\n\n",
                serde_json::to_string_pretty(&expected_json_after_roundtrip).unwrap(),
                serde_json::to_string_pretty(&roundtripped).unwrap()
            );
            let roundtripped = serde_json::to_value(circular_roundtrip(est)).unwrap();
            assert_eq!(
                roundtripped,
                expected_json_after_roundtrip,
                "\nExpected after roundtrip:\n{}\n\nActual after roundtrip:\n{}\n\n",
                serde_json::to_string_pretty(&expected_json_after_roundtrip).unwrap(),
                serde_json::to_string_pretty(&roundtripped).unwrap()
            );
        }

        #[test]
        fn principal_in_slot() {
            let policy = r#"permit(principal is User in ?principal, action, resource);"#;
            let cst = parser::text_to_cst::parse_policy(policy)
                .unwrap()
                .node
                .unwrap();
            let est: Policy = cst.try_into().unwrap();
            let expected_json = json!(
                {
                    "effect": "permit",
                    "principal": {
                        "op": "is",
                        "entity_type": "User",
                        "in": { "slot": "?principal" }
                    },
                    "action": {
                        "op": "All",
                    },
                    "resource": {
                        "op": "All",
                    },
                    "conditions": [ ]
                }
            );
            assert_eq!(
                serde_json::to_value(&est).unwrap(),
                expected_json,
                "\nExpected:\n{}\n\nActual:\n{}\n\n",
                serde_json::to_string_pretty(&expected_json).unwrap(),
                serde_json::to_string_pretty(&est).unwrap()
            );
            let old_est = est.clone();
            let roundtripped = est_roundtrip(est);
            assert_eq!(&old_est, &roundtripped);
            let est = text_roundtrip(&old_est);
            assert_eq!(&old_est, &est);

            let expected_json_after_roundtrip = json!(
                {
                    "effect": "permit",
                    "principal": {
                        "op": "is",
                        "entity_type": "User",
                        "in": { "slot": "?principal" }
                    },
                    "action": {
                        "op": "All",
                    },
                    "resource": {
                        "op": "All",
                    },
                    "conditions": [
                        {
                            "kind": "when",
                            "body": {
                                "Value": true
                            }
                        }
                    ],
                }
            );
            let roundtripped = serde_json::to_value(ast_roundtrip_template(est.clone())).unwrap();
            assert_eq!(
                roundtripped,
                expected_json_after_roundtrip,
                "\nExpected after roundtrip:\n{}\n\nActual after roundtrip:\n{}\n\n",
                serde_json::to_string_pretty(&expected_json_after_roundtrip).unwrap(),
                serde_json::to_string_pretty(&roundtripped).unwrap()
            );
            let roundtripped = serde_json::to_value(circular_roundtrip_template(est)).unwrap();
            assert_eq!(
                roundtripped,
                expected_json_after_roundtrip,
                "\nExpected after roundtrip:\n{}\n\nActual after roundtrip:\n{}\n\n",
                serde_json::to_string_pretty(&expected_json_after_roundtrip).unwrap(),
                serde_json::to_string_pretty(&roundtripped).unwrap()
            );
        }

        #[test]
        fn condition() {
            let policy = r#"
            permit(principal, action, resource)
            when { principal is User };"#;
            let cst = parser::text_to_cst::parse_policy(policy)
                .unwrap()
                .node
                .unwrap();
            let est: Policy = cst.try_into().unwrap();
            let expected_json = json!(
                {
                    "effect": "permit",
                    "principal": {
                        "op": "All",
                    },
                    "action": {
                        "op": "All",
                    },
                    "resource": {
                        "op": "All",
                    },
                    "conditions": [
                        {
                            "kind": "when",
                            "body": {
                                "is": {
                                    "left": {
                                        "Var": "principal"
                                    },
                                    "entity_type": "User",
                                }
                            }
                        }
                    ]
                }
            );
            assert_eq!(
                serde_json::to_value(&est).unwrap(),
                expected_json,
                "\nExpected:\n{}\n\nActual:\n{}\n\n",
                serde_json::to_string_pretty(&expected_json).unwrap(),
                serde_json::to_string_pretty(&est).unwrap()
            );
            let old_est = est.clone();
            let roundtripped = est_roundtrip(est);
            assert_eq!(&old_est, &roundtripped);
            let est = text_roundtrip(&old_est);
            assert_eq!(&old_est, &est);

            assert_eq!(ast_roundtrip(est.clone()), est);
            assert_eq!(circular_roundtrip(est.clone()), est);
        }

        #[test]
        fn condition_in() {
            let policy = r#"
            permit(principal, action, resource)
            when { principal is User in 1 };"#;
            let cst = parser::text_to_cst::parse_policy(policy)
                .unwrap()
                .node
                .unwrap();
            let est: Policy = cst.try_into().unwrap();
            let expected_json = json!(
                {
                    "effect": "permit",
                    "principal": {
                        "op": "All",
                    },
                    "action": {
                        "op": "All",
                    },
                    "resource": {
                        "op": "All",
                    },
                    "conditions": [
                        {
                            "kind": "when",
                            "body": {
                                "is": {
                                    "left": { "Var": "principal" },
                                    "entity_type": "User",
                                    "in": {"Value": 1}
                                }
                            }
                        }
                    ]
                }
            );
            assert_eq!(
                serde_json::to_value(&est).unwrap(),
                expected_json,
                "\nExpected:\n{}\n\nActual:\n{}\n\n",
                serde_json::to_string_pretty(&expected_json).unwrap(),
                serde_json::to_string_pretty(&est).unwrap()
            );
            let old_est = est.clone();
            let roundtripped = est_roundtrip(est);
            assert_eq!(&old_est, &roundtripped);
            let est = text_roundtrip(&old_est);
            assert_eq!(&old_est, &est);

            let expected_json_after_roundtrip = json!(
                {
                    "effect": "permit",
                    "principal": {
                        "op": "All",
                    },
                    "action": {
                        "op": "All",
                    },
                    "resource": {
                        "op": "All",
                    },
                    "conditions": [
                        {
                            "kind": "when",
                            "body": {
                                "&&": {
                                    "left": {
                                        "is": {
                                            "left": { "Var": "principal" },
                                            "entity_type": "User",
                                        }
                                    },
                                    "right": {
                                        "in": {
                                            "left": { "Var": "principal" },
                                            "right": { "Value": 1}
                                        }
                                    }
                                }
                            }
                        }
                    ],
                }
            );
            let roundtripped = serde_json::to_value(ast_roundtrip_template(est.clone())).unwrap();
            assert_eq!(
                roundtripped,
                expected_json_after_roundtrip,
                "\nExpected after roundtrip:\n{}\n\nActual after roundtrip:\n{}\n\n",
                serde_json::to_string_pretty(&expected_json_after_roundtrip).unwrap(),
                serde_json::to_string_pretty(&roundtripped).unwrap()
            );
            let roundtripped = serde_json::to_value(circular_roundtrip_template(est)).unwrap();
            assert_eq!(
                roundtripped,
                expected_json_after_roundtrip,
                "\nExpected after roundtrip:\n{}\n\nActual after roundtrip:\n{}\n\n",
                serde_json::to_string_pretty(&expected_json_after_roundtrip).unwrap(),
                serde_json::to_string_pretty(&roundtripped).unwrap()
            );
        }

        #[test]
        fn invalid() {
            let bad = json!(
                {
                    "effect": "permit",
                    "principal": {
                        "op": "is"
                    },
                    "action": {
                        "op": "All"
                    },
                    "resource": {
                        "op": "All"
                    },
                    "conditions": []
                }
            );
            assert_panics!(
                serde_json::from_value::<Policy>(bad).unwrap(),
                includes("missing field `entity_type`"),
            );

            let bad = json!(
                {
                    "effect": "permit",
                    "principal": {
                        "op": "is",
                        "entity_type": "!"
                    },
                    "action": {
                        "op": "All"
                    },
                    "resource": {
                        "op": "All"
                    },
                    "conditions": []
                }
            );
            assert_matches!(
                serde_json::from_value::<Policy>(bad)
                    .unwrap()
                    .try_into_ast_policy(None),
                Err(FromJsonError::InvalidEntityType(_)),
            );

            let bad = json!(
                {
                    "effect": "permit",
                    "principal": {
                        "op": "is",
                        "entity_type": "User",
                        "==": {"entity": { "type": "User", "id": "alice"}}
                    },
                    "action": {
                        "op": "All"
                    },
                    "resource": {
                        "op": "All"
                    },
                    "conditions": []
                }
            );
            assert_panics!(
                serde_json::from_value::<Policy>(bad).unwrap(),
                includes("unknown field `==`, expected `entity_type` or `in`"),
            );

            let bad = json!(
                {
                    "effect": "permit",
                    "principal": {
                        "op": "All",
                    },
                    "action": {
                        "op": "is",
                        "entity_type": "Action"
                    },
                    "resource": {
                        "op": "All"
                    },
                    "conditions": []
                }
            );
            assert_panics!(
                serde_json::from_value::<Policy>(bad).unwrap(),
                includes("unknown variant `is`, expected one of `All`, `==`, `in`"),
            );
        }

        #[test]
        fn instantiate() {
            let template = r#"
            permit(
                principal is User in ?principal,
                action,
                resource is Doc in ?resource
            );
        "#;
            let cst = parser::text_to_cst::parse_policy(template)
                .unwrap()
                .node
                .unwrap();
            let est: Policy = cst.try_into().unwrap();
            let err = est.clone().link(&HashMap::from_iter([]));
            assert_eq!(
                err,
                Err(InstantiationError::MissedSlot {
                    slot: ast::SlotId::principal()
                })
            );
            let err = est.clone().link(&HashMap::from_iter([(
                ast::SlotId::principal(),
                EntityUidJson::new("User", "alice"),
            )]));
            assert_eq!(
                err,
                Err(InstantiationError::MissedSlot {
                    slot: ast::SlotId::resource()
                })
            );
            let linked = est
                .link(&HashMap::from_iter([
                    (
                        ast::SlotId::principal(),
                        EntityUidJson::new("User", "alice"),
                    ),
                    (ast::SlotId::resource(), EntityUidJson::new("Folder", "abc")),
                ]))
                .expect("did fill all the slots");
            let expected_json = json!(
                {
                    "effect": "permit",
                    "principal": {
                        "op": "is",
                        "entity_type": "User",
                        "in": { "entity": { "type": "User", "id": "alice" } }
                    },
                    "action": {
                        "op": "All"
                    },
                    "resource": {
                        "op": "is",
                        "entity_type": "Doc",
                        "in": { "entity": { "type": "Folder", "id": "abc" } }
                    },
                    "conditions": [ ],
                }
            );
            let linked_json = serde_json::to_value(linked).unwrap();
            assert_eq!(
                linked_json,
                expected_json,
                "\nExpected:\n{}\n\nActual:\n{}\n\n",
                serde_json::to_string_pretty(&expected_json).unwrap(),
                serde_json::to_string_pretty(&linked_json).unwrap(),
            );
        }

        #[test]
        fn instantiate_no_slot() {
            let template = r#"permit(principal is User, action, resource is Doc);"#;
            let cst = parser::text_to_cst::parse_policy(template)
                .unwrap()
                .node
                .unwrap();
            let est: Policy = cst.try_into().unwrap();
            let linked = est.link(&HashMap::new()).unwrap();
            let expected_json = json!(
                {
                    "effect": "permit",
                    "principal": {
                        "op": "is",
                        "entity_type": "User",
                    },
                    "action": {
                        "op": "All"
                    },
                    "resource": {
                        "op": "is",
                        "entity_type": "Doc",
                    },
                    "conditions": [ ],
                }
            );
            let linked_json = serde_json::to_value(linked).unwrap();
            assert_eq!(
                linked_json,
                expected_json,
                "\nExpected:\n{}\n\nActual:\n{}\n\n",
                serde_json::to_string_pretty(&expected_json).unwrap(),
                serde_json::to_string_pretty(&linked_json).unwrap(),
            );
        }
    }
}<|MERGE_RESOLUTION|>--- conflicted
+++ resolved
@@ -347,12 +347,8 @@
 #[cfg(test)]
 mod test {
     use super::*;
-<<<<<<< HEAD
     use crate::parser::{self, parse_policy_or_template_to_est};
-=======
-    use crate::parser;
     use crate::test_utils::ExpectedErrorMessage;
->>>>>>> 687d0f5d
     use cool_asserts::assert_matches;
     use miette::Diagnostic;
     use serde_json::json;
