[package]
name = "cedar-policy-core"
edition.workspace = true
rust-version.workspace = true
build = "build.rs"

version.workspace = true
license.workspace = true
categories.workspace = true
description = "Core implementation of the Cedar Policy language."
keywords.workspace = true
homepage.workspace = true
repository.workspace = true

[dependencies]
serde = { version = "1.0", features = ["derive", "rc"] }
serde_with = { version = "3.0", features = ["json"] }
serde_json = "1.0"
lalrpop-util = { version = "0.22.0", features = ["lexer"] }
lazy_static = "1.4"
either = "1.8"
itertools = "0.13"
ref-cast = "1.0"
rustc_lexer = "0.1"
thiserror = "1.0"
smol_str = { version = "0.3", features = ["serde"] }
stacker = "0.1.15"
arbitrary = { version = "1", features = ["derive"], optional = true }
miette = { version = "7.1.0", features = ["serde"] }
nonempty = "0.10.0"

# decimal extension requires regex
regex = { version = "1.8", features = ["unicode"], optional = true }

# wasm dependencies
serde-wasm-bindgen = { version = "0.6", optional = true }
tsify = { version = "0.4.5", optional = true }
wasm-bindgen = { version = "0.2.82", optional = true }

<<<<<<< HEAD
# datetime extension requires chrono
chrono = { version = "0.4.38", optional = true}
=======
# protobuf dependency
prost = { version = "0.13.3", optional = true }
>>>>>>> 6b16db5e

[features]
# by default, enable all Cedar extensions
default = ["ipaddr", "decimal", "datetime"]
ipaddr = []
decimal = ["dep:regex"]
datetime = ["dep:chrono", "dep:regex"]

# Enables `Arbitrary` implementations for several types in this crate
arbitrary = ["dep:arbitrary"]

# Expose test utilities
test-util = []

# Experimental features.
partial-eval = []
wasm = ["serde-wasm-bindgen", "tsify", "wasm-bindgen"]
protobufs = ["dep:prost", "dep:prost-build"]

[build-dependencies]
lalrpop = "0.22.0"
# protobuf dependency
prost-build = { version = "0.13.3", optional = true }

[dev-dependencies]
cool_asserts = "2.0"
miette = { version = "7.1.0", features = ["fancy"] }

[lints.rust]
unexpected_cfgs = { level = 'deny', check-cfg = ['cfg(kani)', 'cfg(fuzzing)'] }<|MERGE_RESOLUTION|>--- conflicted
+++ resolved
@@ -37,13 +37,11 @@
 tsify = { version = "0.4.5", optional = true }
 wasm-bindgen = { version = "0.2.82", optional = true }
 
-<<<<<<< HEAD
 # datetime extension requires chrono
 chrono = { version = "0.4.38", optional = true}
-=======
+
 # protobuf dependency
 prost = { version = "0.13.3", optional = true }
->>>>>>> 6b16db5e
 
 [features]
 # by default, enable all Cedar extensions
