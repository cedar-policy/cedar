--- conflicted
+++ resolved
@@ -186,12 +186,8 @@
     /// these types.
     #[serde(default)]
     #[serde(skip_serializing_if = "Vec::is_empty")]
-<<<<<<< HEAD
-    pub member_of_types: Vec<Name>,
+    pub member_of_types: Vec<cedar_policy_core::ast::EntityType>,
     /// Description of the attributes for entities of this [`EntityType`].
-=======
-    pub member_of_types: Vec<cedar_policy_core::ast::EntityType>,
->>>>>>> afd99f26
     #[serde(default)]
     #[serde(skip_serializing_if = "AttributesOrContext::is_empty_record")]
     pub shape: AttributesOrContext,
@@ -271,19 +267,11 @@
 pub struct ApplySpec {
     /// Resource types that are valid for the action
     #[serde(default)]
-<<<<<<< HEAD
-    #[serde(skip_serializing_if = "Option::is_none")]
-    pub resource_types: Option<Vec<Name>>,
+    pub resource_types: Vec<ast::EntityType>,
     /// Principal types that are valid for the action
     #[serde(default)]
-    #[serde(skip_serializing_if = "Option::is_none")]
-    pub principal_types: Option<Vec<Name>>,
+    pub principal_types: Vec<ast::EntityType>,
     /// Context type that this action expects
-=======
-    pub resource_types: Vec<ast::EntityType>,
-    #[serde(default)]
-    pub principal_types: Vec<ast::EntityType>,
->>>>>>> afd99f26
     #[serde(default)]
     #[serde(skip_serializing_if = "AttributesOrContext::is_empty_record")]
     pub context: AttributesOrContext,
@@ -751,12 +739,8 @@
     },
     /// Entity
     Entity {
-<<<<<<< HEAD
         /// Name of the entity type
-        name: Name,
-=======
         name: ast::EntityType,
->>>>>>> afd99f26
     },
     /// Extension types
     Extension {
