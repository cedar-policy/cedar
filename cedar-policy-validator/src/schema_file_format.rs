/*
 * Copyright Cedar Contributors
 *
 * Licensed under the Apache License, Version 2.0 (the "License");
 * you may not use this file except in compliance with the License.
 * You may obtain a copy of the License at
 *
 *      https://www.apache.org/licenses/LICENSE-2.0
 *
 * Unless required by applicable law or agreed to in writing, software
 * distributed under the License is distributed on an "AS IS" BASIS,
 * WITHOUT WARRANTIES OR CONDITIONS OF ANY KIND, either express or implied.
 * See the License for the specific language governing permissions and
 * limitations under the License.
 */

use cedar_policy_core::{
    ast::{Id, Name, ReservedNameError, UnreservedName},
    entities::CedarValueJson,
    FromNormalizedStr,
};
use serde::{
    de::{MapAccess, Visitor},
    ser::SerializeMap,
    Deserialize, Deserializer, Serialize, Serializer,
};
use serde_with::serde_as;
use smol_str::{SmolStr, ToSmolStr};
use std::{
    collections::{BTreeMap, HashMap, HashSet},
    fmt::Display,
    marker::PhantomData,
};

use crate::{
    err::{schema_errors::*, Result},
    human_schema::{
        self, fmt::ToHumanSchemaSyntaxError, parser::parse_natural_schema_fragment, SchemaWarning,
    },
    HumanSchemaError, HumanSyntaxParseError, RawName, RawUnreservedName,
};

/// A [`SchemaFragment`] is split into multiple namespace definitions, and is just
/// a map from namespace name to namespace definition (i.e., definitions of
/// common types, entity types, and actions in that namespace).
/// The namespace name is implicitly applied to all definitions in the
/// corresponding [`NamespaceDefinition`].
/// See [`NamespaceDefinition`].
///
/// The parameter `N` is the type of entity type names and common type names in
/// attributes/parents fields in this [`SchemaFragment`], including
/// recursively. (It doesn't affect the type of common and entity type names
/// _that are being declared here_, which is always an [`Id`] and unambiguously
/// refers to the [`Name`] with the appropriate implicit namespace prepended.)
/// For example:
/// - `N` = [`RawName`]: This is the schema JSON format exposed to users
/// - `N` = [`Name`]: a [`SchemaFragment`] in which all names have been
///     resolved into fully-qualified [`Name`]s
#[derive(Debug, Clone, PartialEq, Deserialize)]
#[serde(bound(deserialize = "N: Deserialize<'de> + From<RawName>"))]
#[serde(transparent)]
#[cfg_attr(feature = "wasm", derive(tsify::Tsify))]
#[cfg_attr(feature = "wasm", tsify(into_wasm_abi, from_wasm_abi))]
pub struct SchemaFragment<N>(
    #[serde(deserialize_with = "deserialize_schema_fragment")]
    #[cfg_attr(feature = "wasm", tsify(type = "Record<string, NamespaceDefinition>"))]
    pub HashMap<Option<Name>, NamespaceDefinition<N>>,
);

/// Custom deserializer to ensure that the empty namespace is mapped to `None`
fn deserialize_schema_fragment<'de, D, N: Deserialize<'de> + From<RawName>>(
    deserializer: D,
) -> std::result::Result<HashMap<Option<Name>, NamespaceDefinition<N>>, D::Error>
where
    D: Deserializer<'de>,
{
    let raw: HashMap<SmolStr, NamespaceDefinition<N>> =
        serde_with::rust::maps_duplicate_key_is_error::deserialize(deserializer)?;
    Ok(HashMap::from_iter(
        raw.into_iter()
            .map(|(key, value)| {
                let key = if key.is_empty() {
                    None
                } else {
                    Some(Name::from_normalized_str(&key).map_err(|err| {
                        serde::de::Error::custom(format!("invalid namespace `{key}`: {err}"))
                    })?)
                };
                Ok((key, value))
            })
            .collect::<std::result::Result<Vec<(Option<Name>, NamespaceDefinition<N>)>, D::Error>>(
            )?,
    ))
}

impl<N: Serialize> Serialize for SchemaFragment<N> {
    /// Custom serializer to ensure that `None` is mapped to the empty namespace
    fn serialize<S>(&self, serializer: S) -> std::result::Result<S::Ok, S::Error>
    where
        S: Serializer,
    {
        let mut map = serializer.serialize_map(Some(self.0.len()))?;
        for (k, v) in &self.0 {
            let k: SmolStr = match k {
                None => "".into(),
                Some(name) => name.to_smolstr(),
            };
            map.serialize_entry(&k, &v)?;
        }
        map.end()
    }
}

impl SchemaFragment<RawName> {
    /// Create a [`SchemaFragment`] from a string containing JSON (which should
    /// be an object of the appropriate shape).
    pub fn from_json_str(json: &str) -> Result<Self> {
        serde_json::from_str(json).map_err(|e| JsonDeserializationError::new(e, Some(json)).into())
    }

    /// Create a [`SchemaFragment`] from a JSON value (which should be an object
    /// of the appropriate shape).
    pub fn from_json_value(json: serde_json::Value) -> Result<Self> {
        serde_json::from_value(json).map_err(|e| JsonDeserializationError::new(e, None).into())
    }

    /// Create a [`SchemaFragment`] directly from a file containing a JSON object.
    pub fn from_file(file: impl std::io::Read) -> Result<Self> {
        serde_json::from_reader(file).map_err(|e| JsonDeserializationError::new(e, None).into())
    }

    /// Parse the schema (in natural schema syntax) from a string
    pub fn from_str_natural(
        src: &str,
    ) -> std::result::Result<(Self, impl Iterator<Item = SchemaWarning>), HumanSchemaError> {
        parse_natural_schema_fragment(src).map_err(|e| HumanSyntaxParseError::new(e, src).into())
    }

    /// Parse the schema (in natural schema syntax) from a reader
    pub fn from_file_natural(
        mut file: impl std::io::Read,
    ) -> std::result::Result<(Self, impl Iterator<Item = SchemaWarning>), HumanSchemaError> {
        let mut src = String::new();
        file.read_to_string(&mut src)?;
        Self::from_str_natural(&src)
    }
}

impl<N: Display> SchemaFragment<N> {
    /// Pretty print this [`SchemaFragment`]
    pub fn as_natural_schema(&self) -> std::result::Result<String, ToHumanSchemaSyntaxError> {
        let src = human_schema::fmt::json_schema_to_custom_schema_str(self)?;
        Ok(src)
    }
}

/// A single namespace definition from a SchemaFragment.
/// This is composed of common types, entity types, and action definitions.
///
/// The parameter `N` is the type of entity type names and common type names in
/// attributes/parents fields in this [`NamespaceDefinition`], including
/// recursively. (It doesn't affect the type of common and entity type names
/// _that are being declared here_, which is always an `Id` and unambiguously
/// refers to the `Name` with the implicit current/active namespace prepended.)
/// See notes on [`SchemaFragment`].
#[derive(Debug, Clone, PartialEq, Serialize, Deserialize)]
#[serde_as]
#[serde(bound(deserialize = "N: Deserialize<'de> + From<RawName>"))]
#[serde(bound(serialize = "N: Serialize"))]
#[serde(deny_unknown_fields)]
#[serde(rename_all = "camelCase")]
#[doc(hidden)]
#[cfg_attr(feature = "wasm", derive(tsify::Tsify))]
#[cfg_attr(feature = "wasm", tsify(into_wasm_abi, from_wasm_abi))]
pub struct NamespaceDefinition<N> {
    #[serde(default)]
    #[serde(skip_serializing_if = "HashMap::is_empty")]
    #[serde(with = "::serde_with::rust::maps_duplicate_key_is_error")]
    pub common_types: HashMap<Id, SchemaType<N>>,
    #[serde(with = "::serde_with::rust::maps_duplicate_key_is_error")]
    pub entity_types: HashMap<Id, EntityType<N>>,
    #[serde(with = "::serde_with::rust::maps_duplicate_key_is_error")]
    pub actions: HashMap<SmolStr, ActionType<N>>,
}

impl<N> NamespaceDefinition<N> {
    pub fn new(
        entity_types: impl IntoIterator<Item = (Id, EntityType<N>)>,
        actions: impl IntoIterator<Item = (SmolStr, ActionType<N>)>,
    ) -> Self {
        Self {
            common_types: HashMap::new(),
            entity_types: entity_types.into_iter().collect(),
            actions: actions.into_iter().collect(),
        }
    }
}

impl NamespaceDefinition<RawName> {
    /// Prefix unqualified entity and common type references with the namespace they are in
    pub fn qualify_type_references(self, ns: Option<&Name>) -> NamespaceDefinition<Name> {
        NamespaceDefinition {
            common_types: self
                .common_types
                .into_iter()
                .map(|(k, v)| (k, v.qualify_type_references(ns)))
                .collect(),
            entity_types: self
                .entity_types
                .into_iter()
                .map(|(k, v)| (k, v.qualify_type_references(ns)))
                .collect(),
            actions: self
                .actions
                .into_iter()
                .map(|(k, v)| (k, v.qualify_type_references(ns)))
                .collect(),
        }
    }
}

/// Represents the full definition of an entity type in the schema.
/// Entity types describe the relationships in the entity store, including what
/// entities can be members of groups of what types, and what attributes
/// can/should be included on entities of each type.
///
/// The parameter `N` is the type of entity type names and common type names in
/// this [`EntityType`], including recursively.
/// See notes on [`SchemaFragment`].
#[derive(Debug, Clone, PartialEq, Serialize, Deserialize)]
#[serde(bound(deserialize = "N: Deserialize<'de> + From<RawName>"))]
#[serde(deny_unknown_fields)]
#[serde(rename_all = "camelCase")]
#[cfg_attr(feature = "wasm", derive(tsify::Tsify))]
#[cfg_attr(feature = "wasm", tsify(into_wasm_abi, from_wasm_abi))]
pub struct EntityType<N> {
    /// Entities of this [`EntityType`] are allowed to be members of entities of
    /// these types.
    #[serde(default)]
    #[serde(skip_serializing_if = "Vec::is_empty")]
    pub member_of_types: Vec<N>,
    /// Description of the attributes for entities of this [`EntityType`].
    #[serde(default)]
    #[serde(skip_serializing_if = "AttributesOrContext::is_empty_record")]
    pub shape: AttributesOrContext<N>,
}

impl EntityType<RawName> {
    /// Prefix unqualified entity and common type references with the namespace they are in
    pub fn qualify_type_references(self, ns: Option<&Name>) -> EntityType<Name> {
        EntityType {
            member_of_types: self
                .member_of_types
                .into_iter()
                .map(|rname| rname.qualify_with(ns))
                .collect(),
            shape: self.shape.qualify_type_references(ns),
        }
    }
}

/// Declaration of entity attributes, or of an action context.
/// These share a JSON format.
///
/// The parameter `N` is the type of entity type names and common type names in
/// this [`AttributesOrContext`], including recursively.
/// See notes on [`SchemaFragment`].
#[derive(Debug, Clone, PartialEq, Serialize, Deserialize)]
#[serde(bound(deserialize = "N: Deserialize<'de> + From<RawName>"))]
#[serde(transparent)]
#[cfg_attr(feature = "wasm", derive(tsify::Tsify))]
#[cfg_attr(feature = "wasm", tsify(into_wasm_abi, from_wasm_abi))]
pub struct AttributesOrContext<N>(
    // We use the usual `SchemaType` deserialization, but it will ultimately
    // need to be a `Record` or type def which resolves to a `Record`.
    pub SchemaType<N>,
);

impl<N> AttributesOrContext<N> {
    /// Convert the `AttributesOrContext` into its `SchemaType`.
    pub fn into_inner(self) -> SchemaType<N> {
        self.0
    }

    /// Is this `AttributesOrContext` an empty record?
    pub fn is_empty_record(&self) -> bool {
        self.0.is_empty_record()
    }
}

impl<N> Default for AttributesOrContext<N> {
    fn default() -> Self {
        Self(SchemaType::Type(SchemaTypeVariant::Record {
            attributes: BTreeMap::new(),
            additional_attributes: partial_schema_default(),
        }))
    }
}

impl AttributesOrContext<RawName> {
    /// Prefix unqualified entity and common type references with the namespace they are in
    pub fn qualify_type_references(self, ns: Option<&Name>) -> AttributesOrContext<Name> {
        AttributesOrContext(self.0.qualify_type_references(ns))
    }
}

/// An [`ActionType`] describes a specific action entity.
/// It also describes what principals/resources/contexts are valid for the
/// action.
///
/// The parameter `N` is the type of entity type names and common type names in
/// this [`ActionType`], including recursively.
/// See notes on [`SchemaFragment`].
#[derive(Debug, Clone, PartialEq, Serialize, Deserialize)]
#[serde(bound(deserialize = "N: Deserialize<'de> + From<RawName>"))]
#[serde(deny_unknown_fields)]
#[serde(rename_all = "camelCase")]
#[cfg_attr(feature = "wasm", derive(tsify::Tsify))]
#[cfg_attr(feature = "wasm", tsify(into_wasm_abi, from_wasm_abi))]
pub struct ActionType<N> {
    /// This maps attribute names to
    /// `cedar_policy_core::entities::CedarValueJson` which is the
    /// canonical representation of a cedar value as JSON.
    #[serde(default)]
    #[serde(skip_serializing_if = "Option::is_none")]
    pub attributes: Option<HashMap<SmolStr, CedarValueJson>>,
    /// Describes what principals/resources/contexts are valid for this action.
    #[serde(default)]
    #[serde(skip_serializing_if = "Option::is_none")]
    pub applies_to: Option<ApplySpec<N>>,
    /// Which actions are parents of this action.
    #[serde(default)]
    #[serde(skip_serializing_if = "Option::is_none")]
    pub member_of: Option<Vec<ActionEntityUID<N>>>,
}

impl ActionType<RawName> {
    /// Prefix unqualified entity and common type references with the namespace they are in
    pub fn qualify_type_references(self, ns: Option<&Name>) -> ActionType<Name> {
        ActionType {
            attributes: self.attributes,
            applies_to: self
                .applies_to
                .map(|applyspec| applyspec.qualify_type_references(ns)),
            member_of: self.member_of.map(|v| {
                v.into_iter()
                    .map(|aeuid| aeuid.qualify_type_references(ns))
                    .collect()
            }),
        }
    }
}

/// The apply spec specifies what principals and resources an action can be used
/// with.  This specification can either be done through containing to entity
/// types.
/// An empty list is interpreted as specifying that there are no principals or
/// resources that an action applies to.
///
/// The parameter `N` is the type of entity type names and common type names in
/// this [`ApplySpec`], including recursively.
/// See notes on [`SchemaFragment`].
#[derive(Debug, Clone, PartialEq, Serialize, Deserialize)]
#[serde(bound(deserialize = "N: Deserialize<'de> + From<RawName>"))]
#[serde(deny_unknown_fields)]
#[serde(rename_all = "camelCase")]
#[cfg_attr(feature = "wasm", derive(tsify::Tsify))]
#[cfg_attr(feature = "wasm", tsify(into_wasm_abi, from_wasm_abi))]
pub struct ApplySpec<N> {
    /// Resource types that are valid for the action
    #[serde(default)]
    pub resource_types: Vec<N>,
    /// Principal types that are valid for the action
    #[serde(default)]
    pub principal_types: Vec<N>,
    /// Context type that this action expects
    #[serde(default)]
    #[serde(skip_serializing_if = "AttributesOrContext::is_empty_record")]
    pub context: AttributesOrContext<N>,
}

impl ApplySpec<RawName> {
    /// Prefix unqualified entity and common type references with the namespace they are in
    pub fn qualify_type_references(self, ns: Option<&Name>) -> ApplySpec<Name> {
        ApplySpec {
            resource_types: self
                .resource_types
                .into_iter()
                .map(|rname| rname.qualify_with(ns))
                .collect(),
            principal_types: self
                .principal_types
                .into_iter()
                .map(|rname| rname.qualify_with(ns))
                .collect(),
            context: self.context.qualify_type_references(ns),
        }
    }
}

/// Represents the [`cedar_policy_core::ast::EntityUID`] of an action
#[derive(Debug, Clone, PartialEq, Serialize, Deserialize)]
#[serde(bound(deserialize = "N: Deserialize<'de> + From<RawName>"))]
#[serde(deny_unknown_fields)]
#[serde(rename_all = "camelCase")]
#[cfg_attr(feature = "wasm", derive(tsify::Tsify))]
#[cfg_attr(feature = "wasm", tsify(into_wasm_abi, from_wasm_abi))]
pub struct ActionEntityUID<N> {
    /// Represents the [`cedar_policy_core::ast::Eid`] of the action
    pub id: SmolStr,

    /// Represents the type of the action.
    /// `None` is shorthand for `Action`.
    /// If this is `Some`, the last component of the [`Name`] should be `Action`.
    #[serde(rename = "type")]
    #[serde(default)]
    #[serde(skip_serializing_if = "Option::is_none")]
    pub ty: Option<N>,
}

impl<N> ActionEntityUID<N> {
    /// Given an `id`, get the [`ActionEntityUID`] representing `Action::<id>`.
    pub fn default_type(id: SmolStr) -> Self {
        Self { id, ty: None }
    }
}

impl<N: std::fmt::Display> std::fmt::Display for ActionEntityUID<N> {
    fn fmt(&self, f: &mut std::fmt::Formatter<'_>) -> std::fmt::Result {
        if let Some(ty) = &self.ty {
            write!(f, "{}::", ty)?
        } else {
            write!(f, "Action::")?
        }
        write!(f, "\"{}\"", self.id.escape_debug())
    }
}

impl ActionEntityUID<RawName> {
    /// Prefix unqualified entity and common type references with the namespace they are in
    pub fn qualify_type_references(self, ns: Option<&Name>) -> ActionEntityUID<Name> {
        ActionEntityUID {
            id: self.id,
            ty: self.ty.map(|rname| rname.qualify_with(ns)),
        }
    }
}

/// A restricted version of the [`crate::types::Type`] enum containing only the types
/// which are exposed to users.
///
/// The parameter `N` is the type of entity type names and common type names in
/// this [`SchemaType`], including recursively.
/// See notes on [`SchemaFragment`].
#[derive(Debug, Clone, PartialEq, Eq, PartialOrd, Ord, Serialize)]
// This enum is `untagged` with these variants as a workaround to a serde
// limitation. It is not possible to have the known variants on one enum, and
// then, have catch-all variant for any unrecognized tag in the same enum that
// captures the name of the unrecognized tag.
#[serde(untagged)]
#[cfg_attr(feature = "wasm", derive(tsify::Tsify))]
#[cfg_attr(feature = "wasm", tsify(into_wasm_abi, from_wasm_abi))]
pub enum SchemaType<N> {
    /// One of the standard types exposed to users
    Type(SchemaTypeVariant<N>),
    /// A common type ("typedef")
    TypeDef {
        /// Name of the common type.
        /// For the important case of `N` = [`RawName`], this is the schema JSON
        /// format, and the `RawName` is exactly how it appears in the schema;
        /// may not yet be fully qualified
        #[serde(rename = "type")]
        type_name: N,
    },
}

impl<N> SchemaType<N> {
    /// Return an iterator of common type references ocurred in the type
    pub(crate) fn common_type_references(&self) -> Box<dyn Iterator<Item = &N> + '_> {
        match self {
            SchemaType::Type(SchemaTypeVariant::Record { attributes, .. }) => attributes
                .iter()
                .map(|(_, ty)| ty.ty.common_type_references())
                .fold(Box::new(std::iter::empty()), |it, tys| {
                    Box::new(it.chain(tys))
                }),
            SchemaType::Type(SchemaTypeVariant::Set { element }) => {
                element.common_type_references()
            }
            SchemaType::TypeDef { type_name } => Box::new(std::iter::once(type_name)),
            _ => Box::new(std::iter::empty()),
        }
    }

    /// Is this [`SchemaType`] an extension type, or does it contain one
    /// (recursively)? Returns `None` if this is a `TypeDef` because we can't
    /// easily properly check the type of a typedef, accounting for namespaces,
    /// without first converting to a [`crate::types::Type`].
    pub fn is_extension(&self) -> Option<bool> {
        match self {
            Self::Type(SchemaTypeVariant::Extension { .. }) => Some(true),
            Self::Type(SchemaTypeVariant::Set { element }) => element.is_extension(),
            Self::Type(SchemaTypeVariant::Record { attributes, .. }) => attributes
                .values()
                .try_fold(false, |a, e| match e.ty.is_extension() {
                    Some(true) => Some(true),
                    Some(false) => Some(a),
                    None => None,
                }),
            Self::Type(_) => Some(false),
            Self::TypeDef { .. } => None,
        }
    }

    /// Is this [`SchemaType`] an empty record? This function is used by the `Display`
    /// implementation to avoid printing unnecessary entity/action data.
    pub fn is_empty_record(&self) -> bool {
        match self {
            Self::Type(SchemaTypeVariant::Record {
                attributes,
                additional_attributes,
            }) => *additional_attributes == partial_schema_default() && attributes.is_empty(),
            _ => false,
        }
    }
}

impl SchemaType<RawName> {
    /// Prefix unqualified entity and common type references with the namespace they are in
<<<<<<< HEAD
    pub(crate) fn qualify_type_references(
        self,
        ns: Option<&UnreservedName>,
    ) -> std::result::Result<SchemaType<UnreservedName>, ReservedNameError> {
=======
    pub fn qualify_type_references(self, ns: Option<&Name>) -> SchemaType<Name> {
>>>>>>> b68be932
        match self {
            Self::Type(stv) => Ok(SchemaType::Type(stv.qualify_type_references(ns)?)),
            Self::TypeDef { type_name } => Ok(SchemaType::TypeDef {
                type_name: RawUnreservedName::try_from(type_name)?.qualify_with(ns),
            }),
        }
    }

    fn into_n<N: From<RawName>>(self) -> SchemaType<N> {
        match self {
            Self::Type(stv) => SchemaType::Type(stv.into_n()),
            Self::TypeDef { type_name } => SchemaType::TypeDef {
                type_name: type_name.into(),
            },
        }
    }
}

impl<'de, N: Deserialize<'de> + From<RawName>> Deserialize<'de> for SchemaType<N> {
    fn deserialize<D>(deserializer: D) -> std::result::Result<Self, D::Error>
    where
        D: serde::Deserializer<'de>,
    {
        deserializer.deserialize_any(SchemaTypeVisitor {
            _phantom: PhantomData,
        })
    }
}

/// The fields for a `SchemaTypes`. Used for implementing deserialization.
#[derive(Debug, Clone, Hash, Eq, PartialEq, Deserialize)]
#[serde(field_identifier, rename_all = "camelCase")]
enum TypeFields {
    Type,
    Element,
    Attributes,
    AdditionalAttributes,
    Name,
}

// This macro is used to avoid duplicating the fields names when calling
// `serde::de::Error::unknown_field`. It wants an `&'static [&'static str]`, and
// AFAIK, the elements of the static slice must be literals.
macro_rules! type_field_name {
    (Type) => {
        "type"
    };
    (Element) => {
        "element"
    };
    (Attributes) => {
        "attributes"
    };
    (AdditionalAttributes) => {
        "additionalAttributes"
    };
    (Name) => {
        "name"
    };
}

impl TypeFields {
    fn as_str(&self) -> &'static str {
        match self {
            TypeFields::Type => type_field_name!(Type),
            TypeFields::Element => type_field_name!(Element),
            TypeFields::Attributes => type_field_name!(Attributes),
            TypeFields::AdditionalAttributes => type_field_name!(AdditionalAttributes),
            TypeFields::Name => type_field_name!(Name),
        }
    }
}

/// Used during deserialization to deserialize the attributes type map while
/// reporting an error if there are any duplicate keys in the map. I could not
/// find a way to do the `serde_with` conversion inline without introducing this
/// struct.
#[derive(Deserialize)]
struct AttributesTypeMap(
    #[serde(with = "serde_with::rust::maps_duplicate_key_is_error")]
    BTreeMap<SmolStr, TypeOfAttribute<RawName>>,
);

struct SchemaTypeVisitor<N> {
    _phantom: PhantomData<N>,
}

impl<'de, N: Deserialize<'de> + From<RawName>> Visitor<'de> for SchemaTypeVisitor<N> {
    type Value = SchemaType<N>;

    fn expecting(&self, formatter: &mut std::fmt::Formatter<'_>) -> std::fmt::Result {
        formatter.write_str("builtin type or reference to type defined in commonTypes")
    }

    fn visit_map<M>(self, mut map: M) -> std::result::Result<Self::Value, M::Error>
    where
        M: MapAccess<'de>,
    {
        use TypeFields::*;

        // We keep field values wrapped in a `Result` initially so that we do
        // not report errors due the contents of a field when the field is not
        // expected for a particular type variant. We instead report that the
        // field so not exist at all, so that the schema author can delete the
        // field without wasting time fixing errors in the value.
        let mut type_name: Option<std::result::Result<SmolStr, M::Error>> = None;
        let mut element: Option<std::result::Result<SchemaType<N>, M::Error>> = None;
        let mut attributes: Option<std::result::Result<AttributesTypeMap, M::Error>> = None;
        let mut additional_attributes: Option<std::result::Result<bool, M::Error>> = None;
        let mut name: Option<std::result::Result<SmolStr, M::Error>> = None;

        // Gather all the fields in the object. Any fields that are not one of
        // the possible fields for some schema type will have been reported by
        // serde already.
        while let Some(key) = map.next_key()? {
            match key {
                Type => {
                    if type_name.is_some() {
                        return Err(serde::de::Error::duplicate_field(Type.as_str()));
                    }
                    type_name = Some(map.next_value());
                }
                Element => {
                    if element.is_some() {
                        return Err(serde::de::Error::duplicate_field(Element.as_str()));
                    }
                    element = Some(map.next_value());
                }
                Attributes => {
                    if attributes.is_some() {
                        return Err(serde::de::Error::duplicate_field(Attributes.as_str()));
                    }
                    attributes = Some(map.next_value());
                }
                AdditionalAttributes => {
                    if additional_attributes.is_some() {
                        return Err(serde::de::Error::duplicate_field(
                            AdditionalAttributes.as_str(),
                        ));
                    }
                    additional_attributes = Some(map.next_value());
                }
                Name => {
                    if name.is_some() {
                        return Err(serde::de::Error::duplicate_field(Name.as_str()));
                    }
                    name = Some(map.next_value());
                }
            }
        }

        Self::build_schema_type::<M>(type_name, element, attributes, additional_attributes, name)
    }
}

// PANIC SAFETY `Set`, `Record`, `Entity`, and `Extension` are valid `Name`s
#[allow(clippy::expect_used)]
pub(crate) mod static_names {
    use crate::RawName;

    lazy_static::lazy_static! {
        pub(crate) static ref SET_NAME : RawName = RawName::parse_unqualified_name("Set").expect("valid identifier");
        pub(crate) static ref RECORD_NAME : RawName = RawName::parse_unqualified_name("Record").expect("valid identifier");
        pub(crate) static ref ENTITY_NAME : RawName = RawName::parse_unqualified_name("Entity").expect("valid identifier");
        pub(crate) static ref EXTENSION_NAME : RawName = RawName::parse_unqualified_name("Extension").expect("valid identifier");
    }
}

impl<'de, N: Deserialize<'de> + From<RawName>> SchemaTypeVisitor<N> {
    /// Construct a schema type given the name of the type and its fields.
    /// Fields which were not present are `None`. It is an error for a field
    /// which is not used for a particular type to be `Some` when building that
    /// type.
    fn build_schema_type<M>(
        type_name: Option<std::result::Result<SmolStr, M::Error>>,
        element: Option<std::result::Result<SchemaType<N>, M::Error>>,
        attributes: Option<std::result::Result<AttributesTypeMap, M::Error>>,
        additional_attributes: Option<std::result::Result<bool, M::Error>>,
        name: Option<std::result::Result<SmolStr, M::Error>>,
    ) -> std::result::Result<SchemaType<N>, M::Error>
    where
        M: MapAccess<'de>,
    {
        use static_names::*;
        use TypeFields::*;
        // Fields that remain to be parsed
        let mut remaining_fields = [
            (Type, type_name.is_some()),
            (Element, element.is_some()),
            (Attributes, attributes.is_some()),
            (AdditionalAttributes, additional_attributes.is_some()),
            (Name, name.is_some()),
        ]
        .into_iter()
        .filter(|(_, present)| *present)
        .map(|(field, _)| field)
        .collect::<HashSet<_>>();

        match type_name.transpose()?.as_ref() {
            Some(s) => {
                // We've concluded that type exists
                remaining_fields.remove(&Type);
                // Used to generate the appropriate serde error if a field is present
                // when it is not expected.
                let error_if_fields = |fs: &[TypeFields],
                                       expected: &'static [&'static str]|
                 -> std::result::Result<(), M::Error> {
                    for f in fs {
                        if remaining_fields.contains(f) {
                            return Err(serde::de::Error::unknown_field(f.as_str(), expected));
                        }
                    }
                    Ok(())
                };
                let error_if_any_fields = || -> std::result::Result<(), M::Error> {
                    error_if_fields(&[Element, Attributes, AdditionalAttributes, Name], &[])
                };
                match s.as_str() {
                    "String" => {
                        error_if_any_fields()?;
                        Ok(SchemaType::Type(SchemaTypeVariant::String))
                    }
                    "Long" => {
                        error_if_any_fields()?;
                        Ok(SchemaType::Type(SchemaTypeVariant::Long))
                    }
                    "Boolean" => {
                        error_if_any_fields()?;
                        Ok(SchemaType::Type(SchemaTypeVariant::Boolean))
                    }
                    "Set" => {
                        if remaining_fields.is_empty() {
                            // must be referring to a common type named `Set`
                            Ok(SchemaType::TypeDef {
                                type_name: N::from(SET_NAME.clone()),
                            })
                        } else {
                            error_if_fields(
                                &[Attributes, AdditionalAttributes, Name],
                                &[type_field_name!(Element)],
                            )?;

                            Ok(SchemaType::Type(SchemaTypeVariant::Set {
                                element: {
                                    // PANIC SAFETY: There are four fields allowed and the previous function rules out three of them, ensuring `element` exists
                                    #[allow(clippy::unwrap_used)]
                                    let element: SchemaType<N> = element.unwrap()?;
                                    Box::new(element)
                                },
                            }))
                        }
                    }
                    "Record" => {
                        if remaining_fields.is_empty() {
                            // must be referring to a common type named `Record`
                            Ok(SchemaType::TypeDef {
                                type_name: N::from(RECORD_NAME.clone()),
                            })
                        } else {
                            error_if_fields(
                                &[Element, Name],
                                &[
                                    type_field_name!(Attributes),
                                    type_field_name!(AdditionalAttributes),
                                ],
                            )?;

                            if let Some(attributes) = attributes {
                                let additional_attributes =
                                    additional_attributes.unwrap_or(Ok(partial_schema_default()));
                                Ok(SchemaType::Type(SchemaTypeVariant::Record {
                                    attributes: attributes?
                                        .0
                                        .into_iter()
                                        .map(|(k, TypeOfAttribute { ty, required })| {
                                            (
                                                k,
                                                TypeOfAttribute {
                                                    ty: ty.into_n(),
                                                    required,
                                                },
                                            )
                                        })
                                        .collect(),
                                    additional_attributes: additional_attributes?,
                                }))
                            } else {
                                Err(serde::de::Error::missing_field(Attributes.as_str()))
                            }
                        }
                    }
                    "Entity" => {
                        if remaining_fields.is_empty() {
                            // must be referring to a common type named `Entity`
                            Ok(SchemaType::TypeDef {
                                type_name: N::from(ENTITY_NAME.clone()),
                            })
                        } else {
                            error_if_fields(
                                &[Element, Attributes, AdditionalAttributes],
                                &[type_field_name!(Name)],
                            )?;
                            // PANIC SAFETY: There are four fields allowed and the previous function rules out three of them ensuring `name` exists
                            #[allow(clippy::unwrap_used)]
                            let name = name.unwrap()?;
                            Ok(SchemaType::Type(SchemaTypeVariant::Entity {
                                name: RawName::from_normalized_str(&name)
                                    .map_err(|err| {
                                        serde::de::Error::custom(format!(
                                            "invalid entity type `{name}`: {err}"
                                        ))
                                    })?
                                    .into(),
                            }))
                        }
                    }
                    "Extension" => {
                        if remaining_fields.is_empty() {
                            Ok(SchemaType::TypeDef {
                                type_name: N::from(EXTENSION_NAME.clone()),
                            })
                        } else {
                            error_if_fields(
                                &[Element, Attributes, AdditionalAttributes],
                                &[type_field_name!(Name)],
                            )?;

                            // PANIC SAFETY: There are four fields allowed and the previous function rules out three of them ensuring `name` exists
                            #[allow(clippy::unwrap_used)]
                            let name = name.unwrap()?;
                            Ok(SchemaType::Type(SchemaTypeVariant::Extension {
                                name: Id::from_normalized_str(&name).map_err(|err| {
                                    serde::de::Error::custom(format!(
                                        "invalid extension type `{name}`: {err}"
                                    ))
                                })?,
                            }))
                        }
                    }
                    type_name => {
                        error_if_any_fields()?;
                        Ok(SchemaType::TypeDef {
                            type_name: N::from(RawName::from_normalized_str(type_name).map_err(
                                |err| {
                                    serde::de::Error::custom(format!(
                                        "invalid common type `{type_name}`: {err}"
                                    ))
                                },
                            )?),
                        })
                    }
                }
            }
            None => Err(serde::de::Error::missing_field(Type.as_str())),
        }
    }
}

impl<N> From<SchemaTypeVariant<N>> for SchemaType<N> {
    fn from(variant: SchemaTypeVariant<N>) -> Self {
        Self::Type(variant)
    }
}

/// The variants of [`SchemaType`] that are exposed to users, i.e., legal to write
/// in schemas. Does not include common types, which are handled separately.
///
/// The parameter `N` is the type of entity type names and common type names in
/// this [`SchemaTypeVariant`], including recursively.
/// See notes on [`SchemaFragment`].
#[derive(Debug, Clone, PartialEq, Eq, PartialOrd, Ord, Serialize, Deserialize)]
#[serde(tag = "type")]
#[serde(bound(deserialize = "N: Deserialize<'de> + From<RawName>"))]
#[cfg_attr(feature = "wasm", derive(tsify::Tsify))]
#[cfg_attr(feature = "wasm", tsify(into_wasm_abi, from_wasm_abi))]
pub enum SchemaTypeVariant<N> {
    /// String
    String,
    /// Long
    Long,
    /// Boolean
    Boolean,
    /// Set
    Set {
        /// Element type
        element: Box<SchemaType<N>>,
    },
    /// Record
    Record {
        /// Attribute names and types for the record
        attributes: BTreeMap<SmolStr, TypeOfAttribute<N>>,
        /// Whether "additional attributes" are possible on this record
        #[serde(rename = "additionalAttributes")]
        #[serde(skip_serializing_if = "is_partial_schema_default")]
        additional_attributes: bool,
    },
    /// Entity
    Entity {
        /// Name of the entity type.
        /// For the important case of `N` = `RawName`, this is the schema JSON
        /// format, and the `RawName` is exactly how it appears in the schema;
        /// may not yet be fully qualified
        name: N,
    },
    /// Extension types
    Extension {
        /// Name of the extension type
        name: Id,
    },
}

impl SchemaTypeVariant<RawName> {
    /// Prefix unqualified entity and common type references with the namespace they are in
<<<<<<< HEAD
    pub(crate) fn qualify_type_references(
        self,
        ns: Option<&UnreservedName>,
    ) -> std::result::Result<SchemaTypeVariant<UnreservedName>, ReservedNameError> {
=======
    pub fn qualify_type_references(self, ns: Option<&Name>) -> SchemaTypeVariant<Name> {
>>>>>>> b68be932
        match self {
            Self::Boolean => Ok(SchemaTypeVariant::Boolean),
            Self::Long => Ok(SchemaTypeVariant::Long),
            Self::String => Ok(SchemaTypeVariant::String),
            Self::Entity { name } => Ok(SchemaTypeVariant::Entity {
                name: RawUnreservedName::try_from(name)?.qualify_with(ns),
            }),
            Self::Record {
                attributes,
                additional_attributes,
            } => Ok(SchemaTypeVariant::Record {
                attributes: BTreeMap::from_iter(
                    attributes
                        .into_iter()
                        .map(|(attr, TypeOfAttribute { ty, required })| {
                            Ok((
                                attr,
                                TypeOfAttribute {
                                    ty: ty.qualify_type_references(ns)?,
                                    required,
                                },
                            ))
                        })
                        .collect::<std::result::Result<Vec<_>, ReservedNameError>>()?,
                ),
                additional_attributes,
            }),
            Self::Set { element } => Ok(SchemaTypeVariant::Set {
                element: Box::new(element.qualify_type_references(ns)?),
            }),
            Self::Extension { name } => Ok(SchemaTypeVariant::Extension { name }),
        }
    }

    fn into_n<N: From<RawName>>(self) -> SchemaTypeVariant<N> {
        match self {
            Self::Boolean => SchemaTypeVariant::Boolean,
            Self::Long => SchemaTypeVariant::Long,
            Self::String => SchemaTypeVariant::String,
            Self::Entity { name } => SchemaTypeVariant::Entity { name: name.into() },
            Self::Record {
                attributes,
                additional_attributes,
            } => SchemaTypeVariant::Record {
                attributes: attributes
                    .into_iter()
                    .map(|(k, v)| (k, v.into_n()))
                    .collect(),
                additional_attributes,
            },
            Self::Set { element } => SchemaTypeVariant::Set {
                element: Box::new(element.into_n()),
            },
            Self::Extension { name } => SchemaTypeVariant::Extension { name },
        }
    }
}

// Only used for serialization
fn is_partial_schema_default(b: &bool) -> bool {
    *b == partial_schema_default()
}

// We forbid declaring a custom typedef with the same name as a builtin type.
pub(crate) static PRIMITIVE_TYPES: &[&str] = &["String", "Long", "Boolean"];

#[cfg(feature = "arbitrary")]
// PANIC SAFETY property testing code
#[allow(clippy::panic)]
impl<'a> arbitrary::Arbitrary<'a> for SchemaType<RawName> {
    fn arbitrary(u: &mut arbitrary::Unstructured<'a>) -> arbitrary::Result<SchemaType<RawName>> {
        use std::collections::BTreeSet;

        Ok(SchemaType::Type(match u.int_in_range::<u8>(1..=8)? {
            1 => SchemaTypeVariant::String,
            2 => SchemaTypeVariant::Long,
            3 => SchemaTypeVariant::Boolean,
            4 => SchemaTypeVariant::Set {
                element: Box::new(u.arbitrary()?),
            },
            5 => {
                let attributes = {
                    let attr_names: BTreeSet<String> = u.arbitrary()?;
                    attr_names
                        .into_iter()
                        .map(|attr_name| Ok((attr_name.into(), u.arbitrary()?)))
                        .collect::<arbitrary::Result<_>>()?
                };
                SchemaTypeVariant::Record {
                    attributes,
                    additional_attributes: u.arbitrary()?,
                }
            }
            6 => SchemaTypeVariant::Entity {
                name: u.arbitrary()?,
            },
            7 => SchemaTypeVariant::Extension {
                // PANIC SAFETY: `ipaddr` is a valid `Id`
                #[allow(clippy::unwrap_used)]
                name: "ipaddr".parse().unwrap(),
            },
            8 => SchemaTypeVariant::Extension {
                // PANIC SAFETY: `decimal` is a valid `Id`
                #[allow(clippy::unwrap_used)]
                name: "decimal".parse().unwrap(),
            },
            n => panic!("bad index: {n}"),
        }))
    }
    fn size_hint(_depth: usize) -> (usize, Option<usize>) {
        (1, None) // Unfortunately, we probably can't be more precise than this
    }
}

/// Used to describe the type of a record or entity attribute. It contains a the
/// type of the attribute and whether the attribute is required. The type is
/// flattened for serialization, so, in JSON format, this appears as a regular
/// type with one extra property `required`.
///
/// The parameter `N` is the type of entity type names and common type names in
/// this [`TypeOfAttribute`], including recursively.
/// See notes on [`SchemaFragment`].
///
/// Note that we can't add `#[serde(deny_unknown_fields)]` here because we are
/// using `#[serde(tag = "type")]` in [`SchemaType`] which is flattened here.
/// The way `serde(flatten)` is implemented means it may be possible to access
/// fields incorrectly if a struct contains two structs that are flattened
/// (`<https://github.com/serde-rs/serde/issues/1547>`). This shouldn't apply to
/// us as we're using `flatten` only once
/// (`<https://github.com/serde-rs/serde/issues/1600>`). This should be ok because
/// unknown fields for [`TypeOfAttribute`] should be passed to [`SchemaType`] where
/// they will be denied (`<https://github.com/serde-rs/serde/issues/1600>`).
#[derive(Debug, Clone, PartialEq, Serialize, Deserialize, Eq, PartialOrd, Ord)]
#[serde(bound(deserialize = "N: Deserialize<'de> + From<RawName>"))]
pub struct TypeOfAttribute<N> {
    /// Underlying type of the attribute
    #[serde(flatten)]
    pub ty: SchemaType<N>,
    /// Whether the attribute is required
    #[serde(default = "record_attribute_required_default")]
    #[serde(skip_serializing_if = "is_record_attribute_required_default")]
    pub required: bool,
}

impl TypeOfAttribute<RawName> {
    fn into_n<N: From<RawName>>(self) -> TypeOfAttribute<N> {
        TypeOfAttribute {
            ty: self.ty.into_n(),
            required: self.required,
        }
    }
}

#[cfg(feature = "arbitrary")]
impl<'a> arbitrary::Arbitrary<'a> for TypeOfAttribute<RawName> {
    fn arbitrary(u: &mut arbitrary::Unstructured<'a>) -> arbitrary::Result<Self> {
        Ok(Self {
            ty: u.arbitrary()?,
            required: u.arbitrary()?,
        })
    }

    fn size_hint(depth: usize) -> (usize, Option<usize>) {
        arbitrary::size_hint::and(
            <SchemaType<RawName> as arbitrary::Arbitrary>::size_hint(depth),
            <bool as arbitrary::Arbitrary>::size_hint(depth),
        )
    }
}

// Only used for serialization
fn is_record_attribute_required_default(b: &bool) -> bool {
    *b == record_attribute_required_default()
}

/// By default schema properties which enable parts of partial schema validation
/// should be `false`.  Defines the default value for `additionalAttributes`.
fn partial_schema_default() -> bool {
    false
}

/// Defines the default value for `required` on record and entity attributes.
fn record_attribute_required_default() -> bool {
    true
}

#[cfg(test)]
mod test {
    use std::str::FromStr;

    use cedar_policy_core::{
        extensions::Extensions,
        test_utils::{expect_err, ExpectedErrorMessageBuilder},
    };
    use cool_asserts::assert_matches;

    use crate::ValidatorSchema;

    use super::*;

    #[test]
    fn test_entity_type_parser1() {
        let user = r#"
        {
            "memberOfTypes" : ["UserGroup"]
        }
        "#;
        let et = serde_json::from_str::<EntityType<RawName>>(user).expect("Parse Error");
        assert_eq!(et.member_of_types, vec!["UserGroup".parse().unwrap()]);
        assert_eq!(
            et.shape.into_inner(),
            SchemaType::Type(SchemaTypeVariant::Record {
                attributes: BTreeMap::new(),
                additional_attributes: false
            })
        );
    }

    #[test]
    fn test_entity_type_parser2() {
        let src = r#"
              { }
        "#;
        let et = serde_json::from_str::<EntityType<RawName>>(src).expect("Parse Error");
        assert_eq!(et.member_of_types.len(), 0);
        assert_eq!(
            et.shape.into_inner(),
            SchemaType::Type(SchemaTypeVariant::Record {
                attributes: BTreeMap::new(),
                additional_attributes: false
            })
        );
    }

    #[test]
    fn test_action_type_parser1() {
        let src = r#"
              {
                "appliesTo" : {
                  "resourceTypes": ["Album"],
                  "principalTypes": ["User"]
                },
                "memberOf": [{"id": "readWrite"}]
              }
        "#;
        let at: ActionType<RawName> = serde_json::from_str(src).expect("Parse Error");
        let spec = ApplySpec {
            resource_types: vec!["Album".parse().unwrap()],
            principal_types: vec!["User".parse().unwrap()],
            context: AttributesOrContext::default(),
        };
        assert_eq!(at.applies_to, Some(spec));
        assert_eq!(
            at.member_of,
            Some(vec![ActionEntityUID {
                ty: None,
                id: "readWrite".into()
            }])
        );
    }

    #[test]
    fn test_action_type_parser2() {
        let src = r#"
              { }
        "#;
        let at: ActionType<RawName> = serde_json::from_str(src).expect("Parse Error");
        assert_eq!(at.applies_to, None);
        assert!(at.member_of.is_none());
    }

    #[test]
    fn test_schema_file_parser() {
        let src = serde_json::json!(
        {
            "entityTypes": {

              "User": {
                "memberOfTypes": ["UserGroup"]
              },
              "Photo": {
                "memberOfTypes": ["Album", "Account"]
              },

              "Album": {
                "memberOfTypes": ["Album", "Account"]
              },
              "Account": { },
              "UserGroup": { }
           },

           "actions": {
              "readOnly": { },
              "readWrite": { },
              "createAlbum": {
                "appliesTo" : {
                  "resourceTypes": ["Account", "Album"],
                  "principalTypes": ["User"]
                },
                "memberOf": [{"id": "readWrite"}]
              },
              "addPhotoToAlbum": {
                "appliesTo" : {
                  "resourceTypes": ["Album"],
                  "principalTypes": ["User"]
                },
                "memberOf": [{"id": "readWrite"}]
              },
              "viewPhoto": {
                "appliesTo" : {
                  "resourceTypes": ["Photo"],
                  "principalTypes": ["User"]
                },
                "memberOf": [{"id": "readOnly"}, {"id": "readWrite"}]
              },
              "viewComments": {
                "appliesTo" : {
                  "resourceTypes": ["Photo"],
                  "principalTypes": ["User"]
                },
                "memberOf": [{"id": "readOnly"}, {"id": "readWrite"}]
              }
            }
          });
        let schema_file: NamespaceDefinition<RawName> =
            serde_json::from_value(src).expect("Parse Error");

        assert_eq!(schema_file.entity_types.len(), 5);
        assert_eq!(schema_file.actions.len(), 6);
    }

    #[test]
    fn test_parse_namespaces() {
        let src = r#"
        {
            "foo::foo::bar::baz": {
                "entityTypes": {},
                "actions": {}
            }
        }"#;
        let schema: SchemaFragment<RawName> = serde_json::from_str(src).expect("Parse Error");
        let (namespace, _descriptor) = schema.0.into_iter().next().unwrap();
        assert_eq!(namespace, Some("foo::foo::bar::baz".parse().unwrap()));
    }

    #[test]
    #[should_panic(expected = "unknown field `requiredddddd`")]
    fn test_schema_file_with_misspelled_required() {
        let src = serde_json::json!(
        {
            "entityTypes": {
                "User": {
                    "shape": {
                        "type": "Record",
                        "attributes": {
                            "favorite": {
                                "type": "Entity",
                                "name": "Photo",
                                "requiredddddd": false
                            }
                        }
                    }
                }
            },
            "actions": {}
        });
        let schema: NamespaceDefinition<RawName> = serde_json::from_value(src).unwrap();
        println!("{:#?}", schema);
    }

    #[test]
    #[should_panic(expected = "unknown field `nameeeeee`")]
    fn test_schema_file_with_misspelled_field() {
        let src = serde_json::json!(
        {
            "entityTypes": {
                "User": {
                    "shape": {
                        "type": "Record",
                        "attributes": {
                            "favorite": {
                                "type": "Entity",
                                "nameeeeee": "Photo",
                            }
                        }
                    }
                }
            },
            "actions": {}
        });
        let schema: NamespaceDefinition<RawName> = serde_json::from_value(src).unwrap();
        println!("{:#?}", schema);
    }

    #[test]
    #[should_panic(expected = "unknown field `extra`")]
    fn test_schema_file_with_extra_field() {
        let src = serde_json::json!(
        {
            "entityTypes": {
                "User": {
                    "shape": {
                        "type": "Record",
                        "attributes": {
                            "favorite": {
                                "type": "Entity",
                                "name": "Photo",
                                "extra": "Should not exist"
                            }
                        }
                    }
                }
            },
            "actions": {}
        });
        let schema: NamespaceDefinition<RawName> = serde_json::from_value(src).unwrap();
        println!("{:#?}", schema);
    }

    #[test]
    #[should_panic(expected = "unknown field `memberOfTypes`")]
    fn test_schema_file_with_misplaced_field() {
        let src = serde_json::json!(
        {
            "entityTypes": {
                "User": {
                    "shape": {
                        "memberOfTypes": [],
                        "type": "Record",
                        "attributes": {
                            "favorite": {
                                "type": "Entity",
                                "name": "Photo",
                            }
                        }
                    }
                }
            },
            "actions": {}
        });
        let schema: NamespaceDefinition<RawName> = serde_json::from_value(src).unwrap();
        println!("{:#?}", schema);
    }

    #[test]
    fn schema_file_with_missing_field() {
        let src = serde_json::json!(
        {
            "": {
                "entityTypes": {
                    "User": {
                        "shape": {
                            "type": "Record",
                            "attributes": {
                                "favorite": {
                                    "type": "Entity",
                                }
                            }
                        }
                    }
                },
                "actions": {}
            }
        });
        let schema = ValidatorSchema::from_json_value(src.clone(), Extensions::all_available());
        assert_matches!(schema, Err(e) => {
            expect_err(
                &src,
                &miette::Report::new(e),
                &ExpectedErrorMessageBuilder::error(r#"undeclared common type: Entity"#)
                    .help("any common types used in entity or context attributes need to be declared in `commonTypes`")
                    .build());
        });
    }

    #[test]
    #[should_panic(expected = "missing field `type`")]
    fn schema_file_with_missing_type() {
        let src = serde_json::json!(
        {
            "entityTypes": {
                "User": {
                    "shape": { }
                }
            },
            "actions": {}
        });
        let schema: NamespaceDefinition<RawName> = serde_json::from_value(src).unwrap();
        println!("{:#?}", schema);
    }

    #[test]
    #[should_panic(expected = "unknown field `attributes`")]
    fn schema_file_unexpected_malformed_attribute() {
        let src = serde_json::json!(
        {
            "entityTypes": {
                "User": {
                    "shape": {
                        "type": "Record",
                        "attributes": {
                            "a": {
                                "type": "Long",
                                "attributes": {
                                    "b": {"foo": "bar"}
                                }
                            }
                        }
                    }
                }
            },
            "actions": {}
        });
        let schema: NamespaceDefinition<RawName> = serde_json::from_value(src).unwrap();
        println!("{:#?}", schema);
    }

    #[test]
    fn missing_namespace() {
        let src = r#"
        {
            "entityTypes": { "User": { } },
            "actions": {}
        }"#;
        let schema = ValidatorSchema::from_str(src);
        assert_matches!(schema, Err(e) => {
            expect_err(
                src,
                &miette::Report::new(e),
                &ExpectedErrorMessageBuilder::error(r#"failed to parse schema in JSON format: unknown field `User`, expected one of `commonTypes`, `entityTypes`, `actions` at line 3 column 35"#)
                    .help("JSON formatted schema must specify a namespace. If you want to use the empty namespace, explicitly specify it with `{ \"\": {..} }`")
                    .build());
        });
    }
}

/// Tests related to PR #749
#[cfg(test)]
mod strengthened_types {
    use cool_asserts::assert_matches;

    use crate::{
        ActionEntityUID, ApplySpec, EntityType, NamespaceDefinition, RawName, SchemaFragment,
        SchemaType,
    };

    /// Assert that `result` is an `Err`, and the error message matches `msg`
    #[track_caller] // report the caller's location as the location of the panic, not the location in this function
    fn assert_error_matches<T: std::fmt::Debug>(result: Result<T, serde_json::Error>, msg: &str) {
        assert_matches!(result, Err(err) => assert_eq!(&err.to_string(), msg));
    }

    #[test]
    fn invalid_namespace() {
        let src = serde_json::json!(
        {
           "\n" : {
            "entityTypes": {},
            "actions": {}
           }
        });
        let schema: Result<SchemaFragment<RawName>, _> = serde_json::from_value(src);
        assert_error_matches(schema, "invalid namespace `\n`: unexpected end of input");

        let src = serde_json::json!(
        {
           "1" : {
            "entityTypes": {},
            "actions": {}
           }
        });
        let schema: Result<SchemaFragment<RawName>, _> = serde_json::from_value(src);
        assert_error_matches(schema, "invalid namespace `1`: unexpected token `1`");

        let src = serde_json::json!(
        {
           "*1" : {
            "entityTypes": {},
            "actions": {}
           }
        });
        let schema: Result<SchemaFragment<RawName>, _> = serde_json::from_value(src);
        assert_error_matches(schema, "invalid namespace `*1`: unexpected token `*`");

        let src = serde_json::json!(
        {
           "::" : {
            "entityTypes": {},
            "actions": {}
           }
        });
        let schema: Result<SchemaFragment<RawName>, _> = serde_json::from_value(src);
        assert_error_matches(schema, "invalid namespace `::`: unexpected token `::`");

        let src = serde_json::json!(
        {
           "A::" : {
            "entityTypes": {},
            "actions": {}
           }
        });
        let schema: Result<SchemaFragment<RawName>, _> = serde_json::from_value(src);
        assert_error_matches(schema, "invalid namespace `A::`: unexpected end of input");
    }

    #[test]
    fn invalid_common_type() {
        let src = serde_json::json!(
        {
            "entityTypes": {},
            "actions": {},
            "commonTypes": {
                "" : {
                    "type": "String"
                }
            }
        });
        let schema: Result<NamespaceDefinition<RawName>, _> = serde_json::from_value(src);
        assert_error_matches(schema, "invalid id ``: unexpected end of input");

        let src = serde_json::json!(
        {
            "entityTypes": {},
            "actions": {},
            "commonTypes": {
                "~" : {
                    "type": "String"
                }
            }
        });
        let schema: Result<NamespaceDefinition<RawName>, _> = serde_json::from_value(src);
        assert_error_matches(schema, "invalid id `~`: invalid token");

        let src = serde_json::json!(
        {
            "entityTypes": {},
            "actions": {},
            "commonTypes": {
                "A::B" : {
                    "type": "String"
                }
            }
        });
        let schema: Result<NamespaceDefinition<RawName>, _> = serde_json::from_value(src);
        assert_error_matches(schema, "invalid id `A::B`: unexpected token `::`");
    }

    #[test]
    fn invalid_entity_type() {
        let src = serde_json::json!(
        {
            "entityTypes": {
                "": {}
            },
            "actions": {}
        });
        let schema: Result<NamespaceDefinition<RawName>, _> = serde_json::from_value(src);
        assert_error_matches(schema, "invalid id ``: unexpected end of input");

        let src = serde_json::json!(
        {
            "entityTypes": {
                "*": {}
            },
            "actions": {}
        });
        let schema: Result<NamespaceDefinition<RawName>, _> = serde_json::from_value(src);
        assert_error_matches(schema, "invalid id `*`: unexpected token `*`");

        let src = serde_json::json!(
        {
            "entityTypes": {
                "A::B": {}
            },
            "actions": {}
        });
        let schema: Result<NamespaceDefinition<RawName>, _> = serde_json::from_value(src);
        assert_error_matches(schema, "invalid id `A::B`: unexpected token `::`");
    }

    #[test]
    fn invalid_member_of_types() {
        let src = serde_json::json!(
        {
           "memberOfTypes": [""]
        });
        let schema: Result<EntityType<RawName>, _> = serde_json::from_value(src);
        assert_error_matches(schema, "invalid name ``: unexpected end of input");

        let src = serde_json::json!(
        {
           "memberOfTypes": ["*"]
        });
        let schema: Result<EntityType<RawName>, _> = serde_json::from_value(src);
        assert_error_matches(schema, "invalid name `*`: unexpected token `*`");

        let src = serde_json::json!(
        {
           "memberOfTypes": ["A::"]
        });
        let schema: Result<EntityType<RawName>, _> = serde_json::from_value(src);
        assert_error_matches(schema, "invalid name `A::`: unexpected end of input");

        let src = serde_json::json!(
        {
           "memberOfTypes": ["::A"]
        });
        let schema: Result<EntityType<RawName>, _> = serde_json::from_value(src);
        assert_error_matches(schema, "invalid name `::A`: unexpected token `::`");
    }

    #[test]
    fn invalid_apply_spec() {
        let src = serde_json::json!(
        {
           "resourceTypes": [""]
        });
        let schema: Result<ApplySpec<RawName>, _> = serde_json::from_value(src);
        assert_error_matches(schema, "invalid name ``: unexpected end of input");

        let src = serde_json::json!(
        {
           "resourceTypes": ["*"]
        });
        let schema: Result<ApplySpec<RawName>, _> = serde_json::from_value(src);
        assert_error_matches(schema, "invalid name `*`: unexpected token `*`");

        let src = serde_json::json!(
        {
           "resourceTypes": ["A::"]
        });
        let schema: Result<ApplySpec<RawName>, _> = serde_json::from_value(src);
        assert_error_matches(schema, "invalid name `A::`: unexpected end of input");

        let src = serde_json::json!(
        {
           "resourceTypes": ["::A"]
        });
        let schema: Result<ApplySpec<RawName>, _> = serde_json::from_value(src);
        assert_error_matches(schema, "invalid name `::A`: unexpected token `::`");
    }

    #[test]
    fn invalid_schema_entity_types() {
        let src = serde_json::json!(
        {
           "type": "Entity",
            "name": ""
        });
        let schema: Result<SchemaType<RawName>, _> = serde_json::from_value(src);
        assert_error_matches(schema, "invalid entity type ``: unexpected end of input");

        let src = serde_json::json!(
        {
           "type": "Entity",
            "name": "*"
        });
        let schema: Result<SchemaType<RawName>, _> = serde_json::from_value(src);
        assert_error_matches(schema, "invalid entity type `*`: unexpected token `*`");

        let src = serde_json::json!(
        {
           "type": "Entity",
            "name": "::A"
        });
        let schema: Result<SchemaType<RawName>, _> = serde_json::from_value(src);
        assert_error_matches(schema, "invalid entity type `::A`: unexpected token `::`");

        let src = serde_json::json!(
        {
           "type": "Entity",
            "name": "A::"
        });
        let schema: Result<SchemaType<RawName>, _> = serde_json::from_value(src);
        assert_error_matches(schema, "invalid entity type `A::`: unexpected end of input");
    }

    #[test]
    fn invalid_action_euid() {
        let src = serde_json::json!(
        {
           "id": "action",
            "type": ""
        });
        let schema: Result<ActionEntityUID<RawName>, _> = serde_json::from_value(src);
        assert_error_matches(schema, "invalid name ``: unexpected end of input");

        let src = serde_json::json!(
        {
           "id": "action",
            "type": "*"
        });
        let schema: Result<ActionEntityUID<RawName>, _> = serde_json::from_value(src);
        assert_error_matches(schema, "invalid name `*`: unexpected token `*`");

        let src = serde_json::json!(
        {
           "id": "action",
            "type": "Action::"
        });
        let schema: Result<ActionEntityUID<RawName>, _> = serde_json::from_value(src);
        assert_error_matches(schema, "invalid name `Action::`: unexpected end of input");

        let src = serde_json::json!(
        {
           "id": "action",
            "type": "::Action"
        });
        let schema: Result<ActionEntityUID<RawName>, _> = serde_json::from_value(src);
        assert_error_matches(schema, "invalid name `::Action`: unexpected token `::`");
    }

    #[test]
    fn invalid_schema_common_types() {
        let src = serde_json::json!(
        {
           "type": ""
        });
        let schema: Result<SchemaType<RawName>, _> = serde_json::from_value(src);
        assert_error_matches(schema, "invalid common type ``: unexpected end of input");

        let src = serde_json::json!(
        {
           "type": "*"
        });
        let schema: Result<SchemaType<RawName>, _> = serde_json::from_value(src);
        assert_error_matches(schema, "invalid common type `*`: unexpected token `*`");

        let src = serde_json::json!(
        {
           "type": "::A"
        });
        let schema: Result<SchemaType<RawName>, _> = serde_json::from_value(src);
        assert_error_matches(schema, "invalid common type `::A`: unexpected token `::`");

        let src = serde_json::json!(
        {
           "type": "A::"
        });
        let schema: Result<SchemaType<RawName>, _> = serde_json::from_value(src);
        assert_error_matches(schema, "invalid common type `A::`: unexpected end of input");
    }

    #[test]
    fn invalid_schema_extension_types() {
        let src = serde_json::json!(
        {
           "type": "Extension",
           "name": ""
        });
        let schema: Result<SchemaType<RawName>, _> = serde_json::from_value(src);
        assert_error_matches(schema, "invalid extension type ``: unexpected end of input");

        let src = serde_json::json!(
        {
            "type": "Extension",
           "name": "*"
        });
        let schema: Result<SchemaType<RawName>, _> = serde_json::from_value(src);
        assert_error_matches(schema, "invalid extension type `*`: unexpected token `*`");

        let src = serde_json::json!(
        {
            "type": "Extension",
           "name": "__cedar::decimal"
        });
        let schema: Result<SchemaType<RawName>, _> = serde_json::from_value(src);
        assert_error_matches(
            schema,
            "invalid extension type `__cedar::decimal`: unexpected token `::`",
        );

        let src = serde_json::json!(
        {
            "type": "Extension",
           "name": "__cedar::"
        });
        let schema: Result<SchemaType<RawName>, _> = serde_json::from_value(src);
        assert_error_matches(
            schema,
            "invalid extension type `__cedar::`: unexpected token `::`",
        );

        let src = serde_json::json!(
        {
            "type": "Extension",
           "name": "::__cedar"
        });
        let schema: Result<SchemaType<RawName>, _> = serde_json::from_value(src);
        assert_error_matches(
            schema,
            "invalid extension type `::__cedar`: unexpected token `::`",
        );
    }
}

/// Check that (de)serialization works as expected.
#[cfg(test)]
mod test_json_roundtrip {
    use super::*;

    #[track_caller] // report the caller's location as the location of the panic, not the location in this function
    fn roundtrip(schema: SchemaFragment<RawName>) {
        let json = serde_json::to_value(schema.clone()).unwrap();
        let new_schema: SchemaFragment<RawName> = serde_json::from_value(json).unwrap();
        assert_eq!(schema, new_schema);
    }

    #[test]
    fn empty_namespace() {
        let fragment = SchemaFragment(HashMap::from([(
            None,
            NamespaceDefinition {
                common_types: HashMap::new(),
                entity_types: HashMap::new(),
                actions: HashMap::new(),
            },
        )]));
        roundtrip(fragment);
    }

    #[test]
    fn nonempty_namespace() {
        let fragment = SchemaFragment(HashMap::from([(
            Some("a".parse().unwrap()),
            NamespaceDefinition {
                common_types: HashMap::new(),
                entity_types: HashMap::new(),
                actions: HashMap::new(),
            },
        )]));
        roundtrip(fragment);
    }

    #[test]
    fn nonempty_entity_types() {
        let fragment = SchemaFragment(HashMap::from([(
            None,
            NamespaceDefinition {
                common_types: HashMap::new(),
                entity_types: HashMap::from([(
                    "a".parse().unwrap(),
                    EntityType {
                        member_of_types: vec!["a".parse().unwrap()],
                        shape: AttributesOrContext(SchemaType::Type(SchemaTypeVariant::Record {
                            attributes: BTreeMap::new(),
                            additional_attributes: false,
                        })),
                    },
                )]),
                actions: HashMap::from([(
                    "action".into(),
                    ActionType {
                        attributes: None,
                        applies_to: Some(ApplySpec {
                            resource_types: vec!["a".parse().unwrap()],
                            principal_types: vec!["a".parse().unwrap()],
                            context: AttributesOrContext(SchemaType::Type(
                                SchemaTypeVariant::Record {
                                    attributes: BTreeMap::new(),
                                    additional_attributes: false,
                                },
                            )),
                        }),
                        member_of: None,
                    },
                )]),
            },
        )]));
        roundtrip(fragment);
    }

    #[test]
    fn multiple_namespaces() {
        let fragment = SchemaFragment(HashMap::from([
            (
                Some("foo".parse().unwrap()),
                NamespaceDefinition {
                    common_types: HashMap::new(),
                    entity_types: HashMap::from([(
                        "a".parse().unwrap(),
                        EntityType {
                            member_of_types: vec!["a".parse().unwrap()],
                            shape: AttributesOrContext(SchemaType::Type(
                                SchemaTypeVariant::Record {
                                    attributes: BTreeMap::new(),
                                    additional_attributes: false,
                                },
                            )),
                        },
                    )]),
                    actions: HashMap::new(),
                },
            ),
            (
                None,
                NamespaceDefinition {
                    common_types: HashMap::new(),
                    entity_types: HashMap::new(),
                    actions: HashMap::from([(
                        "action".into(),
                        ActionType {
                            attributes: None,
                            applies_to: Some(ApplySpec {
                                resource_types: vec!["foo::a".parse().unwrap()],
                                principal_types: vec!["foo::a".parse().unwrap()],
                                context: AttributesOrContext(SchemaType::Type(
                                    SchemaTypeVariant::Record {
                                        attributes: BTreeMap::new(),
                                        additional_attributes: false,
                                    },
                                )),
                            }),
                            member_of: None,
                        },
                    )]),
                },
            ),
        ]));
        roundtrip(fragment);
    }
}

/// Tests in this module check the behavior of schema parsing given duplicate
/// map keys. The `json!` macro silently drops duplicate keys before they reach
/// our parser, so these tests must be written with `serde_json::from_str`
/// instead.
#[cfg(test)]
mod test_duplicates_error {
    use super::*;

    #[test]
    #[should_panic(expected = "invalid entry: found duplicate key")]
    fn namespace() {
        let src = r#"{
            "Foo": {
              "entityTypes" : {},
              "actions": {}
            },
            "Foo": {
              "entityTypes" : {},
              "actions": {}
            }
        }"#;
        serde_json::from_str::<SchemaFragment<RawName>>(src).unwrap();
    }

    #[test]
    #[should_panic(expected = "invalid entry: found duplicate key")]
    fn entity_type() {
        let src = r#"{
            "Foo": {
              "entityTypes" : {
                "Bar": {},
                "Bar": {},
              },
              "actions": {}
            }
        }"#;
        serde_json::from_str::<SchemaFragment<RawName>>(src).unwrap();
    }

    #[test]
    #[should_panic(expected = "invalid entry: found duplicate key")]
    fn action() {
        let src = r#"{
            "Foo": {
              "entityTypes" : {},
              "actions": {
                "Bar": {},
                "Bar": {}
              }
            }
        }"#;
        serde_json::from_str::<SchemaFragment<RawName>>(src).unwrap();
    }

    #[test]
    #[should_panic(expected = "invalid entry: found duplicate key")]
    fn common_types() {
        let src = r#"{
            "Foo": {
              "entityTypes" : {},
              "actions": { },
              "commonTypes": {
                "Bar": {"type": "Long"},
                "Bar": {"type": "String"}
              }
            }
        }"#;
        serde_json::from_str::<SchemaFragment<RawName>>(src).unwrap();
    }

    #[test]
    #[should_panic(expected = "invalid entry: found duplicate key")]
    fn record_type() {
        let src = r#"{
            "Foo": {
              "entityTypes" : {
                "Bar": {
                    "shape": {
                        "type": "Record",
                        "attributes": {
                            "Baz": {"type": "Long"},
                            "Baz": {"type": "String"}
                        }
                    }
                }
              },
              "actions": { }
            }
        }"#;
        serde_json::from_str::<SchemaFragment<RawName>>(src).unwrap();
    }
}<|MERGE_RESOLUTION|>--- conflicted
+++ resolved
@@ -198,24 +198,30 @@
 
 impl NamespaceDefinition<RawName> {
     /// Prefix unqualified entity and common type references with the namespace they are in
-    pub fn qualify_type_references(self, ns: Option<&Name>) -> NamespaceDefinition<Name> {
-        NamespaceDefinition {
+    pub fn qualify_type_references(
+        self,
+        ns: Option<&UnreservedName>,
+    ) -> std::result::Result<NamespaceDefinition<UnreservedName>, ReservedNameError> {
+        Ok(NamespaceDefinition {
             common_types: self
                 .common_types
                 .into_iter()
-                .map(|(k, v)| (k, v.qualify_type_references(ns)))
-                .collect(),
-            entity_types: self
-                .entity_types
-                .into_iter()
-                .map(|(k, v)| (k, v.qualify_type_references(ns)))
-                .collect(),
+                .map(|(k, v)| Ok((k, v.qualify_type_references(ns)?)))
+                .collect::<std::result::Result<HashMap<_, _>, _>>()?,
+            entity_types:
+                self.entity_types
+                    .into_iter()
+                    .map(|(k, v)| Ok((k, v.qualify_type_references(ns)?)))
+                    .collect::<std::result::Result<
+                        HashMap<Id, EntityType<UnreservedName>>,
+                        ReservedNameError,
+                    >>()?,
             actions: self
                 .actions
                 .into_iter()
-                .map(|(k, v)| (k, v.qualify_type_references(ns)))
-                .collect(),
-        }
+                .map(|(k, v)| Ok((k, v.qualify_type_references(ns)?)))
+                .collect::<std::result::Result<HashMap<_, _>, _>>()?,
+        })
     }
 }
 
@@ -247,15 +253,18 @@
 
 impl EntityType<RawName> {
     /// Prefix unqualified entity and common type references with the namespace they are in
-    pub fn qualify_type_references(self, ns: Option<&Name>) -> EntityType<Name> {
-        EntityType {
+    pub fn qualify_type_references(
+        self,
+        ns: Option<&UnreservedName>,
+    ) -> std::result::Result<EntityType<UnreservedName>, ReservedNameError> {
+        Ok(EntityType {
             member_of_types: self
                 .member_of_types
                 .into_iter()
-                .map(|rname| rname.qualify_with(ns))
-                .collect(),
-            shape: self.shape.qualify_type_references(ns),
-        }
+                .map(|rname| Ok(RawUnreservedName::try_from(rname)?.qualify_with(ns)))
+                .collect::<std::result::Result<Vec<_>, _>>()?,
+            shape: self.shape.qualify_type_references(ns)?,
+        })
     }
 }
 
@@ -299,8 +308,11 @@
 
 impl AttributesOrContext<RawName> {
     /// Prefix unqualified entity and common type references with the namespace they are in
-    pub fn qualify_type_references(self, ns: Option<&Name>) -> AttributesOrContext<Name> {
-        AttributesOrContext(self.0.qualify_type_references(ns))
+    pub fn qualify_type_references(
+        self,
+        ns: Option<&UnreservedName>,
+    ) -> std::result::Result<AttributesOrContext<UnreservedName>, ReservedNameError> {
+        Ok(AttributesOrContext(self.0.qualify_type_references(ns)?))
     }
 }
 
@@ -336,18 +348,25 @@
 
 impl ActionType<RawName> {
     /// Prefix unqualified entity and common type references with the namespace they are in
-    pub fn qualify_type_references(self, ns: Option<&Name>) -> ActionType<Name> {
-        ActionType {
+    pub fn qualify_type_references(
+        self,
+        ns: Option<&UnreservedName>,
+    ) -> std::result::Result<ActionType<UnreservedName>, ReservedNameError> {
+        Ok(ActionType {
             attributes: self.attributes,
             applies_to: self
                 .applies_to
-                .map(|applyspec| applyspec.qualify_type_references(ns)),
-            member_of: self.member_of.map(|v| {
-                v.into_iter()
-                    .map(|aeuid| aeuid.qualify_type_references(ns))
-                    .collect()
-            }),
-        }
+                .map(|applyspec| applyspec.qualify_type_references(ns))
+                .transpose()?,
+            member_of: self
+                .member_of
+                .map(|v| {
+                    Ok(v.into_iter()
+                        .map(|aeuid| Ok(aeuid.qualify_type_references(ns)?))
+                        .collect::<std::result::Result<Vec<_>, _>>()?)
+                })
+                .transpose()?,
+        })
     }
 }
 
@@ -381,20 +400,23 @@
 
 impl ApplySpec<RawName> {
     /// Prefix unqualified entity and common type references with the namespace they are in
-    pub fn qualify_type_references(self, ns: Option<&Name>) -> ApplySpec<Name> {
-        ApplySpec {
+    pub fn qualify_type_references(
+        self,
+        ns: Option<&UnreservedName>,
+    ) -> std::result::Result<ApplySpec<UnreservedName>, ReservedNameError> {
+        Ok(ApplySpec {
             resource_types: self
                 .resource_types
                 .into_iter()
-                .map(|rname| rname.qualify_with(ns))
-                .collect(),
+                .map(|rname| Ok(RawUnreservedName::try_from(rname)?.qualify_with(ns)))
+                .collect::<std::result::Result<Vec<_>, _>>()?,
             principal_types: self
                 .principal_types
                 .into_iter()
-                .map(|rname| rname.qualify_with(ns))
-                .collect(),
-            context: self.context.qualify_type_references(ns),
-        }
+                .map(|rname| Ok(RawUnreservedName::try_from(rname)?.qualify_with(ns)))
+                .collect::<std::result::Result<Vec<_>, _>>()?,
+            context: self.context.qualify_type_references(ns)?,
+        })
     }
 }
 
@@ -438,11 +460,17 @@
 
 impl ActionEntityUID<RawName> {
     /// Prefix unqualified entity and common type references with the namespace they are in
-    pub fn qualify_type_references(self, ns: Option<&Name>) -> ActionEntityUID<Name> {
-        ActionEntityUID {
+    pub fn qualify_type_references(
+        self,
+        ns: Option<&UnreservedName>,
+    ) -> std::result::Result<ActionEntityUID<UnreservedName>, ReservedNameError> {
+        Ok(ActionEntityUID {
             id: self.id,
-            ty: self.ty.map(|rname| rname.qualify_with(ns)),
-        }
+            ty: self
+                .ty
+                .map(|rname| Ok(RawUnreservedName::try_from(rname)?.qualify_with(ns)))
+                .transpose()?,
+        })
     }
 }
 
@@ -527,14 +555,10 @@
 
 impl SchemaType<RawName> {
     /// Prefix unqualified entity and common type references with the namespace they are in
-<<<<<<< HEAD
-    pub(crate) fn qualify_type_references(
+    pub fn qualify_type_references(
         self,
         ns: Option<&UnreservedName>,
     ) -> std::result::Result<SchemaType<UnreservedName>, ReservedNameError> {
-=======
-    pub fn qualify_type_references(self, ns: Option<&Name>) -> SchemaType<Name> {
->>>>>>> b68be932
         match self {
             Self::Type(stv) => Ok(SchemaType::Type(stv.qualify_type_references(ns)?)),
             Self::TypeDef { type_name } => Ok(SchemaType::TypeDef {
@@ -948,14 +972,10 @@
 
 impl SchemaTypeVariant<RawName> {
     /// Prefix unqualified entity and common type references with the namespace they are in
-<<<<<<< HEAD
-    pub(crate) fn qualify_type_references(
+    pub fn qualify_type_references(
         self,
         ns: Option<&UnreservedName>,
     ) -> std::result::Result<SchemaTypeVariant<UnreservedName>, ReservedNameError> {
-=======
-    pub fn qualify_type_references(self, ns: Option<&Name>) -> SchemaTypeVariant<Name> {
->>>>>>> b68be932
         match self {
             Self::Boolean => Ok(SchemaTypeVariant::Boolean),
             Self::Long => Ok(SchemaTypeVariant::Long),
