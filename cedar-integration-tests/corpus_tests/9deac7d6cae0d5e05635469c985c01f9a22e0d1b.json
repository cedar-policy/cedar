{
  "schema": "./corpus_tests/schema_9deac7d6cae0d5e05635469c985c01f9a22e0d1b.json",
  "policies": "./corpus_tests/policies_9deac7d6cae0d5e05635469c985c01f9a22e0d1b.txt",
  "should_validate": false,
  "entities": "./corpus_tests/entities_9deac7d6cae0d5e05635469c985c01f9a22e0d1b.txt",
  "queries": [
    {
      "desc": "Query 0",
      "principal": "a::\"\"",
      "action": "Action::\"_q\"",
      "resource": "a::\"\"",
      "context": {
        "f": ""
      },
      "decision": "Deny",
      "reasons": [],
      "errors": [
<<<<<<< HEAD
        "while evaluating policy policy0, encountered the following error: record does not have the attribute: f"
=======
        "error occurred while evaluating policy `policy0`: record does not have the required attribute: f"
>>>>>>> d8ea3c84
      ]
    },
    {
      "desc": "Query 1",
      "principal": "a::\"\"",
      "action": "Action::\"_q\"",
      "resource": "a::\"\"",
      "context": {
        "f": ""
      },
      "decision": "Deny",
      "reasons": [],
      "errors": [
<<<<<<< HEAD
        "while evaluating policy policy0, encountered the following error: record does not have the attribute: f"
=======
        "error occurred while evaluating policy `policy0`: record does not have the required attribute: f"
>>>>>>> d8ea3c84
      ]
    },
    {
      "desc": "Query 2",
      "principal": "a::\"\"",
      "action": "Action::\"_q\"",
      "resource": "a::\"\"",
      "context": {
        "f": ""
      },
      "decision": "Deny",
      "reasons": [],
      "errors": [
<<<<<<< HEAD
        "while evaluating policy policy0, encountered the following error: record does not have the attribute: f"
=======
        "error occurred while evaluating policy `policy0`: record does not have the required attribute: f"
>>>>>>> d8ea3c84
      ]
    },
    {
      "desc": "Query 3",
      "principal": "a::\"\"",
      "action": "Action::\"_q\"",
      "resource": "a::\"\"",
      "context": {
        "f": ""
      },
      "decision": "Deny",
      "reasons": [],
      "errors": [
<<<<<<< HEAD
        "while evaluating policy policy0, encountered the following error: record does not have the attribute: f"
=======
        "error occurred while evaluating policy `policy0`: record does not have the required attribute: f"
>>>>>>> d8ea3c84
      ]
    },
    {
      "desc": "Query 4",
      "principal": "a::\"\"",
      "action": "Action::\"_q\"",
      "resource": "a::\"\"",
      "context": {
        "f": ""
      },
      "decision": "Deny",
      "reasons": [],
      "errors": [
<<<<<<< HEAD
        "while evaluating policy policy0, encountered the following error: record does not have the attribute: f"
=======
        "error occurred while evaluating policy `policy0`: record does not have the required attribute: f"
>>>>>>> d8ea3c84
      ]
    },
    {
      "desc": "Query 5",
      "principal": "a::\"\"",
      "action": "Action::\"_q\"",
      "resource": "a::\"\"",
      "context": {
        "f": ""
      },
      "decision": "Deny",
      "reasons": [],
      "errors": [
<<<<<<< HEAD
        "while evaluating policy policy0, encountered the following error: record does not have the attribute: f"
=======
        "error occurred while evaluating policy `policy0`: record does not have the required attribute: f"
>>>>>>> d8ea3c84
      ]
    },
    {
      "desc": "Query 6",
      "principal": "a::\"\"",
      "action": "Action::\"_q\"",
      "resource": "a::\"\"",
      "context": {
        "f": ""
      },
      "decision": "Deny",
      "reasons": [],
      "errors": [
<<<<<<< HEAD
        "while evaluating policy policy0, encountered the following error: record does not have the attribute: f"
=======
        "error occurred while evaluating policy `policy0`: record does not have the required attribute: f"
>>>>>>> d8ea3c84
      ]
    },
    {
      "desc": "Query 7",
      "principal": "a::\"\"",
      "action": "Action::\"_q\"",
      "resource": "a::\"\"",
      "context": {
        "f": ""
      },
      "decision": "Deny",
      "reasons": [],
      "errors": [
<<<<<<< HEAD
        "while evaluating policy policy0, encountered the following error: record does not have the attribute: f"
=======
        "error occurred while evaluating policy `policy0`: record does not have the required attribute: f"
>>>>>>> d8ea3c84
      ]
    }
  ]
}<|MERGE_RESOLUTION|>--- conflicted
+++ resolved
@@ -15,11 +15,7 @@
       "decision": "Deny",
       "reasons": [],
       "errors": [
-<<<<<<< HEAD
-        "while evaluating policy policy0, encountered the following error: record does not have the attribute: f"
-=======
-        "error occurred while evaluating policy `policy0`: record does not have the required attribute: f"
->>>>>>> d8ea3c84
+        "error occurred while evaluating policy `policy0`: record does not have the attribute: f"
       ]
     },
     {
@@ -33,11 +29,7 @@
       "decision": "Deny",
       "reasons": [],
       "errors": [
-<<<<<<< HEAD
-        "while evaluating policy policy0, encountered the following error: record does not have the attribute: f"
-=======
-        "error occurred while evaluating policy `policy0`: record does not have the required attribute: f"
->>>>>>> d8ea3c84
+        "error occurred while evaluating policy `policy0`: record does not have the attribute: f"
       ]
     },
     {
@@ -51,11 +43,7 @@
       "decision": "Deny",
       "reasons": [],
       "errors": [
-<<<<<<< HEAD
-        "while evaluating policy policy0, encountered the following error: record does not have the attribute: f"
-=======
-        "error occurred while evaluating policy `policy0`: record does not have the required attribute: f"
->>>>>>> d8ea3c84
+        "error occurred while evaluating policy `policy0`: record does not have the attribute: f"
       ]
     },
     {
@@ -69,11 +57,7 @@
       "decision": "Deny",
       "reasons": [],
       "errors": [
-<<<<<<< HEAD
-        "while evaluating policy policy0, encountered the following error: record does not have the attribute: f"
-=======
-        "error occurred while evaluating policy `policy0`: record does not have the required attribute: f"
->>>>>>> d8ea3c84
+        "error occurred while evaluating policy `policy0`: record does not have the attribute: f"
       ]
     },
     {
@@ -87,11 +71,7 @@
       "decision": "Deny",
       "reasons": [],
       "errors": [
-<<<<<<< HEAD
-        "while evaluating policy policy0, encountered the following error: record does not have the attribute: f"
-=======
-        "error occurred while evaluating policy `policy0`: record does not have the required attribute: f"
->>>>>>> d8ea3c84
+        "error occurred while evaluating policy `policy0`: record does not have the attribute: f"
       ]
     },
     {
@@ -105,11 +85,7 @@
       "decision": "Deny",
       "reasons": [],
       "errors": [
-<<<<<<< HEAD
-        "while evaluating policy policy0, encountered the following error: record does not have the attribute: f"
-=======
-        "error occurred while evaluating policy `policy0`: record does not have the required attribute: f"
->>>>>>> d8ea3c84
+        "error occurred while evaluating policy `policy0`: record does not have the attribute: f"
       ]
     },
     {
@@ -123,11 +99,7 @@
       "decision": "Deny",
       "reasons": [],
       "errors": [
-<<<<<<< HEAD
-        "while evaluating policy policy0, encountered the following error: record does not have the attribute: f"
-=======
-        "error occurred while evaluating policy `policy0`: record does not have the required attribute: f"
->>>>>>> d8ea3c84
+        "error occurred while evaluating policy `policy0`: record does not have the attribute: f"
       ]
     },
     {
@@ -141,11 +113,7 @@
       "decision": "Deny",
       "reasons": [],
       "errors": [
-<<<<<<< HEAD
-        "while evaluating policy policy0, encountered the following error: record does not have the attribute: f"
-=======
-        "error occurred while evaluating policy `policy0`: record does not have the required attribute: f"
->>>>>>> d8ea3c84
+        "error occurred while evaluating policy `policy0`: record does not have the attribute: f"
       ]
     }
   ]
