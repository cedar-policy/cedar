--- conflicted
+++ resolved
@@ -20,13 +20,10 @@
 
 - The error associated with parsing a non-existent extension function additionally
   includes a suggestion based on available extension functions (#1280, resolving #332).
-<<<<<<< HEAD
+- The error associated with parsing a non-existent extension method additionally
+  includes a suggestion based on available extension methods (#1289, resolving #246).
 - Extract action graph inversion from CoreSchema to ValidatorSchema instantiation to
   improve schema validation speeds. (#1290, as part of resolving #1285)
-=======
-- The error associated with parsing a non-existent extension method additionally
-  includes a suggestion based on available extension methods (#1289, resolving #246).
->>>>>>> 632860af
 
 ### Fixed
 
