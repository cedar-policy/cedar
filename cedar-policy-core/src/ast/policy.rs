/*
 * Copyright Cedar Contributors
 *
 * Licensed under the Apache License, Version 2.0 (the "License");
 * you may not use this file except in compliance with the License.
 * You may obtain a copy of the License at
 *
 *      https://www.apache.org/licenses/LICENSE-2.0
 *
 * Unless required by applicable law or agreed to in writing, software
 * distributed under the License is distributed on an "AS IS" BASIS,
 * WITHOUT WARRANTIES OR CONDITIONS OF ANY KIND, either express or implied.
 * See the License for the specific language governing permissions and
 * limitations under the License.
 */

use crate::ast::*;
use crate::parser::{AsLocRef, IntoMaybeLoc, Loc, MaybeLoc};
use annotation::{Annotation, Annotations};
use educe::Educe;
use itertools::Itertools;
use miette::Diagnostic;
use nonempty::{nonempty, NonEmpty};
use serde::{Deserialize, Serialize};
use smol_str::SmolStr;
use std::{
    collections::{HashMap, HashSet},
    str::FromStr,
    sync::Arc,
};
use thiserror::Error;

use vstd::prelude::*;

#[macro_use]
use crate::verus_utils::*;
use crate::spec::*;

#[cfg(feature = "wasm")]
extern crate tsify;

macro_rules! cfg_tolerant_ast {
    ($($item:item)*) => {
        $(
            #[cfg(feature = "tolerant-ast")]
            $item
        )*
    };
}

cfg_tolerant_ast! {
    use super::expr_allows_errors::AstExprErrorKind;
    use crate::ast::expr_allows_errors::ExprWithErrsBuilder;
    use crate::expr_builder::ExprBuilder;
    use crate::parser::err::ParseErrors;
    use crate::parser::err::ToASTError;
    use crate::parser::err::ToASTErrorKind;

    static DEFAULT_ANNOTATIONS: std::sync::LazyLock<Arc<Annotations>> =
        std::sync::LazyLock::new(|| Arc::new(Annotations::default()));

    static DEFAULT_PRINCIPAL_CONSTRAINT: std::sync::LazyLock<PrincipalConstraint> =
        std::sync::LazyLock::new(PrincipalConstraint::any);

    static DEFAULT_RESOURCE_CONSTRAINT: std::sync::LazyLock<ResourceConstraint> =
        std::sync::LazyLock::new(ResourceConstraint::any);

    static DEFAULT_ACTION_CONSTRAINT: std::sync::LazyLock<ActionConstraint> =
        std::sync::LazyLock::new(ActionConstraint::any);

    static DEFAULT_ERROR_EXPR: std::sync::LazyLock<Arc<Expr>> = std::sync::LazyLock::new(|| {
        // Non scope constraint expression of an Error policy should also be an error
        // This const represents an error expression that is part of an Error policy
        // PANIC SAFETY: Infallible error type - can never fail
        #[allow(clippy::unwrap_used)]
        Arc::new(
            <ExprWithErrsBuilder as ExprBuilder>::new()
                .error(ParseErrors::singleton(ToASTError::new(
                    ToASTErrorKind::ASTErrorNode,
                    Loc::new(0..1, "ASTErrorNode".into()).into_maybe_loc(),
                )))
                .unwrap(),
        )
    });
}

verus! {

/// Top level structure for a policy template.
/// Contains both the AST for template, and the list of open slots in the template.
///
/// Note that this "template" may have no slots, in which case this `Template` represents a static policy
#[derive(Clone, Hash, Eq, PartialEq, Debug)]
#[verifier::external_derive]
pub struct Template {
    body: TemplateBody,
    /// INVARIANT (slot cache correctness): This Vec must contain _all_ of the open slots in `body`
    /// This is maintained by the only public constructors: `new()`, `new_shared()`, and `link_static_policy()`
    ///
    /// Note that `slots` may be empty, in which case this `Template` represents a static policy
    slots: Vec<Slot>,
}

impl View for Template {
    type V = spec_ast::Template;
    closed spec fn view(&self) -> Self::V {
        self.body@
    }
}

} // verus!

impl From<Template> for TemplateBody {
    fn from(val: Template) -> Self {
        val.body
    }
}

impl Template {
    /// Checks the invariant (slot cache correctness)
    ///
    /// This function is a no-op in release builds, but checks the invariant (and panics if it fails) in debug builds.
    pub fn check_invariant(&self) {
        #[cfg(debug_assertions)]
        {
            for slot in self.body.condition().slots() {
                assert!(self.slots.contains(&slot));
            }
            for slot in self.slots() {
                assert!(self.body.condition().slots().contains(slot));
            }
        }
    }

    /// Construct a `Template` from its components
    #[allow(clippy::too_many_arguments)]
    pub fn new(
        id: PolicyID,
        loc: MaybeLoc,
        annotations: Annotations,
        effect: Effect,
        principal_constraint: PrincipalConstraint,
        action_constraint: ActionConstraint,
        resource_constraint: ResourceConstraint,
        non_scope_constraint: Expr,
    ) -> Self {
        let body = TemplateBody::new(
            id,
            loc,
            annotations,
            effect,
            principal_constraint,
            action_constraint,
            resource_constraint,
            non_scope_constraint,
        );
        // INVARIANT (slot cache correctness)
        // This invariant is maintained in the body of the From impl
        Template::from(body)
    }

    #[cfg(feature = "tolerant-ast")]
    /// Generate a template representing a policy that is unparsable
    pub fn error(id: PolicyID, loc: MaybeLoc) -> Self {
        let body = TemplateBody::error(id, loc);
        Template::from(body)
    }

    /// Construct a template from an expression/annotations that are already [`std::sync::Arc`] allocated
    #[allow(clippy::too_many_arguments)]
    pub fn new_shared(
        id: PolicyID,
        loc: MaybeLoc,
        annotations: Arc<Annotations>,
        effect: Effect,
        principal_constraint: PrincipalConstraint,
        action_constraint: ActionConstraint,
        resource_constraint: ResourceConstraint,
        non_scope_constraint: Arc<Expr>,
    ) -> Self {
        let body = TemplateBody::new_shared(
            id,
            loc,
            annotations,
            effect,
            principal_constraint,
            action_constraint,
            resource_constraint,
            non_scope_constraint,
        );
        // INVARIANT (slot cache correctness)
        // This invariant is maintained in the body of the From impl
        Template::from(body)
    }

    /// Get the principal constraint on the body
    pub fn principal_constraint(&self) -> &PrincipalConstraint {
        self.body.principal_constraint()
    }

    /// Get the action constraint on the body
    pub fn action_constraint(&self) -> &ActionConstraint {
        self.body.action_constraint()
    }

    /// Get the resource constraint on the body
    pub fn resource_constraint(&self) -> &ResourceConstraint {
        self.body.resource_constraint()
    }

    /// Get the non-scope constraint on the body
    pub fn non_scope_constraints(&self) -> &Expr {
        self.body.non_scope_constraints()
    }

    /// Get Arc to non-scope constraint on the body
    pub fn non_scope_constraints_arc(&self) -> &Arc<Expr> {
        self.body.non_scope_constraints_arc()
    }

    /// Get the PolicyID of this template
    pub fn id(&self) -> &PolicyID {
        self.body.id()
    }

    /// Clone this Policy with a new ID
    pub fn new_id(&self, id: PolicyID) -> Self {
        Template {
            body: self.body.new_id(id),
            slots: self.slots.clone(),
        }
    }

    /// Get the location of this policy
    pub fn loc(&self) -> Option<&Loc> {
        self.body.loc()
    }

    verus! {

    /// Get the `Effect` (`Permit` or `Deny`) of this template
    pub fn effect(&self) -> (res: Effect)
        ensures res@ == self@.effect
    {
        self.body.effect()
    }

    } // verus!

    /// Get data from an annotation.
    pub fn annotation(&self, key: &AnyId) -> Option<&Annotation> {
        self.body.annotation(key)
    }

    /// Get all annotation data.
    pub fn annotations(&self) -> impl Iterator<Item = (&AnyId, &Annotation)> {
        self.body.annotations()
    }

    /// Get [`Arc`] owning the annotation data.
    pub fn annotations_arc(&self) -> &Arc<Annotations> {
        self.body.annotations_arc()
    }

    verus! {

    /// Get the condition expression of this template.
    ///
    /// This will be a conjunction of the template's scope constraints (on
    /// principal, resource, and action); the template's "when" conditions; and
    /// the negation of each of the template's "unless" conditions.
    pub fn condition(&self) -> (expr: Expr)
        ensures expr@ == self@.to_expr_left_assoc()
    {
        self.body.condition()
    }

    } // verus!

    /// List of open slots in this template
    pub fn slots(&self) -> impl Iterator<Item = &Slot> {
        self.slots.iter()
    }

    /// Check if this template is a static policy
    ///
    /// Static policies can be linked without any slots,
    /// and all links will be identical.
    pub fn is_static(&self) -> bool {
        self.slots.is_empty()
    }

    /// Ensure that every slot in the template is bound by values,
    /// and that no extra values are bound in values
    /// This upholds invariant (values total map)
    pub fn check_binding(
        template: &Template,
        values: &HashMap<SlotId, EntityUID>,
    ) -> Result<(), LinkingError> {
        // Verify all slots bound
        let unbound = template
            .slots
            .iter()
            .filter(|slot| !values.contains_key(&slot.id))
            .collect::<Vec<_>>();

        let extra = values
            .iter()
            .filter_map(|(slot, _)| {
                if !template
                    .slots
                    .iter()
                    .any(|template_slot| template_slot.id == *slot)
                {
                    Some(slot)
                } else {
                    None
                }
            })
            .collect::<Vec<_>>();

        if unbound.is_empty() && extra.is_empty() {
            Ok(())
        } else {
            Err(LinkingError::from_unbound_and_extras(
                unbound.into_iter().map(|slot| slot.id),
                extra.into_iter().copied(),
            ))
        }
    }

    /// Attempt to create a template-linked policy from this template.
    /// This will fail if values for all open slots are not given.
    /// `new_instance_id` is the `PolicyId` for the created template-linked policy.
    pub fn link(
        template: Arc<Template>,
        new_id: PolicyID,
        values: HashMap<SlotId, EntityUID>,
    ) -> Result<Policy, LinkingError> {
        // INVARIANT (policy total map) Relies on check_binding to uphold the invariant
        Template::check_binding(&template, &values)
            .map(|_| Policy::new(template, Some(new_id), values))
    }

    /// Take a static policy and create a template and a template-linked policy for it.
    /// They will share the same ID
    pub fn link_static_policy(p: StaticPolicy) -> (Arc<Template>, Policy) {
        let body: TemplateBody = p.into();
        // INVARIANT (slot cache correctness):
        // StaticPolicy by invariant (inline policy correctness)
        // can have no slots, so it is safe to make `slots` the empty vec
        let t = Arc::new(Self {
            body,
            slots: vec![],
        });
        t.check_invariant();
        let p = Policy::new(Arc::clone(&t), None, HashMap::new());
        (t, p)
    }
}

impl From<TemplateBody> for Template {
    fn from(body: TemplateBody) -> Self {
        // INVARIANT: (slot cache correctness)
        // Pull all the slots out of the template body's condition.
        let slots = body.condition().slots().collect::<Vec<_>>();
        Self { body, slots }
    }
}

impl std::fmt::Display for Template {
    fn fmt(&self, f: &mut std::fmt::Formatter<'_>) -> std::fmt::Result {
        write!(f, "{}", self.body)
    }
}

/// Errors linking templates
#[derive(Debug, Clone, PartialEq, Eq, Diagnostic, Error)]
pub enum LinkingError {
    /// An error with the slot arguments provided
    // INVARIANT: `unbound_values` and `extra_values` can't both be empty
    #[error(fmt = describe_arity_error)]
    ArityError {
        /// Error for when some Slots were not provided values
        unbound_values: Vec<SlotId>,
        /// Error for when more values than Slots are provided
        extra_values: Vec<SlotId>,
    },

    /// The attempted linking failed as the template did not exist.
    #[error("failed to find a template with id `{id}`")]
    NoSuchTemplate {
        /// [`PolicyID`] of the template we failed to find
        id: PolicyID,
    },

    /// The new instance conflicts with an existing [`PolicyID`].
    #[error("template-linked policy id `{id}` conflicts with an existing policy id")]
    PolicyIdConflict {
        /// [`PolicyID`] where the conflict exists
        id: PolicyID,
    },
}

impl LinkingError {
    fn from_unbound_and_extras(
        unbound: impl Iterator<Item = SlotId>,
        extra: impl Iterator<Item = SlotId>,
    ) -> Self {
        Self::ArityError {
            unbound_values: unbound.collect(),
            extra_values: extra.collect(),
        }
    }
}

fn describe_arity_error(
    unbound_values: &[SlotId],
    extra_values: &[SlotId],
    fmt: &mut std::fmt::Formatter<'_>,
) -> std::fmt::Result {
    match (unbound_values.len(), extra_values.len()) {
        // PANIC SAFETY 0,0 case is not an error
        #[allow(clippy::unreachable)]
        (0,0) => unreachable!(),
        (_unbound, 0) => write!(fmt, "the following slots were not provided as arguments: {}", unbound_values.iter().join(",")),
        (0, _extra) => write!(fmt, "the following slots were provided as arguments, but did not exist in the template: {}", extra_values.iter().join(",")),
        (_unbound, _extra) => write!(fmt, "the following slots were not provided as arguments: {}. The following slots were provided as arguments, but did not exist in the template: {}", unbound_values.iter().join(","), extra_values.iter().join(",")),
    }
}

verus! {

/// A Policy that contains:
///   - a pointer to its template
///   - a link ID (unless it's a static policy)
///   - the bound values for slots in the template
///
/// Policies are not serializable (due to the pointer), and can be serialized
/// by converting to/from LiteralPolicy
#[derive(Debug, Clone, Eq, PartialEq)]
#[verifier::external_derive]
pub struct Policy {
    /// Reference to the template
    template: Arc<Template>,
    /// Id of this link
    ///
    /// None in the case that this is an instance of a Static Policy
    link: Option<PolicyID>,
    // INVARIANT (values total map)
    // All of the slots in `template` MUST be bound by `values`
    //
    /// values the slots are bound to.
    /// The constructor `new` is only visible in this module,
    /// so it is the responsibility of callers to maintain
    values: HashMap<SlotId, EntityUID>,
}

impl View for Policy {
    type V = spec_ast::Policy;

    closed spec fn view(&self) -> Self::V {
        spec_ast::Policy {
            template: (*self.template)@,
            slot_env: self.values.deep_view()
        }
    }
}

}

impl Policy {
    /// Link a policy to its template
    /// INVARIANT (values total map):
    /// `values` must bind every open slot in `template`
    fn new(template: Arc<Template>, link_id: Option<PolicyID>, values: SlotEnv) -> Self {
        #[cfg(debug_assertions)]
        {
            // PANIC SAFETY: asserts (value total map invariant) which is justified at call sites
            #[allow(clippy::expect_used)]
            Template::check_binding(&template, &values).expect("(values total map) does not hold!");
        }
        Self {
            template,
            link: link_id,
            values,
        }
    }

    /// Build a policy with a given effect, given when clause, and unconstrained scope variables
    pub fn from_when_clause(effect: Effect, when: Expr, id: PolicyID, loc: MaybeLoc) -> Self {
        Self::from_when_clause_annos(
            effect,
            Arc::new(when),
            id,
            loc,
            Arc::new(Annotations::default()),
        )
    }

    /// Build a policy with a given effect, given when clause, and unconstrained scope variables
    pub fn from_when_clause_annos(
        effect: Effect,
        when: Arc<Expr>,
        id: PolicyID,
        loc: MaybeLoc,
        annotations: Arc<Annotations>,
    ) -> Self {
        let t = Template::new_shared(
            id,
            loc,
            annotations,
            effect,
            PrincipalConstraint::any(),
            ActionConstraint::any(),
            ResourceConstraint::any(),
            when,
        );
        Self::new(Arc::new(t), None, SlotEnv::new())
    }

    /// Get pointer to the template for this policy
    pub fn template(&self) -> &Template {
        &self.template
    }

    /// Get pointer to the template for this policy, as an `Arc`
    pub(crate) fn template_arc(&self) -> Arc<Template> {
        Arc::clone(&self.template)
    }

    verus! {

    /// Get the effect (forbid or permit) of this policy.
    pub fn effect(&self) -> (res: Effect)
        ensures res@ == self@.template.effect
    {
        self.template.effect()
    }

    } // verus!

    /// Get data from an annotation.
    pub fn annotation(&self, key: &AnyId) -> Option<&Annotation> {
        self.template.annotation(key)
    }

    /// Get all annotation data.
    pub fn annotations(&self) -> impl Iterator<Item = (&AnyId, &Annotation)> {
        self.template.annotations()
    }

    verus! {

    /// Get [`Arc`] owning annotation data.
    #[verifier::external_body]
    pub fn annotations_arc(&self) -> &Arc<Annotations> {
        self.template.annotations_arc()
    }

    }

    /// Get the principal constraint for this policy.
    ///
    /// By the invariant, this principal constraint will not contain
    /// (unresolved) slots, so you will not get `EntityReference::Slot` anywhere
    /// in it.
    pub fn principal_constraint(&self) -> PrincipalConstraint {
        let constraint = self.template.principal_constraint().clone();
        match self.values.get(&SlotId::principal()) {
            None => constraint,
            Some(principal) => constraint.with_filled_slot(Arc::new(principal.clone())),
        }
    }

    /// Get the action constraint for this policy.
    pub fn action_constraint(&self) -> &ActionConstraint {
        self.template.action_constraint()
    }

    /// Get the resource constraint for this policy.
    ///
    /// By the invariant, this resource constraint will not contain
    /// (unresolved) slots, so you will not get `EntityReference::Slot` anywhere
    /// in it.
    pub fn resource_constraint(&self) -> ResourceConstraint {
        let constraint = self.template.resource_constraint().clone();
        match self.values.get(&SlotId::resource()) {
            None => constraint,
            Some(resource) => constraint.with_filled_slot(Arc::new(resource.clone())),
        }
    }

    /// Get the non-scope constraints for the policy
    pub fn non_scope_constraints(&self) -> &Expr {
        self.template.non_scope_constraints()
    }

    /// Get the [`Arc`] owning non-scope constraints for the policy
    pub fn non_scope_constraints_arc(&self) -> &Arc<Expr> {
        self.template.non_scope_constraints_arc()
    }

    verus! {

    /// Get the expression that represents this policy.
    pub fn condition(&self) -> (expr: Expr)
        ensures expr@ == self@.to_expr_left_assoc()
    {
        reveal(spec_ast::Policy::to_expr_left_assoc);
        self.template.condition()
    }

    /// Get the mapping from SlotIds to EntityUIDs for this policy. (This will
    /// be empty for inline policies.)
    pub fn env(&self) -> (env: &SlotEnv)
        ensures env.deep_view() == self@.slot_env
    {
        &self.values
    }

    /// Get the ID of this policy.
    #[verifier::external_body]
    pub fn id(&self) -> (res: &PolicyID)
        ensures res@ == self@.template.id
    {
        self.link.as_ref().unwrap_or_else(|| self.template.id())
    }

    }

    /// Clone this policy or instance with a new ID
    pub fn new_id(&self, id: PolicyID) -> Self {
        match self.link {
            None => Policy {
                template: Arc::new(self.template.new_id(id)),
                link: None,
                values: self.values.clone(),
            },
            Some(_) => Policy {
                template: self.template.clone(),
                link: Some(id),
                values: self.values.clone(),
            },
        }
    }

    /// Get the location of this policy
    pub fn loc(&self) -> Option<&Loc> {
        self.template.loc()
    }

    /// Returns true if this policy is an inline policy
    pub fn is_static(&self) -> bool {
        self.link.is_none()
    }

    /// Returns all the unknown entities in the policy during evaluation
    pub fn unknown_entities(&self) -> HashSet<EntityUID> {
        self.condition()
            .unknowns()
            .filter_map(
                |Unknown {
                     name,
                     type_annotation,
                 }| {
                    if matches!(type_annotation, Some(Type::Entity { .. })) {
                        EntityUID::from_str(name.as_str()).ok()
                    } else {
                        None
                    }
                },
            )
            .collect()
    }
}

impl std::fmt::Display for Policy {
    fn fmt(&self, f: &mut std::fmt::Formatter<'_>) -> std::fmt::Result {
        if self.is_static() {
            write!(f, "{}", self.template())
        } else {
            write!(
                f,
                "Template Instance of {}, slots: [{}]",
                self.template().id(),
                display_slot_env(self.env())
            )
        }
    }
}

verus! {

/// Map from Slot Ids to Entity UIDs which fill the slots
pub type SlotEnv = HashMap<SlotId, EntityUID>;

}

/// Represents either a static policy or a template linked policy.
///
/// Contains less rich information than `Policy`. In particular, this form is
/// easier to convert to/from the Protobuf representation of a `Policy`, because
/// it simply refers to the `Template` by its Id and does not contain a
/// reference to the `Template` itself.
#[derive(Debug, Clone, PartialEq, Eq)]
pub struct LiteralPolicy {
    /// ID of the template this policy is an instance of
    template_id: PolicyID,
    /// ID of this link.
    /// This is `None` for static policies, and the static policy ID is defined
    /// as the `template_id`
    link_id: Option<PolicyID>,
    /// Values of the slots
    values: SlotEnv,
}

impl LiteralPolicy {
    /// Create a `LiteralPolicy` representing a static policy with the given ID.
    ///
    /// The policy set should also contain a (zero-slot) `Template` with the given ID.
    pub fn static_policy(template_id: PolicyID) -> Self {
        Self {
            template_id,
            link_id: None,
            values: SlotEnv::new(),
        }
    }

    /// Create a `LiteralPolicy` representing a template-linked policy.
    ///
    /// The policy set should also contain the associated `Template`.
    pub fn template_linked_policy(
        template_id: PolicyID,
        link_id: PolicyID,
        values: SlotEnv,
    ) -> Self {
        Self {
            template_id,
            link_id: Some(link_id),
            values,
        }
    }

    /// Get the `EntityUID` associated with the given `SlotId`, if it exists
    pub fn value(&self, slot: &SlotId) -> Option<&EntityUID> {
        self.values.get(slot)
    }
}

// Can we verify the hash property?

impl std::hash::Hash for LiteralPolicy {
    fn hash<H: std::hash::Hasher>(&self, state: &mut H) {
        self.template_id.hash(state);
        // this shouldn't be a performance issue as these vectors should be small
        let mut buf = self.values.iter().collect::<Vec<_>>();
        buf.sort();
        for (id, euid) in buf {
            id.hash(state);
            euid.hash(state);
        }
    }
}

// These would be great as property tests
#[cfg(test)]
mod hashing_tests {
    use std::{
        collections::hash_map::DefaultHasher,
        hash::{Hash, Hasher},
    };

    use super::*;

    fn compute_hash(ir: &LiteralPolicy) -> u64 {
        let mut s = DefaultHasher::new();
        ir.hash(&mut s);
        s.finish()
    }

    fn build_template_linked_policy() -> LiteralPolicy {
        let mut map = HashMap::new();
        map.insert(SlotId::principal(), EntityUID::with_eid("eid"));
        LiteralPolicy {
            template_id: PolicyID::from_string("template"),
            link_id: Some(PolicyID::from_string("id")),
            values: map,
        }
    }

    #[test]
    fn hash_property_instances() {
        let a = build_template_linked_policy();
        let b = build_template_linked_policy();
        assert_eq!(a, b);
        assert_eq!(compute_hash(&a), compute_hash(&b));
    }
}

/// Errors that can happen during policy reification
#[derive(Debug, Diagnostic, Error)]
pub enum ReificationError {
    /// The [`PolicyID`] linked to did not exist
    #[error("the id linked to does not exist")]
    NoSuchTemplate(PolicyID),
    /// Error linking the policy
    #[error(transparent)]
    #[diagnostic(transparent)]
    Linking(#[from] LinkingError),
}

impl LiteralPolicy {
    /// Attempt to reify this template linked policy.
    /// Ensures the linked template actually exists, replaces the id with a reference to the underlying template.
    /// Fails if the template does not exist.
    /// Consumes the policy.
    pub fn reify(
        self,
        templates: &HashMap<PolicyID, Arc<Template>>,
    ) -> Result<Policy, ReificationError> {
        let template = templates
            .get(&self.template_id)
            .ok_or_else(|| ReificationError::NoSuchTemplate(self.template_id().clone()))?;
        // INVARIANT (values total map)
        Template::check_binding(template, &self.values).map_err(ReificationError::Linking)?;
        Ok(Policy::new(template.clone(), self.link_id, self.values))
    }

    /// Lookup the euid bound by a SlotId
    pub fn get(&self, id: &SlotId) -> Option<&EntityUID> {
        self.values.get(id)
    }

    /// Get the [`PolicyID`] of this static or template-linked policy.
    pub fn id(&self) -> &PolicyID {
        self.link_id.as_ref().unwrap_or(&self.template_id)
    }

    /// Get the [`PolicyID`] of the template associated with this policy.
    ///
    /// For static policies, this is just the static policy ID.
    pub fn template_id(&self) -> &PolicyID {
        &self.template_id
    }

    /// Is this a static policy
    pub fn is_static(&self) -> bool {
        self.link_id.is_none()
    }
}

fn display_slot_env(env: &SlotEnv) -> String {
    env.iter()
        .map(|(slot, value)| format!("{slot} -> {value}"))
        .join(",")
}

impl std::fmt::Display for LiteralPolicy {
    fn fmt(&self, f: &mut std::fmt::Formatter<'_>) -> std::fmt::Result {
        if self.is_static() {
            write!(f, "Static policy w/ ID {}", self.template_id())
        } else {
            write!(
                f,
                "Template linked policy of {}, slots: [{}]",
                self.template_id(),
                display_slot_env(&self.values),
            )
        }
    }
}

impl From<Policy> for LiteralPolicy {
    fn from(p: Policy) -> Self {
        Self {
            template_id: p.template.id().clone(),
            link_id: p.link,
            values: p.values,
        }
    }
}

/// Static Policies are policy that do not come from templates.
/// They have the same structure as a template definition, but cannot contain slots
// INVARIANT: (Static Policy Correctness): A Static Policy TemplateBody must have zero slots
#[derive(Clone, Hash, Eq, PartialEq, Debug)]
pub struct StaticPolicy(TemplateBody);

impl StaticPolicy {
    /// Get the `Id` of this policy.
    pub fn id(&self) -> &PolicyID {
        self.0.id()
    }

    /// Clone this policy with a new `Id`.
    pub fn new_id(&self, id: PolicyID) -> Self {
        StaticPolicy(self.0.new_id(id))
    }

    /// Get the location of this policy
    pub fn loc(&self) -> Option<&Loc> {
        self.0.loc()
    }

    /// Get the `Effect` of this policy.
    pub fn effect(&self) -> Effect {
        self.0.effect()
    }

    /// Get data from an annotation.
    pub fn annotation(&self, key: &AnyId) -> Option<&Annotation> {
        self.0.annotation(key)
    }

    /// Get all annotation data.
    pub fn annotations(&self) -> impl Iterator<Item = (&AnyId, &Annotation)> {
        self.0.annotations()
    }

    /// Get the `principal` scope constraint of this policy.
    pub fn principal_constraint(&self) -> &PrincipalConstraint {
        self.0.principal_constraint()
    }

    /// Get the `principal` scope constraint as an expression.
    /// This will be a boolean-valued expression: either `true` (if the policy
    /// just has `principal,`), or an equality or hierarchy constraint
    pub fn principal_constraint_expr(&self) -> Expr {
        self.0.principal_constraint_expr()
    }

    /// Get the `action` scope constraint of this policy.
    pub fn action_constraint(&self) -> &ActionConstraint {
        self.0.action_constraint()
    }

    /// Get the `action` scope constraint of this policy as an expression.
    /// This will be a boolean-valued expression: either `true` (if the policy
    /// just has `action,`), or an equality or hierarchy constraint
    pub fn action_constraint_expr(&self) -> Expr {
        self.0.action_constraint_expr()
    }

    /// Get the `resource` scope constraint of this policy.
    pub fn resource_constraint(&self) -> &ResourceConstraint {
        self.0.resource_constraint()
    }

    /// Get the `resource` scope constraint of this policy as an expression.
    /// This will be a boolean-valued expression: either `true` (if the policy
    /// just has `resource,`), or an equality or hierarchy constraint
    pub fn resource_constraint_expr(&self) -> Expr {
        self.0.resource_constraint_expr()
    }

    /// Get the non-scope constraints of this policy.
    ///
    /// This will be a conjunction of the policy's `when` conditions and the
    /// negation of each of the policy's `unless` conditions.
    pub fn non_scope_constraints(&self) -> &Expr {
        self.0.non_scope_constraints()
    }

    /// Get the condition expression of this policy.
    ///
    /// This will be a conjunction of the policy's scope constraints (on
    /// principal, resource, and action); the policy's "when" conditions; and
    /// the negation of each of the policy's "unless" conditions.
    pub fn condition(&self) -> Expr {
        self.0.condition()
    }

    /// Construct a `StaticPolicy` from its components
    #[allow(clippy::too_many_arguments)]
    pub fn new(
        id: PolicyID,
        loc: MaybeLoc,
        annotations: Annotations,
        effect: Effect,
        principal_constraint: PrincipalConstraint,
        action_constraint: ActionConstraint,
        resource_constraint: ResourceConstraint,
        non_scope_constraints: Expr,
    ) -> Result<Self, UnexpectedSlotError> {
        let body = TemplateBody::new(
            id,
            loc,
            annotations,
            effect,
            principal_constraint,
            action_constraint,
            resource_constraint,
            non_scope_constraints,
        );
        let first_slot = body.condition().slots().next();
        // INVARIANT (static policy correctness), checks that no slots exists
        match first_slot {
            Some(slot) => Err(UnexpectedSlotError::FoundSlot(slot))?,
            None => Ok(Self(body)),
        }
    }
}

impl TryFrom<Template> for StaticPolicy {
    type Error = UnexpectedSlotError;

    fn try_from(value: Template) -> Result<Self, Self::Error> {
        // INVARIANT (Static policy correctness): Must ensure StaticPolicy contains no slots
        let o = value.slots().next().cloned();
        match o {
            Some(slot_id) => Err(Self::Error::FoundSlot(slot_id)),
            None => Ok(Self(value.body)),
        }
    }
}

impl From<StaticPolicy> for Policy {
    fn from(p: StaticPolicy) -> Policy {
        let (_, policy) = Template::link_static_policy(p);
        policy
    }
}

impl From<StaticPolicy> for Arc<Template> {
    fn from(p: StaticPolicy) -> Self {
        let (t, _) = Template::link_static_policy(p);
        t
    }
}

verus! {

/// Policy datatype. This is used for both templates (in which case it contains
/// slots) and static policies (in which case it contains zero slots).
#[derive(Educe, Clone, Debug)]
#[educe(PartialEq, Eq, Hash)]
#[verifier::external_derive]
pub struct TemplateBodyImpl {
    /// ID of this policy
    id: PolicyID,
    /// Source location spanning the entire policy
    #[educe(PartialEq(ignore))]
    #[educe(Hash(ignore))]
    loc: MaybeLoc,
    /// Annotations available for external applications, as key-value store.
    /// Note that the keys are `AnyId`, so Cedar reserved words like `if` and `has`
    /// are explicitly allowed as annotations.
    annotations: Arc<Annotations>,
    /// `Effect` of this policy
    effect: Effect,
    /// Scope constraint for principal. This will be a boolean-valued expression:
    /// either `true` (if the policy just has `principal,`), or an equality or
    /// hierarchy constraint
    principal_constraint: PrincipalConstraint,
    /// Scope constraint for action. This will be a boolean-valued expression:
    /// either `true` (if the policy just has `action,`), or an equality or
    /// hierarchy constraint
    action_constraint: ActionConstraint,
    /// Scope constraint for resource. This will be a boolean-valued expression:
    /// either `true` (if the policy just has `resource,`), or an equality or
    /// hierarchy constraint
    resource_constraint: ResourceConstraint,
    /// Conjunction of all of the non-scope constraints in the policy.
    ///
    /// This will be a conjunction of the policy's `when` conditions and the
    /// negation of each of the policy's `unless` conditions.
    non_scope_constraints: Arc<Expr>,
}

impl View for TemplateBodyImpl {
    type V = spec_ast::Template;
    closed spec fn view(&self) -> spec_ast::Template {
        spec_ast::Template {
            id: self.id@,
            effect: self.effect@,
            principal_scope: self.principal_constraint@,
            action_scope: self.action_constraint@,
            resource_scope: self.resource_constraint@,
            condition: self.non_scope_constraints@
        }
    }
}


/// Policy datatype. This is used for both templates (in which case it contains
/// slots) and static policies (in which case it contains zero slots).
#[derive(Clone, Hash, Eq, PartialEq, Debug)]
#[verifier::external_derive]
pub enum TemplateBody {
    /// Represents a valid template body
    TemplateBody(TemplateBodyImpl),
<<<<<<< HEAD
    // #[cfg(feature = "tolerant-ast")]
    // /// Represents a policy that failed to parse
    // TemplateBodyError(PolicyID, Option<Loc>),
}

impl View for TemplateBody {
    type V = spec_ast::Template;
    open spec fn view(&self) -> Self::V {
        match self {
            TemplateBody::TemplateBody(t) => t@
        }
    }
=======
    #[cfg(feature = "tolerant-ast")]
    /// Represents a policy that failed to parse
    TemplateBodyError(PolicyID, MaybeLoc),
>>>>>>> cb7fa211
}


} // verus!

impl TemplateBody {
    /// Get the `Id` of this policy.
    pub fn id(&self) -> &PolicyID {
        match self {
            TemplateBody::TemplateBody(TemplateBodyImpl { id, .. }) => id,
            #[cfg(feature = "tolerant-ast")]
            TemplateBody::TemplateBodyError(id, _) => id,
        }
    }

    verus! {

    /// Get the location of this policy
    pub fn loc(&self) -> Option<&Loc> {
        match self {
            TemplateBody::TemplateBody(TemplateBodyImpl { loc, .. }) => loc.as_loc_ref(),
            #[cfg(feature = "tolerant-ast")]
            TemplateBody::TemplateBodyError(_, loc) => loc.as_loc_ref(),
        }
    }

    }

    /// Clone this policy with a new `Id`.
    pub fn new_id(&self, id: PolicyID) -> Self {
        match self {
            TemplateBody::TemplateBody(t) => {
                let mut new = t.clone();
                new.id = id;
                TemplateBody::TemplateBody(new)
            }
            #[cfg(feature = "tolerant-ast")]
            TemplateBody::TemplateBodyError(_, loc) => {
                TemplateBody::TemplateBodyError(id, loc.clone())
            }
        }
    }

    #[cfg(feature = "tolerant-ast")]
    /// Create a template body representing a policy that failed to parse
    pub fn error(id: PolicyID, loc: MaybeLoc) -> Self {
        TemplateBody::TemplateBodyError(id, loc)
    }

    verus! {

    /// Get the `Effect` of this policy.
    pub fn effect(&self) -> (res: Effect)
        ensures res@ == self@.effect
    {
        match self {
            TemplateBody::TemplateBody(TemplateBodyImpl { effect, .. }) => *effect,
            #[cfg(feature = "tolerant-ast")]
            TemplateBody::TemplateBodyError(_, _) => Effect::Forbid,
        }
    }

    }

    /// Get data from an annotation.
    pub fn annotation(&self, key: &AnyId) -> Option<&Annotation> {
        match self {
            TemplateBody::TemplateBody(TemplateBodyImpl { annotations, .. }) => {
                annotations.get(key)
            }
            #[cfg(feature = "tolerant-ast")]
            TemplateBody::TemplateBodyError(_, _) => None,
        }
    }

    /// Get shared ref to annotations
    pub fn annotations_arc(&self) -> &Arc<Annotations> {
        match self {
            TemplateBody::TemplateBody(TemplateBodyImpl { annotations, .. }) => annotations,
            #[cfg(feature = "tolerant-ast")]
            TemplateBody::TemplateBodyError(_, _) => &DEFAULT_ANNOTATIONS,
        }
    }

    /// Get all annotation data.
    pub fn annotations(&self) -> impl Iterator<Item = (&AnyId, &Annotation)> {
        match self {
            TemplateBody::TemplateBody(TemplateBodyImpl { annotations, .. }) => annotations.iter(),
            #[cfg(feature = "tolerant-ast")]
            TemplateBody::TemplateBodyError(_, _) => DEFAULT_ANNOTATIONS.iter(),
        }
    }

    /// Get the `principal` scope constraint of this policy.
    pub fn principal_constraint(&self) -> &PrincipalConstraint {
        match self {
            TemplateBody::TemplateBody(TemplateBodyImpl {
                principal_constraint,
                ..
            }) => principal_constraint,
            #[cfg(feature = "tolerant-ast")]
            TemplateBody::TemplateBodyError(_, _) => &DEFAULT_PRINCIPAL_CONSTRAINT,
        }

        // &self.principal_constraint
    }

    verus! {

    /// Get the `principal` scope constraint as an expression.
    /// This will be a boolean-valued expression: either `true` (if the policy
    /// just has `principal,`), or an equality or hierarchy constraint
    pub fn principal_constraint_expr(&self) -> (expr: Expr)
        ensures expr@ == self@.principal_scope.to_expr()
    {
        match self {
            TemplateBody::TemplateBody(TemplateBodyImpl {
                principal_constraint,
                ..
            }) => principal_constraint.as_expr(),
            #[cfg(feature = "tolerant-ast")]
            TemplateBody::TemplateBodyError(_, _) => DEFAULT_PRINCIPAL_CONSTRAINT.as_expr(),
        }
    }

    }

    /// Get the `action` scope constraint of this policy.
    pub fn action_constraint(&self) -> &ActionConstraint {
        match self {
            TemplateBody::TemplateBody(TemplateBodyImpl {
                action_constraint, ..
            }) => action_constraint,
            #[cfg(feature = "tolerant-ast")]
            TemplateBody::TemplateBodyError(_, _) => &DEFAULT_ACTION_CONSTRAINT,
        }
    }

    verus! {

    /// Get the `action` scope constraint of this policy as an expression.
    /// This will be a boolean-valued expression: either `true` (if the policy
    /// just has `action,`), or an equality or hierarchy constraint
    pub fn action_constraint_expr(&self) -> (expr: Expr)
        ensures expr@ == self@.action_scope.to_expr()
    {
        match self {
            TemplateBody::TemplateBody(TemplateBodyImpl {
                action_constraint, ..
            }) => action_constraint.as_expr(),
            #[cfg(feature = "tolerant-ast")]
            TemplateBody::TemplateBodyError(_, _) => DEFAULT_ACTION_CONSTRAINT.as_expr(),
        }
    }

    }

    /// Get the `resource` scope constraint of this policy.
    pub fn resource_constraint(&self) -> &ResourceConstraint {
        match self {
            TemplateBody::TemplateBody(TemplateBodyImpl {
                resource_constraint,
                ..
            }) => resource_constraint,
            #[cfg(feature = "tolerant-ast")]
            TemplateBody::TemplateBodyError(_, _) => &DEFAULT_RESOURCE_CONSTRAINT,
        }
    }

    verus! {

    /// Get the `resource` scope constraint of this policy as an expression.
    /// This will be a boolean-valued expression: either `true` (if the policy
    /// just has `resource,`), or an equality or hierarchy constraint
    pub fn resource_constraint_expr(&self) -> (expr: Expr)
        ensures expr@ == self@.resource_scope.to_expr()
    {
        match self {
            TemplateBody::TemplateBody(TemplateBodyImpl {
                resource_constraint,
                ..
            }) => resource_constraint.as_expr(),
            #[cfg(feature = "tolerant-ast")]
            TemplateBody::TemplateBodyError(_, _) => DEFAULT_RESOURCE_CONSTRAINT.as_expr(),
        }
    }

    }

    verus! {

    /// Get the non-scope constraints of this policy.
    ///
    /// This will be a conjunction of the policy's `when` conditions and the
    /// negation of each of the policy's `unless` conditions.
    pub fn non_scope_constraints(&self) -> (expr: &Expr)
        ensures expr@ == self@.condition
     {
        match self {
            TemplateBody::TemplateBody(TemplateBodyImpl {
                non_scope_constraints,
                ..
            }) => non_scope_constraints,
            #[cfg(feature = "tolerant-ast")]
            TemplateBody::TemplateBodyError(_, _) => &DEFAULT_ERROR_EXPR,
        }
    }

    }

    /// Get the Arc owning the non scope constraints
    pub fn non_scope_constraints_arc(&self) -> &Arc<Expr> {
        match self {
            TemplateBody::TemplateBody(TemplateBodyImpl {
                non_scope_constraints,
                ..
            }) => non_scope_constraints,
            #[cfg(feature = "tolerant-ast")]
            TemplateBody::TemplateBodyError(_, _) => &DEFAULT_ERROR_EXPR,
        }
    }

    verus! {

    /// Get the condition expression of this policy.
    ///
    /// This will be a conjunction of the policy's scope constraints (on
    /// principal, resource, and action); the policy's "when" conditions; and
    /// the negation of each of the policy's "unless" conditions.
    pub fn condition(&self) -> (expr: Expr)
        ensures expr@ == self@.to_expr_left_assoc()
    {
        proof {
            reveal(spec_ast::Template::to_expr_left_assoc);
        }
        match self {
            TemplateBody::TemplateBody(TemplateBodyImpl { .. }) => Expr::and(
                Expr::and(
                    Expr::and(
                        self.principal_constraint_expr(),
                        self.action_constraint_expr(),
                    )
                    .with_maybe_source_loc(self.loc().into_maybe_loc()),
                    self.resource_constraint_expr(),
                )
                .with_maybe_source_loc(self.loc().into_maybe_loc()),
                self.non_scope_constraints().clone(),
            )
            .with_maybe_source_loc(self.loc().into_maybe_loc()),
            #[cfg(feature = "tolerant-ast")]
            TemplateBody::TemplateBodyError(_, _) => DEFAULT_ERROR_EXPR.as_ref().clone(),
        }
    }

    }

    /// Construct a `Policy` from components that are already [`std::sync::Arc`] allocated
    #[allow(clippy::too_many_arguments)]
    pub fn new_shared(
        id: PolicyID,
        loc: MaybeLoc,
        annotations: Arc<Annotations>,
        effect: Effect,
        principal_constraint: PrincipalConstraint,
        action_constraint: ActionConstraint,
        resource_constraint: ResourceConstraint,
        non_scope_constraints: Arc<Expr>,
    ) -> Self {
        Self::TemplateBody(TemplateBodyImpl {
            id,
            loc,
            annotations,
            effect,
            principal_constraint,
            action_constraint,
            resource_constraint,
            non_scope_constraints,
        })
    }

    /// Construct a `Policy` from its components
    #[allow(clippy::too_many_arguments)]
    pub fn new(
        id: PolicyID,
        loc: MaybeLoc,
        annotations: Annotations,
        effect: Effect,
        principal_constraint: PrincipalConstraint,
        action_constraint: ActionConstraint,
        resource_constraint: ResourceConstraint,
        non_scope_constraints: Expr,
    ) -> Self {
        Self::TemplateBody(TemplateBodyImpl {
            id,
            loc,
            annotations: Arc::new(annotations),
            effect,
            principal_constraint,
            action_constraint,
            resource_constraint,
            non_scope_constraints: Arc::new(non_scope_constraints),
        })
    }
}

impl From<StaticPolicy> for TemplateBody {
    fn from(p: StaticPolicy) -> Self {
        p.0
    }
}

impl std::fmt::Display for TemplateBody {
    fn fmt(&self, f: &mut std::fmt::Formatter<'_>) -> std::fmt::Result {
        match self {
            TemplateBody::TemplateBody(template_body_impl) => {
                template_body_impl.annotations.fmt(f)?;
                write!(
                    f,
                    "{}(\n  {},\n  {},\n  {}\n) when {{\n  {}\n}};",
                    self.effect(),
                    self.principal_constraint(),
                    self.action_constraint(),
                    self.resource_constraint(),
                    self.non_scope_constraints()
                )
            }
            #[cfg(feature = "tolerant-ast")]
            TemplateBody::TemplateBodyError(policy_id, _) => {
                write!(f, "TemplateBody::TemplateBodyError({policy_id})")
            }
        }
    }
}

verus! {

/// Template constraint on principal scope variables
#[derive(Clone, Hash, Eq, PartialEq, PartialOrd, Ord, Debug)]
#[verifier::external_derive]
pub struct PrincipalConstraint {
    pub(crate) constraint: PrincipalOrResourceConstraint,
}

impl View for PrincipalConstraint {
    type V = spec_ast::PrincipalScope;
    closed spec fn view(&self) -> Self::V {
        spec_ast::PrincipalScope {
            principal_scope: self.constraint@
        }
    }
}

}

impl PrincipalConstraint {
    /// Construct a principal constraint
    pub fn new(constraint: PrincipalOrResourceConstraint) -> Self {
        PrincipalConstraint { constraint }
    }

    /// Get constraint as ref
    pub fn as_inner(&self) -> &PrincipalOrResourceConstraint {
        &self.constraint
    }

    /// Get constraint by value
    pub fn into_inner(self) -> PrincipalOrResourceConstraint {
        self.constraint
    }

    verus! {

    /// Get the constraint as raw AST
    pub fn as_expr(&self) -> (expr: Expr)
        ensures expr@ == self@.to_expr()
    {
        self.constraint.as_expr(PrincipalOrResource::Principal)
    }

    }

    /// Unconstrained.
    pub fn any() -> Self {
        PrincipalConstraint {
            constraint: PrincipalOrResourceConstraint::any(),
        }
    }

    /// Constrained to equal a specific euid.
    pub fn is_eq(euid: Arc<EntityUID>) -> Self {
        PrincipalConstraint {
            constraint: PrincipalOrResourceConstraint::is_eq(euid),
        }
    }

    /// Constrained to be equal to a slot
    pub fn is_eq_slot() -> Self {
        Self {
            constraint: PrincipalOrResourceConstraint::is_eq_slot(),
        }
    }

    /// Hierarchical constraint.
    pub fn is_in(euid: Arc<EntityUID>) -> Self {
        PrincipalConstraint {
            constraint: PrincipalOrResourceConstraint::is_in(euid),
        }
    }

    /// Hierarchical constraint to Slot
    pub fn is_in_slot() -> Self {
        Self {
            constraint: PrincipalOrResourceConstraint::is_in_slot(),
        }
    }

    /// Type constraint additionally constrained to be in a slot.
    pub fn is_entity_type_in_slot(entity_type: Arc<EntityType>) -> Self {
        Self {
            constraint: PrincipalOrResourceConstraint::is_entity_type_in_slot(entity_type),
        }
    }

    /// Type constraint, with a hierarchical constraint.
    pub fn is_entity_type_in(entity_type: Arc<EntityType>, in_entity: Arc<EntityUID>) -> Self {
        Self {
            constraint: PrincipalOrResourceConstraint::is_entity_type_in(entity_type, in_entity),
        }
    }

    /// Type constraint, with no hierarchical constraint or slot.
    pub fn is_entity_type(entity_type: Arc<EntityType>) -> Self {
        Self {
            constraint: PrincipalOrResourceConstraint::is_entity_type(entity_type),
        }
    }

    /// Fill in the Slot, if any, with the given EUID
    pub fn with_filled_slot(self, euid: Arc<EntityUID>) -> Self {
        match self.constraint {
            PrincipalOrResourceConstraint::Eq(EntityReference::Slot(_)) => Self {
                constraint: PrincipalOrResourceConstraint::Eq(EntityReference::EUID(euid)),
            },
            PrincipalOrResourceConstraint::In(EntityReference::Slot(_)) => Self {
                constraint: PrincipalOrResourceConstraint::In(EntityReference::EUID(euid)),
            },
            PrincipalOrResourceConstraint::IsIn(entity_type, EntityReference::Slot(_)) => Self {
                constraint: PrincipalOrResourceConstraint::IsIn(
                    entity_type,
                    EntityReference::EUID(euid),
                ),
            },
            // enumerated so it is clearer what other variants there are
            PrincipalOrResourceConstraint::Is(_)
            | PrincipalOrResourceConstraint::Any
            | PrincipalOrResourceConstraint::Eq(EntityReference::EUID(_))
            | PrincipalOrResourceConstraint::In(EntityReference::EUID(_))
            | PrincipalOrResourceConstraint::IsIn(_, EntityReference::EUID(_)) => self,
        }
    }
}

impl std::fmt::Display for PrincipalConstraint {
    fn fmt(&self, f: &mut std::fmt::Formatter<'_>) -> std::fmt::Result {
        write!(
            f,
            "{}",
            self.constraint.display(PrincipalOrResource::Principal)
        )
    }
}

verus! {

/// Template constraint on resource scope variables
#[derive(Clone, Hash, Eq, PartialEq, PartialOrd, Ord, Debug)]
#[verifier::external_derive]
pub struct ResourceConstraint {
    pub(crate) constraint: PrincipalOrResourceConstraint,
}

impl View for ResourceConstraint {
    type V = spec_ast::ResourceScope;
    closed spec fn view(&self) -> Self::V {
        spec_ast::ResourceScope {
            resource_scope: self.constraint@
        }
    }
}


}

impl ResourceConstraint {
    /// Construct from constraint
    pub fn new(constraint: PrincipalOrResourceConstraint) -> Self {
        ResourceConstraint { constraint }
    }

    /// Get constraint as ref
    pub fn as_inner(&self) -> &PrincipalOrResourceConstraint {
        &self.constraint
    }

    /// Get constraint by value
    pub fn into_inner(self) -> PrincipalOrResourceConstraint {
        self.constraint
    }

    verus! {

    /// Convert into an Expression. It will be a boolean valued expression.
    pub fn as_expr(&self) -> (expr: Expr)
        ensures expr@ == self@.to_expr()
    {
        self.constraint.as_expr(PrincipalOrResource::Resource)
    }

    }

    /// Unconstrained.
    pub fn any() -> Self {
        ResourceConstraint {
            constraint: PrincipalOrResourceConstraint::any(),
        }
    }

    /// Constrained to equal a specific euid.
    pub fn is_eq(euid: Arc<EntityUID>) -> Self {
        ResourceConstraint {
            constraint: PrincipalOrResourceConstraint::is_eq(euid),
        }
    }

    /// Constrained to equal a slot.
    pub fn is_eq_slot() -> Self {
        Self {
            constraint: PrincipalOrResourceConstraint::is_eq_slot(),
        }
    }

    /// Constrained to be in a slot
    pub fn is_in_slot() -> Self {
        Self {
            constraint: PrincipalOrResourceConstraint::is_in_slot(),
        }
    }

    /// Hierarchical constraint.
    pub fn is_in(euid: Arc<EntityUID>) -> Self {
        ResourceConstraint {
            constraint: PrincipalOrResourceConstraint::is_in(euid),
        }
    }

    /// Type constraint additionally constrained to be in a slot.
    pub fn is_entity_type_in_slot(entity_type: Arc<EntityType>) -> Self {
        Self {
            constraint: PrincipalOrResourceConstraint::is_entity_type_in_slot(entity_type),
        }
    }

    /// Type constraint, with a hierarchical constraint.
    pub fn is_entity_type_in(entity_type: Arc<EntityType>, in_entity: Arc<EntityUID>) -> Self {
        Self {
            constraint: PrincipalOrResourceConstraint::is_entity_type_in(entity_type, in_entity),
        }
    }

    /// Type constraint, with no hierarchical constraint or slot.
    pub fn is_entity_type(entity_type: Arc<EntityType>) -> Self {
        Self {
            constraint: PrincipalOrResourceConstraint::is_entity_type(entity_type),
        }
    }

    /// Fill in the Slot, if any, with the given EUID
    pub fn with_filled_slot(self, euid: Arc<EntityUID>) -> Self {
        match self.constraint {
            PrincipalOrResourceConstraint::Eq(EntityReference::Slot(_)) => Self {
                constraint: PrincipalOrResourceConstraint::Eq(EntityReference::EUID(euid)),
            },
            PrincipalOrResourceConstraint::In(EntityReference::Slot(_)) => Self {
                constraint: PrincipalOrResourceConstraint::In(EntityReference::EUID(euid)),
            },
            PrincipalOrResourceConstraint::IsIn(entity_type, EntityReference::Slot(_)) => Self {
                constraint: PrincipalOrResourceConstraint::IsIn(
                    entity_type,
                    EntityReference::EUID(euid),
                ),
            },
            // enumerated so it is clearer what other variants there are
            PrincipalOrResourceConstraint::Is(_)
            | PrincipalOrResourceConstraint::Any
            | PrincipalOrResourceConstraint::Eq(EntityReference::EUID(_))
            | PrincipalOrResourceConstraint::In(EntityReference::EUID(_))
            | PrincipalOrResourceConstraint::IsIn(_, EntityReference::EUID(_)) => self,
        }
    }
}

impl std::fmt::Display for ResourceConstraint {
    fn fmt(&self, f: &mut std::fmt::Formatter<'_>) -> std::fmt::Result {
        write!(
            f,
            "{}",
            self.as_inner().display(PrincipalOrResource::Resource)
        )
    }
}

verus! {

/// A reference to an EntityUID that may be a Slot
#[derive(Educe, Clone, Debug, Eq)]
#[educe(Hash, PartialEq, PartialOrd, Ord)]
#[verifier::external_derive]
pub enum EntityReference {
    /// Reference to a literal EUID
    EUID(Arc<EntityUID>),
    /// Template Slot
    Slot(
        #[educe(PartialEq(ignore))]
        #[educe(PartialOrd(ignore))]
        #[educe(Hash(ignore))]
        MaybeLoc,
    ),
}

impl View for EntityReference {
    type V = spec_ast::EntityReference;

    #[verifier::inline]
    open spec fn view(&self) -> Self::V {
        match self {
            EntityReference::EUID(euid) => spec_ast::EntityReference::EUID{ euid: euid@ },
            EntityReference::Slot(_) => spec_ast::EntityReference::Slot,
        }
    }
}

// pub assume_specification[<EntityReference as PartialEq<EntityReference>>::eq](this: &EntityReference, other:&EntityReference) -> (b: bool)
//     ensures b == (this == other);

}

impl EntityReference {
    /// Create an entity reference to a specific EntityUID
    pub fn euid(euid: Arc<EntityUID>) -> Self {
        Self::EUID(euid)
    }

    verus! {

    /// Transform into an expression AST
    ///
    /// `slot` indicates what `SlotId` would be implied by
    /// `EntityReference::Slot`, which is always clear from the caller's
    /// context.
    pub fn into_expr(&self, slot: SlotId) -> (expr: Expr)
        ensures match self {
            EntityReference::EUID(euid) => expr@ == spec_ast::Expr::lit(spec_ast::Prim::entity_uid(euid@)),
            EntityReference::Slot(_) => expr@ == spec_ast::Expr::Slot { s: slot@ }
        }
    {
        match self {
            EntityReference::EUID(euid) => Expr::entity_uid(euid.clone()),
            EntityReference::Slot(loc) => Expr::slot(slot).with_maybe_source_loc(loc.clone()),
        }
    }

    } // verus!
}

/// Error for unexpected slots
#[derive(Debug, Clone, PartialEq, Eq, Error)]
pub enum UnexpectedSlotError {
    /// Found this slot where slots are not allowed
    #[error("found slot `{}` where slots are not allowed", .0.id)]
    FoundSlot(Slot),
}

impl Diagnostic for UnexpectedSlotError {
    fn labels(&self) -> Option<Box<dyn Iterator<Item = miette::LabeledSpan> + '_>> {
        match self {
            Self::FoundSlot(Slot { loc, .. }) => loc.as_loc_ref().map(|loc| {
                let label = miette::LabeledSpan::underline(loc.span);
                Box::new(std::iter::once(label)) as _
            }),
        }
    }

    fn source_code(&self) -> Option<&dyn miette::SourceCode> {
        match self {
            Self::FoundSlot(Slot { loc, .. }) => {
                loc.as_loc_ref().map(|l| l as &dyn miette::SourceCode)
            }
        }
    }
}

impl From<EntityUID> for EntityReference {
    fn from(euid: EntityUID) -> Self {
        Self::EUID(Arc::new(euid))
    }
}

verus! {

/// Subset of AST variables that have the same constraint form
#[derive(Debug, PartialEq, Eq, Hash, Clone, Copy)]
#[cfg_attr(feature = "arbitrary", derive(arbitrary::Arbitrary))]
#[verifier::external_derive]
pub enum PrincipalOrResource {
    /// The principal of a request
    Principal,
    /// The resource of a request
    Resource,
}

}

impl std::fmt::Display for PrincipalOrResource {
    fn fmt(&self, f: &mut std::fmt::Formatter<'_>) -> std::fmt::Result {
        let v = Var::from(*self);
        write!(f, "{v}")
    }
}

impl TryFrom<Var> for PrincipalOrResource {
    type Error = Var;

    fn try_from(value: Var) -> Result<Self, Self::Error> {
        match value {
            Var::Principal => Ok(Self::Principal),
            Var::Action => Err(Var::Action),
            Var::Resource => Ok(Self::Resource),
            Var::Context => Err(Var::Context),
        }
    }
}

verus! {

/// Represents the constraints for principals and resources.
/// Can either not constrain, or constrain via `==` or `in` for a single entity literal.
#[derive(Clone, Hash, Eq, PartialEq, PartialOrd, Ord, Debug)]
#[verifier::external_derive]
pub enum PrincipalOrResourceConstraint {
    /// Unconstrained
    Any,
    /// Hierarchical constraint
    In(EntityReference),
    /// Equality constraint
    Eq(EntityReference),
    /// Type constraint,
    Is(Arc<EntityType>),
    /// Type constraint with a hierarchy constraint
    IsIn(Arc<EntityType>, EntityReference),
}

// clone_spec_for!(PrincipalOrResourceConstraint);

impl View for PrincipalOrResourceConstraint {
    type V = spec_ast::Scope;
    open spec fn view(&self) -> Self::V {
        match self {
            PrincipalOrResourceConstraint::Any => spec_ast::Scope::Any,
            PrincipalOrResourceConstraint::In(e) => spec_ast::Scope::Mem { entity: e@ },
            PrincipalOrResourceConstraint::Eq(e) => spec_ast::Scope::Eq{ entity: e@ },
            PrincipalOrResourceConstraint::Is(ety) => spec_ast::Scope::Is{ ety: ety@ },
            PrincipalOrResourceConstraint::IsIn(ety, e) => {
                spec_ast::Scope::IsMem { ety: ety@, entity: e@ }
            },
        }
    }
}

} // verus!

impl PrincipalOrResourceConstraint {
    /// Unconstrained.
    pub fn any() -> Self {
        PrincipalOrResourceConstraint::Any
    }

    /// Constrained to equal a specific euid.
    pub fn is_eq(euid: Arc<EntityUID>) -> Self {
        PrincipalOrResourceConstraint::Eq(EntityReference::euid(euid))
    }

    /// Constrained to equal a slot
    pub fn is_eq_slot() -> Self {
        PrincipalOrResourceConstraint::Eq(EntityReference::Slot(None))
    }

    /// Constrained to be in a slot
    pub fn is_in_slot() -> Self {
        PrincipalOrResourceConstraint::In(EntityReference::Slot(None))
    }

    /// Hierarchical constraint.
    pub fn is_in(euid: Arc<EntityUID>) -> Self {
        PrincipalOrResourceConstraint::In(EntityReference::euid(euid))
    }

    /// Type constraint additionally constrained to be in a slot.
    pub fn is_entity_type_in_slot(entity_type: Arc<EntityType>) -> Self {
        PrincipalOrResourceConstraint::IsIn(entity_type, EntityReference::Slot(None))
    }

    /// Type constraint with a hierarchical constraint.
    pub fn is_entity_type_in(entity_type: Arc<EntityType>, in_entity: Arc<EntityUID>) -> Self {
        PrincipalOrResourceConstraint::IsIn(entity_type, EntityReference::euid(in_entity))
    }

    /// Type constraint, with no hierarchical constraint or slot.
    pub fn is_entity_type(entity_type: Arc<EntityType>) -> Self {
        PrincipalOrResourceConstraint::Is(entity_type)
    }

    verus! {

    /// Turn the constraint into an expr
    /// # arguments
    /// * `v` - The variable name to be used in the expression.
    pub fn as_expr(&self, v: PrincipalOrResource) -> (expr: Expr)
        ensures expr@ == self@.to_expr(spec_PrincipalOrResource_to_Var(v)@)
    {
        proof {
            reveal(spec_ast::Scope::to_expr);
        }
        match self {
            PrincipalOrResourceConstraint::Any => Expr::bool(true),
            PrincipalOrResourceConstraint::Eq(euid) => {
                Expr::is_eq(Expr::var(v.into()), euid.into_expr(v.into()))
            }
            PrincipalOrResourceConstraint::In(euid) => {
                Expr::is_in(Expr::var(v.into()), euid.into_expr(v.into()))
            }
            PrincipalOrResourceConstraint::IsIn(entity_type, euid) => Expr::and(
                Expr::is_entity_type(Expr::var(v.into()), entity_type.as_ref().clone()),
                Expr::is_in(Expr::var(v.into()), euid.into_expr(v.into())),
            ),
            PrincipalOrResourceConstraint::Is(entity_type) => {
                Expr::is_entity_type(Expr::var(v.into()), entity_type.as_ref().clone())
            }
        }
    }

    }

    /// Pretty print the constraint
    /// # arguments
    /// * `v` - The variable name to be used in the expression.
    pub fn display(&self, v: PrincipalOrResource) -> String {
        match self {
            PrincipalOrResourceConstraint::In(euid) => {
                format!("{} in {}", v, euid.into_expr(v.into()))
            }
            PrincipalOrResourceConstraint::Eq(euid) => {
                format!("{} == {}", v, euid.into_expr(v.into()))
            }
            PrincipalOrResourceConstraint::IsIn(entity_type, euid) => {
                format!("{} is {} in {}", v, entity_type, euid.into_expr(v.into()))
            }
            PrincipalOrResourceConstraint::Is(entity_type) => {
                format!("{v} is {entity_type}")
            }
            PrincipalOrResourceConstraint::Any => format!("{v}"),
        }
    }

    /// Get the entity uid in this constraint or `None` if there are no uids in the constraint
    pub fn get_euid(&self) -> Option<&Arc<EntityUID>> {
        match self {
            PrincipalOrResourceConstraint::Any => None,
            PrincipalOrResourceConstraint::In(EntityReference::EUID(euid)) => Some(euid),
            PrincipalOrResourceConstraint::In(EntityReference::Slot(_)) => None,
            PrincipalOrResourceConstraint::Eq(EntityReference::EUID(euid)) => Some(euid),
            PrincipalOrResourceConstraint::Eq(EntityReference::Slot(_)) => None,
            PrincipalOrResourceConstraint::IsIn(_, EntityReference::EUID(euid)) => Some(euid),
            PrincipalOrResourceConstraint::IsIn(_, EntityReference::Slot(_)) => None,
            PrincipalOrResourceConstraint::Is(_) => None,
        }
    }

    /// Get an iterator over all of the entity type names in this constraint.
    pub fn iter_entity_type_names(&self) -> impl Iterator<Item = &'_ EntityType> {
        self.get_euid()
            .into_iter()
            .map(|euid| euid.entity_type())
            .chain(match self {
                PrincipalOrResourceConstraint::Is(entity_type)
                | PrincipalOrResourceConstraint::IsIn(entity_type, _) => Some(entity_type.as_ref()),
                _ => None,
            })
    }
}

verus! {

/// Constraint for action scope variables.
/// Action variables can be constrained to be in any variable in a list.
#[derive(Clone, Hash, Eq, PartialEq, PartialOrd, Ord, Debug)]
#[verifier::external_derive]
pub enum ActionConstraint {
    /// Unconstrained
    Any,
    /// Constrained to being in a list.
    In(Vec<Arc<EntityUID>>),
    /// Constrained to equal a specific euid.
    Eq(Arc<EntityUID>),
    #[cfg(feature = "tolerant-ast")]
    /// Error node representing an action constraint that failed to parse
    ErrorConstraint,
}

impl View for ActionConstraint {
    type V = spec_ast::ActionScope;

    open spec fn view(&self) -> Self::V {
        match self {
            ActionConstraint::Any => spec_ast::ActionScope::ActionScope {
                scope: spec_ast::Scope::Any,
            },
            ActionConstraint::In(euids) => spec_ast::ActionScope::ActionInAny {
                ls: euids@.map_values(|euid: Arc<EntityUID>| euid@),
            },
            ActionConstraint::Eq(euid) => spec_ast::ActionScope::ActionScope {
                scope: spec_ast::Scope::Eq { entity: spec_ast::EntityReference::EUID{ euid: euid@ } }
            },
            // #[cfg(feature = "tolerant-ast")]
            // ActionConstraint::ErrorConstraint => spec_ast::ActionScope::Error,
        }
    }
}

} // verus!

impl std::fmt::Display for ActionConstraint {
    fn fmt(&self, f: &mut std::fmt::Formatter<'_>) -> std::fmt::Result {
        let render_euids =
            |euids: &Vec<Arc<EntityUID>>| euids.iter().map(|euid| format!("{euid}")).join(",");
        match self {
            ActionConstraint::Any => write!(f, "action"),
            ActionConstraint::In(euids) => {
                write!(f, "action in [{}]", render_euids(euids))
            }
            ActionConstraint::Eq(euid) => write!(f, "action == {euid}"),
            #[cfg(feature = "tolerant-ast")]
            ActionConstraint::ErrorConstraint => write!(f, "<invalid_action_constraint>"),
        }
    }
}

impl ActionConstraint {
    /// Unconstrained action.
    pub fn any() -> Self {
        ActionConstraint::Any
    }

    /// Action constrained to being in a list of euids.
    pub fn is_in(euids: impl IntoIterator<Item = EntityUID>) -> Self {
        ActionConstraint::In(euids.into_iter().map(Arc::new).collect())
    }

    /// Action constrained to being equal to a euid.
    pub fn is_eq(euid: EntityUID) -> Self {
        ActionConstraint::Eq(Arc::new(euid))
    }

    fn euids_into_expr(euids: impl IntoIterator<Item = Arc<EntityUID>>) -> Expr {
        Expr::set(euids.into_iter().map(Expr::val))
    }

    verus! {

    // TODO: Once Verus has better support for iterator combinators like `cloned`/`map`/`collect`,
    // this function's spec should be provable.
    // The proof for `ActionConstraint::as_expr` works better with two separate `map_values` calls here,
    // to better align with the definitions of `ActionConstraint::view` and `spec_ast::ActionScope::to_expr`
    #[verifier::external_body]
    fn euids_into_expr_verus(euids: &Vec<Arc<EntityUID>>) -> (expr: Expr)
        ensures ({
            let exprs = euids@
                            .map_values(|e: Arc<EntityUID>| e@)
                            .map_values(|e: spec_ast::EntityUID| spec_ast::Expr::lit(spec_ast::Prim::entity_uid(e)));
            expr@ == spec_ast::Expr::set(exprs)
        })
    {
        ActionConstraint::euids_into_expr(euids.iter().cloned())
    }

    /// Turn the constraint into an expression.
    pub fn as_expr(&self) -> (expr: Expr)
        ensures expr@ == self@.to_expr()
    {
        proof {
            reveal(spec_ast::ActionScope::to_expr);
            reveal(spec_ast::Scope::to_expr);
        }
        match self {
            ActionConstraint::Any => Expr::bool(true),
            ActionConstraint::In(euids) => Expr::is_in(
                    Expr::var(Var::Action),
                    ActionConstraint::euids_into_expr_verus(euids)
            ),
            ActionConstraint::Eq(euid) => {
                Expr::is_eq(Expr::var(Var::Action), Expr::entity_uid(euid.clone()))
            }
            #[cfg(feature = "tolerant-ast")]
            ActionConstraint::ErrorConstraint => Expr::new(
                ExprKind::Error {
                    error_kind: AstExprErrorKind::InvalidExpr(
                        "Invalid action constraint".to_string(),
                    ),
                },
                None,
                (),
            ),
        }
    }

    }

    /// Get an iterator over all of the entity uids in this constraint.
    pub fn iter_euids(&self) -> impl Iterator<Item = &'_ EntityUID> {
        match self {
            ActionConstraint::Any => EntityIterator::None,
            ActionConstraint::In(euids) => {
                EntityIterator::Bunch(euids.iter().map(Arc::as_ref).collect())
            }
            ActionConstraint::Eq(euid) => EntityIterator::One(euid),
            #[cfg(feature = "tolerant-ast")]
            ActionConstraint::ErrorConstraint => EntityIterator::None,
        }
    }

    /// Get an iterator over all of the entity types in this constraint.
    pub fn iter_entity_type_names(&self) -> impl Iterator<Item = &'_ EntityType> {
        self.iter_euids().map(|euid| euid.entity_type())
    }

    /// Check that all of the EUIDs in an action constraint have the type
    /// `Action`, under an arbitrary namespace.
    pub fn contains_only_action_types(self) -> Result<Self, NonEmpty<Arc<EntityUID>>> {
        match self {
            ActionConstraint::Any => Ok(self),
            ActionConstraint::In(ref euids) => {
                if let Some(euids) =
                    NonEmpty::collect(euids.iter().filter(|euid| !euid.is_action()).cloned())
                {
                    Err(euids)
                } else {
                    Ok(self)
                }
            }
            ActionConstraint::Eq(ref euid) => {
                if euid.is_action() {
                    Ok(self)
                } else {
                    Err(nonempty![euid.clone()])
                }
            }
            #[cfg(feature = "tolerant-ast")]
            ActionConstraint::ErrorConstraint => Ok(self),
        }
    }
}

impl std::fmt::Display for StaticPolicy {
    fn fmt(&self, f: &mut std::fmt::Formatter<'_>) -> std::fmt::Result {
        let policy_template = &self.0;
        match policy_template {
            TemplateBody::TemplateBody(template_body_impl) => {
                for (k, v) in template_body_impl.annotations.iter() {
                    writeln!(f, "@{}(\"{}\")", k, v.val.escape_debug())?
                }
                write!(
                    f,
                    "{}(\n  {},\n  {},\n  {}\n) when {{\n  {}\n}};",
                    self.effect(),
                    self.principal_constraint(),
                    self.action_constraint(),
                    self.resource_constraint(),
                    self.non_scope_constraints()
                )
            }
            #[cfg(feature = "tolerant-ast")]
            TemplateBody::TemplateBodyError(policy_id, _) => {
                write!(f, "TemplateBody::TemplateBodyError({policy_id})")
            }
        }
    }
}

verus! {

/// A unique identifier for a policy statement
#[derive(Serialize, Deserialize, Debug, PartialEq, Eq, PartialOrd, Ord, Clone, Hash)]
#[verifier::external_derive]
pub struct PolicyID(SmolStr);

clone_spec_for!(PolicyID);

impl View for PolicyID {
    type V = spec_ast::PolicyID;

    closed spec fn view(&self) -> Self::V {
        self.0.view()
    }
}

} // verus!

impl PolicyID {
    /// Create a PolicyID from a string or string-like
    pub fn from_string(id: impl AsRef<str>) -> Self {
        Self(SmolStr::from(id.as_ref()))
    }

    /// Create a PolicyID from a `SmolStr`
    pub fn from_smolstr(id: SmolStr) -> Self {
        Self(id)
    }
}

impl std::fmt::Display for PolicyID {
    fn fmt(&self, f: &mut std::fmt::Formatter<'_>) -> std::fmt::Result {
        write!(f, "{}", self.0.escape_debug())
    }
}

impl AsRef<str> for PolicyID {
    fn as_ref(&self) -> &str {
        &self.0
    }
}

#[cfg(feature = "arbitrary")]
impl arbitrary::Arbitrary<'_> for PolicyID {
    fn arbitrary(u: &mut arbitrary::Unstructured<'_>) -> arbitrary::Result<PolicyID> {
        let s: String = u.arbitrary()?;
        Ok(PolicyID::from_string(s))
    }
    fn size_hint(depth: usize) -> (usize, Option<usize>) {
        <String as arbitrary::Arbitrary>::size_hint(depth)
    }
}

verus! {

/// the Effect of a policy
#[derive(Serialize, Deserialize, Hash, Debug, PartialEq, Eq, PartialOrd, Ord, Clone, Copy)]
#[serde(rename_all = "camelCase")]
#[cfg_attr(feature = "arbitrary", derive(arbitrary::Arbitrary))]
#[cfg_attr(feature = "wasm", derive(tsify::Tsify))]
#[cfg_attr(feature = "wasm", tsify(into_wasm_abi, from_wasm_abi))]
#[verifier::external_derive]
pub enum Effect {
    /// this is a Permit policy
    Permit,
    /// this is a Forbid policy
    Forbid,
}

impl View for Effect {
    type V = spec_ast::Effect;

    open spec fn view(&self) -> Self::V {
        match self {
            Effect::Permit => spec_ast::Effect::Permit,
            Effect::Forbid => spec_ast::Effect::Forbid,
        }
    }
}

} // verus!

impl std::fmt::Display for Effect {
    fn fmt(&self, f: &mut std::fmt::Formatter<'_>) -> std::fmt::Result {
        match self {
            Self::Permit => write!(f, "permit"),
            Self::Forbid => write!(f, "forbid"),
        }
    }
}

enum EntityIterator<'a> {
    None,
    One(&'a EntityUID),
    Bunch(Vec<&'a EntityUID>),
}

impl<'a> Iterator for EntityIterator<'a> {
    type Item = &'a EntityUID;

    fn next(&mut self) -> Option<Self::Item> {
        match self {
            EntityIterator::None => None,
            EntityIterator::One(euid) => {
                let eptr = *euid;
                let mut ptr = EntityIterator::None;
                std::mem::swap(self, &mut ptr);
                Some(eptr)
            }
            EntityIterator::Bunch(v) => v.pop(),
        }
    }
}

#[cfg(test)]
pub(crate) mod test_generators {
    use super::*;

    pub fn all_por_constraints() -> impl Iterator<Item = PrincipalOrResourceConstraint> {
        let euid = Arc::new(EntityUID::with_eid("test"));
        let v = vec![
            PrincipalOrResourceConstraint::any(),
            PrincipalOrResourceConstraint::is_eq(euid.clone()),
            PrincipalOrResourceConstraint::Eq(EntityReference::Slot(None)),
            PrincipalOrResourceConstraint::is_in(euid),
            PrincipalOrResourceConstraint::In(EntityReference::Slot(None)),
        ];

        v.into_iter()
    }

    pub fn all_principal_constraints() -> impl Iterator<Item = PrincipalConstraint> {
        all_por_constraints().map(|constraint| PrincipalConstraint { constraint })
    }

    pub fn all_resource_constraints() -> impl Iterator<Item = ResourceConstraint> {
        all_por_constraints().map(|constraint| ResourceConstraint { constraint })
    }

    pub fn all_actions_constraints() -> impl Iterator<Item = ActionConstraint> {
        let euid: EntityUID = "Action::\"test\""
            .parse()
            .expect("Invalid action constraint euid");
        let v = vec![
            ActionConstraint::any(),
            ActionConstraint::is_eq(euid.clone()),
            ActionConstraint::is_in([euid.clone()]),
            ActionConstraint::is_in([euid.clone(), euid]),
        ];

        v.into_iter()
    }

    pub fn all_templates() -> impl Iterator<Item = Template> {
        let mut buf = vec![];
        let permit = PolicyID::from_string("permit");
        let forbid = PolicyID::from_string("forbid");
        for principal in all_principal_constraints() {
            for action in all_actions_constraints() {
                for resource in all_resource_constraints() {
                    let permit = Template::new(
                        permit.clone(),
                        None,
                        Annotations::new(),
                        Effect::Permit,
                        principal.clone(),
                        action.clone(),
                        resource.clone(),
                        Expr::val(true),
                    );
                    let forbid = Template::new(
                        forbid.clone(),
                        None,
                        Annotations::new(),
                        Effect::Forbid,
                        principal.clone(),
                        action.clone(),
                        resource.clone(),
                        Expr::val(true),
                    );
                    buf.push(permit);
                    buf.push(forbid);
                }
            }
        }
        buf.into_iter()
    }
}

#[cfg(test)]
// PANIC SAFETY: Unit Test Code
#[allow(clippy::indexing_slicing)]
// PANIC SAFETY: Unit Test Code
#[allow(clippy::panic)]
mod test {
    use cool_asserts::assert_matches;
    use std::collections::HashSet;

    use super::{test_generators::*, *};
    use crate::{
        parser::{
            parse_policy,
            test_utils::{expect_exactly_one_error, expect_some_error_matches},
        },
        test_utils::ExpectedErrorMessageBuilder,
    };

    #[test]
    fn link_templates() {
        for template in all_templates() {
            template.check_invariant();
            let t = Arc::new(template);
            let env = t
                .slots()
                .map(|slot| (slot.id, EntityUID::with_eid("eid")))
                .collect();
            let _ = Template::link(t, PolicyID::from_string("id"), env).expect("Linking failed");
        }
    }

    #[test]
    fn test_template_rebuild() {
        for template in all_templates() {
            let id = template.id().clone();
            let effect = template.effect();
            let p = template.principal_constraint().clone();
            let a = template.action_constraint().clone();
            let r = template.resource_constraint().clone();
            let non_scope = template.non_scope_constraints().clone();
            let t2 = Template::new(id, None, Annotations::new(), effect, p, a, r, non_scope);
            assert_eq!(template, t2);
        }
    }

    #[test]
    fn test_static_policy_rebuild() {
        for template in all_templates() {
            if let Ok(ip) = StaticPolicy::try_from(template.clone()) {
                let id = ip.id().clone();
                let e = ip.effect();
                let anno = ip
                    .annotations()
                    .map(|(k, v)| (k.clone(), v.clone()))
                    .collect();
                let p = ip.principal_constraint().clone();
                let a = ip.action_constraint().clone();
                let r = ip.resource_constraint().clone();
                let non_scope = ip.non_scope_constraints().clone();
                let ip2 = StaticPolicy::new(id, None, anno, e, p, a, r, non_scope)
                    .expect("Policy Creation Failed");
                assert_eq!(ip, ip2);
                let (t2, inst) = Template::link_static_policy(ip2);
                assert!(inst.is_static());
                assert_eq!(&template, t2.as_ref());
            }
        }
    }

    #[test]
    fn ir_binding_too_many() {
        let tid = PolicyID::from_string("tid");
        let iid = PolicyID::from_string("iid");
        let t = Arc::new(Template::new(
            tid,
            None,
            Annotations::new(),
            Effect::Forbid,
            PrincipalConstraint::is_eq_slot(),
            ActionConstraint::Any,
            ResourceConstraint::any(),
            Expr::val(true),
        ));
        let mut m = HashMap::new();
        m.insert(SlotId::resource(), EntityUID::with_eid("eid"));
        assert_matches!(Template::link(t, iid, m), Err(LinkingError::ArityError { unbound_values, extra_values }) => {
            assert_eq!(unbound_values, vec![SlotId::principal()]);
            assert_eq!(extra_values, vec![SlotId::resource()]);
        });
    }

    #[test]
    fn ir_binding_too_few() {
        let tid = PolicyID::from_string("tid");
        let iid = PolicyID::from_string("iid");
        let t = Arc::new(Template::new(
            tid,
            None,
            Annotations::new(),
            Effect::Forbid,
            PrincipalConstraint::is_eq_slot(),
            ActionConstraint::Any,
            ResourceConstraint::is_in_slot(),
            Expr::val(true),
        ));
        assert_matches!(Template::link(t.clone(), iid.clone(), HashMap::new()), Err(LinkingError::ArityError { unbound_values, extra_values }) => {
            assert_eq!(unbound_values, vec![SlotId::resource(), SlotId::principal()]);
            assert_eq!(extra_values, vec![]);
        });
        let mut m = HashMap::new();
        m.insert(SlotId::principal(), EntityUID::with_eid("eid"));
        assert_matches!(Template::link(t, iid, m), Err(LinkingError::ArityError { unbound_values, extra_values }) => {
            assert_eq!(unbound_values, vec![SlotId::resource()]);
            assert_eq!(extra_values, vec![]);
        });
    }

    #[test]
    fn ir_binding() {
        let tid = PolicyID::from_string("template");
        let iid = PolicyID::from_string("linked");
        let t = Arc::new(Template::new(
            tid,
            None,
            Annotations::new(),
            Effect::Permit,
            PrincipalConstraint::is_in_slot(),
            ActionConstraint::any(),
            ResourceConstraint::is_eq_slot(),
            Expr::val(true),
        ));

        let mut m = HashMap::new();
        m.insert(SlotId::principal(), EntityUID::with_eid("theprincipal"));
        m.insert(SlotId::resource(), EntityUID::with_eid("theresource"));

        let r = Template::link(t, iid.clone(), m).expect("Should Succeed");
        assert_eq!(r.id(), &iid);
        assert_eq!(
            r.env().get(&SlotId::principal()),
            Some(&EntityUID::with_eid("theprincipal"))
        );
        assert_eq!(
            r.env().get(&SlotId::resource()),
            Some(&EntityUID::with_eid("theresource"))
        );
    }

    #[test]
    fn isnt_template_implies_from_succeeds() {
        for template in all_templates() {
            if template.slots().count() == 0 {
                StaticPolicy::try_from(template).expect("Should succeed");
            }
        }
    }

    #[test]
    fn is_template_implies_from_fails() {
        for template in all_templates() {
            if template.slots().count() != 0 {
                assert!(
                    StaticPolicy::try_from(template.clone()).is_err(),
                    "Following template did convert {template}"
                );
            }
        }
    }

    #[test]
    fn non_template_iso() {
        for template in all_templates() {
            if let Ok(p) = StaticPolicy::try_from(template.clone()) {
                let (t2, _) = Template::link_static_policy(p);
                assert_eq!(&template, t2.as_ref());
            }
        }
    }

    #[test]
    fn template_into_expr() {
        for template in all_templates() {
            if let Ok(p) = StaticPolicy::try_from(template.clone()) {
                let t: Template = template;
                assert_eq!(p.condition(), t.condition());
                assert_eq!(p.effect(), t.effect());
            }
        }
    }

    #[test]
    fn template_por_iter() {
        let e = Arc::new(EntityUID::with_eid("eid"));
        assert_eq!(PrincipalOrResourceConstraint::Any.get_euid(), None);
        assert_eq!(
            PrincipalOrResourceConstraint::In(EntityReference::EUID(e.clone())).get_euid(),
            Some(&e)
        );
        assert_eq!(
            PrincipalOrResourceConstraint::In(EntityReference::Slot(None)).get_euid(),
            None
        );
        assert_eq!(
            PrincipalOrResourceConstraint::Eq(EntityReference::EUID(e.clone())).get_euid(),
            Some(&e)
        );
        assert_eq!(
            PrincipalOrResourceConstraint::Eq(EntityReference::Slot(None)).get_euid(),
            None
        );
        assert_eq!(
            PrincipalOrResourceConstraint::IsIn(
                Arc::new("T".parse().unwrap()),
                EntityReference::EUID(e.clone())
            )
            .get_euid(),
            Some(&e)
        );
        assert_eq!(
            PrincipalOrResourceConstraint::Is(Arc::new("T".parse().unwrap())).get_euid(),
            None
        );
        assert_eq!(
            PrincipalOrResourceConstraint::IsIn(
                Arc::new("T".parse().unwrap()),
                EntityReference::Slot(None)
            )
            .get_euid(),
            None
        );
    }

    #[test]
    fn action_iter() {
        assert_eq!(ActionConstraint::Any.iter_euids().count(), 0);
        let a = ActionConstraint::Eq(Arc::new(EntityUID::with_eid("test")));
        let v = a.iter_euids().collect::<Vec<_>>();
        assert_eq!(vec![&EntityUID::with_eid("test")], v);
        let a =
            ActionConstraint::is_in([EntityUID::with_eid("test1"), EntityUID::with_eid("test2")]);
        let set = a.iter_euids().collect::<HashSet<_>>();
        let e1 = EntityUID::with_eid("test1");
        let e2 = EntityUID::with_eid("test2");
        let correct = vec![&e1, &e2].into_iter().collect::<HashSet<_>>();
        assert_eq!(set, correct);
    }

    #[test]
    fn test_iter_none() {
        let mut i = EntityIterator::None;
        assert_eq!(i.next(), None);
    }

    #[test]
    fn test_iter_once() {
        let id = EntityUID::from_components(
            name::Name::parse_unqualified_name("s").unwrap().into(),
            entity::Eid::new("eid"),
            None,
        );
        let mut i = EntityIterator::One(&id);
        assert_eq!(i.next(), Some(&id));
        assert_eq!(i.next(), None);
    }

    #[test]
    fn test_iter_mult() {
        let id1 = EntityUID::from_components(
            name::Name::parse_unqualified_name("s").unwrap().into(),
            entity::Eid::new("eid1"),
            None,
        );
        let id2 = EntityUID::from_components(
            name::Name::parse_unqualified_name("s").unwrap().into(),
            entity::Eid::new("eid2"),
            None,
        );
        let v = vec![&id1, &id2];
        let mut i = EntityIterator::Bunch(v);
        assert_eq!(i.next(), Some(&id2));
        assert_eq!(i.next(), Some(&id1));
        assert_eq!(i.next(), None)
    }

    #[test]
    fn euid_into_expr() {
        let e = EntityReference::Slot(None);
        assert_eq!(
            e.into_expr(SlotId::principal()),
            Expr::slot(SlotId::principal())
        );
        let e = EntityReference::euid(Arc::new(EntityUID::with_eid("eid")));
        assert_eq!(
            e.into_expr(SlotId::principal()),
            Expr::val(EntityUID::with_eid("eid"))
        );
    }

    #[test]
    fn por_constraint_display() {
        let t = PrincipalOrResourceConstraint::Eq(EntityReference::Slot(None));
        let s = t.display(PrincipalOrResource::Principal);
        assert_eq!(s, "principal == ?principal");
        let t = PrincipalOrResourceConstraint::Eq(EntityReference::euid(Arc::new(
            EntityUID::with_eid("test"),
        )));
        let s = t.display(PrincipalOrResource::Principal);
        assert_eq!(s, "principal == test_entity_type::\"test\"");
    }

    #[test]
    fn unexpected_templates() {
        let policy_str = r#"permit(principal == ?principal, action, resource);"#;
        assert_matches!(parse_policy(Some(PolicyID::from_string("id")), policy_str), Err(e) => {
            expect_exactly_one_error(policy_str, &e, &ExpectedErrorMessageBuilder::error(
                "expected a static policy, got a template containing the slot ?principal"
                )
                .help("try removing the template slot(s) from this policy")
                .exactly_one_underline("?principal")
                .build()
            );
        });

        let policy_str =
            r#"permit(principal == ?principal, action, resource) when { ?principal == 3 } ;"#;
        assert_matches!(parse_policy(Some(PolicyID::from_string("id")), policy_str), Err(e) => {
            expect_some_error_matches(policy_str, &e, &ExpectedErrorMessageBuilder::error(
                "expected a static policy, got a template containing the slot ?principal"
                )
                .help("try removing the template slot(s) from this policy")
                .exactly_one_underline("?principal")
                .build()
            );
            assert_eq!(e.len(), 2);
        });
    }

    #[cfg(feature = "tolerant-ast")]
    #[test]
    fn template_body_error_methods() {
        use std::str::FromStr;

        let policy_id = PolicyID::from_string("error_policy");
        let error_loc = Loc::new(0..1, "ASTErrorNode".into()).into_maybe_loc();
        let error_body = TemplateBody::TemplateBodyError(policy_id.clone(), error_loc.clone());

        let expected_error = <ExprWithErrsBuilder as ExprBuilder>::new()
            .error(ParseErrors::singleton(ToASTError::new(
                ToASTErrorKind::ASTErrorNode,
                Loc::new(0..1, "ASTErrorNode".into()).into_maybe_loc(),
            )))
            .unwrap();

        // Test id() method
        assert_eq!(error_body.id(), &policy_id);

        // Test loc() method
        assert_eq!(error_body.loc(), error_loc.as_loc_ref());

        // Test new_id() method
        let new_policy_id = PolicyID::from_string("new_error_policy");
        let updated_error_body = error_body.new_id(new_policy_id.clone());
        assert_matches!(updated_error_body,
            TemplateBody::TemplateBodyError(id, loc) if id == new_policy_id && loc.clone() == error_loc
        );

        // Test effect() method
        assert_eq!(error_body.effect(), Effect::Forbid);

        // Test annotation() method
        assert_eq!(
            error_body.annotation(&AnyId::from_str("test").unwrap()),
            None
        );

        // Test annotations() method
        assert!(error_body.annotations().count() == 0);

        // Test principal_constraint() method
        assert_eq!(
            *error_body.principal_constraint(),
            PrincipalConstraint::any()
        );

        // Test action_constraint() method
        assert_eq!(*error_body.action_constraint(), ActionConstraint::any());

        // Test resource_constraint() method
        assert_eq!(*error_body.resource_constraint(), ResourceConstraint::any());

        // Test non_scope_constraints() method
        assert_eq!(*error_body.non_scope_constraints(), expected_error);

        // Test condition() method
        assert_eq!(error_body.condition(), expected_error);

        // Test Display implementation
        let display_str = format!("{error_body}");
        assert!(display_str.contains("TemplateBodyError"));
        assert!(display_str.contains("error_policy"));
    }

    #[cfg(feature = "tolerant-ast")]
    #[test]
    fn template_error_methods() {
        let policy_id = PolicyID::from_string("error_policy");
        let error_loc = Loc::new(0..1, "ASTErrorNode".into()).into_maybe_loc();
        let error_template = Template::error(policy_id.clone(), error_loc.clone());

        // Check template properties
        assert_eq!(error_template.id(), &policy_id);

        // Check slots are empty
        assert!(error_template.slots().count() == 0);

        // Check body is an error template body
        assert_matches!(error_template.body,
            TemplateBody::TemplateBodyError(ref id, ref loc) if id == &policy_id && loc.clone() == error_loc
        );

        // Test principal_constraint() method
        assert_eq!(
            error_template.principal_constraint(),
            &PrincipalConstraint::any()
        );

        // Test action_constraint() method
        assert_eq!(*error_template.action_constraint(), ActionConstraint::any());

        // Test resource_constraint() method
        assert_eq!(
            *error_template.resource_constraint(),
            ResourceConstraint::any()
        );

        // Verify effect is Forbid
        assert_eq!(error_template.effect(), Effect::Forbid);

        // Verify condition is the default error expression
        assert_eq!(
            error_template.condition(),
            DEFAULT_ERROR_EXPR.as_ref().clone()
        );

        // Verify location is None
        assert_eq!(error_template.loc(), error_loc.as_loc_ref());

        // Verify annotations are default
        assert!(error_template.annotations().count() == 0);

        // Verify display implementation
        let display_str = format!("{error_template}");
        assert!(display_str.contains("TemplateBody::TemplateBodyError"));
        assert!(display_str.contains(&policy_id.to_string()));
    }
}<|MERGE_RESOLUTION|>--- conflicted
+++ resolved
@@ -1090,10 +1090,9 @@
 pub enum TemplateBody {
     /// Represents a valid template body
     TemplateBody(TemplateBodyImpl),
-<<<<<<< HEAD
     // #[cfg(feature = "tolerant-ast")]
     // /// Represents a policy that failed to parse
-    // TemplateBodyError(PolicyID, Option<Loc>),
+    // TemplateBodyError(PolicyID, MaybeLoc),
 }
 
 impl View for TemplateBody {
@@ -1103,11 +1102,6 @@
             TemplateBody::TemplateBody(t) => t@
         }
     }
-=======
-    #[cfg(feature = "tolerant-ast")]
-    /// Represents a policy that failed to parse
-    TemplateBodyError(PolicyID, MaybeLoc),
->>>>>>> cb7fa211
 }
 
 
