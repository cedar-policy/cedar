/*
 * Copyright Cedar Contributors
 *
 * Licensed under the Apache License, Version 2.0 (the "License");
 * you may not use this file except in compliance with the License.
 * You may obtain a copy of the License at
 *
 *      https://www.apache.org/licenses/LICENSE-2.0
 *
 * Unless required by applicable law or agreed to in writing, software
 * distributed under the License is distributed on an "AS IS" BASIS,
 * WITHOUT WARRANTIES OR CONDITIONS OF ANY KIND, either express or implied.
 * See the License for the specific language governing permissions and
 * limitations under the License.
 */
use crate::ast::{Eid, EntityType, EntityUID};
use crate::entities::conformance::{
    err::InvalidEnumEntityError, is_valid_enumerated_entity, validate_euids_in_partial_value,
    ValidateEuidError,
};
use crate::extensions::{ExtensionFunctionLookupError, Extensions};
use crate::validator::{
    ValidatorActionId, ValidatorEntityType, ValidatorEntityTypeKind, ValidatorSchema,
};
use crate::{ast, entities};
use miette::Diagnostic;
use nonempty::NonEmpty;
use smol_str::SmolStr;
use std::collections::hash_map::Values;
use std::collections::HashSet;
use std::iter::Cloned;
use std::sync::Arc;
use thiserror::Error;

/// Struct which carries enough information that it can (efficiently) impl Core's `Schema`
#[derive(Debug)]
pub struct CoreSchema<'a> {
    /// Contains all the information
    schema: &'a ValidatorSchema,
}

impl<'a> CoreSchema<'a> {
    /// Create a new `CoreSchema` for the given `ValidatorSchema`
    pub fn new(schema: &'a ValidatorSchema) -> Self {
        Self { schema }
    }
}

impl<'a> entities::Schema for CoreSchema<'a> {
    type EntityTypeDescription = EntityTypeDescription;
    type ActionEntityIterator = Cloned<Values<'a, ast::EntityUID, Arc<ast::Entity>>>;

    fn entity_type(&self, entity_type: &ast::EntityType) -> Option<EntityTypeDescription> {
        EntityTypeDescription::new(self.schema, entity_type)
    }

    fn action(&self, action: &ast::EntityUID) -> Option<Arc<ast::Entity>> {
        self.schema.actions.get(action).cloned()
    }

    fn entity_types_with_basename<'b>(
        &'b self,
        basename: &'b ast::UnreservedId,
    ) -> Box<dyn Iterator<Item = ast::EntityType> + 'b> {
        Box::new(self.schema.entity_types().filter_map(move |entity_type| {
            if &entity_type.name().as_ref().basename() == basename {
                Some(entity_type.name().clone())
            } else {
                None
            }
        }))
    }

    fn action_entities(&self) -> Self::ActionEntityIterator {
        self.schema.actions.values().cloned()
    }
}

/// Struct which carries enough information that it can impl Core's `EntityTypeDescription`
#[derive(Debug)]
pub struct EntityTypeDescription {
    /// Core `EntityType` this is describing
    core_type: ast::EntityType,
    /// Contains most of the schema information for this entity type
    validator_type: ValidatorEntityType,
    /// Allowed parent types for this entity type. (As of this writing, this
    /// information is not contained in the `validator_type` by itself.)
    allowed_parent_types: Arc<HashSet<ast::EntityType>>,
}

impl EntityTypeDescription {
    /// Create a description of the given type in the given schema.
    /// Returns `None` if the given type is not in the given schema.
    pub fn new(schema: &ValidatorSchema, type_name: &ast::EntityType) -> Option<Self> {
        Some(Self {
            core_type: type_name.clone(),
            validator_type: schema.get_entity_type(type_name).cloned()?,
            allowed_parent_types: {
                let mut set = HashSet::new();
                for possible_parent_et in schema.entity_types() {
                    if possible_parent_et.descendants.contains(type_name) {
                        set.insert(possible_parent_et.name().clone());
                    }
                }
                Arc::new(set)
            },
        })
    }
}

impl entities::EntityTypeDescription for EntityTypeDescription {
    fn enum_entity_eids(&self) -> Option<NonEmpty<Eid>> {
        match &self.validator_type.kind {
            ValidatorEntityTypeKind::Enum(choices) => Some(choices.clone().map(Eid::new)),
            _ => None,
        }
    }

    fn entity_type(&self) -> ast::EntityType {
        self.core_type.clone()
    }

    fn attr_type(&self, attr: &str) -> Option<entities::SchemaType> {
        let attr_type: &crate::validator::types::Type = &self.validator_type.attr(attr)?.attr_type;
        // This converts a type from a schema into the representation of schema
        // types used by core. `attr_type` is taken from a `ValidatorEntityType`
        // which was constructed from a schema.
        // PANIC SAFETY: see above
        #[allow(clippy::expect_used)]
        let core_schema_type: entities::SchemaType = attr_type
            .clone()
            .try_into()
            .expect("failed to convert validator type into Core SchemaType");
        debug_assert!(attr_type.is_consistent_with(&core_schema_type));
        Some(core_schema_type)
    }

    fn tag_type(&self) -> Option<entities::SchemaType> {
        let tag_type: &crate::validator::types::Type = self.validator_type.tag_type()?;
        // This converts a type from a schema into the representation of schema
        // types used by core. `tag_type` is taken from a `ValidatorEntityType`
        // which was constructed from a schema.
        // PANIC SAFETY: see above
        #[allow(clippy::expect_used)]
        let core_schema_type: entities::SchemaType = tag_type
            .clone()
            .try_into()
            .expect("failed to convert validator type into Core SchemaType");
        debug_assert!(tag_type.is_consistent_with(&core_schema_type));
        Some(core_schema_type)
    }

    fn required_attrs<'s>(&'s self) -> Box<dyn Iterator<Item = SmolStr> + 's> {
        Box::new(
            self.validator_type
                .attributes()
                .iter()
                .filter(|(_, ty)| ty.is_required)
                .map(|(attr, _)| attr.clone()),
        )
    }

    fn allowed_parent_types(&self) -> Arc<HashSet<ast::EntityType>> {
        Arc::clone(&self.allowed_parent_types)
    }

    fn open_attributes(&self) -> bool {
        self.validator_type.open_attributes().is_open()
    }
}

impl ast::RequestSchema for ValidatorSchema {
    type Error = RequestValidationError;
    fn validate_request(
        &self,
        request: &ast::Request,
        extensions: &Extensions<'_>,
    ) -> std::result::Result<(), Self::Error> {
<<<<<<< HEAD
        let action_uid = request.action().uid();
=======

        let a_uid = request.action().uid(); //used twice so only call once
>>>>>>> 0f9be701

        // Only validate entities if principal, action, and resource UIDs are all available
        if let (Some(principal_uid), Some(action_uid), Some(resource_uid)) = (
            request.principal().uid(),
            action_uid,
            request.resource().uid(),
        ) {
            self.validate_scope_variables(principal_uid, action_uid, resource_uid)
                .map_err(RequestValidationError::from)?;
        }
        if let (Some(context), Some(action)) = (request.context(), action_uid) {
            self.validate_context(context, action, extensions)
                .map_err(RequestValidationError::from)?;
        }
        Ok(())
    }

    /// Validate a context against a schema for a specific action
    fn validate_context<'a>(
        &self,
        context: &ast::Context,
        action: &ast::EntityUID,
        extensions: &Extensions<'a>,
    ) -> std::result::Result<(), RequestValidationError> {
        // Get the action ID
        let validator_action_id = self.get_action_id(action).ok_or_else(|| {
            request_validation_errors::UndeclaredActionError {
                action: Arc::new(action.clone()),
            }
        })?;

        // Validate entity UIDs in the context
        validate_euids_in_partial_value(&CoreSchema::new(&self), &context.clone().into()).map_err(
            |e| match e {
                ValidateEuidError::InvalidEnumEntity(e) => {
                    RequestValidationError::InvalidEnumEntity(e)
                }
                ValidateEuidError::UndeclaredAction(e) => {
                    request_validation_errors::UndeclaredActionError {
                        action: Arc::new(e.uid),
                    }
                    .into()
                }
            },
        )?;

        // Typecheck the context against the expected context type
        let expected_context_ty = validator_action_id.context_type();
        if !expected_context_ty
            .typecheck_partial_value(&context.clone().into(), extensions)
            .map_err(RequestValidationError::TypeOfContext)?
        {
            return Err(request_validation_errors::InvalidContextError {
                context: context.clone(),
                action: Arc::new(action.clone()),
            }
            .into());
        }
        Ok(())
    }

    /// Validate entities against a schema for a specific action
    fn validate_scope_variables(
        &self,
        principal: &EntityUID,
        action: &EntityUID,
        resource: &EntityUID,
    ) -> std::result::Result<(), RequestValidationError> {
        let principal_type = principal.entity_type();
        if let Some(et) = self.get_entity_type(principal_type) {
            let euid = principal;
            if let ValidatorEntityType {
                kind: ValidatorEntityTypeKind::Enum(choices),
                ..
            } = et
            {
                is_valid_enumerated_entity(&Vec::from(choices.clone().map(Eid::new)), euid)
                    .map_err(RequestValidationError::InvalidEnumEntity)?;
            }
        } else {
            return Err(request_validation_errors::UndeclaredPrincipalTypeError {
                principal_ty: principal_type.clone(),
            }
            .into());
        }

        let resource_type = resource.entity_type();
        if let Some(et) = self.get_entity_type(resource_type) {
            let euid = resource;
            if let ValidatorEntityType {
                kind: ValidatorEntityTypeKind::Enum(choices),
                ..
            } = et
            {
                is_valid_enumerated_entity(&Vec::from(choices.clone().map(Eid::new)), euid)
                    .map_err(RequestValidationError::InvalidEnumEntity)?;
            }
        } else {
            return Err(request_validation_errors::UndeclaredResourceTypeError {
                resource_ty: resource_type.clone(),
            }
            .into());
        }

        let validator_action_id = self.get_action_id(action).ok_or_else(|| {
            request_validation_errors::UndeclaredActionError {
                action: Arc::new(action.clone()),
            }
        })?;

        let principal_type = principal.entity_type();
        validator_action_id.check_principal_type(principal_type, &Arc::new(action.clone()))?;
        let resource_type = resource.entity_type();
        validator_action_id.check_resource_type(resource_type, &Arc::new(action.clone()))?;
        Ok(())
    }
}

impl ValidatorActionId {
    fn check_principal_type(
        &self,
        principal_type: &EntityType,
        action: &Arc<EntityUID>,
    ) -> Result<(), request_validation_errors::InvalidPrincipalTypeError> {
        if !self.is_applicable_principal_type(principal_type) {
            Err(request_validation_errors::InvalidPrincipalTypeError {
                principal_ty: principal_type.clone(),
                action: Arc::clone(action),
                valid_principal_tys: self.applies_to_principals().cloned().collect(),
            })
        } else {
            Ok(())
        }
    }

    fn check_resource_type(
        &self,
        resource_type: &EntityType,
        action: &Arc<EntityUID>,
    ) -> Result<(), request_validation_errors::InvalidResourceTypeError> {
        if !self.is_applicable_resource_type(resource_type) {
            Err(request_validation_errors::InvalidResourceTypeError {
                resource_ty: resource_type.clone(),
                action: Arc::clone(action),
                valid_resource_tys: self.applies_to_resources().cloned().collect(),
            })
        } else {
            Ok(())
        }
    }
}

impl ast::RequestSchema for CoreSchema<'_> {
    type Error = RequestValidationError;
    fn validate_request(
        &self,
        request: &ast::Request,
        extensions: &Extensions<'_>,
    ) -> Result<(), Self::Error> {
        self.schema.validate_request(request, extensions)
    }

    /// Validate the given `context`, returning `Err` if it fails validation
    fn validate_context<'a>(
        &self,
        context: &ast::Context,
        action: &EntityUID,
        extensions: &Extensions<'a>,
    ) -> std::result::Result<(), Self::Error> {
        self.schema.validate_context(context, action, extensions)
    }
  
    /// Validate the scope_variables, returning `Err` if it fails validation
    fn validate_scope_variables(
        &self,
        principal: &EntityUID,
        action: &EntityUID,
        resource: &EntityUID,
    ) -> std::result::Result<(), RequestValidationError> {
        self.schema
            .validate_scope_variables(principal, action, resource)
    }
}

/// Error when the request does not conform to the schema.
//
// This is NOT a publicly exported error type.
#[derive(Debug, Diagnostic, Error)]
pub enum RequestValidationError {
    /// Request action is not declared in the schema
    #[error(transparent)]
    #[diagnostic(transparent)]
    UndeclaredAction(#[from] request_validation_errors::UndeclaredActionError),
    /// Request principal is of a type not declared in the schema
    #[error(transparent)]
    #[diagnostic(transparent)]
    UndeclaredPrincipalType(#[from] request_validation_errors::UndeclaredPrincipalTypeError),
    /// Request resource is of a type not declared in the schema
    #[error(transparent)]
    #[diagnostic(transparent)]
    UndeclaredResourceType(#[from] request_validation_errors::UndeclaredResourceTypeError),
    /// Request principal is of a type that is declared in the schema, but is
    /// not valid for the request action
    #[error(transparent)]
    #[diagnostic(transparent)]
    InvalidPrincipalType(#[from] request_validation_errors::InvalidPrincipalTypeError),
    /// Request resource is of a type that is declared in the schema, but is
    /// not valid for the request action
    #[error(transparent)]
    #[diagnostic(transparent)]
    InvalidResourceType(#[from] request_validation_errors::InvalidResourceTypeError),
    /// Context does not comply with the shape specified for the request action
    #[error(transparent)]
    #[diagnostic(transparent)]
    InvalidContext(#[from] request_validation_errors::InvalidContextError),
    /// Error computing the type of the `Context`; see the contained error type
    /// for details about the kinds of errors that can occur
    #[error("context is not valid: {0}")]
    #[diagnostic(transparent)]
    TypeOfContext(ExtensionFunctionLookupError),
    /// Error when a principal or resource entity is of an enumerated entity
    /// type but has an invalid EID
    #[error(transparent)]
    #[diagnostic(transparent)]
    InvalidEnumEntity(#[from] InvalidEnumEntityError),
}

/// Errors related to validation
pub mod request_validation_errors {
    use crate::ast;
    use crate::impl_diagnostic_from_method_on_field;
    use itertools::Itertools;
    use miette::Diagnostic;
    use std::sync::Arc;
    use thiserror::Error;

    /// Request action is not declared in the schema
    #[derive(Debug, Error)]
    #[error("request's action `{action}` is not declared in the schema")]
    pub struct UndeclaredActionError {
        /// Action which was not declared in the schema
        pub(super) action: Arc<ast::EntityUID>,
    }

    impl Diagnostic for UndeclaredActionError {
        impl_diagnostic_from_method_on_field!(action, loc);
    }

    impl UndeclaredActionError {
        /// The action which was not declared in the schema
        pub fn action(&self) -> &ast::EntityUID {
            &self.action
        }
    }

    /// Request principal is of a type not declared in the schema
    #[derive(Debug, Error)]
    #[error("principal type `{principal_ty}` is not declared in the schema")]
    pub struct UndeclaredPrincipalTypeError {
        /// Principal type which was not declared in the schema
        pub(super) principal_ty: ast::EntityType,
    }

    impl Diagnostic for UndeclaredPrincipalTypeError {
        impl_diagnostic_from_method_on_field!(principal_ty, loc);
    }

    impl UndeclaredPrincipalTypeError {
        /// The principal type which was not declared in the schema
        pub fn principal_ty(&self) -> &ast::EntityType {
            &self.principal_ty
        }
    }

    /// Request resource is of a type not declared in the schema
    #[derive(Debug, Error)]
    #[error("resource type `{resource_ty}` is not declared in the schema")]
    pub struct UndeclaredResourceTypeError {
        /// Resource type which was not declared in the schema
        pub(super) resource_ty: ast::EntityType,
    }

    impl Diagnostic for UndeclaredResourceTypeError {
        impl_diagnostic_from_method_on_field!(resource_ty, loc);
    }

    impl UndeclaredResourceTypeError {
        /// The resource type which was not declared in the schema
        pub fn resource_ty(&self) -> &ast::EntityType {
            &self.resource_ty
        }
    }

    /// Request principal is of a type that is declared in the schema, but is
    /// not valid for the request action
    #[derive(Debug, Error)]
    #[error("principal type `{principal_ty}` is not valid for `{action}`")]
    pub struct InvalidPrincipalTypeError {
        /// Principal type which is not valid
        pub(super) principal_ty: ast::EntityType,
        /// Action which it is not valid for
        pub(super) action: Arc<ast::EntityUID>,
        /// Principal types which actually are valid for that `action`
        pub(super) valid_principal_tys: Vec<ast::EntityType>,
    }

    impl Diagnostic for InvalidPrincipalTypeError {
        fn help<'a>(&'a self) -> Option<Box<dyn std::fmt::Display + 'a>> {
            Some(Box::new(invalid_principal_type_help(
                &self.valid_principal_tys,
                &self.action,
            )))
        }

        // possible future improvement: provide two labels, one for the source
        // loc on `principal_ty` and the other for the source loc on `action`
        impl_diagnostic_from_method_on_field!(principal_ty, loc);
    }

    fn invalid_principal_type_help(
        valid_principal_tys: &[ast::EntityType],
        action: &ast::EntityUID,
    ) -> String {
        if valid_principal_tys.is_empty() {
            format!("no principal types are valid for `{action}`")
        } else {
            format!(
                "valid principal types for `{action}`: {}",
                valid_principal_tys
                    .iter()
                    .sorted_unstable()
                    .map(|et| format!("`{et}`"))
                    .join(", ")
            )
        }
    }

    impl InvalidPrincipalTypeError {
        /// The principal type which is not valid
        pub fn principal_ty(&self) -> &ast::EntityType {
            &self.principal_ty
        }

        /// The action which it is not valid for
        pub fn action(&self) -> &ast::EntityUID {
            &self.action
        }

        /// Principal types which actually are valid for that action
        pub fn valid_principal_tys(&self) -> impl Iterator<Item = &ast::EntityType> {
            self.valid_principal_tys.iter()
        }
    }

    /// Request resource is of a type that is declared in the schema, but is
    /// not valid for the request action
    #[derive(Debug, Error)]
    #[error("resource type `{resource_ty}` is not valid for `{action}`")]
    pub struct InvalidResourceTypeError {
        /// Resource type which is not valid
        pub(super) resource_ty: ast::EntityType,
        /// Action which it is not valid for
        pub(super) action: Arc<ast::EntityUID>,
        /// Resource types which actually are valid for that `action`
        pub(super) valid_resource_tys: Vec<ast::EntityType>,
    }

    impl Diagnostic for InvalidResourceTypeError {
        fn help<'a>(&'a self) -> Option<Box<dyn std::fmt::Display + 'a>> {
            Some(Box::new(invalid_resource_type_help(
                &self.valid_resource_tys,
                &self.action,
            )))
        }

        // possible future improvement: provide two labels, one for the source
        // loc on `resource_ty` and the other for the source loc on `action`
        impl_diagnostic_from_method_on_field!(resource_ty, loc);
    }

    fn invalid_resource_type_help(
        valid_resource_tys: &[ast::EntityType],
        action: &ast::EntityUID,
    ) -> String {
        if valid_resource_tys.is_empty() {
            format!("no resource types are valid for `{action}`")
        } else {
            format!(
                "valid resource types for `{action}`: {}",
                valid_resource_tys
                    .iter()
                    .sorted_unstable()
                    .map(|et| format!("`{et}`"))
                    .join(", ")
            )
        }
    }

    impl InvalidResourceTypeError {
        /// The resource type which is not valid
        pub fn resource_ty(&self) -> &ast::EntityType {
            &self.resource_ty
        }

        /// The action which it is not valid for
        pub fn action(&self) -> &ast::EntityUID {
            &self.action
        }

        /// Resource types which actually are valid for that action
        pub fn valid_resource_tys(&self) -> impl Iterator<Item = &ast::EntityType> {
            self.valid_resource_tys.iter()
        }
    }

    /// Context does not comply with the shape specified for the request action
    #[derive(Debug, Error, Diagnostic)]
    #[error("context `{}` is not valid for `{action}`", ast::BoundedToString::to_string_bounded(.context, BOUNDEDDISPLAY_BOUND_FOR_INVALID_CONTEXT_ERROR))]
    pub struct InvalidContextError {
        /// Context which is not valid
        pub(super) context: ast::Context,
        /// Action which it is not valid for
        pub(super) action: Arc<ast::EntityUID>,
    }

    const BOUNDEDDISPLAY_BOUND_FOR_INVALID_CONTEXT_ERROR: usize = 5;

    impl InvalidContextError {
        /// The context which is not valid
        pub fn context(&self) -> &ast::Context {
            &self.context
        }

        /// The action which it is not valid for
        pub fn action(&self) -> &ast::EntityUID {
            &self.action
        }
    }
}

/// Struct which carries enough information that it can impl Core's
/// `ContextSchema`.
#[derive(Debug, Clone, PartialEq, Eq)]
pub struct ContextSchema(
    // INVARIANT: The `Type` stored in this struct must be representable as a
    // `SchemaType` to avoid panicking in `context_type`.
    crate::validator::types::Type,
);

/// A `Type` contains all the information we need for a Core `ContextSchema`.
impl entities::ContextSchema for ContextSchema {
    fn context_type(&self) -> entities::SchemaType {
        // PANIC SAFETY: By `ContextSchema` invariant, `self.0` is representable as a schema type.
        #[allow(clippy::expect_used)]
        self.0
            .clone()
            .try_into()
            .expect("failed to convert validator type into Core SchemaType")
    }
}

/// Since different Actions have different schemas for `Context`, you must
/// specify the `Action` in order to get a `ContextSchema`.
///
/// Returns `None` if the action is not in the schema.
pub fn context_schema_for_action(
    schema: &ValidatorSchema,
    action: &ast::EntityUID,
) -> Option<ContextSchema> {
    // The invariant on `ContextSchema` requires that the inner type is
    // representable as a schema type. `ValidatorSchema::context_type`
    // always returns a closed record type, which are representable as long
    // as their values are representable. The values are representable
    // because they are taken from the context of a `ValidatorActionId`
    // which was constructed directly from a schema.
    schema.context_type(action).cloned().map(ContextSchema)
}

#[cfg(test)]
mod test {
    use super::*;
    use crate::test_utils::{expect_err, ExpectedErrorMessageBuilder};
    use ast::{Context, Value};
    use cool_asserts::assert_matches;
    use serde_json::json;

    #[track_caller]
    fn schema_with_enums() -> ValidatorSchema {
        let src = r#"
            entity Fruit enum ["🍉", "🍓", "🍒"];
            entity People;
            action "eat" appliesTo {
                principal: [People],
                resource: [Fruit],
                context: {
                  fruit?: Fruit,
                }
            };
        "#;
        ValidatorSchema::from_cedarschema_str(src, Extensions::none())
            .expect("should be a valid schema")
            .0
    }

    fn schema() -> ValidatorSchema {
        let src = json!(
        { "": {
            "entityTypes": {
                "User": {
                    "memberOfTypes": [ "Group" ]
                },
                "Group": {
                    "memberOfTypes": []
                },
                "Photo": {
                    "memberOfTypes": [ "Album" ]
                },
                "Album": {
                    "memberOfTypes": []
                }
            },
            "actions": {
                "view_photo": {
                    "appliesTo": {
                        "principalTypes": ["User", "Group"],
                        "resourceTypes": ["Photo"]
                    }
                },
                "edit_photo": {
                    "appliesTo": {
                        "principalTypes": ["User", "Group"],
                        "resourceTypes": ["Photo"],
                        "context": {
                            "type": "Record",
                            "attributes": {
                                "admin_approval": {
                                    "type": "Boolean",
                                    "required": true,
                                }
                            }
                        }
                    }
                }
            }
        }});
        ValidatorSchema::from_json_value(src, Extensions::all_available())
            .expect("failed to create ValidatorSchema")
    }

    /// basic success with concrete request and no context
    #[test]
    fn success_concrete_request_no_context() {
        assert_matches!(
            ast::Request::new(
                (
                    ast::EntityUID::with_eid_and_type("User", "abc123").unwrap(),
                    None
                ),
                (
                    ast::EntityUID::with_eid_and_type("Action", "view_photo").unwrap(),
                    None
                ),
                (
                    ast::EntityUID::with_eid_and_type("Photo", "vacationphoto94.jpg").unwrap(),
                    None
                ),
                ast::Context::empty(),
                Some(&schema()),
                Extensions::all_available(),
            ),
            Ok(_)
        );
    }

    /// basic success with concrete request and a context
    #[test]
    fn success_concrete_request_with_context() {
        assert_matches!(
            ast::Request::new(
                (
                    ast::EntityUID::with_eid_and_type("User", "abc123").unwrap(),
                    None
                ),
                (
                    ast::EntityUID::with_eid_and_type("Action", "edit_photo").unwrap(),
                    None
                ),
                (
                    ast::EntityUID::with_eid_and_type("Photo", "vacationphoto94.jpg").unwrap(),
                    None
                ),
                ast::Context::from_pairs(
                    [("admin_approval".into(), ast::RestrictedExpr::val(true))],
                    Extensions::all_available()
                )
                .unwrap(),
                Some(&schema()),
                Extensions::all_available(),
            ),
            Ok(_)
        );
    }

    /// success leaving principal unknown
    #[test]
    fn success_principal_unknown() {
        assert_matches!(
            ast::Request::new_with_unknowns(
                ast::EntityUIDEntry::unknown(),
                ast::EntityUIDEntry::known(
                    ast::EntityUID::with_eid_and_type("Action", "view_photo").unwrap(),
                    None,
                ),
                ast::EntityUIDEntry::known(
                    ast::EntityUID::with_eid_and_type("Photo", "vacationphoto94.jpg").unwrap(),
                    None,
                ),
                Some(ast::Context::empty()),
                Some(&schema()),
                Extensions::all_available(),
            ),
            Ok(_)
        );
    }

    /// success leaving action unknown
    #[test]
    fn success_action_unknown() {
        assert_matches!(
            ast::Request::new_with_unknowns(
                ast::EntityUIDEntry::known(
                    ast::EntityUID::with_eid_and_type("User", "abc123").unwrap(),
                    None,
                ),
                ast::EntityUIDEntry::unknown(),
                ast::EntityUIDEntry::known(
                    ast::EntityUID::with_eid_and_type("Photo", "vacationphoto94.jpg").unwrap(),
                    None,
                ),
                Some(ast::Context::empty()),
                Some(&schema()),
                Extensions::all_available(),
            ),
            Ok(_)
        );
    }

    /// success leaving resource unknown
    #[test]
    fn success_resource_unknown() {
        assert_matches!(
            ast::Request::new_with_unknowns(
                ast::EntityUIDEntry::known(
                    ast::EntityUID::with_eid_and_type("User", "abc123").unwrap(),
                    None,
                ),
                ast::EntityUIDEntry::known(
                    ast::EntityUID::with_eid_and_type("Action", "view_photo").unwrap(),
                    None,
                ),
                ast::EntityUIDEntry::unknown(),
                Some(ast::Context::empty()),
                Some(&schema()),
                Extensions::all_available(),
            ),
            Ok(_)
        );
    }

    /// success leaving context unknown
    #[test]
    fn success_context_unknown() {
        assert_matches!(
            ast::Request::new_with_unknowns(
                ast::EntityUIDEntry::known(
                    ast::EntityUID::with_eid_and_type("User", "abc123").unwrap(),
                    None,
                ),
                ast::EntityUIDEntry::known(
                    ast::EntityUID::with_eid_and_type("Action", "view_photo").unwrap(),
                    None,
                ),
                ast::EntityUIDEntry::known(
                    ast::EntityUID::with_eid_and_type("Photo", "vacationphoto94.jpg").unwrap(),
                    None,
                ),
                None,
                Some(&schema()),
                Extensions::all_available(),
            ),
            Ok(_)
        )
    }

    /// success leaving everything unknown
    #[test]
    fn success_everything_unspecified() {
        assert_matches!(
            ast::Request::new_with_unknowns(
                ast::EntityUIDEntry::unknown(),
                ast::EntityUIDEntry::unknown(),
                ast::EntityUIDEntry::unknown(),
                None,
                Some(&schema()),
                Extensions::all_available(),
            ),
            Ok(_)
        );
    }

    /// this succeeds for now: unknown action, concrete principal and
    /// resource of valid types, but none of the schema's actions would work
    /// with this principal and resource type
    #[test]
    fn success_unknown_action_but_invalid_types() {
        assert_matches!(
            ast::Request::new_with_unknowns(
                ast::EntityUIDEntry::known(
                    ast::EntityUID::with_eid_and_type("Album", "abc123").unwrap(),
                    None,
                ),
                ast::EntityUIDEntry::unknown(),
                ast::EntityUIDEntry::known(
                    ast::EntityUID::with_eid_and_type("User", "alice").unwrap(),
                    None,
                ),
                None,
                Some(&schema()),
                Extensions::all_available(),
            ),
            Ok(_)
        );
    }

    /// request action not declared in the schema
    #[test]
    fn action_not_declared() {
        assert_matches!(
            ast::Request::new(
                (ast::EntityUID::with_eid_and_type("User", "abc123").unwrap(), None),
                (ast::EntityUID::with_eid_and_type("Action", "destroy").unwrap(), None),
                (ast::EntityUID::with_eid_and_type("Photo", "vacationphoto94.jpg").unwrap(), None),
                ast::Context::empty(),
                Some(&schema()),
                Extensions::all_available(),
            ),
            Err(e) => {
                expect_err("", &miette::Report::new(e), &ExpectedErrorMessageBuilder::error(r#"request's action `Action::"destroy"` is not declared in the schema"#).build());
            }
        );
    }

    /// request principal type not declared in the schema (action concrete)
    #[test]
    fn principal_type_not_declared() {
        assert_matches!(
            ast::Request::new(
                (ast::EntityUID::with_eid_and_type("Foo", "abc123").unwrap(), None),
                (ast::EntityUID::with_eid_and_type("Action", "view_photo").unwrap(), None),
                (ast::EntityUID::with_eid_and_type("Photo", "vacationphoto94.jpg").unwrap(), None),
                ast::Context::empty(),
                Some(&schema()),
                Extensions::all_available(),
            ),
            Err(e) => {
                expect_err("", &miette::Report::new(e), &ExpectedErrorMessageBuilder::error("principal type `Foo` is not declared in the schema").build());
            }
        );
    }

    /// request resource type not declared in the schema (action concrete)
    #[test]
    fn resource_type_not_declared() {
        assert_matches!(
            ast::Request::new(
                (ast::EntityUID::with_eid_and_type("User", "abc123").unwrap(), None),
                (ast::EntityUID::with_eid_and_type("Action", "view_photo").unwrap(), None),
                (ast::EntityUID::with_eid_and_type("Foo", "vacationphoto94.jpg").unwrap(), None),
                ast::Context::empty(),
                Some(&schema()),
                Extensions::all_available(),
            ),
            Err(e) => {
                expect_err("", &miette::Report::new(e), &ExpectedErrorMessageBuilder::error("resource type `Foo` is not declared in the schema").build());
            }
        );
    }

    /// request principal type declared, but invalid for request's action
    #[test]
    fn principal_type_invalid() {
        assert_matches!(
            ast::Request::new(
                (ast::EntityUID::with_eid_and_type("Album", "abc123").unwrap(), None),
                (ast::EntityUID::with_eid_and_type("Action", "view_photo").unwrap(), None),
                (ast::EntityUID::with_eid_and_type("Photo", "vacationphoto94.jpg").unwrap(), None),
                ast::Context::empty(),
                Some(&schema()),
                Extensions::all_available(),
            ),
            Err(e) => {
                expect_err(
                    "",
                    &miette::Report::new(e),
                    &ExpectedErrorMessageBuilder::error(r#"principal type `Album` is not valid for `Action::"view_photo"`"#)
                        .help(r#"valid principal types for `Action::"view_photo"`: `Group`, `User`"#)
                        .build(),
                );
            }
        );
    }

    /// request resource type declared, but invalid for request's action
    #[test]
    fn resource_type_invalid() {
        assert_matches!(
            ast::Request::new(
                (ast::EntityUID::with_eid_and_type("User", "abc123").unwrap(), None),
                (ast::EntityUID::with_eid_and_type("Action", "view_photo").unwrap(), None),
                (ast::EntityUID::with_eid_and_type("Group", "coders").unwrap(), None),
                ast::Context::empty(),
                Some(&schema()),
                Extensions::all_available(),
            ),
            Err(e) => {
                expect_err(
                    "",
                    &miette::Report::new(e),
                    &ExpectedErrorMessageBuilder::error(r#"resource type `Group` is not valid for `Action::"view_photo"`"#)
                        .help(r#"valid resource types for `Action::"view_photo"`: `Photo`"#)
                        .build(),
                );
            }
        );
    }

    /// request context does not comply with specification: missing attribute
    #[test]
    fn context_missing_attribute() {
        assert_matches!(
            ast::Request::new(
                (ast::EntityUID::with_eid_and_type("User", "abc123").unwrap(), None),
                (ast::EntityUID::with_eid_and_type("Action", "edit_photo").unwrap(), None),
                (ast::EntityUID::with_eid_and_type("Photo", "vacationphoto94.jpg").unwrap(), None),
                ast::Context::empty(),
                Some(&schema()),
                Extensions::all_available(),
            ),
            Err(e) => {
                expect_err("", &miette::Report::new(e), &ExpectedErrorMessageBuilder::error(r#"context `{}` is not valid for `Action::"edit_photo"`"#).build());
            }
        );
    }

    /// request context does not comply with specification: extra attribute
    #[test]
    fn context_extra_attribute() {
        let context_with_extra_attr = ast::Context::from_pairs(
            [
                ("admin_approval".into(), ast::RestrictedExpr::val(true)),
                ("extra".into(), ast::RestrictedExpr::val(42)),
            ],
            Extensions::all_available(),
        )
        .unwrap();
        assert_matches!(
            ast::Request::new(
                (ast::EntityUID::with_eid_and_type("User", "abc123").unwrap(), None),
                (ast::EntityUID::with_eid_and_type("Action", "edit_photo").unwrap(), None),
                (ast::EntityUID::with_eid_and_type("Photo", "vacationphoto94.jpg").unwrap(), None),
                context_with_extra_attr,
                Some(&schema()),
                Extensions::all_available(),
            ),
            Err(e) => {
                expect_err("", &miette::Report::new(e), &ExpectedErrorMessageBuilder::error(r#"context `{admin_approval: true, extra: 42}` is not valid for `Action::"edit_photo"`"#).build());
            }
        );
    }

    /// request context does not comply with specification: attribute is wrong type
    #[test]
    fn context_attribute_wrong_type() {
        let context_with_wrong_type_attr = ast::Context::from_pairs(
            [(
                "admin_approval".into(),
                ast::RestrictedExpr::set([ast::RestrictedExpr::val(true)]),
            )],
            Extensions::all_available(),
        )
        .unwrap();
        assert_matches!(
            ast::Request::new(
                (ast::EntityUID::with_eid_and_type("User", "abc123").unwrap(), None),
                (ast::EntityUID::with_eid_and_type("Action", "edit_photo").unwrap(), None),
                (ast::EntityUID::with_eid_and_type("Photo", "vacationphoto94.jpg").unwrap(), None),
                context_with_wrong_type_attr,
                Some(&schema()),
                Extensions::all_available(),
            ),
            Err(e) => {
                expect_err("", &miette::Report::new(e), &ExpectedErrorMessageBuilder::error(r#"context `{admin_approval: [true]}` is not valid for `Action::"edit_photo"`"#).build());
            }
        );
    }

    /// request context contains heterogeneous set
    #[test]
    fn context_attribute_heterogeneous_set() {
        let context_with_heterogeneous_set = ast::Context::from_pairs(
            [(
                "admin_approval".into(),
                ast::RestrictedExpr::set([
                    ast::RestrictedExpr::val(true),
                    ast::RestrictedExpr::val(-1001),
                ]),
            )],
            Extensions::all_available(),
        )
        .unwrap();
        assert_matches!(
            ast::Request::new(
                (ast::EntityUID::with_eid_and_type("User", "abc123").unwrap(), None),
                (ast::EntityUID::with_eid_and_type("Action", "edit_photo").unwrap(), None),
                (ast::EntityUID::with_eid_and_type("Photo", "vacationphoto94.jpg").unwrap(), None),
                context_with_heterogeneous_set,
                Some(&schema()),
                Extensions::all_available(),
            ),
            Err(e) => {
                expect_err("", &miette::Report::new(e), &ExpectedErrorMessageBuilder::error(r#"context `{admin_approval: [true, -1001]}` is not valid for `Action::"edit_photo"`"#).build());
            }
        );
    }

    /// request context which is large enough that we don't print the whole thing in the error message
    #[test]
    fn context_large() {
        let large_context_with_extra_attributes = ast::Context::from_pairs(
            [
                ("admin_approval".into(), ast::RestrictedExpr::val(true)),
                ("extra1".into(), ast::RestrictedExpr::val(false)),
                ("also extra".into(), ast::RestrictedExpr::val("spam")),
                (
                    "extra2".into(),
                    ast::RestrictedExpr::set([ast::RestrictedExpr::val(-100)]),
                ),
                (
                    "extra3".into(),
                    ast::RestrictedExpr::val(
                        ast::EntityUID::with_eid_and_type("User", "alice").unwrap(),
                    ),
                ),
                ("extra4".into(), ast::RestrictedExpr::val("foobar")),
            ],
            Extensions::all_available(),
        )
        .unwrap();
        assert_matches!(
            ast::Request::new(
                (ast::EntityUID::with_eid_and_type("User", "abc123").unwrap(), None),
                (ast::EntityUID::with_eid_and_type("Action", "edit_photo").unwrap(), None),
                (ast::EntityUID::with_eid_and_type("Photo", "vacationphoto94.jpg").unwrap(), None),
                large_context_with_extra_attributes,
                Some(&schema()),
                Extensions::all_available(),
            ),
            Err(e) => {
                expect_err(
                    "",
                    &miette::Report::new(e),
                    &ExpectedErrorMessageBuilder::error(r#"context `{admin_approval: true, "also extra": "spam", extra1: false, extra2: [-100], extra3: User::"alice", .. }` is not valid for `Action::"edit_photo"`"#).build(),
                );
            }
        );
    }

    #[test]
    fn enumerated_entity_type() {
        assert_matches!(
            ast::Request::new(
                (
                    ast::EntityUID::with_eid_and_type("People", "😋").unwrap(),
                    None
                ),
                (
                    ast::EntityUID::with_eid_and_type("Action", "eat").unwrap(),
                    None
                ),
                (
                    ast::EntityUID::with_eid_and_type("Fruit", "🍉").unwrap(),
                    None
                ),
                Context::empty(),
                Some(&schema_with_enums()),
                Extensions::none(),
            ),
            Ok(_)
        );
        assert_matches!(
            ast::Request::new(
                (ast::EntityUID::with_eid_and_type("People", "🤔").unwrap(), None),
                (ast::EntityUID::with_eid_and_type("Action", "eat").unwrap(), None),
                (ast::EntityUID::with_eid_and_type("Fruit", "🥝").unwrap(), None),
                Context::empty(),
                Some(&schema_with_enums()),
                Extensions::none(),
            ),
            Err(e) => {
                expect_err(
                    "",
                    &miette::Report::new(e),
                    &ExpectedErrorMessageBuilder::error(r#"entity `Fruit::"🥝"` is of an enumerated entity type, but `"🥝"` is not declared as a valid eid"#).help(r#"valid entity eids: "🍉", "🍓", "🍒""#)
                    .build(),
                );
            }
        );
        assert_matches!(
            ast::Request::new(
                (ast::EntityUID::with_eid_and_type("People", "🤔").unwrap(), None),
                (ast::EntityUID::with_eid_and_type("Action", "eat").unwrap(), None),
                (ast::EntityUID::with_eid_and_type("Fruit", "🍉").unwrap(), None),
                Context::from_pairs([("fruit".into(), (Value::from(ast::EntityUID::with_eid_and_type("Fruit", "🥭").unwrap())).into())], Extensions::none()).expect("should be a valid context"),
                Some(&schema_with_enums()),
                Extensions::none(),
            ),
            Err(e) => {
                expect_err(
                    "",
                    &miette::Report::new(e),
                    &ExpectedErrorMessageBuilder::error(r#"entity `Fruit::"🥭"` is of an enumerated entity type, but `"🥭"` is not declared as a valid eid"#).help(r#"valid entity eids: "🍉", "🍓", "🍒""#)
                    .build(),
                );
            }
        );
    }
}<|MERGE_RESOLUTION|>--- conflicted
+++ resolved
@@ -176,12 +176,7 @@
         request: &ast::Request,
         extensions: &Extensions<'_>,
     ) -> std::result::Result<(), Self::Error> {
-<<<<<<< HEAD
         let action_uid = request.action().uid();
-=======
-
-        let a_uid = request.action().uid(); //used twice so only call once
->>>>>>> 0f9be701
 
         // Only validate entities if principal, action, and resource UIDs are all available
         if let (Some(principal_uid), Some(action_uid), Some(resource_uid)) = (
@@ -214,7 +209,7 @@
         })?;
 
         // Validate entity UIDs in the context
-        validate_euids_in_partial_value(&CoreSchema::new(&self), &context.clone().into()).map_err(
+        validate_euids_in_partial_value(&CoreSchema::new(self), &context.clone().into()).map_err(
             |e| match e {
                 ValidateEuidError::InvalidEnumEntity(e) => {
                     RequestValidationError::InvalidEnumEntity(e)
@@ -353,8 +348,8 @@
     ) -> std::result::Result<(), Self::Error> {
         self.schema.validate_context(context, action, extensions)
     }
-  
-    /// Validate the scope_variables, returning `Err` if it fails validation
+
+    /// Validate the scope variables, returning `Err` if it fails validation
     fn validate_scope_variables(
         &self,
         principal: &EntityUID,
