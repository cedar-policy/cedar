# Changelog

## Unreleased

### Added

<<<<<<< HEAD
- `--deny-warnings` option to `validate` command. This option turns non-fatal
  warnings into errors.
=======
- Requests are now validated by default if a schema is provided. This can be
  disabled with `--request-validation=false`.
- The `-s` short form can now be used for `--schema` across all subcommands.

### Changed

- The `-p` flag now always refers to `--policies` (not `--principal`) across all
  subcommands, while `-l` refers to `--principal`. Relatedly, the `--policies`
  long form of the flag is also now accepted across all subcommands.
- The short form of `--template-linked` was changed from `-t` to `-k`.
>>>>>>> 9e576d76

## 2.4.2

## 2.4.1

## 2.4.0

### Changed

- Input policies for `check-parse` command can be read from standard input.

### Fixed

- Duplicate policy ids in `@id` annotations cause the CLI to exit gracefully
  instead of panicking.

## 2.3.3

## 2.3.2

## 2.3.1

## 2.3.0

## 2.2.0

### Changed

- Update `cedar-policy` and `cedar-policy-core` dependencies.

## 2.1.0

### Changed

- Update `cedar-policy` and `cedar-policy-formater` dependencies.

### Fixed

- Resolve warning in `Cargo.toml` due to having both `license` and `license-file` metadata entries.

## 2.0.3

### Fixed

- Update `Cargo.toml` metadata to correctly represent this crate as Apache-2.0 licensed.

## 2.0.2

## 2.0.1

## 2.0.0

Initial release of `cedar-policy-cli`.<|MERGE_RESOLUTION|>--- conflicted
+++ resolved
@@ -4,10 +4,8 @@
 
 ### Added
 
-<<<<<<< HEAD
 - `--deny-warnings` option to `validate` command. This option turns non-fatal
   warnings into errors.
-=======
 - Requests are now validated by default if a schema is provided. This can be
   disabled with `--request-validation=false`.
 - The `-s` short form can now be used for `--schema` across all subcommands.
@@ -18,7 +16,6 @@
   subcommands, while `-l` refers to `--principal`. Relatedly, the `--policies`
   long form of the flag is also now accepted across all subcommands.
 - The short form of `--template-linked` was changed from `-t` to `-k`.
->>>>>>> 9e576d76
 
 ## 2.4.2
 
