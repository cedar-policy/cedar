--- conflicted
+++ resolved
@@ -29,14 +29,10 @@
 use thiserror::Error;
 
 use crate::parser::err::{ParseError, ParseErrors, ToASTError, ToASTErrorKind};
-<<<<<<< HEAD
-use crate::parser::Loc;
+use crate::parser::{AsLocRef, IntoMaybeLoc, Loc, MaybeLoc};
 use crate::spec::*;
 #[allow(unused_imports)]
 use crate::verus_utils::*;
-=======
-use crate::parser::{AsLocRef, IntoMaybeLoc, Loc, MaybeLoc};
->>>>>>> cb7fa211
 use crate::FromNormalizedStr;
 
 use vstd::prelude::*;
@@ -556,11 +552,7 @@
             Ok(Self(InternalName::new(
                 Id::new_unchecked(*last),
                 prefix.iter().map(|part| Id::new_unchecked(*part)),
-<<<<<<< HEAD
-                Some(Loc::new(0..(s.len()), s.into())),
-=======
                 Loc::new(0..(s.len()), s.into()).into_maybe_loc(),
->>>>>>> cb7fa211
             )))
         } else {
             Err(Self::parse_err_from_str(s))
@@ -659,11 +651,7 @@
                         src: s.to_string(),
                         normalized_src,
                     },
-<<<<<<< HEAD
-                    Loc::new(diff_byte, s.into()),
-=======
                     Loc::new(diff_byte, s.into()).into_maybe_loc(),
->>>>>>> cb7fa211
                 )))
             }
         }
