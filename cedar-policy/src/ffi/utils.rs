--- conflicted
+++ resolved
@@ -130,19 +130,12 @@
             severity: diag.severity().map(Into::into),
             source_locations: diag
                 .labels()
-<<<<<<< HEAD
-                .map_or_else(Vec::new, |labels| labels.map(Into::into).collect()),
-            related: diag
-                .related()
-                .map_or_else(Vec::new, |errs| errs.map(Into::into).collect()),
-=======
                 .map(|labels| labels.map(Into::into).collect())
                 .unwrap_or_default(),
             related: diag
                 .related()
                 .map(|errs| errs.map(std::convert::Into::into).collect())
                 .unwrap_or_default(),
->>>>>>> 6b9c00fa
         }
     }
 }
