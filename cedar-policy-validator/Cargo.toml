[package]
name = "cedar-policy-validator"
edition.workspace = true
rust-version.workspace = true
version.workspace = true
license.workspace = true
categories.workspace = true
description = "Validator for the Cedar Policy language."
keywords.workspace = true
homepage.workspace = true
repository.workspace = true

[dependencies]
cedar-policy-core = { version = "=4.1.0", path = "../cedar-policy-core" }
serde = { version = "1.0", features = ["derive"] }
serde_json = { version = "1.0", features = ["preserve_order"] }
serde_with = "3.0"
miette = "7.1.0"
thiserror = "1.0"
itertools = "0.13"
ref-cast = "1.0"
unicode-security = "0.1.0"
smol_str = { version = "0.3", features = ["serde"] }
stacker = "0.1.15"
arbitrary = { version = "1", features = ["derive"], optional = true }
lalrpop-util = { version = "0.22.0", features = ["lexer", "unicode"] }
lazy_static = "1.4.0"
nonempty = "0.10.0"
prost = "0.12"

# wasm dependencies
serde-wasm-bindgen = { version = "0.6", optional = true }
tsify = { version = "0.4.5", optional = true }
wasm-bindgen = { version = "0.2.82", optional = true }

[features]
# by default, enable all Cedar extensions
default = ["ipaddr", "decimal"]
# when enabling a feature, make sure that the Core feature is also enabled
ipaddr = ["cedar-policy-core/ipaddr"]
decimal = ["cedar-policy-core/decimal"]
partial-eval = ["cedar-policy-core/partial-eval"]

# Enables `Arbitrary` implementations for several types in this crate
arbitrary = ["dep:arbitrary", "cedar-policy-core/arbitrary"]

# Experimental features.
partial-validate = []
level-validate = []
wasm = ["serde-wasm-bindgen", "tsify", "wasm-bindgen"]
<<<<<<< HEAD
protobuffers = []
=======
entity-manifest = []
>>>>>>> 6edd97be

[dev-dependencies]
similar-asserts = "1.5.0"
cool_asserts = "2.0"
cedar-policy-core = { version = "=4.1.0", path = "../cedar-policy-core", features = ["test-util"] }
miette = { version = "7.1.0", features = ["fancy"] }

[build-dependencies]
<<<<<<< HEAD
lalrpop = "0.20.0"
prost-build = "0.5"
=======
lalrpop = "0.22.0"
>>>>>>> 6edd97be
<|MERGE_RESOLUTION|>--- conflicted
+++ resolved
@@ -48,11 +48,8 @@
 partial-validate = []
 level-validate = []
 wasm = ["serde-wasm-bindgen", "tsify", "wasm-bindgen"]
-<<<<<<< HEAD
 protobuffers = []
-=======
 entity-manifest = []
->>>>>>> 6edd97be
 
 [dev-dependencies]
 similar-asserts = "1.5.0"
@@ -61,9 +58,5 @@
 miette = { version = "7.1.0", features = ["fancy"] }
 
 [build-dependencies]
-<<<<<<< HEAD
-lalrpop = "0.20.0"
-prost-build = "0.5"
-=======
 lalrpop = "0.22.0"
->>>>>>> 6edd97be
+prost-build = "0.5"