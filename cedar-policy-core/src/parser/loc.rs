--- conflicted
+++ resolved
@@ -16,11 +16,9 @@
 
 use std::sync::Arc;
 
-<<<<<<< HEAD
 use vstd::prelude::*;
 
 verus! {
-=======
 /// Represents an optional `Loc`.
 #[cfg(not(feature = "raw-parsing"))]
 pub type MaybeLoc = Option<Loc>;
@@ -38,7 +36,6 @@
 /// storing locations during parsing, maximizing the parsing performance.
 #[cfg(feature = "raw-parsing")]
 pub type MaybeLoc = Option<Box<Loc>>;
->>>>>>> cb7fa211
 
 /// Represents a source location: index/range, and a reference to the source
 /// code which that index/range indexes into
