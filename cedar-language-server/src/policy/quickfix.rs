--- conflicted
+++ resolved
@@ -14,7 +14,8 @@
  * limitations under the License.
  */
 
-use dashmap::DashMap;
+use std::collections::HashMap;
+
 use tower_lsp_server::lsp_types::{
     CodeAction, CodeActionContext, CodeActionKind, TextEdit, Uri, WorkspaceEdit,
 };
@@ -41,16 +42,11 @@
                 };
 
                 // Create a workspace edit
-<<<<<<< HEAD
-                let changes = DashMap::new();
-                changes.insert(uri.clone(), vec![edit]);
-=======
                 #[expect(
                     clippy::mutable_key_type,
                     reason = "type required by tower_lsp_server::lsp_types::WorkspaceEdit"
                 )]
                 let changes = HashMap::from([(uri.clone(), vec![edit])]);
->>>>>>> 9269ec3a
                 let workspace_edit = WorkspaceEdit {
                     changes: Some(changes.into_iter().collect()),
                     document_changes: None,
