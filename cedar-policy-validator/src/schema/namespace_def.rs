--- conflicted
+++ resolved
@@ -123,20 +123,12 @@
     /// have not yet been resolved/inlined (e.g., because they are not defined
     /// in this schema fragment).
     pub(super) attributes: WithUnresolvedTypeDefs<Type>,
-<<<<<<< HEAD
     /// Direct parent entity types for this entity type.
-    /// These are fully qualified `Name`s, but may be entity types declared in a
-    /// different namespace or schema fragment.
+    /// These are fully qualified entity types, but may be entity types declared
+    /// in a different namespace or schema fragment.
     /// We will check for undeclared parent types when combining fragments into
     /// a `ValidatorSchema`.
-    pub(super) parents: HashSet<Name>,
-=======
-    /// The direct parent entity types for this entity type come from the
-    /// `memberOfTypes` list. These types might be declared in a different
-    /// namespace, so we will check if they are declared in any fragment when
-    /// constructing a `ValidatorSchema`.
     pub(super) parents: HashSet<EntityType>,
->>>>>>> afd99f26
 }
 
 /// Holds a map from (fully qualified) `EntityUID`s of action definitions
