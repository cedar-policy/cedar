/*
 * Copyright Cedar Contributors
 *
 * Licensed under the Apache License, Version 2.0 (the "License");
 * you may not use this file except in compliance with the License.
 * You may obtain a copy of the License at
 *
 *      https://www.apache.org/licenses/LICENSE-2.0
 *
 * Unless required by applicable law or agreed to in writing, software
 * distributed under the License is distributed on an "AS IS" BASIS,
 * WITHOUT WARRANTIES OR CONDITIONS OF ANY KIND, either express or implied.
 * See the License for the specific language governing permissions and
 * limitations under the License.
 */

//! This module contains the definition of `ValidatorActionId` and the types it relies on

use cedar_policy_core::{
    ast::{self, EntityType, EntityUID, PartialValueSerializedAsExpr},
    transitive_closure::TCNode,
};
use itertools::Itertools;
use nonempty::NonEmpty;
use serde::Serialize;
use smol_str::SmolStr;
use std::collections::{BTreeMap, HashSet};

use super::internal_name_to_entity_type;
use crate::{
    schema::{AllDefs, SchemaError},
    types::{Attributes, Type},
    ConditionalName,
};

#[cfg(feature = "protobuffers")]
use crate::proto;

#[cfg(feature = "protobuffers")]
use cedar_policy_core::{ast, evaluator::RestrictedEvaluator, extensions::Extensions};

/// Contains information about actions used by the validator.  The contents of
/// the struct are the same as the schema entity type structure, but the
/// `member_of` relation is reversed to instead be `descendants`.
#[derive(Clone, Debug, Serialize)]
#[serde(rename_all = "camelCase")]
pub struct ValidatorActionId {
    /// The name of the action.
    pub(crate) name: EntityUID,

    /// The principals and resources that the action can be applied to.
    pub(crate) applies_to: ValidatorApplySpec<ast::EntityType>,

    /// The set of actions that can be members of this action. When this
    /// structure is initially constructed, the field will contain direct
    /// children, but it will be updated to contain the closure of all
    /// descendants before it is used in any validation.
    pub(crate) descendants: HashSet<EntityUID>,

    /// The type of the context record associated with this action.
    pub(crate) context: Type,

    /// The attribute types for this action, used for typechecking.
    pub(crate) attribute_types: Attributes,

    /// The actual attribute value for this action, used to construct an
    /// `Entity` for this action. Could also be used for more precise
    /// typechecking by partial evaluation.
    ///
    /// Attributes are serialized as `RestrictedExpr`s, so that roundtripping
    /// works seamlessly.
    pub(crate) attributes: BTreeMap<SmolStr, PartialValueSerializedAsExpr>,
}

impl ValidatorActionId {
    /// Returns an iterator over all the principals that this action applies to
    pub fn principals(&self) -> impl Iterator<Item = &EntityType> {
        self.applies_to.principal_apply_spec.iter()
    }

    /// Returns an iterator over all the resources that this action applies to
    pub fn resources(&self) -> impl Iterator<Item = &EntityType> {
        self.applies_to.resource_apply_spec.iter()
    }

    /// The `Type` that this action requires for its context.
    ///
    /// This always returns a closed record type.
    pub fn context_type(&self) -> &Type {
        &self.context
    }

    /// The [`ast::EntityType`]s that can be the `principal` for this action.
    pub fn applies_to_principals(&self) -> impl Iterator<Item = &ast::EntityType> {
        self.applies_to.applicable_principal_types()
    }

    /// The [`ast::EntityType`]s that can be the `resource` for this action.
    pub fn applies_to_resources(&self) -> impl Iterator<Item = &ast::EntityType> {
        self.applies_to.applicable_resource_types()
    }

    /// Is the given principal type applicable for this spec?
    pub fn is_applicable_principal_type(&self, ty: &ast::EntityType) -> bool {
        self.applies_to.is_applicable_principal_type(ty)
    }

    /// Is the given resource type applicable for this spec?
    pub fn is_applicable_resource_type(&self, ty: &ast::EntityType) -> bool {
        self.applies_to.is_applicable_resource_type(ty)
    }
}

impl TCNode<EntityUID> for ValidatorActionId {
    fn get_key(&self) -> EntityUID {
        self.name.clone()
    }

    fn add_edge_to(&mut self, k: EntityUID) {
        self.descendants.insert(k);
    }

    fn out_edges(&self) -> Box<dyn Iterator<Item = &EntityUID> + '_> {
        Box::new(self.descendants.iter())
    }

    fn has_edge_to(&self, e: &EntityUID) -> bool {
        self.descendants.contains(e)
    }
}

#[cfg(feature = "protobuffers")]
impl From<&ValidatorActionId> for proto::ValidatorActionId {
    fn from(v: &ValidatorActionId) -> Self {
        Self {
            name: Some(ast::proto::EntityUid::from(&v.name)),
            applies_to: Some(proto::ValidatorApplySpec::from(&v.applies_to)),
            descendants: v
                .descendants
                .iter()
                .map(ast::proto::EntityUid::from)
                .collect(),
            context: Some(proto::Type::from(&v.context)),
            attribute_types: Some(proto::Attributes::from(&v.attribute_types)),
            attributes: v
                .attributes
                .iter()
                .map(|(s, v)| {
                    let key = s.to_string();
                    let value = ast::proto::Expr::from(&ast::Expr::from(ast::PartialValue::from(
                        v.to_owned(),
                    )));
                    (key, value)
                })
                .collect(),
        }
    }
}

#[cfg(feature = "protobuffers")]
impl From<&proto::ValidatorActionId> for ValidatorActionId {
    fn from(v: &proto::ValidatorActionId) -> Self {
        let extensions_none = Extensions::none();
        let eval = RestrictedEvaluator::new(&extensions_none);
        Self {
            name: ast::EntityUID::from(v.name.as_ref().unwrap()),
            applies_to: ValidatorApplySpec::from(v.applies_to.as_ref().unwrap()),
            descendants: v.descendants.iter().map(ast::EntityUID::from).collect(),
            context: Type::from(v.context.as_ref().unwrap()),
            attribute_types: Attributes::from(v.attribute_types.as_ref().unwrap()),
            attributes: v
                .attributes
                .iter()
                .map(|(k, v)| {
                    let pval = eval
                        .partial_interpret(
                            ast::BorrowedRestrictedExpr::new(&ast::Expr::from(v)).unwrap(),
                        )
                        .unwrap();
                    (k.into(), pval.into())
                })
                .collect(),
        }
    }
}

/// The principals and resources that an action can be applied to.
///
/// The parameter `N` represents the type of entity type names stored in this
/// [`ValidatorApplySpec`]. For instance, this could be [`crate::RawName`],
/// [`crate::ConditionalName`], or [`InternalName`], depending on whether the
/// names have been resolved into fully-qualified names yet.
/// (It could also in principle be [`ast::EntityType`], which like
/// [`InternalName`] and [`Name`] always represents a fully-qualified name, but
/// as of this writing we always use [`Name`] or [`InternalName`] for the
/// parameter here when we want to indicate names have been fully qualified.)
#[derive(Clone, Debug, Serialize)]
#[serde(rename_all = "camelCase")]
pub(crate) struct ValidatorApplySpec<N> {
    /// The principal entity types the action can be applied to.
    principal_apply_spec: HashSet<N>,

    /// The resource entity types the action can be applied to.
    resource_apply_spec: HashSet<N>,
}

<<<<<<< HEAD
#[cfg(feature = "protobuffers")]
impl From<&ValidatorApplySpec> for proto::ValidatorApplySpec {
    fn from(v: &ValidatorApplySpec) -> Self {
        Self {
            principal_apply_spec: v
                .principal_apply_spec
                .iter()
                .map(ast::proto::EntityType::from)
                .collect(),
            resource_apply_spec: v
                .resource_apply_spec
                .iter()
                .map(ast::proto::EntityType::from)
                .collect(),
        }
    }
}

#[cfg(feature = "protobuffers")]
impl From<&proto::ValidatorApplySpec> for ValidatorApplySpec {
    fn from(v: &proto::ValidatorApplySpec) -> Self {
        Self {
            principal_apply_spec: v
                .principal_apply_spec
                .iter()
                .map(ast::EntityType::from)
                .collect(),
            resource_apply_spec: v
                .resource_apply_spec
                .iter()
                .map(ast::EntityType::from)
                .collect(),
        }
    }
}

impl ValidatorApplySpec {
=======
impl<N> ValidatorApplySpec<N> {
>>>>>>> 3458cd20
    /// Create an apply spec for an action that can only be applied to some
    /// specific entities.
    pub fn new(principal_apply_spec: HashSet<N>, resource_apply_spec: HashSet<N>) -> Self {
        Self {
            principal_apply_spec,
            resource_apply_spec,
        }
    }
}

impl ValidatorApplySpec<ast::EntityType> {
    /// Is the given principal type applicable for this spec?
    pub fn is_applicable_principal_type(&self, ty: &ast::EntityType) -> bool {
        self.principal_apply_spec.contains(ty)
    }

    /// Get the applicable principal types for this spec.
    pub fn applicable_principal_types(&self) -> impl Iterator<Item = &ast::EntityType> {
        self.principal_apply_spec.iter()
    }

    /// Is the given resource type applicable for this spec?
    pub fn is_applicable_resource_type(&self, ty: &ast::EntityType) -> bool {
        self.resource_apply_spec.contains(ty)
    }

    /// Get the applicable resource types for this spec.
    pub fn applicable_resource_types(&self) -> impl Iterator<Item = &ast::EntityType> {
        self.resource_apply_spec.iter()
    }
}

impl ValidatorApplySpec<ConditionalName> {
    /// Convert this [`ValidatorApplySpec<ConditionalName>`] into a
    /// [`ValidatorApplySpec<ast::EntityType>`] by fully-qualifying all
    /// typenames that appear anywhere in any definitions, and checking that
    /// none of these typenames contain `__cedar`.
    ///
    /// `all_defs` needs to contain the full set of all fully-qualified typenames
    /// and actions that are defined in the schema (in all schema fragments).
    pub fn fully_qualify_type_references(
        self,
        all_defs: &AllDefs,
    ) -> Result<ValidatorApplySpec<ast::EntityType>, crate::schema::SchemaError> {
        let (principal_apply_spec, principal_errs) = self
            .principal_apply_spec
            .into_iter()
            .map(|cname| {
                let internal_name = cname.resolve(all_defs)?.clone();
                internal_name_to_entity_type(internal_name).map_err(Into::into)
            })
            .partition_result::<_, Vec<SchemaError>, _, _>();
        let (resource_apply_spec, resource_errs) = self
            .resource_apply_spec
            .into_iter()
            .map(|cname| {
                let internal_name = cname.resolve(all_defs)?.clone();
                internal_name_to_entity_type(internal_name).map_err(Into::into)
            })
            .partition_result::<_, Vec<SchemaError>, _, _>();
        match (
            NonEmpty::from_vec(principal_errs),
            NonEmpty::from_vec(resource_errs),
        ) {
            (None, None) => Ok(ValidatorApplySpec {
                principal_apply_spec,
                resource_apply_spec,
            }),
            (Some(principal_errs), None) => Err(SchemaError::join_nonempty(principal_errs)),
            (None, Some(resource_errs)) => Err(SchemaError::join_nonempty(resource_errs)),
            (Some(principal_errs), Some(resource_errs)) => {
                let mut errs = principal_errs;
                errs.extend(resource_errs);
                Err(SchemaError::join_nonempty(errs))
            }
        }
    }
}

#[cfg(test)]
mod test {
    use super::*;

    fn make_action() -> ValidatorActionId {
        ValidatorActionId {
            name: r#"Action::"foo""#.parse().unwrap(),
            applies_to: ValidatorApplySpec {
                principal_apply_spec: HashSet::from([
                    // Make sure duplicates are handled as expected
                    "User".parse().unwrap(),
                    "User".parse().unwrap(),
                ]),
                resource_apply_spec: HashSet::from([
                    "App".parse().unwrap(),
                    "File".parse().unwrap(),
                ]),
            },
            descendants: HashSet::new(),
            context: Type::any_record(),
            attribute_types: Attributes::default(),
            attributes: BTreeMap::default(),
        }
    }

    #[test]
    fn test_resources() {
        let a = make_action();
        let got = a.resources().cloned().collect::<HashSet<EntityType>>();
        let expected = HashSet::from(["App".parse().unwrap(), "File".parse().unwrap()]);
        assert_eq!(got, expected);
    }

    #[test]
    fn test_principals() {
        let a = make_action();
        let got = a.principals().cloned().collect::<Vec<EntityType>>();
        let expected: [EntityType; 1] = ["User".parse().unwrap()];
        assert_eq!(got, &expected);
    }
}<|MERGE_RESOLUTION|>--- conflicted
+++ resolved
@@ -33,11 +33,12 @@
     ConditionalName,
 };
 
+
 #[cfg(feature = "protobuffers")]
 use crate::proto;
 
 #[cfg(feature = "protobuffers")]
-use cedar_policy_core::{ast, evaluator::RestrictedEvaluator, extensions::Extensions};
+use cedar_policy_core::{evaluator::RestrictedEvaluator, extensions::Extensions};
 
 /// Contains information about actions used by the validator.  The contents of
 /// the struct are the same as the schema entity type structure, but the
@@ -204,10 +205,10 @@
     resource_apply_spec: HashSet<N>,
 }
 
-<<<<<<< HEAD
-#[cfg(feature = "protobuffers")]
-impl From<&ValidatorApplySpec> for proto::ValidatorApplySpec {
-    fn from(v: &ValidatorApplySpec) -> Self {
+#[cfg(feature = "protobuffers")]
+impl From<&ValidatorApplySpec<ast::EntityType>> for proto::ValidatorApplySpec
+ {
+    fn from(v: &ValidatorApplySpec<ast::EntityType>) -> Self {
         Self {
             principal_apply_spec: v
                 .principal_apply_spec
@@ -224,7 +225,7 @@
 }
 
 #[cfg(feature = "protobuffers")]
-impl From<&proto::ValidatorApplySpec> for ValidatorApplySpec {
+impl From<&proto::ValidatorApplySpec> for ValidatorApplySpec<ast::EntityType> {
     fn from(v: &proto::ValidatorApplySpec) -> Self {
         Self {
             principal_apply_spec: v
@@ -241,10 +242,7 @@
     }
 }
 
-impl ValidatorApplySpec {
-=======
 impl<N> ValidatorApplySpec<N> {
->>>>>>> 3458cd20
     /// Create an apply spec for an action that can only be applied to some
     /// specific entities.
     pub fn new(principal_apply_spec: HashSet<N>, resource_apply_spec: HashSet<N>) -> Self {
