/*
 * Copyright 2022-2023 Amazon.com, Inc. or its affiliates. All Rights Reserved.
 *
 * Licensed under the Apache License, Version 2.0 (the "License");
 * you may not use this file except in compliance with the License.
 * You may obtain a copy of the License at
 *
 *      https://www.apache.org/licenses/LICENSE-2.0
 *
 * Unless required by applicable law or agreed to in writing, software
 * distributed under the License is distributed on an "AS IS" BASIS,
 * WITHOUT WARRANTIES OR CONDITIONS OF ANY KIND, either express or implied.
 * See the License for the specific language governing permissions and
 * limitations under the License.
 */

#![cfg(test)]

use std::collections::HashSet;

use cedar_policy_core::ast::{EntityUID, Expr, ExprBuilder};

use crate::{types::Type, SchemaFragment};

use serde_json::json;

use super::test_utils::{empty_schema_file, with_typechecker_from_schema};

fn assert_expr_has_annotated_ast(e: &Expr, annotated: &Expr<Option<Type>>) {
    with_typechecker_from_schema(empty_schema_file(), |tc| {
        let mut errs = HashSet::new();
        match tc.typecheck_expr(e, &mut errs) {
            super::TypecheckAnswer::TypecheckSuccess { expr_type, .. } => {
                assert_eq!(&expr_type, annotated)
            }
            super::TypecheckAnswer::TypecheckFail { .. } => panic!("Typechecking should succeed."),
            super::TypecheckAnswer::RecursionLimit => panic!("Should not have hit recursion limit"),
        }
    });
}

#[test]
fn expr_typechecks_with_correct_annotation() {
    assert_expr_has_annotated_ast(
        &Expr::val(1),
        &ExprBuilder::with_data(Some(Type::singleton_long(1))).val(1),
    );
    assert_expr_has_annotated_ast(
        &Expr::greater(Expr::val(1), Expr::val(0)),
        &ExprBuilder::with_data(Some(Type::primitive_boolean())).greater(
            ExprBuilder::with_data(Some(Type::singleton_long(1))).val(1),
            ExprBuilder::with_data(Some(Type::singleton_long(0))).val(0),
        ),
    );
    assert_expr_has_annotated_ast(
        &Expr::less(Expr::val(1), Expr::val(0)),
        &ExprBuilder::with_data(Some(Type::primitive_boolean())).less(
            ExprBuilder::with_data(Some(Type::singleton_long(1))).val(1),
            ExprBuilder::with_data(Some(Type::singleton_long(0))).val(0),
        ),
    );
    assert_expr_has_annotated_ast(
        &Expr::and(Expr::greater(Expr::val(1), Expr::val(1)), Expr::val(false)),
        &ExprBuilder::with_data(Some(Type::singleton_boolean(false))).and(
            ExprBuilder::with_data(Some(Type::primitive_boolean())).greater(
                ExprBuilder::with_data(Some(Type::singleton_long(1))).val(1),
                ExprBuilder::with_data(Some(Type::singleton_long(1))).val(1),
            ),
            ExprBuilder::with_data(Some(Type::singleton_boolean(false))).val(false),
        ),
    );
    assert_expr_has_annotated_ast(
        &Expr::or(Expr::greater(Expr::val(1), Expr::val(1)), Expr::val(true)),
        &ExprBuilder::with_data(Some(Type::singleton_boolean(true))).or(
            ExprBuilder::with_data(Some(Type::primitive_boolean())).greater(
                ExprBuilder::with_data(Some(Type::singleton_long(1))).val(1),
                ExprBuilder::with_data(Some(Type::singleton_long(1))).val(1),
            ),
            ExprBuilder::with_data(Some(Type::singleton_boolean(true))).val(true),
        ),
    );
    assert_expr_has_annotated_ast(
        &Expr::ite(
            Expr::less(Expr::val(1), Expr::val(0)),
            Expr::val("bar"),
            Expr::val("foo"),
        ),
        &ExprBuilder::with_data(Some(Type::primitive_string())).ite(
            ExprBuilder::with_data(Some(Type::primitive_boolean())).less(
                ExprBuilder::with_data(Some(Type::singleton_long(1))).val(1),
                ExprBuilder::with_data(Some(Type::singleton_long(0))).val(0),
            ),
            ExprBuilder::with_data(Some(Type::primitive_string())).val("bar"),
            ExprBuilder::with_data(Some(Type::primitive_string())).val("foo"),
        ),
    );
    assert_expr_has_annotated_ast(
        &Expr::not(Expr::val(false)),
        &ExprBuilder::with_data(Some(Type::singleton_boolean(true)))
            .not(ExprBuilder::with_data(Some(Type::singleton_boolean(false))).val(false)),
    );
    assert_expr_has_annotated_ast(
        &Expr::mul(Expr::val(3), 4),
        &ExprBuilder::with_data(Some(Type::singleton_long(12))).mul(
            ExprBuilder::with_data(Some(Type::singleton_long(3))).val(3),
            4,
        ),
    );
    assert_expr_has_annotated_ast(
        &Expr::set([Expr::val(1), Expr::val(2), Expr::val(3)]),
        &ExprBuilder::with_data(Some(Type::set(Type::long_bounded(1, 3)))).set([
            ExprBuilder::with_data(Some(Type::singleton_long(1))).val(1),
            ExprBuilder::with_data(Some(Type::singleton_long(2))).val(2),
            ExprBuilder::with_data(Some(Type::singleton_long(3))).val(3),
        ]),
    );
    assert_expr_has_annotated_ast(
        &Expr::record([
            ("foo".into(), Expr::val(1)),
            ("bar".into(), Expr::val(false)),
        ]),
<<<<<<< HEAD
        &ExprBuilder::with_data(Some(Type::record_with_required_attributes([
            ("foo".into(), Type::singleton_long(1)),
=======
        &ExprBuilder::with_data(Some(Type::closed_record_with_required_attributes([
            ("foo".into(), Type::primitive_long()),
>>>>>>> e015e9bf
            ("bar".into(), Type::singleton_boolean(false)),
        ])))
        .record([
            (
                "foo".into(),
                ExprBuilder::with_data(Some(Type::singleton_long(1))).val(1),
            ),
            (
                "bar".into(),
                ExprBuilder::with_data(Some(Type::singleton_boolean(false))).val(false),
            ),
        ]),
    );
    with_typechecker_from_schema(
        serde_json::from_value::<SchemaFragment>(
            json!({"": { "entityTypes": { "Foo": {} }, "actions": {} }}),
        )
        .unwrap(),
        |tc| {
            let mut errs = HashSet::new();
            let euid = EntityUID::with_eid_and_type("Foo", "bar").unwrap();
            match tc.typecheck_expr(&Expr::val(euid.clone()), &mut errs) {
                super::TypecheckAnswer::TypecheckSuccess { expr_type, .. } => {
                    assert_eq!(
                        &expr_type,
                        &ExprBuilder::with_data(Some(Type::named_entity_reference_from_str("Foo")))
                            .val(euid)
                    )
                }
                super::TypecheckAnswer::TypecheckFail { .. } => {
                    panic!("Typechecking should succeed.")
                }
                super::TypecheckAnswer::RecursionLimit => {
                    panic!("Should not have hit recursion limit")
                }
            }
        },
    );
}<|MERGE_RESOLUTION|>--- conflicted
+++ resolved
@@ -119,13 +119,8 @@
             ("foo".into(), Expr::val(1)),
             ("bar".into(), Expr::val(false)),
         ]),
-<<<<<<< HEAD
-        &ExprBuilder::with_data(Some(Type::record_with_required_attributes([
+        &ExprBuilder::with_data(Some(Type::closed_record_with_required_attributes([
             ("foo".into(), Type::singleton_long(1)),
-=======
-        &ExprBuilder::with_data(Some(Type::closed_record_with_required_attributes([
-            ("foo".into(), Type::primitive_long()),
->>>>>>> e015e9bf
             ("bar".into(), Type::singleton_boolean(false)),
         ])))
         .record([
