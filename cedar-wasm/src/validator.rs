/*
 * Copyright Cedar Contributors
 *
 * Licensed under the Apache License, Version 2.0 (the "License");
 * you may not use this file except in compliance with the License.
 * You may obtain a copy of the License at
 *
 *      https://www.apache.org/licenses/LICENSE-2.0
 *
 * Unless required by applicable law or agreed to in writing, software
 * distributed under the License is distributed on an "AS IS" BASIS,
 * WITHOUT WARRANTIES OR CONDITIONS OF ANY KIND, either express or implied.
 * See the License for the specific language governing permissions and
 * limitations under the License.
 */

use cedar_policy::ffi;
use wasm_bindgen::prelude::*;

<<<<<<< HEAD
=======
#[derive(Tsify, Debug, Serialize, Deserialize)]
#[serde(tag = "type")]
#[serde(rename_all = "camelCase")]
#[tsify(into_wasm_abi, from_wasm_abi)]
pub enum ValidateResult {
    #[serde(rename_all = "camelCase")]
    Success {
        validation_errors: Vec<ValidationError>,
        validation_warnings: Vec<ValidationWarning>,
    },
    Error {
        errors: Vec<String>,
    },
}

>>>>>>> 3ab93300
#[wasm_bindgen(js_name = "validate")]
pub fn wasm_validate(call: ffi::ValidationCall) -> ffi::ValidationAnswer {
    ffi::validate(call).into()
}<|MERGE_RESOLUTION|>--- conflicted
+++ resolved
@@ -17,25 +17,7 @@
 use cedar_policy::ffi;
 use wasm_bindgen::prelude::*;
 
-<<<<<<< HEAD
-=======
-#[derive(Tsify, Debug, Serialize, Deserialize)]
-#[serde(tag = "type")]
-#[serde(rename_all = "camelCase")]
-#[tsify(into_wasm_abi, from_wasm_abi)]
-pub enum ValidateResult {
-    #[serde(rename_all = "camelCase")]
-    Success {
-        validation_errors: Vec<ValidationError>,
-        validation_warnings: Vec<ValidationWarning>,
-    },
-    Error {
-        errors: Vec<String>,
-    },
-}
-
->>>>>>> 3ab93300
 #[wasm_bindgen(js_name = "validate")]
 pub fn wasm_validate(call: ffi::ValidationCall) -> ffi::ValidationAnswer {
-    ffi::validate(call).into()
+    ffi::validate(call)
 }