/*
 * Copyright Cedar Contributors
 *
 * Licensed under the Apache License, Version 2.0 (the "License");
 * you may not use this file except in compliance with the License.
 * You may obtain a copy of the License at
 *
 *      https://www.apache.org/licenses/LICENSE-2.0
 *
 * Unless required by applicable law or agreed to in writing, software
 * distributed under the License is distributed on an "AS IS" BASIS,
 * WITHOUT WARRANTIES OR CONDITIONS OF ANY KIND, either express or implied.
 * See the License for the specific language governing permissions and
 * limitations under the License.
 */

use super::{
    err::{
        JsonDeserializationError, JsonDeserializationErrorContext, JsonSerializationError,
        ReservedNamespace,
    },
    SchemaType,
};
<<<<<<< HEAD
=======
use crate::ast::{
    expression_construction_errors, BorrowedRestrictedExpr, Eid, EntityUID, ExprKind,
    ExpressionConstructionError, Literal, Name, RestrictedExpr, Unknown, Value, ValueKind,
};
>>>>>>> afd99f26
use crate::entities::{
    conformance::err::EntitySchemaConformanceError,
    json::err::{EscapeKind, TypeMismatchError},
    schematype_of_restricted_expr, GetSchemaTypeError,
};
use crate::extensions::Extensions;
use crate::FromNormalizedStr;
use crate::{
    ast::{
        BorrowedRestrictedExpr, Eid, EntityUID, ExprConstructionError, ExprKind, Literal, Name,
        RestrictedExpr, Unknown, Value, ValueKind,
    },
    entities::EntityType,
};
use either::Either;
use serde::{Deserialize, Serialize};
use serde_with::serde_as;
use serde_with::{DeserializeAs, SerializeAs};
use smol_str::SmolStr;
use std::collections::{BTreeMap, HashSet};
use std::sync::Arc;

#[cfg(feature = "wasm")]
extern crate tsify;

/// The canonical JSON representation of a Cedar value.
/// Many Cedar values have a natural one-to-one mapping to and from JSON values.
/// Cedar values of some types, like entity references or extension values,
/// cannot easily be represented in JSON and thus are represented using the
/// `__entity`, or `__extn` escapes.
///
/// For example, this is the JSON format for attribute values expected by
/// `EntityJsonParser`, when schema-based parsing is not used.
#[derive(Debug, Clone, PartialEq, Eq, Deserialize, Serialize)]
#[serde(untagged)]
#[cfg_attr(feature = "wasm", derive(tsify::Tsify))]
#[cfg_attr(feature = "wasm", tsify(into_wasm_abi, from_wasm_abi))]
pub enum CedarValueJson {
    /// The `__expr` escape has been removed, but is still reserved in order to throw meaningful errors.
    ExprEscape {
        /// Contents, will be ignored and an error is thrown when attempting to parse this
        #[cfg_attr(feature = "wasm", tsify(type = "string"))]
        __expr: SmolStr,
    },
    /// Special JSON object with single reserved "__entity" key:
    /// the following item should be a JSON object of the form
    /// `{ "type": "xxx", "id": "yyy" }`.
    /// This escape is necessary for entity references.
    //
    // listed before `Record` so that it takes priority: otherwise, the escape
    // would be interpreted as a Record with a key "__entity". see docs on
    // `serde(untagged)`
    EntityEscape {
        /// JSON object containing the entity type and ID
        __entity: TypeAndId,
    },
    /// Special JSON object with single reserved "__extn" key:
    /// the following item should be a JSON object of the form
    /// `{ "fn": "xxx", "arg": "yyy" }`.
    /// This escape is necessary for extension values.
    //
    // listed before `Record` so that it takes priority: otherwise, the escape
    // would be interpreted as a Record with a key "__extn". see docs on
    // `serde(untagged)`
    ExtnEscape {
        /// JSON object containing the extension-constructor call
        __extn: FnAndArg,
    },
    /// JSON bool => Cedar bool
    Bool(bool),
    /// JSON int => Cedar long (64-bit signed integer)
    Long(i64),
    /// JSON string => Cedar string
    String(#[cfg_attr(feature = "wasm", tsify(type = "string"))] SmolStr),
    /// JSON list => Cedar set; can contain any `CedarValueJson`s, even
    /// heterogeneously
    Set(Vec<CedarValueJson>),
    /// JSON object => Cedar record; must have string keys, but values
    /// can be any `CedarValueJson`s, even heterogeneously
    Record(
        #[cfg_attr(feature = "wasm", tsify(type = "{ [key: string]: CedarValueJson }"))] JsonRecord,
    ),
    /// JSON null, which is never valid, but we put this here in order to
    /// provide a better error message.
    Null,
}

/// Structure representing a Cedar record in JSON
#[serde_as]
#[derive(Debug, Clone, PartialEq, Eq, Deserialize, Serialize)]
pub struct JsonRecord {
    /// Cedar records must have string keys, but values can be any
    /// `CedarValueJson`s, even heterogeneously
    #[serde_as(as = "serde_with::MapPreventDuplicates<_, _>")]
    #[serde(flatten)]
    values: BTreeMap<SmolStr, CedarValueJson>,
}

impl IntoIterator for JsonRecord {
    type Item = (SmolStr, CedarValueJson);
    type IntoIter = <BTreeMap<SmolStr, CedarValueJson> as IntoIterator>::IntoIter;
    fn into_iter(self) -> Self::IntoIter {
        self.values.into_iter()
    }
}

impl<'a> IntoIterator for &'a JsonRecord {
    type Item = (&'a SmolStr, &'a CedarValueJson);
    type IntoIter = <&'a BTreeMap<SmolStr, CedarValueJson> as IntoIterator>::IntoIter;
    fn into_iter(self) -> Self::IntoIter {
        self.values.iter()
    }
}

// At this time, this doesn't check for duplicate keys upon constructing a
// `JsonRecord` from an iterator.
// As of this writing, we only construct `JsonRecord` from an iterator during
// _serialization_, not _deserialization_, and we can assume that values being
// serialized (i.e., coming from the Cedar engine itself) are already free of
// duplicate keys.
impl FromIterator<(SmolStr, CedarValueJson)> for JsonRecord {
    fn from_iter<T: IntoIterator<Item = (SmolStr, CedarValueJson)>>(iter: T) -> Self {
        Self {
            values: BTreeMap::from_iter(iter),
        }
    }
}

impl JsonRecord {
    /// Iterate over the (k, v) pairs in the record
    pub fn iter(&self) -> impl Iterator<Item = (&'_ SmolStr, &'_ CedarValueJson)> {
        self.values.iter()
    }

    /// Get the number of attributes in the record
    pub fn len(&self) -> usize {
        self.values.len()
    }

    /// Is the record empty (no attributes)
    pub fn is_empty(&self) -> bool {
        self.values.is_empty()
    }
}

/// Structure expected by the `__entity` escape
#[derive(Debug, Clone, PartialEq, Eq, Deserialize, Serialize)]
#[serde(rename_all = "camelCase")]
#[cfg_attr(feature = "wasm", derive(tsify::Tsify))]
#[cfg_attr(feature = "wasm", tsify(into_wasm_abi, from_wasm_abi))]
pub struct TypeAndId {
    /// Entity typename
    #[cfg_attr(feature = "wasm", tsify(type = "string"))]
    #[serde(rename = "type")]
    entity_type: SmolStr,
    /// Entity id
    #[cfg_attr(feature = "wasm", tsify(type = "string"))]
    id: SmolStr,
}

impl From<EntityUID> for TypeAndId {
    fn from(euid: EntityUID) -> TypeAndId {
        let (entity_type, eid) = euid.components();
        TypeAndId {
            entity_type: entity_type.to_string().into(),
            id: AsRef::<str>::as_ref(&eid).into(),
        }
    }
}

impl From<&EntityUID> for TypeAndId {
    fn from(euid: &EntityUID) -> TypeAndId {
        TypeAndId {
            entity_type: euid.entity_type().to_string().into(),
            id: AsRef::<str>::as_ref(&euid.eid()).into(),
        }
    }
}

impl TryFrom<TypeAndId> for EntityUID {
    type Error = crate::parser::err::ParseErrors;

    fn try_from(e: TypeAndId) -> Result<EntityUID, Self::Error> {
        Ok(EntityUID::from_components(
            Name::from_normalized_str(&e.entity_type)?.into(),
            Eid::new(e.id),
            None,
        ))
    }
}

/// Structure expected by the `__extn` escape
#[derive(Debug, Clone, PartialEq, Eq, Deserialize, Serialize)]
#[serde(rename_all = "camelCase")]
#[cfg_attr(feature = "wasm", derive(tsify::Tsify))]
#[cfg_attr(feature = "wasm", tsify(into_wasm_abi, from_wasm_abi))]
pub struct FnAndArg {
    /// Extension constructor function
    #[serde(rename = "fn")]
    #[cfg_attr(feature = "wasm", tsify(type = "string"))]
    pub(crate) ext_fn: SmolStr,
    /// Argument to that constructor
    pub(crate) arg: Box<CedarValueJson>,
}

impl CedarValueJson {
    /// Encode the given `EntityUID` as a `CedarValueJson`
    pub fn uid(euid: &EntityUID) -> Self {
        Self::EntityEscape {
            __entity: TypeAndId::from(euid.clone()),
        }
    }

    /// Convert this `CedarValueJson` into a Cedar "restricted expression"
    pub fn into_expr(
        self,
        ctx: impl Fn() -> JsonDeserializationErrorContext + Clone,
    ) -> Result<RestrictedExpr, JsonDeserializationError> {
        match self {
            Self::Bool(b) => Ok(RestrictedExpr::val(b)),
            Self::Long(i) => Ok(RestrictedExpr::val(i)),
            Self::String(s) => Ok(RestrictedExpr::val(s)),
            Self::Set(vals) => Ok(RestrictedExpr::set(
                vals.into_iter()
                    .map(|v| v.into_expr(ctx.clone()))
                    .collect::<Result<Vec<_>, _>>()?,
            )),
            Self::Record(map) => Ok(RestrictedExpr::record(
                map.into_iter()
                    .map(|(k, v)| Ok((k, v.into_expr(ctx.clone())?)))
                    .collect::<Result<Vec<_>, JsonDeserializationError>>()?,
            )
            .map_err(|e| match e {
                ExpressionConstructionError::DuplicateKeyInRecordLiteral(
                    expression_construction_errors::DuplicateKeyInRecordLiteralError { key },
                ) => JsonDeserializationError::duplicate_key_in_record_literal(ctx(), key),
            })?),
            Self::EntityEscape { __entity: entity } => Ok(RestrictedExpr::val(
                EntityUID::try_from(entity.clone())
                    .map_err(|errs| {
                        let err_msg = serde_json::to_string_pretty(&entity)
                            .unwrap_or_else(|_| format!("{:?}", &entity));
                        JsonDeserializationError::parse_escape(EscapeKind::Entity, err_msg, errs)
                    })
                    .and_then(|id| match id.entity_type() {
                        EntityType::Specified(n) if n.is_reserved() => {
                            Err(ReservedNamespace { name: n.clone() }.into())
                        }
                        _ => Ok(id),
                    })?,
            )),
            Self::ExtnEscape { __extn: extn } => extn.into_expr(ctx),
            Self::ExprEscape { .. } => Err(JsonDeserializationError::ExprTag(Box::new(ctx()))),
            Self::Null => Err(JsonDeserializationError::Null(Box::new(ctx()))),
        }
    }

    /// Convert a Cedar "restricted expression" into a `CedarValueJson`.
    pub fn from_expr(expr: BorrowedRestrictedExpr<'_>) -> Result<Self, JsonSerializationError> {
        match expr.as_ref().expr_kind() {
            ExprKind::Lit(lit) => Ok(Self::from_lit(lit.clone())),
            ExprKind::ExtensionFunctionApp { fn_name, args } => match args.len() {
                0 => Err(JsonSerializationError::call_0_args(fn_name.clone())),
                // PANIC SAFETY. We've checked that `args` is of length 1, fine to index at 0
                #[allow(clippy::indexing_slicing)]
                1 => Ok(Self::ExtnEscape {
                    __extn: FnAndArg {
                        ext_fn: fn_name.to_string().into(),
                        arg: Box::new(CedarValueJson::from_expr(
                            // assuming the invariant holds for `expr`, it must also hold here
                            BorrowedRestrictedExpr::new_unchecked(
                                &args[0], // checked above that |args| == 1
                            ),
                        )?),
                    },
                }),
                _ => Err(JsonSerializationError::call_2_or_more_args(fn_name.clone())),
            },
            ExprKind::Set(exprs) => Ok(Self::Set(
                exprs
                    .iter()
                    .map(BorrowedRestrictedExpr::new_unchecked) // assuming the invariant holds for `expr`, it must also hold here
                    .map(CedarValueJson::from_expr)
                    .collect::<Result<_, JsonSerializationError>>()?,
            )),
            ExprKind::Record(map) => {
                // if `map` contains a key which collides with one of our JSON
                // escapes, then we have a problem because it would be interpreted
                // as an escape when being read back in.
                check_for_reserved_keys(map.keys())?;
                Ok(Self::Record(
                    map.iter()
                        .map(|(k, v)| {
                            Ok((
                                k.clone(),
                                CedarValueJson::from_expr(
                                    // assuming the invariant holds for `expr`, it must also hold here
                                    BorrowedRestrictedExpr::new_unchecked(v),
                                )?,
                            ))
                        })
                        .collect::<Result<_, JsonSerializationError>>()?,
                ))
            }
            kind => Err(JsonSerializationError::unexpected_restricted_expr_kind(
                kind.clone(),
            )),
        }
    }

    /// Convert a Cedar value into a `CedarValueJson`.
    ///
    /// Only throws errors in two cases:
    /// 1. `value` is (or contains) a record with a reserved key such as
    ///     "__entity"
    /// 2. `value` is (or contains) an extension value, and the argument to the
    ///     extension constructor that produced that extension value can't
    ///     itself be converted to `CedarJsonValue`. (Either because that
    ///     argument falls into one of these two cases itself, or because the
    ///     argument is a nontrivial residual.)
    pub fn from_value(value: Value) -> Result<Self, JsonSerializationError> {
        Self::from_valuekind(value.value)
    }

    /// Convert a Cedar `ValueKind` into a `CedarValueJson`.
    ///
    /// For discussion of when this throws errors, see notes on `from_value`.
    pub fn from_valuekind(value: ValueKind) -> Result<Self, JsonSerializationError> {
        match value {
            ValueKind::Lit(lit) => Ok(Self::from_lit(lit)),
            ValueKind::Set(set) => Ok(Self::Set(
                set.iter()
                    .cloned()
                    .map(Self::from_value)
                    .collect::<Result<_, _>>()?,
            )),
            ValueKind::Record(record) => {
                // if `map` contains a key which collides with one of our JSON
                // escapes, then we have a problem because it would be interpreted
                // as an escape when being read back in.
                check_for_reserved_keys(record.keys())?;
                Ok(Self::Record(
                    record
                        .iter()
                        .map(|(k, v)| Ok((k.clone(), Self::from_value(v.clone())?)))
                        .collect::<Result<JsonRecord, JsonSerializationError>>()?,
                ))
            }
            ValueKind::ExtensionValue(ev) => {
                let ext_fn: &Name = &ev.constructor;
                Ok(Self::ExtnEscape {
                    __extn: FnAndArg {
                        ext_fn: ext_fn.to_string().into(),
                        arg: match ev.args.as_slice() {
                            [ref expr] => Box::new(Self::from_expr(expr.as_borrowed())?),
                            [] => return Err(JsonSerializationError::call_0_args(ext_fn.clone())),
                            _ => {
                                return Err(JsonSerializationError::call_2_or_more_args(
                                    ext_fn.clone(),
                                ))
                            }
                        },
                    },
                })
            }
        }
    }

    /// Convert a Cedar literal into a `CedarValueJson`.
    pub fn from_lit(lit: Literal) -> Self {
        match lit {
            Literal::Bool(b) => Self::Bool(b),
            Literal::Long(i) => Self::Long(i),
            Literal::String(s) => Self::String(s),
            Literal::EntityUID(euid) => Self::EntityEscape {
                __entity: Arc::unwrap_or_clone(euid).into(),
            },
        }
    }
}

/// helper function to check if the given keys contain any reserved keys,
/// throwing an appropriate `JsonSerializationError` if so
fn check_for_reserved_keys<'a>(
    mut keys: impl Iterator<Item = &'a SmolStr>,
) -> Result<(), JsonSerializationError> {
    // We could be a little more permissive here, but to be
    // conservative, we throw an error for any record that contains
    // any key with a reserved name, not just single-key records
    // with the reserved names.
    let reserved_keys: HashSet<&str> = HashSet::from_iter(["__entity", "__extn", "__expr"]);
    let collision = keys.find(|k| reserved_keys.contains(k.as_str()));
    match collision {
        Some(collision) => Err(JsonSerializationError::reserved_key(collision.clone())),
        None => Ok(()),
    }
}

impl FnAndArg {
    /// Convert this `FnAndArg` into a Cedar "restricted expression" (which will be a call to an extension constructor)
    pub fn into_expr(
        self,
        ctx: impl Fn() -> JsonDeserializationErrorContext + Clone,
    ) -> Result<RestrictedExpr, JsonDeserializationError> {
        Ok(RestrictedExpr::call_extension_fn(
            Name::from_normalized_str(&self.ext_fn).map_err(|errs| {
                JsonDeserializationError::parse_escape(EscapeKind::Extension, self.ext_fn, errs)
            })?,
            vec![CedarValueJson::into_expr(*self.arg, ctx)?],
        ))
    }
}

/// Struct used to parse Cedar values from JSON.
#[derive(Debug, Clone)]
pub struct ValueParser<'e> {
    /// Extensions which are active for the JSON parsing.
    extensions: Extensions<'e>,
}

impl<'e> ValueParser<'e> {
    /// Create a new `ValueParser`.
    pub fn new(extensions: Extensions<'e>) -> Self {
        Self { extensions }
    }

    /// internal function that converts a Cedar value (in JSON) into a
    /// `RestrictedExpr`. Performs schema-based parsing if `expected_ty` is
    /// provided. This does not mean that this function fully validates the
    /// value against `expected_ty` -- it does not.
    pub fn val_into_restricted_expr(
        &self,
        val: serde_json::Value,
        expected_ty: Option<&SchemaType>,
        ctx: impl Fn() -> JsonDeserializationErrorContext + Clone,
    ) -> Result<RestrictedExpr, JsonDeserializationError> {
        // First we have to check if we've been given an Unknown. This is valid
        // regardless of the expected type (see #418).
        let parse_as_unknown = |val: serde_json::Value| {
            let extjson: ExtnValueJson = serde_json::from_value(val).ok()?;
            match extjson {
                ExtnValueJson::ExplicitExtnEscape {
                    __extn: FnAndArg { ext_fn, arg },
                } if ext_fn == "unknown" => {
                    let arg = arg.into_expr(ctx.clone()).ok()?;
                    let name = arg.as_string()?;
                    Some(RestrictedExpr::unknown(Unknown::new_untyped(name.clone())))
                }
                _ => None, // only explicit `__extn` escape is valid for this purpose. For instance, if we allowed `ImplicitConstructor` here, then all strings would parse as calls to `unknown()`, which is clearly not what we want.
            }
        };
        if let Some(rexpr) = parse_as_unknown(val.clone()) {
            return Ok(rexpr);
        }
        // otherwise, we do normal schema-based parsing based on the expected type.
        match expected_ty {
            // The expected type is an entity reference. Special parsing rules
            // apply: for instance, the `__entity` escape can optionally be omitted.
            // What this means is that we parse the contents as `EntityUidJson`, and
            // then convert that into an entity reference `RestrictedExpr`
            Some(SchemaType::Entity { .. }) => {
                let uidjson: EntityUidJson = serde_json::from_value(val)?;
                Ok(RestrictedExpr::val(uidjson.into_euid(ctx)?))
            }
            // The expected type is an extension type. Special parsing rules apply:
            // for instance, the `__extn` escape can optionally be omitted. What
            // this means is that we parse the contents as `ExtnValueJson`, and then
            // convert that into an extension-function-call `RestrictedExpr`
            Some(SchemaType::Extension { ref name, .. }) => {
                let extjson: ExtnValueJson = serde_json::from_value(val)?;
                self.extn_value_json_into_rexpr(extjson, name.clone(), ctx)
            }
            // The expected type is a set type. No special parsing rules apply, but
            // we need to parse the elements according to the expected element type
            Some(expected_ty @ SchemaType::Set { element_ty }) => match val {
                serde_json::Value::Array(elements) => Ok(RestrictedExpr::set(
                    elements
                        .into_iter()
                        .map(|element| {
                            self.val_into_restricted_expr(element, Some(element_ty), ctx.clone())
                        })
                        .collect::<Result<Vec<RestrictedExpr>, JsonDeserializationError>>()?,
                )),
                val => {
                    let actual_val = {
                        let jvalue: CedarValueJson = serde_json::from_value(val)?;
                        jvalue.into_expr(ctx.clone())?
                    };
                    let err = TypeMismatchError {
                        expected: Box::new(expected_ty.clone()),
                        actual_ty: match schematype_of_restricted_expr(
                            actual_val.as_borrowed(),
                            self.extensions,
                        ) {
                            Ok(actual_ty) => Some(Box::new(actual_ty)),
                            Err(_) => None, // just don't report the type if there was an error computing it
                        },
                        actual_val: Either::Right(Box::new(actual_val)),
                    };
                    match ctx() {
                        JsonDeserializationErrorContext::EntityAttribute { uid, attr } => {
                            Err(JsonDeserializationError::EntitySchemaConformance(
                                EntitySchemaConformanceError::type_mistmatch(uid, attr, err),
                            ))
                        }
                        ctx => Err(JsonDeserializationError::type_mismatch(ctx, err)),
                    }
                }
            },
            // The expected type is a record type. No special parsing rules
            // apply, but we need to parse the attribute values according to
            // their expected element types
            Some(
                expected_ty @ SchemaType::Record {
                    attrs: expected_attrs,
                    open_attrs,
                },
            ) => match val {
                serde_json::Value::Object(mut actual_attrs) => {
                    let ctx2 = ctx.clone(); // for borrow-check, so the original `ctx` can be moved into the closure below
                    let mut_actual_attrs = &mut actual_attrs; // for borrow-check, so only a mut ref gets moved into the closure, and we retain ownership of `actual_attrs`
                    let rexpr_pairs = expected_attrs
                        .iter()
                        .filter_map(move |(k, expected_attr_ty)| {
                            match mut_actual_attrs.remove(k.as_str()) {
                                Some(actual_attr) => {
                                    match self.val_into_restricted_expr(actual_attr, Some(expected_attr_ty.schema_type()), ctx.clone()) {
                                        Ok(actual_attr) => Some(Ok((k.clone(), actual_attr))),
                                        Err(e) => Some(Err(e)),
                                    }
                                }
                                None if expected_attr_ty.is_required() => Some(Err(JsonDeserializationError::missing_required_record_attr(ctx(), k.clone()))),
                                None => None,
                            }
                        })
                        .collect::<Result<Vec<(SmolStr, RestrictedExpr)>, JsonDeserializationError>>()?;

                    if !open_attrs {
                        // we've now checked that all expected attrs exist, and removed them from `actual_attrs`.
                        // we still need to verify that we didn't have any unexpected attrs.
                        if let Some((record_attr, _)) = actual_attrs.into_iter().next() {
                            return Err(JsonDeserializationError::unexpected_record_attr(
                                ctx2(),
                                record_attr,
                            ));
                        }
                    }

                    // having duplicate keys should be impossible here (because
                    // neither `actual_attrs` nor `expected_attrs` can have
                    // duplicate keys; they're both maps), but we can still throw
                    // the error properly in the case that it somehow happens
                    RestrictedExpr::record(rexpr_pairs).map_err(|e| match e {
                        ExpressionConstructionError::DuplicateKeyInRecordLiteral(
                            expression_construction_errors::DuplicateKeyInRecordLiteralError {
                                key,
                            },
                        ) => JsonDeserializationError::duplicate_key_in_record_literal(ctx2(), key),
                    })
                }
                val => {
                    let actual_val = {
                        let jvalue: CedarValueJson = serde_json::from_value(val)?;
                        jvalue.into_expr(ctx.clone())?
                    };
                    let err = TypeMismatchError {
                        expected: Box::new(expected_ty.clone()),
                        actual_ty: match schematype_of_restricted_expr(
                            actual_val.as_borrowed(),
                            self.extensions,
                        ) {
                            Ok(actual_ty) => Some(Box::new(actual_ty)),
                            Err(_) => None, // just don't report the type if there was an error computing it
                        },
                        actual_val: Either::Right(Box::new(actual_val)),
                    };
                    match ctx() {
                        JsonDeserializationErrorContext::EntityAttribute { uid, attr } => {
                            Err(JsonDeserializationError::EntitySchemaConformance(
                                EntitySchemaConformanceError::type_mistmatch(uid, attr, err),
                            ))
                        }
                        ctx => Err(JsonDeserializationError::type_mismatch(ctx, err)),
                    }
                }
            },
            // The expected type is any other type, or we don't have an expected type.
            // No special parsing rules apply; we do ordinary, non-schema-based parsing.
            Some(_) | None => {
                // Everything is parsed as `CedarValueJson`, and converted into
                // `RestrictedExpr` from that.
                let jvalue: CedarValueJson = serde_json::from_value(val)?;
                Ok(jvalue.into_expr(ctx)?)
            }
        }
    }

    /// internal function that converts an `ExtnValueJson` into a
    /// `RestrictedExpr`, which will be an extension constructor call.
    ///
    /// `expected_typename`: Specific extension type that is expected.
    fn extn_value_json_into_rexpr(
        &self,
        extnjson: ExtnValueJson,
        expected_typename: Name,
        ctx: impl Fn() -> JsonDeserializationErrorContext + Clone,
    ) -> Result<RestrictedExpr, JsonDeserializationError> {
        match extnjson {
            ExtnValueJson::ExplicitExprEscape { __expr } => {
                Err(JsonDeserializationError::ExprTag(Box::new(ctx())))
            }
            ExtnValueJson::ExplicitExtnEscape { __extn }
            | ExtnValueJson::ImplicitExtnEscape(__extn) => {
                // reuse the same logic that parses CedarValueJson
                let jvalue = CedarValueJson::ExtnEscape { __extn };
                let expr = jvalue.into_expr(ctx.clone())?;
                match expr.expr_kind() {
                    ExprKind::ExtensionFunctionApp { .. } => Ok(expr),
                    _ => Err(JsonDeserializationError::expected_extn_value(
                        ctx(),
                        Either::Right(expr.clone().into()),
                    )),
                }
            }
            ExtnValueJson::ImplicitConstructor(val) => {
                let arg = val.into_expr(ctx.clone())?;
                let argty = schematype_of_restricted_expr(arg.as_borrowed(), self.extensions)
                    .map_err(|e| match e {
                        GetSchemaTypeError::HeterogeneousSet(err) => match ctx() {
                            JsonDeserializationErrorContext::EntityAttribute { uid, attr } => {
                                JsonDeserializationError::EntitySchemaConformance(
                                    EntitySchemaConformanceError::heterogeneous_set(uid, attr, err),
                                )
                            }
                            ctx => JsonDeserializationError::heterogeneous_set(ctx, err),
                        },
                        GetSchemaTypeError::ExtensionFunctionLookup(err) => match ctx() {
                            JsonDeserializationErrorContext::EntityAttribute { uid, attr } => {
                                JsonDeserializationError::EntitySchemaConformance(
                                    EntitySchemaConformanceError::extension_function_lookup(
                                        uid, attr, err,
                                    ),
                                )
                            }
                            ctx => JsonDeserializationError::extension_function_lookup(ctx, err),
                        },
                        GetSchemaTypeError::UnknownInsufficientTypeInfo { .. }
                        | GetSchemaTypeError::NontrivialResidual { .. } => {
                            JsonDeserializationError::unknown_in_implicit_constructor_arg(
                                ctx(),
                                arg.clone(),
                            )
                        }
                    })?;
                let func = self
                    .extensions
                    .lookup_single_arg_constructor(
                        &SchemaType::Extension {
                            name: expected_typename.clone(),
                        },
                        &argty,
                    )
                    .map_err(|err| JsonDeserializationError::extension_function_lookup(ctx(), err))?
                    .ok_or_else(|| {
                        JsonDeserializationError::missing_implied_constructor(
                            ctx(),
                            SchemaType::Extension {
                                name: expected_typename,
                            },
                            argty.clone(),
                        )
                    })?;
                Ok(RestrictedExpr::call_extension_fn(
                    func.name().clone(),
                    vec![arg],
                ))
            }
        }
    }
}

/// A (optional) static context for deserialization of entity uids
/// This is useful when, for plumbing reasons, we can't get the appopriate values into the dynamic
/// context. Primary use case is in the [`DeserializeAs`] trait.
pub trait DeserializationContext {
    /// Access the (optional) static context.
    /// If returns [`None`], use the dynamic context.
    fn static_context() -> Option<JsonDeserializationErrorContext>;
}

/// A [`DeserializationContext`] that always returns [`None`].
/// This is the default behaviour,
#[derive(Debug, Clone, PartialEq, Eq, Deserialize, Serialize)]
pub struct NoStaticContext;

impl DeserializationContext for NoStaticContext {
    fn static_context() -> Option<JsonDeserializationErrorContext> {
        None
    }
}

/// Serde JSON format for Cedar values where we know we're expecting an entity
/// reference
#[derive(Debug, Clone, PartialEq, Eq, Deserialize, Serialize)]
#[serde(untagged)]
#[cfg_attr(feature = "wasm", derive(tsify::Tsify))]
#[cfg_attr(feature = "wasm", tsify(into_wasm_abi, from_wasm_abi))]
pub enum EntityUidJson<Context = NoStaticContext> {
    /// This was removed in 3.0 and is only here for generating nice error messages.
    ExplicitExprEscape {
        /// Contents are ignored.
        __expr: String,
        /// Phantom value for the `Context` type parameter
        #[serde(skip)]
        context: std::marker::PhantomData<Context>,
    },
    /// Explicit `__entity` escape; see notes on `CedarValueJson::EntityEscape`
    ExplicitEntityEscape {
        /// JSON object containing the entity type and ID
        __entity: TypeAndId,
    },
    /// Implicit `__entity` escape, in which case we'll see just the TypeAndId
    /// structure
    ImplicitEntityEscape(TypeAndId),

    /// Implicit catch-all case for error handling
    FoundValue(#[cfg_attr(feature = "wasm", tsify(type = "__skip"))] serde_json::Value),
}

impl<'de, C: DeserializationContext> DeserializeAs<'de, EntityUID> for EntityUidJson<C> {
    fn deserialize_as<D>(deserializer: D) -> Result<EntityUID, D::Error>
    where
        D: serde::Deserializer<'de>,
    {
        use serde::de::Error;
        // We don't know the context that called us, so we'll rely on the statically set context
        let context = || JsonDeserializationErrorContext::Unknown;
        let s = EntityUidJson::<C>::deserialize(deserializer)?;
        let euid = s.into_euid(context).map_err(Error::custom)?;
        Ok(euid)
    }
}

impl<C> SerializeAs<EntityUID> for EntityUidJson<C> {
    fn serialize_as<S>(source: &EntityUID, serializer: S) -> Result<S::Ok, S::Error>
    where
        S: serde::Serializer,
    {
        let json: EntityUidJson = source.clone().into();
        json.serialize(serializer)
    }
}

impl<C: DeserializationContext> EntityUidJson<C> {
    /// Construct an `EntityUidJson` from entity type name and eid.
    ///
    /// This will use the `ImplicitEntityEscape` form, if it matters.
    pub fn new(entity_type: impl Into<SmolStr>, id: impl Into<SmolStr>) -> Self {
        Self::ImplicitEntityEscape(TypeAndId {
            entity_type: entity_type.into(),
            id: id.into(),
        })
    }

    /// Convert this `EntityUidJson` into an `EntityUID`
    pub fn into_euid(
        self,
        dynamic_ctx: impl Fn() -> JsonDeserializationErrorContext + Clone,
    ) -> Result<EntityUID, JsonDeserializationError> {
        let ctx = || C::static_context().unwrap_or_else(&dynamic_ctx);
        match self {
            Self::ExplicitEntityEscape { __entity } | Self::ImplicitEntityEscape(__entity) => {
                // reuse the same logic that parses CedarValueJson
                let jvalue = CedarValueJson::EntityEscape { __entity };
                let expr = jvalue.into_expr(ctx)?;
                match expr.expr_kind() {
                    ExprKind::Lit(Literal::EntityUID(euid)) => Ok((**euid).clone()),
                    _ => Err(JsonDeserializationError::expected_entity_ref(
                        ctx(),
                        Either::Right(expr.clone().into()),
                    )),
                }
            }
            Self::FoundValue(v) => Err(JsonDeserializationError::expected_entity_ref(
                ctx(),
                Either::Left(v),
            )),
            Self::ExplicitExprEscape { __expr, .. } => {
                Err(JsonDeserializationError::ExprTag(Box::new(ctx())))
            }
        }
        .and_then(|id| match id.entity_type() {
            EntityType::Specified(n) if n.is_reserved() => {
                Err(ReservedNamespace { name: n.clone() }.into())
            }
            _ => Ok(id),
        })
    }
}

/// Convert an `EntityUID` to `EntityUidJson`, using the `ExplicitEntityEscape` option
impl From<EntityUID> for EntityUidJson {
    fn from(uid: EntityUID) -> EntityUidJson {
        EntityUidJson::ExplicitEntityEscape {
            __entity: uid.into(),
        }
    }
}

/// Convert an `EntityUID` to `EntityUidJson`, using the `ExplicitEntityEscape` option
impl From<&EntityUID> for EntityUidJson {
    fn from(uid: &EntityUID) -> EntityUidJson {
        EntityUidJson::ExplicitEntityEscape {
            __entity: uid.into(),
        }
    }
}

/// Serde JSON format for Cedar values where we know we're expecting an
/// extension value
#[derive(Debug, Clone, PartialEq, Eq, Deserialize, Serialize)]
#[serde(untagged)]
pub enum ExtnValueJson {
    /// This was removed in 3.0 and is only here for generating nice error messages.
    ExplicitExprEscape {
        /// Contents are ignored.
        __expr: String,
    },
    /// Explicit `__extn` escape; see notes on `CedarValueJson::ExtnEscape`
    ExplicitExtnEscape {
        /// JSON object containing the extension-constructor call
        __extn: FnAndArg,
    },
    /// Implicit `__extn` escape, in which case we'll just see the `FnAndArg`
    /// directly
    ImplicitExtnEscape(FnAndArg),
    /// Implicit `__extn` escape and constructor. Constructor is implicitly
    /// selected based on the argument type and the expected type.
    //
    // This is listed last so that it has lowest priority when deserializing.
    // If one of the above forms fits, we use that.
    ImplicitConstructor(CedarValueJson),
}<|MERGE_RESOLUTION|>--- conflicted
+++ resolved
@@ -21,13 +21,10 @@
     },
     SchemaType,
 };
-<<<<<<< HEAD
-=======
 use crate::ast::{
     expression_construction_errors, BorrowedRestrictedExpr, Eid, EntityUID, ExprKind,
     ExpressionConstructionError, Literal, Name, RestrictedExpr, Unknown, Value, ValueKind,
 };
->>>>>>> afd99f26
 use crate::entities::{
     conformance::err::EntitySchemaConformanceError,
     json::err::{EscapeKind, TypeMismatchError},
@@ -35,13 +32,6 @@
 };
 use crate::extensions::Extensions;
 use crate::FromNormalizedStr;
-use crate::{
-    ast::{
-        BorrowedRestrictedExpr, Eid, EntityUID, ExprConstructionError, ExprKind, Literal, Name,
-        RestrictedExpr, Unknown, Value, ValueKind,
-    },
-    entities::EntityType,
-};
 use either::Either;
 use serde::{Deserialize, Serialize};
 use serde_with::serde_as;
@@ -272,11 +262,13 @@
                             .unwrap_or_else(|_| format!("{:?}", &entity));
                         JsonDeserializationError::parse_escape(EscapeKind::Entity, err_msg, errs)
                     })
-                    .and_then(|id| match id.entity_type() {
-                        EntityType::Specified(n) if n.is_reserved() => {
+                    .and_then(|id| {
+                        let n = id.entity_type().name();
+                        if n.is_reserved() {
                             Err(ReservedNamespace { name: n.clone() }.into())
+                        } else {
+                            Ok(id)
                         }
-                        _ => Ok(id),
                     })?,
             )),
             Self::ExtnEscape { __extn: extn } => extn.into_expr(ctx),
@@ -819,11 +811,13 @@
                 Err(JsonDeserializationError::ExprTag(Box::new(ctx())))
             }
         }
-        .and_then(|id| match id.entity_type() {
-            EntityType::Specified(n) if n.is_reserved() => {
+        .and_then(|id| {
+            let n = id.entity_type().name();
+            if n.is_reserved() {
                 Err(ReservedNamespace { name: n.clone() }.into())
-            }
-            _ => Ok(id),
+            } else {
+                Ok(id)
+            }
         })
     }
 }
