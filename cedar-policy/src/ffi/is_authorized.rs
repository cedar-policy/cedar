--- conflicted
+++ resolved
@@ -252,13 +252,8 @@
 impl From<crate::AuthorizationError> for AuthorizationError {
     fn from(e: crate::AuthorizationError) -> Self {
         match e {
-<<<<<<< HEAD
-            crate::AuthorizationError::PolicyEvaluationError { id, error } => {
-                Self::new(id.to_smolstr(), error)
-=======
             crate::AuthorizationError::PolicyEvaluationError(e) => {
                 Self::new(e.id().to_smolstr(), e.into_inner())
->>>>>>> 6b9c00fa
             }
         }
     }
