/*
 * Copyright Cedar Contributors
 *
 * Licensed under the Apache License, Version 2.0 (the "License");
 * you may not use this file except in compliance with the License.
 * You may obtain a copy of the License at
 *
 *      https://www.apache.org/licenses/LICENSE-2.0
 *
 * Unless required by applicable law or agreed to in writing, software
 * distributed under the License is distributed on an "AS IS" BASIS,
 * WITHOUT WARRANTIES OR CONDITIONS OF ANY KIND, either express or implied.
 * See the License for the specific language governing permissions and
 * limitations under the License.
 */

//! Parser for schemas in human syntax

use std::sync::Arc;

use lalrpop_util::lalrpop_mod;
use miette::Diagnostic;
use thiserror::Error;

use super::{
    ast::Schema,
    err::{self, ParseError, ParseErrors, SchemaWarning, ToJsonSchemaErrors},
    to_json_schema::custom_schema_to_json_schema,
};
use cedar_policy_core::extensions::Extensions;

lalrpop_mod!(
    #[allow(warnings, unused, missing_docs, missing_debug_implementations)]
    //PANIC SAFETY: lalrpop uses unwraps, and we are trusting lalrpop to generate correct code
    #[allow(clippy::unwrap_used)]
    //PANIC SAFETY: lalrpop uses slicing, and we are trusting lalrpop to generate correct code
    #[allow(clippy::indexing_slicing)]
    //PANIC SAFETY: lalrpop uses unreachable, and we are trusting lalrpop to generate correct code
    #[allow(clippy::unreachable)]
    //PANIC SAFETY: lalrpop uses panic, and we are trusting lalrpop to generate correct code
    #[allow(clippy::panic)]
    pub grammar,
    "/src/human_schema/grammar.rs"
);

/// This helper function calls a generated parser, collects errors that could be
/// generated multiple ways, and returns a single Result where the error type is
/// [`err::ParseErrors`].
fn parse_collect_errors<'a, P, T>(
    parser: &P,
    parse: impl FnOnce(
        &P,
        &mut Vec<err::RawErrorRecovery<'a>>,
        &Arc<str>,
        &'a str,
    ) -> Result<T, err::RawParseError<'a>>,
    text: &'a str,
) -> Result<T, err::ParseErrors> {
    let mut errs = Vec::new();
    let result = parse(parser, &mut errs, &Arc::from(text), text);

    let errors = errs
        .into_iter()
        .map(Into::into)
        .collect::<Vec<ParseError>>();
    let parsed = match result {
        Ok(parsed) => parsed,
        Err(e) => {
            return Err(ParseErrors::new(e.into(), errors));
        }
    };
    match ParseErrors::from_iter(errors) {
        Some(errors) => Err(errors),
        // No Errors: good to return parse
        None => Ok(parsed),
    }
}

// Thread-safe "global" parsers, initialized at first use
lazy_static::lazy_static! {
    static ref SCHEMA_PARSER: grammar::SchemaParser = grammar::SchemaParser::new();
    static ref TYPE_PARSER: grammar::TypeParser = grammar::TypeParser::new();
}

/// Parse errors for parsing a human-syntax schema
#[derive(Debug, Diagnostic, Error)]
pub enum HumanSyntaxParseErrors {
    /// Parse error for the human syntax
    #[error(transparent)]
    #[diagnostic(transparent)]
    NaturalSyntaxError(#[from] err::ParseErrors),
    /// Error converting the parsed representation into the internal JSON representation
    #[error(transparent)]
    #[diagnostic(transparent)]
    JsonError(#[from] ToJsonSchemaErrors),
}

<<<<<<< HEAD
=======
/// Parse a type, in human syntax, into a [`crate::SchemaType`]
pub fn parse_type(
    src: &str,
    extensions: Extensions<'_>,
) -> Result<crate::SchemaType<crate::RawName>, HumanSyntaxParseErrors> {
    let ty = parse_collect_errors(&*TYPE_PARSER, grammar::TypeParser::parse, src)?;
    Ok(custom_type_to_json_type(ty, extensions.clone())?)
}

>>>>>>> a7b6d5c3
/// Parse a schema fragment, in human syntax, into a [`crate::SchemaFragment`],
/// possibly generating warnings
pub fn parse_natural_schema_fragment<'a>(
    src: &str,
    extensions: Extensions<'a>,
) -> Result<
    (
        crate::SchemaFragment<crate::RawName>,
        impl Iterator<Item = SchemaWarning> + 'a,
    ),
    HumanSyntaxParseErrors,
> {
    let ast: Schema = parse_collect_errors(&*SCHEMA_PARSER, grammar::SchemaParser::parse, src)?;
    let tuple = custom_schema_to_json_schema(ast, extensions.clone())?;
    Ok(tuple)
}

/// Parse schema from text
pub fn parse_schema(text: &str) -> Result<Schema, err::ParseErrors> {
    parse_collect_errors(&*SCHEMA_PARSER, grammar::SchemaParser::parse, text)
}<|MERGE_RESOLUTION|>--- conflicted
+++ resolved
@@ -95,18 +95,6 @@
     JsonError(#[from] ToJsonSchemaErrors),
 }
 
-<<<<<<< HEAD
-=======
-/// Parse a type, in human syntax, into a [`crate::SchemaType`]
-pub fn parse_type(
-    src: &str,
-    extensions: Extensions<'_>,
-) -> Result<crate::SchemaType<crate::RawName>, HumanSyntaxParseErrors> {
-    let ty = parse_collect_errors(&*TYPE_PARSER, grammar::TypeParser::parse, src)?;
-    Ok(custom_type_to_json_type(ty, extensions.clone())?)
-}
-
->>>>>>> a7b6d5c3
 /// Parse a schema fragment, in human syntax, into a [`crate::SchemaFragment`],
 /// possibly generating warnings
 pub fn parse_natural_schema_fragment<'a>(
