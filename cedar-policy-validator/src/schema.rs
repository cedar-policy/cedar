--- conflicted
+++ resolved
@@ -2217,20 +2217,11 @@
                 additional_attributes: false,
             }),
         );
-<<<<<<< HEAD
-        let ty: Type =
-            ValidatorNamespaceDef::try_schema_type_into_validator_type(&Vec::new(), schema_ty)
-                .expect("Error converting schema type to type.")
-                .resolve_type_defs(&HashMap::new())
-                .unwrap();
-        assert_eq!(ty, Type::closed_record_with_attributes(None));
-=======
         let ty: Type = ValidatorNamespaceDef::try_schema_type_into_validator_type(None, schema_ty)
             .expect("Error converting schema type to type.")
             .resolve_type_defs(&HashMap::new())
             .unwrap();
-        assert_eq!(ty, Type::record_with_attributes(None));
->>>>>>> 7f1a7eac
+        assert_eq!(ty, Type::closed_record_with_attributes(None));
     }
 
     #[test]
