/*
 * Copyright 2022-2023 Amazon.com, Inc. or its affiliates. All Rights Reserved.
 *
 * Licensed under the Apache License, Version 2.0 (the "License");
 * you may not use this file except in compliance with the License.
 * You may obtain a copy of the License at
 *
 *      https://www.apache.org/licenses/LICENSE-2.0
 *
 * Unless required by applicable law or agreed to in writing, software
 * distributed under the License is distributed on an "AS IS" BASIS,
 * WITHOUT WARRANTIES OR CONDITIONS OF ANY KIND, either express or implied.
 * See the License for the specific language governing permissions and
 * limitations under the License.
 */

use std::fmt::Display;

use super::SchemaType;
use crate::ast::{
    EntityType, EntityUID, Expr, ExprKind, Name, RestrictedExpr, RestrictedExprError,
};
use crate::extensions::ExtensionFunctionLookupError;
use crate::parser::err::ParseErrors;
use smol_str::SmolStr;
use thiserror::Error;

/// Escape kind
#[derive(Debug)]
pub enum EscapeKind {
    /// Escape `__expr`
    /// Note that `__expr` is deprecated and once it is
    /// removed, this variant will also be removed
    Expr,
    /// Escape `__entity`
    Entity,
    /// Escape `__extn`
    Extension,
}

impl Display for EscapeKind {
    fn fmt(&self, f: &mut std::fmt::Formatter<'_>) -> std::fmt::Result {
        match self {
            Self::Entity => write!(f, "__entity"),
            Self::Expr => write!(f, "__expr"),
            Self::Extension => write!(f, "__extn"),
        }
    }
}

/// Errors thrown during deserialization from JSON
#[derive(Debug, Error)]
pub enum JsonDeserializationError {
    /// Error thrown by the `serde_json` crate
    #[error("{0}")]
    Serde(#[from] serde_json::Error),
    /// Contents of an escape failed to parse.
    /// Note that escape `__expr` is deprecated and once it is
    /// removed, `EscapeKind::Expr` will also be removed
    #[error("failed to parse escape `{kind}`: {value}, errors: {errs}")]
    ParseEscape {
        /// Escape kind
        kind: EscapeKind,
        /// Escape value at fault
        value: String,
        /// Parse errors
        errs: ParseErrors,
    },
    /// Restricted expression error
    #[error(transparent)]
<<<<<<< HEAD
    RestrictedExpressionError(#[from] RestrictedExprError),
    /// Error thrown by an operation on `Extensions`
=======
    RestrictedExpressionError(#[from] RestrictedExpressionError),
    /// An error occurred when looking up an extension function
>>>>>>> a55f6ff3
    #[error(transparent)]
    FailedExtensionFunctionLookup(#[from] ExtensionFunctionLookupError),
    /// A field that needs to be a literal entity reference, was some other JSON value
    #[error("{ctx}, expected a literal entity reference, but got: {got}")]
    ExpectedLiteralEntityRef {
        /// Context of this error
        ctx: Box<JsonDeserializationErrorContext>,
        /// the expression we got instead
        got: Box<Expr>,
    },
    /// A field that needs to be an extension value, was some other JSON value
    #[error("{ctx}, expected an extension value, but got: {got}")]
    ExpectedExtnValue {
        /// Context of this error
        ctx: Box<JsonDeserializationErrorContext>,
        /// the expression we got instead
        got: Box<Expr>,
    },
    /// Contexts need to be records, but we got some other JSON value
    #[error("expected `context` to be a record, but got `{got}`")]
    ExpectedContextToBeRecord {
        /// Expression we got instead
        got: Box<RestrictedExpr>,
    },
    /// Parents of actions should be actions, but this action has a non-action parent
    #[error("action `{uid}` has a non-action parent `{parent}`")]
    ActionParentIsNotAction {
        /// Action entity that had the invalid parent
        uid: EntityUID,
        /// Parent that is invalid
        parent: EntityUID,
    },
    /// Schema-based parsing needed an implicit extension constructor, but no suitable
    /// constructor was found
    #[error("{ctx}, missing extension constructor for {arg_type} -> {return_type}")]
    MissingImpliedConstructor {
        /// Context of this error
        ctx: Box<JsonDeserializationErrorContext>,
        /// return type of the constructor we were looking for
        return_type: Box<SchemaType>,
        /// argument type of the constructor we were looking for
        arg_type: Box<SchemaType>,
    },
    /// During schema-based parsing, encountered an entity of a type which is
    /// not declared in the schema. Note that this error is only used for non-Action entity types.
    #[error("entity `{uid}` has type `{}` which is not declared in the schema{}",
        &.uid.entity_type(),
        match .suggested_types.as_slice() {
            [] => String::new(),
            [ty] => format!("; did you mean {ty}?"),
            tys => format!("; did you mean one of {:?}?", tys.iter().map(ToString::to_string).collect::<Vec<String>>())
        }
    )]
    UnexpectedEntityType {
        /// Entity that had the unexpected type
        uid: EntityUID,
        /// Suggested similar entity types that actually are declared in the schema (if any)
        suggested_types: Vec<EntityType>,
    },
    /// During schema-based parsing, encountered an action which was not
    /// declared in the schema
    #[error("found action entity `{uid}`, but it was not declared as an action in the schema")]
    UndeclaredAction {
        /// Action which was not declared in the schema
        uid: EntityUID,
    },
    /// During schema-based parsing, encountered an action whose definition
    /// doesn't precisely match the schema's declaration of that action
    #[error("definition of action `{uid}` does not match its schema declaration")]
    ActionDeclarationMismatch {
        /// Action whose definition mismatched between entity data and schema
        uid: EntityUID,
    },
    /// During schema-based parsing, encountered this attribute on this entity, but that
    /// attribute shouldn't exist on entities of this type
    #[error("attribute {:?} on `{uid}` shouldn't exist according to the schema", &.attr)]
    UnexpectedEntityAttr {
        /// Entity that had the unexpected attribute
        uid: EntityUID,
        /// Name of the attribute that was unexpected
        attr: SmolStr,
    },
    /// During schema-based parsing, encountered this attribute on a record, but
    /// that attribute shouldn't exist on that record
    #[error("{ctx}, record attribute {record_attr:?} shouldn't exist according to the schema")]
    UnexpectedRecordAttr {
        /// Context of this error
        ctx: Box<JsonDeserializationErrorContext>,
        /// Name of the (Record) attribute which was unexpected
        record_attr: SmolStr,
    },
    /// During schema-based parsing, didn't encounter this attribute of an
    /// entity, but that attribute should have existed
    #[error("expected entity `{uid}` to have an attribute {attr:?}, but it doesn't")]
    MissingRequiredEntityAttr {
        /// Entity that is missing a required attribute
        uid: EntityUID,
        /// Name of the attribute which was expected
        attr: SmolStr,
    },
    /// During schema-based parsing, didn't encounter this attribute of a
    /// record, but that attribute should have existed
    #[error("{ctx}, expected the record to have an attribute {record_attr:?}, but it doesn't")]
    MissingRequiredRecordAttr {
        /// Context of this error
        ctx: Box<JsonDeserializationErrorContext>,
        /// Name of the (Record) attribute which was expected
        record_attr: SmolStr,
    },
    /// During schema-based parsing, the given attribute on the given entity had
    /// a different type than the schema indicated to expect
    #[error("{ctx}, type mismatch: attribute was expected to have type {expected}, but actually has type {actual}")]
    TypeMismatch {
        /// Context of this error
        ctx: Box<JsonDeserializationErrorContext>,
        /// Type which was expected
        expected: Box<SchemaType>,
        /// Type which was encountered instead
        actual: Box<SchemaType>,
    },
    /// During schema-based parsing, found a set whose elements don't all have the
    /// same type.  This doesn't match any possible schema.
    #[error("{ctx}, set elements have different types: {ty1} and {ty2}")]
    HeterogeneousSet {
        /// Context of this error
        ctx: Box<JsonDeserializationErrorContext>,
        /// First element type which was found
        ty1: Box<SchemaType>,
        /// Second element type which was found
        ty2: Box<SchemaType>,
    },
    /// During schema-based parsing, found a parent of a type that's not allowed
    /// for that entity
    #[error(
        "{ctx}, `{uid}` is not allowed to have a parent of type `{parent_ty}` according to the schema"
    )]
    InvalidParentType {
        /// Context of this error
        ctx: Box<JsonDeserializationErrorContext>,
        /// Entity that has an invalid parent type
        uid: EntityUID,
        /// Parent type which was invalid
        parent_ty: Box<EntityType>, // boxed to avoid this variant being very large (and thus all JsonDeserializationErrors being large)
    },
}

/// Errors thrown during serialization to JSON
#[derive(Debug, Error)]
pub enum JsonSerializationError {
    /// Error thrown by `serde_json`
    #[error("{0}")]
    Serde(#[from] serde_json::Error),
    /// Extension-function calls with 0 arguments are not currently supported in
    /// our JSON format.
    #[error("extension-function calls with 0 arguments are not currently supported in our JSON format. found call of {func}")]
    ExtnCall0Arguments {
        /// Name of the function which was called with 0 arguments
        func: Name,
    },
    /// Extension-function calls with 2 or more arguments are not currently
    /// supported in our JSON format.
    #[error("extension-function calls with 2 or more arguments are not currently supported in our JSON format. found call of {func}")]
    ExtnCall2OrMoreArguments {
        /// Name of the function which was called with 2 or more arguments
        func: Name,
    },
    /// Encountered a `Record` which can't be serialized to JSON because it
    /// contains a key which is reserved as a JSON escape.
    #[error("record uses reserved key: {key}")]
    ReservedKey {
        /// Reserved key which was used by the `Record`
        key: SmolStr,
    },
    /// Encountered an `ExprKind` which we didn't expect. Either a case is
    /// missing in `JSONValue::from_expr()`, or an internal invariant was
    /// violated and there is a non-restricted expression in `RestrictedExpr`
    #[error("unexpected restricted expression: {kind:?}")]
    UnexpectedRestrictedExprKind {
        /// `ExprKind` which we didn't expect to find
        kind: ExprKind,
    },
}

/// Gives information about the context of a JSON deserialization error (e.g.,
/// where we were in the JSON document).
#[derive(Debug, Clone)]
pub enum JsonDeserializationErrorContext {
    /// The error occurred while deserializing the attribute `attr` of an entity.
    EntityAttribute {
        /// Entity where the error occurred
        uid: EntityUID,
        /// Attribute where the error occurred
        attr: SmolStr,
    },
    /// The error occurred while deserializing the `parents` field of an entity.
    EntityParents {
        /// Entity where the error occurred
        uid: EntityUID,
    },
    /// The error occurred while deserializing the `uid` field of an entity.
    EntityUid,
    /// The error occurred while deserializing the `Context`.
    Context,
}

impl std::fmt::Display for JsonDeserializationErrorContext {
    fn fmt(&self, f: &mut std::fmt::Formatter<'_>) -> std::fmt::Result {
        match self {
            Self::EntityAttribute { uid, attr } => write!(f, "in attribute {attr:?} on {uid}"),
            Self::EntityParents { uid } => write!(f, "in parents field of {uid}"),
            Self::EntityUid => write!(f, "in uid field of <unknown entity>"),
            Self::Context => write!(f, "while parsing context"),
        }
    }
}<|MERGE_RESOLUTION|>--- conflicted
+++ resolved
@@ -68,13 +68,8 @@
     },
     /// Restricted expression error
     #[error(transparent)]
-<<<<<<< HEAD
     RestrictedExpressionError(#[from] RestrictedExprError),
-    /// Error thrown by an operation on `Extensions`
-=======
-    RestrictedExpressionError(#[from] RestrictedExpressionError),
     /// An error occurred when looking up an extension function
->>>>>>> a55f6ff3
     #[error(transparent)]
     FailedExtensionFunctionLookup(#[from] ExtensionFunctionLookupError),
     /// A field that needs to be a literal entity reference, was some other JSON value
