--- conflicted
+++ resolved
@@ -21,12 +21,8 @@
 
 use cedar_policy_core::{
     ast::{
-<<<<<<< HEAD
-        EntityAttrEvaluationError, EntityType, EntityUID, Id, Name, PartialValueSerializedAsExpr,
-=======
-        Eid, EntityAttrEvaluationError, EntityType, EntityUID, Name, PartialValueSerializedAsExpr,
-        ReservedNameError, UnreservedId,
->>>>>>> bff56fc0
+        Eid, EntityAttrEvaluationError, EntityType, EntityUID, Id, Name,
+        PartialValueSerializedAsExpr, UnreservedId,
     },
     entities::{json::err::JsonDeserializationErrorContext, CedarValueJson},
     evaluator::RestrictedEvaluator,
@@ -41,15 +37,9 @@
     err::{schema_errors::*, SchemaError},
     fuzzy_match::fuzzy_search,
     schema_file_format,
-<<<<<<< HEAD
     types::{AttributeType, Attributes, OpenTag, Type},
     ActionBehavior, ActionEntityUID, ActionType, ConditionalName, NamespaceDefinition, RawName,
     ReferenceType, SchemaType, SchemaTypeVariant, TypeOfAttribute,
-=======
-    types::{AttributeType, Attributes, Type},
-    ActionBehavior, ActionEntityUID, ActionType, NamespaceDefinition, SchemaType,
-    SchemaTypeVariant, TypeOfAttribute,
->>>>>>> bff56fc0
 };
 
 /// A single namespace definition from the schema json or human syntax,
@@ -63,7 +53,6 @@
 /// different fragment that will only be known about when building the complete
 /// [`crate::ValidatorSchema`].
 ///
-<<<<<<< HEAD
 /// The parameter `N` is the type of entity type names and common type names in
 /// attributes/parents fields in this [`ValidatorNamespaceDef`], including
 /// recursively. (It doesn't affect the type of common and entity type names
@@ -74,41 +63,23 @@
 ///     yet fully qualified/disambiguated
 /// - `N` = [`Name`]: All names have been resolved into fully-qualified
 ///     [`Name`]s
-=======
-/// In this representation, entity/common type names are fully
-/// qualified/disambiguated. This means that implicit namespace prepending no
-/// longer applies: `Foo` refers specifically to the entity/common type `Foo`
-/// in the empty namespace, not `Foo` in the current namespace, wherever `Foo`
-/// appears (in common type definitions, entity attribute definitions, or
-/// as a key in the `common_types` / `entity_types` maps).
->>>>>>> bff56fc0
 #[derive(Debug)]
 pub struct ValidatorNamespaceDef<N> {
     /// The (fully-qualified) name of the namespace this is a definition of, or
     /// `None` if this is a definition for the empty namespace.
     ///
     /// This is informational only; it does not change the semantics of any
-<<<<<<< HEAD
-    /// definition in `type_defs`, `entity_types`, or `actions`. All
-    /// entity/common type names in `type_defs`, `entity_types`, and `actions`
-    /// are already either fully qualified/disambiguated, or stored in
+    /// definition in `common_types`, `entity_types`, or `actions`. All
+    /// entity/common type names in `common_types`, `entity_types`, and
+    /// `actions` are already either fully qualified/disambiguated, or stored in
     /// [`ConditionalName`] format which does not require referencing the
     /// implicit `namespace` directly any longer.
-=======
-    /// definition in `common_types`, `entity_types`, or `actions`. All
-    /// entity/common type names in `common_types`, `entity_types`, and
-    /// `actions` are already fully qualified/disambiguated at all appearances.
->>>>>>> bff56fc0
     /// This `namespace` field is used only in tests and by the `cedar_policy`
     /// function `SchemaFragment::namespaces()`.
     namespace: Option<Name>,
     /// Common type definitions, which can be used to define entity
     /// type attributes, action contexts, and other common types.
-<<<<<<< HEAD
-    pub(super) type_defs: TypeDefs<N>,
-=======
-    pub(super) common_types: CommonTypeDefs,
->>>>>>> bff56fc0
+    pub(super) common_types: CommonTypeDefs<N>,
     /// Entity type declarations.
     pub(super) entity_types: EntityTypesDef<N>,
     /// Action declarations.
@@ -120,7 +91,7 @@
     /// [`ValidatorNamespaceDef`].
     pub fn all_declared_entity_type_names(&self) -> impl Iterator<Item = &Name> {
         self.entity_types
-            .entity_types
+            .defs
             .keys()
             .map(|ety| ety.as_ref())
     }
@@ -128,7 +99,7 @@
     /// Get the fully-qualified [`Name`]s of all common types declared in this
     /// [`ValidatorNamespaceDef`].
     pub fn all_declared_common_type_names(&self) -> impl Iterator<Item = &Name> {
-        self.type_defs.type_defs.keys()
+        self.common_types.defs.keys()
     }
 
     /// Get the fully-qualified [`EntityUID`]s of all actions declared in this
@@ -156,8 +127,8 @@
         // attributes, but the schema contains action groups or attributes.
         Self::check_action_behavior(&namespace_def, action_behavior)?;
 
-        // Convert the type defs, actions and entity types from the schema file
-        // into the representation used by the validator.
+        // Convert the common types, actions and entity types from the schema
+        // file into the representation used by the validator.
         let common_types =
             CommonTypeDefs::from_raw_common_types(namespace_def.common_types, namespace.as_ref())?;
         let actions =
@@ -176,14 +147,14 @@
     /// Construct a new [`ValidatorNamespaceDef<ConditionalName>`] containing
     /// only the given common-type definitions, which are already given in
     /// terms of [`ConditionalName`]s.
-    pub fn from_common_typedefs(
+    pub fn from_common_type_defs(
         namespace: Option<Name>,
-        typedefs: HashMap<Id, SchemaType<ConditionalName>>,
+        defs: HashMap<UnreservedId, SchemaType<ConditionalName>>,
     ) -> crate::err::Result<ValidatorNamespaceDef<ConditionalName>> {
-        let type_defs = TypeDefs::from_conditionalname_typedefs(typedefs, namespace.as_ref())?;
+        let common_types = CommonTypeDefs::from_conditionalname_typedefs(defs, namespace.as_ref())?;
         Ok(ValidatorNamespaceDef {
             namespace,
-            type_defs,
+            common_types,
             entity_types: EntityTypesDef::new(),
             actions: ActionsDef::new(),
         })
@@ -193,16 +164,16 @@
     /// only a single given common-type definition, which is already given in
     /// terms of [`ConditionalName`]s.
     ///
-    /// Unlike `from_common_typedefs()`, this function cannot fail, because
-    /// there is only one typedef so it cannot have a name collision with itself
-    pub fn from_common_typedef(
+    /// Unlike `from_common_type_defs()`, this function cannot fail, because
+    /// there is only one def so it cannot have a name collision with itself
+    pub fn from_common_type_def(
         namespace: Option<Name>,
-        typedef: (Id, SchemaType<ConditionalName>),
+        def: (UnreservedId, SchemaType<ConditionalName>),
     ) -> ValidatorNamespaceDef<ConditionalName> {
-        let type_defs = TypeDefs::from_conditionalname_typedef(typedef, namespace.as_ref());
+        let common_types = CommonTypeDefs::from_conditionalname_typedef(def, namespace.as_ref());
         ValidatorNamespaceDef {
             namespace,
-            type_defs,
+            common_types,
             entity_types: EntityTypesDef::new(),
             actions: ActionsDef::new(),
         }
@@ -224,7 +195,7 @@
         all_action_defs: &HashSet<EntityUID>,
     ) -> Result<ValidatorNamespaceDef<Name>, SchemaError> {
         match (
-            self.type_defs
+            self.common_types
                 .fully_qualify_type_references(all_common_defs, all_entity_defs),
             self.entity_types
                 .fully_qualify_type_references(all_common_defs, all_entity_defs),
@@ -234,9 +205,9 @@
                 all_action_defs,
             ),
         ) {
-            (Ok(type_defs), Ok(entity_types), Ok(actions)) => Ok(ValidatorNamespaceDef {
+            (Ok(common_types), Ok(entity_types), Ok(actions)) => Ok(ValidatorNamespaceDef {
                 namespace: self.namespace,
-                type_defs,
+                common_types,
                 entity_types,
                 actions,
             }),
@@ -295,15 +266,6 @@
 
         Ok(())
     }
-<<<<<<< HEAD
-=======
-
-    /// Access the `Name` for the namespace of this definition.
-    /// `None` indicates this definition is for the empty namespace.
-    pub fn namespace(&self) -> Option<&Name> {
-        self.namespace.as_ref()
-    }
->>>>>>> bff56fc0
 }
 
 /// Holds a map from (fully qualified) [`Name`]s of common type definitions to
@@ -312,69 +274,25 @@
 /// map), entity/common type references may or may not be fully qualified yet,
 /// depending on `N`; see notes on [`SchemaType`].
 #[derive(Debug)]
-<<<<<<< HEAD
-pub struct TypeDefs<N> {
-    pub(super) type_defs: HashMap<Name, SchemaType<N>>,
-}
-
-impl TypeDefs<ConditionalName> {
-    /// Construct a [`TypeDefs<ConditionalName>`] by converting the structures used by the schema
-    /// format to those used internally by the validator.
-    pub(crate) fn from_raw_typedefs(
-        schema_file_type_def: HashMap<Id, SchemaType<RawName>>,
-        schema_namespace: Option<&Name>,
-    ) -> crate::err::Result<Self> {
-        let mut type_defs = HashMap::with_capacity(schema_file_type_def.len());
-=======
-pub struct CommonTypeDefs {
-    pub(super) defs: HashMap<Name, SchemaType<Name>>,
-}
-
-impl CommonTypeDefs {
-    /// Construct a [`CommonTypeDefs`] by converting the structures used by the
-    /// schema format to those used internally by the validator.
+pub struct CommonTypeDefs<N> {
+    pub(super) defs: HashMap<Name, SchemaType<N>>,
+}
+
+impl CommonTypeDefs<ConditionalName> {
+    /// Construct a [`CommonTypeDefs<ConditionalName>`] by converting the
+    /// structures used by the schema format to those used internally by the
+    /// validator.
     pub(crate) fn from_raw_common_types(
         schema_file_type_def: HashMap<UnreservedId, SchemaType<RawName>>,
         schema_namespace: Option<&Name>,
-    ) -> Result<Self> {
+    ) -> crate::err::Result<Self> {
         let mut defs = HashMap::with_capacity(schema_file_type_def.len());
->>>>>>> bff56fc0
         for (id, schema_ty) in schema_file_type_def {
             let name = RawName::new(id).qualify_with(schema_namespace); // the declaration name is always (unconditionally) prefixed by the current/active namespace
-            match type_defs.entry(name) {
+            match defs.entry(name) {
                 Entry::Vacant(ventry) => {
                     ventry
                         .insert(schema_ty.conditionally_qualify_type_references(schema_namespace));
-                }
-                Entry::Occupied(oentry) => {
-                    return Err(SchemaError::DuplicateCommonType(DuplicateCommonTypeError(
-                        oentry.key().clone(),
-                    )));
-                }
-            }
-<<<<<<< HEAD
-        }
-        Ok(Self { type_defs })
-    }
-
-    /// Construct a [`TypeDefs<ConditionalName>`] by converting the structures
-    /// used by the schema format to those used internally by the validator; but
-    /// unlike `from_raw_typedefs()`, this function allows you to directly
-    /// supply [`ConditionalName`]s in the typedefs
-    pub(crate) fn from_conditionalname_typedefs(
-        input_type_defs: HashMap<Id, SchemaType<ConditionalName>>,
-        schema_namespace: Option<&Name>,
-    ) -> crate::err::Result<Self> {
-        let mut type_defs = HashMap::with_capacity(input_type_defs.len());
-        for (id, schema_ty) in input_type_defs {
-            let name = RawName::new(id).qualify_with(schema_namespace); // the declaration name is always (unconditionally) prefixed by the current/active namespace
-            match type_defs.entry(name) {
-=======
-            let name = RawName::new(id).qualify_with(schema_namespace);
-            match defs.entry(name) {
->>>>>>> bff56fc0
-                Entry::Vacant(ventry) => {
-                    ventry.insert(schema_ty);
                 }
                 Entry::Occupied(oentry) => {
                     return Err(SchemaError::DuplicateCommonType(DuplicateCommonTypeError(
@@ -386,26 +304,52 @@
         Ok(Self { defs })
     }
 
-    /// Construct a [`TypeDefs<ConditionalName>`] representing a single typedef
-    /// in the given namespace.
+    /// Construct a [`CommonTypeDefs<ConditionalName>`] by converting the
+    /// structures used by the schema format to those used internally by the
+    /// validator; but unlike `from_raw_common_types()`, this function allows you to
+    /// directly supply [`ConditionalName`]s in the typedefs
+    pub(crate) fn from_conditionalname_typedefs(
+        input_type_defs: HashMap<UnreservedId, SchemaType<ConditionalName>>,
+        schema_namespace: Option<&Name>,
+    ) -> crate::err::Result<Self> {
+        let mut defs = HashMap::with_capacity(input_type_defs.len());
+        for (id, schema_ty) in input_type_defs {
+            let name = RawName::new(id).qualify_with(schema_namespace); // the declaration name is always (unconditionally) prefixed by the current/active namespace
+            match defs.entry(name) {
+                Entry::Vacant(ventry) => {
+                    ventry.insert(schema_ty);
+                }
+                Entry::Occupied(oentry) => {
+                    return Err(SchemaError::DuplicateCommonType(DuplicateCommonTypeError(
+                        oentry.key().clone().into(),
+                    )));
+                }
+            }
+        }
+        Ok(Self { defs })
+    }
+
+    /// Construct a [`CommonTypeDefs<ConditionalName>`] representing a single
+    /// typedef in the given namespace.
     ///
-    /// Unlike `from_conditionalname_typedefs()`, this function cannot fail,
+    /// Unlike [`from_conditionalname_typedefs()`], this function cannot fail,
     /// because there is only one typedef so it cannot have a name collision
     /// with itself
     pub(crate) fn from_conditionalname_typedef(
-        (id, schema_ty): (Id, SchemaType<ConditionalName>),
+        (id, schema_ty): (UnreservedId, SchemaType<ConditionalName>),
         schema_namespace: Option<&Name>,
     ) -> Self {
         Self {
-            type_defs: HashMap::from_iter([(
+            defs: HashMap::from_iter([(
                 RawName::new(id).qualify_with(schema_namespace),
                 schema_ty,
             )]),
         }
     }
 
-    /// Convert this [`TypeDefs<ConditionalName>`] into a [`TypeDefs<Name>`] by
-    /// fully-qualifying all typenames that appear anywhere in any definitions.
+    /// Convert this [`CommonTypeDefs<ConditionalName>`] into a
+    /// [`CommonTypeDefs<Name>`] by fully-qualifying all typenames that appear
+    /// anywhere in any definitions.
     ///
     /// `all_common_defs` and `all_entity_defs` need to be the full set of all
     /// fully-qualified typenames (of common and entity types respectively) that
@@ -414,10 +358,10 @@
         self,
         all_common_defs: &HashSet<Name>,
         all_entity_defs: &HashSet<Name>,
-    ) -> Result<TypeDefs<Name>, TypeResolutionError> {
-        Ok(TypeDefs {
-            type_defs: self
-                .type_defs
+    ) -> Result<CommonTypeDefs<Name>, TypeResolutionError> {
+        Ok(CommonTypeDefs {
+            defs: self
+                .defs
                 .into_iter()
                 .map(|(k, v)| {
                     Ok((
@@ -442,20 +386,15 @@
 ///
 /// All [`EntityType`] keys in this map are declared in this schema fragment.
 #[derive(Debug)]
-<<<<<<< HEAD
 pub struct EntityTypesDef<N> {
-    pub(super) entity_types: HashMap<EntityType, EntityTypeFragment<N>>,
-=======
-pub struct EntityTypesDef {
-    pub(super) defs: HashMap<EntityType, EntityTypeFragment>,
->>>>>>> bff56fc0
+    pub(super) defs: HashMap<EntityType, EntityTypeFragment<N>>,
 }
 
 impl<N> EntityTypesDef<N> {
     /// Construct an empty [`EntityTypesDef`] defining no entity types.
     pub fn new() -> Self {
         Self {
-            entity_types: HashMap::new(),
+            defs: HashMap::new(),
         }
     }
 }
@@ -467,15 +406,8 @@
     pub(crate) fn from_raw_entity_types(
         schema_files_types: HashMap<UnreservedId, schema_file_format::EntityType<RawName>>,
         schema_namespace: Option<&Name>,
-<<<<<<< HEAD
     ) -> crate::err::Result<Self> {
-        let mut entity_types: HashMap<EntityType, _> =
-            HashMap::with_capacity(schema_files_types.len());
-=======
-        extensions: Extensions<'_>,
-    ) -> Result<Self> {
         let mut defs: HashMap<EntityType, _> = HashMap::with_capacity(schema_files_types.len());
->>>>>>> bff56fc0
         for (id, entity_type) in schema_files_types {
             let ety = cedar_policy_core::ast::EntityType::from(
                 RawName::new(id.clone()).qualify_with(schema_namespace), // the declaration name is always (unconditionally) prefixed by the current/active namespace
@@ -508,8 +440,8 @@
         all_entity_defs: &HashSet<Name>,
     ) -> Result<EntityTypesDef<Name>, TypeResolutionError> {
         Ok(EntityTypesDef {
-            entity_types: self
-                .entity_types
+            defs: self
+                .defs
                 .into_iter()
                 .map(|(k, v)| {
                     Ok((
@@ -529,20 +461,11 @@
 /// undeclared entity/common types. Furthermore, entity/common type references
 /// in `attributes` may or may not be fully qualified yet, depending on `N`.
 #[derive(Debug)]
-<<<<<<< HEAD
 pub struct EntityTypeFragment<N> {
     /// The attributes record type for this entity type. This may contain
     /// references to common types which have not yet been resolved/inlined
     /// (e.g., because they are not defined in this schema fragment).
     pub(super) attributes: SchemaType<N>,
-=======
-pub struct EntityTypeFragment {
-    /// The attributes record type for this entity type. The type is wrapped in
-    /// a `WithUnresolvedCommonTypeRefs` because it may refer to common types
-    /// which have not yet been resolved/inlined (e.g., because they are not
-    /// defined in this schema fragment).
-    pub(super) attributes: WithUnresolvedCommonTypeRefs<Type>,
->>>>>>> bff56fc0
     /// Direct parent entity types for this entity type.
     /// These entity types may be declared in a different namespace or schema
     /// fragment.
@@ -567,9 +490,9 @@
             parents: schema_file_type
                 .member_of_types
                 .into_iter()
-<<<<<<< HEAD
                 .map(|raw_name| {
-                    raw_name.conditionally_qualify_with(schema_namespace, ReferenceType::Entity) // Only entity, not common, here for now; see #1064
+                    raw_name.conditionally_qualify_with(schema_namespace, ReferenceType::Entity)
+                    // Only entity, not common, here for now; see #1064
                 })
                 .collect(),
         }
@@ -618,11 +541,6 @@
                 Err(TypeResolutionError(undeclared))
             }
         }
-=======
-                .map(|raw_name| Ok(raw_name.qualify_with(schema_namespace).into()))
-                .collect::<std::result::Result<HashSet<EntityType>, ReservedNameError>>()?,
-        })
->>>>>>> bff56fc0
     }
 }
 
@@ -664,17 +582,9 @@
     ) -> crate::err::Result<Self> {
         let mut actions = HashMap::with_capacity(schema_file_actions.len());
         for (action_id_str, action_type) in schema_file_actions {
-<<<<<<< HEAD
             let action_uid =
                 ActionEntityUID::default_type(action_id_str.clone()).qualify_with(schema_namespace); // the declaration name is always (unconditionally) prefixed by the current/active namespace
             match actions.entry(action_uid.into()) {
-=======
-            let action_uid = parse_action_id_with_namespace(
-                ActionEntityUID::default_type(action_id_str.clone()),
-                schema_namespace,
-            )?;
-            match actions.entry(action_uid) {
->>>>>>> bff56fc0
                 Entry::Vacant(ventry) => {
                     let frag = ActionFragment::from_raw_action(
                         ventry.key(),
@@ -734,20 +644,11 @@
 /// `N`. This [`ActionFragment`] may also reference undeclared entity/common
 /// types and actions (that will be declared in a different schema fragment).
 #[derive(Debug)]
-<<<<<<< HEAD
 pub struct ActionFragment<N> {
     /// The type of the context record for this action. This may contain
     /// references to common types which have not yet been resolved/inlined
     /// (e.g., because they are not defined in this schema fragment).
     pub(super) context: SchemaType<N>,
-=======
-pub struct ActionFragment {
-    /// The type of the context record for this action. The type is wrapped in
-    /// a `WithUnresolvedCommonTypeRefs` because it may refer to common types
-    /// which have not yet been resolved/inlined (e.g., because they are not
-    /// defined in this schema fragment).
-    pub(super) context: WithUnresolvedCommonTypeRefs<Type>,
->>>>>>> bff56fc0
     /// The principals and resources that an action can be applied to.
     pub(super) applies_to: ValidatorApplySpec<N>,
     /// The direct parent action entities for this action.
@@ -782,32 +683,6 @@
                 )
             })
             .unwrap_or_default();
-<<<<<<< HEAD
-=======
-
-        // Convert the entries in the `appliesTo` lists into sets of
-        // `EntityTypes`. If one of the lists is `None` (absent from the
-        // schema), then the specification is undefined.
-        let applies_to = ValidatorApplySpec::new(
-            Self::parse_apply_spec_type_list(principal_types, schema_namespace)?,
-            Self::parse_apply_spec_type_list(resource_types, schema_namespace)?,
-        );
-
-        let context = try_schema_type_into_validator_type(
-            context
-                .into_inner()
-                .qualify_type_references(schema_namespace),
-            extensions,
-        )?;
-
-        let parents = action_type
-            .member_of
-            .unwrap_or_default()
-            .into_iter()
-            .map(|parent| parse_action_id_with_namespace(parent, schema_namespace))
-            .collect::<std::result::Result<HashSet<EntityUID>, ReservedNameError>>()?;
-
->>>>>>> bff56fc0
         let (attribute_types, attributes) = Self::convert_attr_jsonval_map_to_attributes(
             action_type.attributes.unwrap_or_default(),
             action_uid,
@@ -842,7 +717,6 @@
         })
     }
 
-<<<<<<< HEAD
     /// Convert this [`ActionFragment<ConditionalName>`] into an
     /// [`ActionFragment<Name>`] by fully-qualifying all typenames that appear
     /// anywhere in any definitions.
@@ -878,18 +752,6 @@
             attribute_types: self.attribute_types,
             attributes: self.attributes,
         })
-=======
-    /// Take a list of raw entity type names from an action apply spec and parse it
-    /// into a set of [`EntityType`]s for those entity types.
-    fn parse_apply_spec_type_list(
-        types: Vec<RawName>,
-        namespace: Option<&Name>,
-    ) -> std::result::Result<HashSet<EntityType>, ReservedNameError> {
-        types
-            .into_iter()
-            .map(|ty| Ok(ty.qualify_with(namespace).into()))
-            .collect::<std::result::Result<HashSet<_>, _>>()
->>>>>>> bff56fc0
     }
 
     fn convert_attr_jsonval_map_to_attributes(
@@ -998,28 +860,16 @@
     }
 }
 
-<<<<<<< HEAD
 type ResolveFunc<T> = dyn FnOnce(&HashMap<&Name, Type>) -> crate::err::Result<T>;
-/// Represent a type that might be defined in terms of some type definitions
-/// which are not necessarily available in the current namespace.
-pub(crate) enum WithUnresolvedTypeDefs<T> {
-=======
-type ResolveFunc<T> = dyn FnOnce(&HashMap<&Name, Type>) -> Result<T>;
 /// Represent a type that might be defined in terms of some common-type
 /// definitions which are not necessarily available in the current namespace.
 pub(crate) enum WithUnresolvedCommonTypeRefs<T> {
->>>>>>> bff56fc0
     WithUnresolved(Box<ResolveFunc<T>>),
     WithoutUnresolved(T),
 }
 
-<<<<<<< HEAD
-impl<T: 'static> WithUnresolvedTypeDefs<T> {
+impl<T: 'static> WithUnresolvedCommonTypeRefs<T> {
     pub fn new(f: impl FnOnce(&HashMap<&Name, Type>) -> crate::err::Result<T> + 'static) -> Self {
-=======
-impl<T: 'static> WithUnresolvedCommonTypeRefs<T> {
-    pub fn new(f: impl FnOnce(&HashMap<&Name, Type>) -> Result<T> + 'static) -> Self {
->>>>>>> bff56fc0
         Self::WithUnresolved(Box::new(f))
     }
 
@@ -1035,20 +885,17 @@
         }
     }
 
-<<<<<<< HEAD
-    /// Instantiate any names referencing types with the definition of the type
-    /// from the input `HashMap`.
-    ///
-    /// Be warned that `type_defs` should contain all definitions, from all
-    /// schema fragments.
-    /// If `self` references any type not in `type_defs`, this will return a
-    /// `TypeResolutionError`.
-    pub fn resolve_type_defs(self, type_defs: &HashMap<&Name, Type>) -> crate::err::Result<T> {
-=======
     /// Resolve references to common types by inlining their definitions from
     /// the given `HashMap`.
-    pub fn resolve_common_type_refs(self, common_type_defs: &HashMap<&Name, Type>) -> Result<T> {
->>>>>>> bff56fc0
+    ///
+    /// Be warned that `common_type_defs` should contain all definitions, from
+    /// all schema fragments.
+    /// If `self` references any type not in `common_type_defs`, this will
+    /// return a `TypeResolutionError`.
+    pub fn resolve_common_type_refs(
+        self,
+        common_type_defs: &HashMap<&Name, Type>,
+    ) -> crate::err::Result<T> {
         match self {
             WithUnresolvedCommonTypeRefs::WithUnresolved(f) => f(common_type_defs),
             WithUnresolvedCommonTypeRefs::WithoutUnresolved(v) => Ok(v),
@@ -1088,38 +935,6 @@
     }
 }
 
-<<<<<<< HEAD
-=======
-/// Take an action identifier as a string and use it to construct an
-/// [`EntityUID`] for that action. The entity type of the action will always
-/// have the base type `Action`. The type will be qualified with any
-/// namespace provided in the `namespace` argument or with the namespace
-/// inside the [`ActionEntityUID`] if one is present.
-fn parse_action_id_with_namespace(
-    action_id: ActionEntityUID<RawName>,
-    namespace: Option<&Name>,
-) -> std::result::Result<EntityUID, ReservedNameError> {
-    let action_ty = match action_id.ty {
-        Some(ty) => ty.clone(),
-        None => {
-            // PANIC SAFETY: The constant ACTION_ENTITY_TYPE is valid entity type.
-            #[allow(clippy::expect_used)]
-            RawName::new(
-                UnreservedId::from_normalized_str(cedar_policy_core::ast::ACTION_ENTITY_TYPE)
-                    .expect(
-                    "Expected that the constant ACTION_ENTITY_TYPE would be a valid entity type.",
-                ),
-            )
-        }
-    };
-    Ok(EntityUID::from_components(
-        action_ty.qualify_with(namespace).into(),
-        Eid::new(action_id.id),
-        None,
-    ))
-}
-
->>>>>>> bff56fc0
 /// Convert a type as represented in the schema file format (but with
 /// fully-qualified names) into the [`Type`] type used by the validator.
 ///
@@ -1129,11 +944,7 @@
 pub(crate) fn try_schema_type_into_validator_type(
     schema_ty: SchemaType<Name>,
     extensions: Extensions<'_>,
-<<<<<<< HEAD
-) -> crate::err::Result<WithUnresolvedTypeDefs<Type>> {
-=======
-) -> Result<WithUnresolvedCommonTypeRefs<Type>> {
->>>>>>> bff56fc0
+) -> crate::err::Result<WithUnresolvedCommonTypeRefs<Type>> {
     match schema_ty {
         SchemaType::Type(SchemaTypeVariant::String) => Ok(Type::primitive_string().into()),
         SchemaType::Type(SchemaTypeVariant::Long) => Ok(Type::primitive_long().into()),
@@ -1200,11 +1011,11 @@
             }))
         }
         SchemaType::EntityOrCommonTypeRef { type_name } => {
-            Ok(WithUnresolvedTypeDefs::new(move |typ_defs| {
+            Ok(WithUnresolvedCommonTypeRefs::new(move |common_type_defs| {
                 // First check if it's a common type, because in the edge case where
                 // the name is both a valid common type name and a valid entity type
                 // name, we give preference to the common type (see RFC 24).
-                match typ_defs.get(&type_name) {
+                match common_type_defs.get(&type_name) {
                     Some(def) => Ok(def.clone()),
                     None => {
                         // It wasn't a common type, so we assume it must be a valid
@@ -1226,13 +1037,8 @@
 fn parse_record_attributes(
     attrs: impl IntoIterator<Item = (SmolStr, TypeOfAttribute<Name>)>,
     extensions: Extensions<'_>,
-<<<<<<< HEAD
-) -> crate::err::Result<WithUnresolvedTypeDefs<Attributes>> {
-    let attrs_with_type_defs = attrs
-=======
-) -> Result<WithUnresolvedCommonTypeRefs<Attributes>> {
+) -> crate::err::Result<WithUnresolvedCommonTypeRefs<Attributes>> {
     let attrs_with_common_type_refs = attrs
->>>>>>> bff56fc0
         .into_iter()
         .map(|(attr, ty)| -> crate::err::Result<_> {
             Ok((
@@ -1243,15 +1049,9 @@
                 ),
             ))
         })
-<<<<<<< HEAD
         .collect::<crate::err::Result<Vec<_>>>()?;
-    Ok(WithUnresolvedTypeDefs::new(|typ_defs| {
-        attrs_with_type_defs
-=======
-        .collect::<Result<Vec<_>>>()?;
     Ok(WithUnresolvedCommonTypeRefs::new(|common_type_defs| {
         attrs_with_common_type_refs
->>>>>>> bff56fc0
             .into_iter()
             .map(|(s, (attr_ty, is_req))| {
                 attr_ty
