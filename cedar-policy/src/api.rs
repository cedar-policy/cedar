/*
 * Copyright Cedar Contributors
 *
 * Licensed under the Apache License, Version 2.0 (the "License");
 * you may not use this file except in compliance with the License.
 * You may obtain a copy of the License at
 *
 *      https://www.apache.org/licenses/LICENSE-2.0
 *
 * Unless required by applicable law or agreed to in writing, software
 * distributed under the License is distributed on an "AS IS" BASIS,
 * WITHOUT WARRANTIES OR CONDITIONS OF ANY KIND, either express or implied.
 * See the License for the specific language governing permissions and
 * limitations under the License.
 */

//! This module contains the public library api
#![allow(
    clippy::missing_panics_doc,
    clippy::missing_errors_doc,
    clippy::similar_names,
    clippy::result_large_err, // see #878
)]

mod id;
pub use id::*;

mod err;
pub use err::*;

pub use ast::Effect;
pub use authorizer::Decision;
use cedar_policy_core::ast;
#[cfg(feature = "partial-eval")]
use cedar_policy_core::ast::BorrowedRestrictedExpr;
use cedar_policy_core::authorizer;
use cedar_policy_core::entities::{ContextSchema, Dereference};
use cedar_policy_core::est;
use cedar_policy_core::est::{Link, PolicyEntry};
use cedar_policy_core::evaluator::Evaluator;
#[cfg(feature = "partial-eval")]
use cedar_policy_core::evaluator::RestrictedEvaluator;
use cedar_policy_core::extensions::Extensions;
use cedar_policy_core::parser;
use cedar_policy_core::FromNormalizedStr;
use cedar_policy_validator::RequestValidationError; // this type is unsuitable for `pub use` because it contains internal types like `EntityUID` and `EntityType`
use itertools::{Either, Itertools};
use miette::Diagnostic;
use ref_cast::RefCast;
use serde::{Deserialize, Serialize};
use smol_str::SmolStr;
use std::collections::{BTreeMap, BTreeSet, HashMap, HashSet};
use std::io::Read;
use std::str::FromStr;

/// Entity datatype
// INVARIANT(UidOfEntityNotUnspecified): The `EntityUid` of an `Entity` cannot be unspecified
#[repr(transparent)]
#[derive(Debug, Clone, PartialEq, Eq, RefCast)]
pub struct Entity(ast::Entity);

impl Entity {
    /// Create a new `Entity` with this Uid, attributes, and parents.
    ///
    /// Attribute values are specified here as "restricted expressions".
    /// See docs on `RestrictedExpression`
    /// ```
    /// # use cedar_policy::{Entity, EntityId, EntityTypeName, EntityUid, RestrictedExpression};
    /// # use std::collections::{HashMap, HashSet};
    /// # use std::str::FromStr;
    /// let eid = EntityId::from_str("alice").unwrap();
    /// let type_name = EntityTypeName::from_str("User").unwrap();
    /// let euid = EntityUid::from_type_name_and_id(type_name, eid);
    /// let attrs = HashMap::from([
    ///     ("age".to_string(), RestrictedExpression::from_str("21").unwrap()),
    ///     ("department".to_string(), RestrictedExpression::from_str("\"CS\"").unwrap()),
    /// ]);
    /// let parent_eid = EntityId::from_str("admin").unwrap();
    /// let parent_type_name = EntityTypeName::from_str("Group").unwrap();
    /// let parent_euid = EntityUid::from_type_name_and_id(parent_type_name, parent_eid);
    /// let parents = HashSet::from([parent_euid]);
    /// let entity = Entity::new(euid, attrs, parents);
    ///```
    pub fn new(
        uid: EntityUid,
        attrs: HashMap<String, RestrictedExpression>,
        parents: HashSet<EntityUid>,
    ) -> Result<Self, EntityAttrEvaluationError> {
        // note that we take a "parents" parameter here; we will compute TC when
        // the `Entities` object is created
        // INVARIANT(UidOfEntityNotUnspecified): by invariant on `EntityUid`
        Ok(Self(ast::Entity::new(
            uid.into(),
            attrs
                .into_iter()
                .map(|(k, v)| (SmolStr::from(k), v.0))
                .collect(),
            parents.into_iter().map(EntityUid::into).collect(),
            &Extensions::all_available(),
        )?))
    }

    /// Create a new `Entity` with no attributes.
    ///
    /// Unlike [`Entity::new()`], this constructor cannot error.
    /// (The only source of errors in `Entity::new()` are attributes.)
    pub fn new_no_attrs(uid: EntityUid, parents: HashSet<EntityUid>) -> Self {
        // note that we take a "parents" parameter here; we will compute TC when
        // the `Entities` object is created
        // INVARIANT(UidOfEntityNotUnspecified): by invariant on `EntityUid`
        Self(ast::Entity::new_with_attr_partial_value(
            uid.into(),
            HashMap::new(),
            parents.into_iter().map(EntityUid::into).collect(),
        ))
    }

    /// Create a new `Entity` with this Uid, no attributes, and no parents.
    /// ```
    /// # use cedar_policy::{Entity, EntityId, EntityTypeName, EntityUid};
    /// # use std::str::FromStr;
    /// let eid = EntityId::from_str("alice").unwrap();
    /// let type_name = EntityTypeName::from_str("User").unwrap();
    /// let euid = EntityUid::from_type_name_and_id(type_name, eid);
    /// let alice = Entity::with_uid(euid);
    /// # cool_asserts::assert_matches!(alice.attr("age"), None);
    /// ```
    pub fn with_uid(uid: EntityUid) -> Self {
        // INVARIANT(UidOfEntityNotUnspecified): by invariant on `EntityUid`
        Self(ast::Entity::with_uid(uid.into()))
    }

    /// Get the Uid of this entity
    /// ```
    /// # use cedar_policy::{Entity, EntityId, EntityTypeName, EntityUid};
    /// # use std::str::FromStr;
    /// # let eid = EntityId::from_str("alice").unwrap();
    /// let type_name = EntityTypeName::from_str("User").unwrap();
    /// let euid = EntityUid::from_type_name_and_id(type_name, eid);
    /// let alice = Entity::with_uid(euid.clone());
    /// assert_eq!(alice.uid(), euid);
    /// ```
    pub fn uid(&self) -> EntityUid {
        // INVARIANT: By invariant on self and `EntityUid`: Our Uid can't be unspecified
        EntityUid::new(self.0.uid().clone())
    }

    /// Get the value for the given attribute, or `None` if not present.
    ///
    /// This can also return Some(Err) if the attribute is not a value (i.e., is
    /// unknown due to partial evaluation).
    /// ```
    /// # use cedar_policy::{Entity, EntityId, EntityTypeName, EntityUid, EvalResult, RestrictedExpression};
    /// # use std::collections::{HashMap, HashSet};
    /// # use std::str::FromStr;
    /// let eid = EntityId::from_str("alice").unwrap();
    /// let type_name = EntityTypeName::from_str("User").unwrap();
    /// let euid = EntityUid::from_type_name_and_id(type_name, eid);
    /// let attrs = HashMap::from([
    ///     ("age".to_string(), RestrictedExpression::from_str("21").unwrap()),
    ///     ("department".to_string(), RestrictedExpression::from_str("\"CS\"").unwrap()),
    /// ]);
    /// let entity = Entity::new(euid, attrs, HashSet::new()).unwrap();
    /// assert_eq!(entity.attr("age").unwrap().unwrap(), EvalResult::Long(21));
    /// assert_eq!(entity.attr("department").unwrap().unwrap(), EvalResult::String("CS".to_string()));
    /// assert!(entity.attr("foo").is_none());
    /// ```
    pub fn attr(&self, attr: &str) -> Option<Result<EvalResult, impl miette::Diagnostic>> {
        let v = match ast::Value::try_from(self.0.get(attr)?.clone()) {
            Ok(v) => v,
            Err(e) => return Some(Err(e)),
        };
        Some(Ok(EvalResult::from(v)))
    }

    /// Consume the entity and return the entity's owned Uid, attributes and parents.
    pub fn into_inner(
        self,
    ) -> (
        EntityUid,
        HashMap<String, RestrictedExpression>,
        HashSet<EntityUid>,
    ) {
        let (uid, attrs, ancestors) = self.0.into_inner();

        let attrs = attrs
            .into_iter()
            .map(|(k, v)| {
                (
                    k.to_string(),
                    match v {
                        ast::PartialValue::Value(val) => RestrictedExpression(
                            ast::RestrictedExpr::new_unchecked(ast::Expr::from(val)),
                        ),
                        ast::PartialValue::Residual(exp) => {
                            RestrictedExpression(ast::RestrictedExpr::new_unchecked(exp))
                        }
                    },
                )
            })
            .collect();

        (
            EntityUid::new(uid),
            attrs,
            ancestors.into_iter().map(EntityUid::new).collect(),
        )
    }

    /// Parse an entity from an in-memory JSON value
    /// If a schema is provided, it is handled identically to [`Entities::from_json_str`]
    pub fn from_json_value(
        value: serde_json::Value,
        schema: Option<&Schema>,
    ) -> Result<Self, EntitiesError> {
        let schema = schema.map(|s| cedar_policy_validator::CoreSchema::new(&s.0));
        let eparser = cedar_policy_core::entities::EntityJsonParser::new(
            schema.as_ref(),
            Extensions::all_available(),
            cedar_policy_core::entities::TCComputation::ComputeNow,
        );
        eparser.single_from_json_value(value).map(Self)
    }

    /// Parse an entity from a JSON string
    /// If a schema is provided, it is handled identically to [`Entities::from_json_str`]
    pub fn from_json_str(
        src: impl AsRef<str>,
        schema: Option<&Schema>,
    ) -> Result<Self, EntitiesError> {
        let schema = schema.map(|s| cedar_policy_validator::CoreSchema::new(&s.0));
        let eparser = cedar_policy_core::entities::EntityJsonParser::new(
            schema.as_ref(),
            Extensions::all_available(),
            cedar_policy_core::entities::TCComputation::ComputeNow,
        );
        eparser.single_from_json_str(src).map(Self)
    }

    /// Parse an entity from a JSON reader
    /// If a schema is provided, it is handled identically to [`Entities::from_json_str`]
    pub fn from_json_file(f: impl Read, schema: Option<&Schema>) -> Result<Self, EntitiesError> {
        let schema = schema.map(|s| cedar_policy_validator::CoreSchema::new(&s.0));
        let eparser = cedar_policy_core::entities::EntityJsonParser::new(
            schema.as_ref(),
            Extensions::all_available(),
            cedar_policy_core::entities::TCComputation::ComputeNow,
        );
        eparser.single_from_json_file(f).map(Self)
    }

    /// Dump an `Entity` object into an entity JSON file.
    ///
    /// The resulting JSON will be suitable for parsing in via
    /// `from_json_*`, and will be parse-able even with no [`Schema`].
    ///
    /// To read an `Entity` object from JSON , use
    /// [`Self::from_json_file`], [`Self::from_json_value`], or [`Self::from_json_str`].
    pub fn write_to_json(&self, f: impl std::io::Write) -> Result<(), EntitiesError> {
        self.0.write_to_json(f)
    }

    /// Dump an `Entity` object into an in-memory JSON object.
    ///
    /// The resulting JSON will be suitable for parsing in via
    /// `from_json_*`, and will be parse-able even with no `Schema`.
    ///
    /// To read an `Entity` object from JSON , use
    /// [`Self::from_json_file`], [`Self::from_json_value`], or [`Self::from_json_str`].
    pub fn to_json_value(&self) -> Result<serde_json::Value, EntitiesError> {
        self.0.to_json_value()
    }

    /// Dump an `Entity` object into a JSON string.
    ///
    /// The resulting JSON will be suitable for parsing in via
    /// `from_json_*`, and will be parse-able even with no `Schema`.
    ///
    /// To read an `Entity` object from JSON , use
    /// [`Self::from_json_file`], [`Self::from_json_value`], or [`Self::from_json_str`].
    pub fn to_json_string(&self) -> Result<String, EntitiesError> {
        self.0.to_json_string()
    }
}

impl std::fmt::Display for Entity {
    fn fmt(&self, f: &mut std::fmt::Formatter<'_>) -> std::fmt::Result {
        write!(f, "{}", self.0)
    }
}

/// Represents an entity hierarchy, and allows looking up `Entity` objects by
/// Uid.
#[repr(transparent)]
#[derive(Debug, Clone, Default, PartialEq, Eq, RefCast)]
pub struct Entities(pub(crate) cedar_policy_core::entities::Entities);

use entities_errors::EntitiesError;

impl Entities {
    /// Create a fresh `Entities` with no entities
    /// ```
    /// # use cedar_policy::Entities;
    /// let entities = Entities::empty();
    /// ```
    pub fn empty() -> Self {
        Self(cedar_policy_core::entities::Entities::new())
    }

    /// Get the `Entity` with the given Uid, if any
    pub fn get(&self, uid: &EntityUid) -> Option<&Entity> {
        match self.0.entity(uid.as_ref()) {
            Dereference::Residual(_) | Dereference::NoSuchEntity => None,
            Dereference::Data(e) => Some(Entity::ref_cast(e)),
        }
    }

    /// Transform the store into a partial store, where
    /// attempting to dereference a non-existent `EntityUID` results in
    /// a residual instead of an error.
    #[doc = include_str!("../experimental_warning.md")]
    #[must_use]
    #[cfg(feature = "partial-eval")]
    pub fn partial(self) -> Self {
        Self(self.0.partial())
    }

    /// Iterate over the `Entity`'s in the `Entities`
    pub fn iter(&self) -> impl Iterator<Item = &Entity> {
        self.0.iter().map(Entity::ref_cast)
    }

    /// Create an `Entities` object with the given entities.
    ///
    /// `schema` represents a source of `Action` entities, which will be added
    /// to the entities provided.
    /// (If any `Action` entities are present in the provided entities, and a
    /// `schema` is also provided, each `Action` entity in the provided entities
    /// must exactly match its definition in the schema or an error is
    /// returned.)
    ///
    /// If a `schema` is present, this function will also ensure that the
    /// produced entities fully conform to the `schema` -- for instance, it will
    /// error if attributes have the wrong types (e.g., string instead of
    /// integer), or if required attributes are missing or superfluous
    /// attributes are provided.
    pub fn from_entities(
        entities: impl IntoIterator<Item = Entity>,
        schema: Option<&Schema>,
    ) -> Result<Self, EntitiesError> {
        cedar_policy_core::entities::Entities::from_entities(
            entities.into_iter().map(|e| e.0),
            schema
                .map(|s| cedar_policy_validator::CoreSchema::new(&s.0))
                .as_ref(),
            cedar_policy_core::entities::TCComputation::ComputeNow,
            Extensions::all_available(),
        )
        .map(Entities)
    }

    /// Add all of the [`Entity`]s in the collection to this [`Entities`]
    /// structure, re-computing the transitive closure.
    ///
    /// If a `schema` is provided, this method will ensure that the added
    /// entities fully conform to the schema -- for instance, it will error if
    /// attributes have the wrong types (e.g., string instead of integer), or if
    /// required attributes are missing or superfluous attributes are provided.
    /// (This method will not add action entities from the `schema`.)
    ///
    /// Re-computing the transitive closure can be expensive, so it is advised
    /// to not call this method in a loop.
    pub fn add_entities(
        self,
        entities: impl IntoIterator<Item = Entity>,
        schema: Option<&Schema>,
    ) -> Result<Self, EntitiesError> {
        Ok(Self(
            self.0.add_entities(
                entities.into_iter().map(|e| e.0),
                schema
                    .map(|s| cedar_policy_validator::CoreSchema::new(&s.0))
                    .as_ref(),
                cedar_policy_core::entities::TCComputation::ComputeNow,
                Extensions::all_available(),
            )?,
        ))
    }

    /// Parse an entities JSON file (in [&str] form) and add them into this
    /// [`Entities`] structure, re-computing the transitive closure
    ///
    /// If a `schema` is provided, this will inform the parsing: for instance, it
    /// will allow `__entity` and `__extn` escapes to be implicit.
    /// This method will also ensure that the added entities fully conform to the
    /// schema -- for instance, it will error if attributes have the wrong types
    /// (e.g., string instead of integer), or if required attributes are missing
    /// or superfluous attributes are provided.
    /// (This method will not add action entities from the `schema`.)
    ///
    /// Re-computing the transitive closure can be expensive, so it is advised
    /// to not call this method in a loop.
    pub fn add_entities_from_json_str(
        self,
        json: &str,
        schema: Option<&Schema>,
    ) -> Result<Self, EntitiesError> {
        let schema = schema.map(|s| cedar_policy_validator::CoreSchema::new(&s.0));
        let eparser = cedar_policy_core::entities::EntityJsonParser::new(
            schema.as_ref(),
            Extensions::all_available(),
            cedar_policy_core::entities::TCComputation::ComputeNow,
        );
        let new_entities = eparser.iter_from_json_str(json)?;
        Ok(Self(self.0.add_entities(
            new_entities,
            schema.as_ref(),
            cedar_policy_core::entities::TCComputation::ComputeNow,
            Extensions::all_available(),
        )?))
    }

    /// Parse an entities JSON file (in [`serde_json::Value`] form) and add them
    /// into this [`Entities`] structure, re-computing the transitive closure
    ///
    /// If a `schema` is provided, this will inform the parsing: for instance, it
    /// will allow `__entity` and `__extn` escapes to be implicit.
    /// This method will also ensure that the added entities fully conform to the
    /// schema -- for instance, it will error if attributes have the wrong types
    /// (e.g., string instead of integer), or if required attributes are missing
    /// or superfluous attributes are provided.
    /// (This method will not add action entities from the `schema`.)
    ///
    /// Re-computing the transitive closure can be expensive, so it is advised
    /// to not call this method in a loop.
    pub fn add_entities_from_json_value(
        self,
        json: serde_json::Value,
        schema: Option<&Schema>,
    ) -> Result<Self, EntitiesError> {
        let schema = schema.map(|s| cedar_policy_validator::CoreSchema::new(&s.0));
        let eparser = cedar_policy_core::entities::EntityJsonParser::new(
            schema.as_ref(),
            Extensions::all_available(),
            cedar_policy_core::entities::TCComputation::ComputeNow,
        );
        let new_entities = eparser.iter_from_json_value(json)?;
        Ok(Self(self.0.add_entities(
            new_entities,
            schema.as_ref(),
            cedar_policy_core::entities::TCComputation::ComputeNow,
            Extensions::all_available(),
        )?))
    }

    /// Parse an entities JSON file (in [`std::io::Read`] form) and add them
    /// into this [`Entities`] structure, re-computing the transitive closure
    ///
    /// If a `schema` is provided, this will inform the parsing: for instance, it
    /// will allow `__entity` and `__extn` escapes to be implicit.
    /// This method will also ensure that the added entities fully conform to the
    /// schema -- for instance, it will error if attributes have the wrong types
    /// (e.g., string instead of integer), or if required attributes are missing
    /// or superfluous attributes are provided.
    /// (This method will not add action entities from the `schema`.)
    ///
    /// Re-computing the transitive closure can be expensive, so it is advised
    /// to not call this method in a loop.
    pub fn add_entities_from_json_file(
        self,
        json: impl std::io::Read,
        schema: Option<&Schema>,
    ) -> Result<Self, EntitiesError> {
        let schema = schema.map(|s| cedar_policy_validator::CoreSchema::new(&s.0));
        let eparser = cedar_policy_core::entities::EntityJsonParser::new(
            schema.as_ref(),
            Extensions::all_available(),
            cedar_policy_core::entities::TCComputation::ComputeNow,
        );
        let new_entities = eparser.iter_from_json_file(json)?;
        Ok(Self(self.0.add_entities(
            new_entities,
            schema.as_ref(),
            cedar_policy_core::entities::TCComputation::ComputeNow,
            Extensions::all_available(),
        )?))
    }

    /// Parse an entities JSON file (in `&str` form) into an `Entities` object
    ///
    /// `schema` represents a source of `Action` entities, which will be added
    /// to the entities parsed from JSON.
    /// (If any `Action` entities are present in the JSON, and a `schema` is
    /// also provided, each `Action` entity in the JSON must exactly match its
    /// definition in the schema or an error is returned.)
    ///
    /// If a `schema` is present, this will also inform the parsing: for
    /// instance, it will allow `__entity` and `__extn` escapes to be implicit.
    ///
    /// Finally, if a `schema` is present, this function will ensure
    /// that the produced entities fully conform to the `schema` -- for
    /// instance, it will error if attributes have the wrong types (e.g., string
    /// instead of integer), or if required attributes are missing or
    /// superfluous attributes are provided.
    ///
    /// ```
    /// # use cedar_policy::{Entities, EntityId, EntityTypeName, EntityUid, EvalResult, Request,PolicySet};
    /// # use std::str::FromStr;
    /// let data =r#"
    /// [
    /// {
    ///   "uid": {"type":"User","id":"alice"},
    ///   "attrs": {
    ///     "age":19,
    ///     "ip_addr":{"__extn":{"fn":"ip", "arg":"10.0.1.101"}}
    ///   },
    ///   "parents": [{"type":"Group","id":"admin"}]
    /// },
    /// {
    ///   "uid": {"type":"Group","id":"admin"},
    ///   "attrs": {},
    ///   "parents": []
    /// }
    /// ]
    /// "#;
    /// let entities = Entities::from_json_str(data, None).unwrap();
    /// # let euid = EntityUid::from_str(r#"User::"alice""#).unwrap();
    /// # let entity = entities.get(&euid).unwrap();
    /// # assert_eq!(entity.attr("age").unwrap().unwrap(), EvalResult::Long(19));
    /// # let ip = entity.attr("ip_addr").unwrap().unwrap();
    /// # assert_eq!(ip, EvalResult::ExtensionValue("10.0.1.101/32".to_string()));
    /// ```
    pub fn from_json_str(json: &str, schema: Option<&Schema>) -> Result<Self, EntitiesError> {
        let schema = schema.map(|s| cedar_policy_validator::CoreSchema::new(&s.0));
        let eparser = cedar_policy_core::entities::EntityJsonParser::new(
            schema.as_ref(),
            Extensions::all_available(),
            cedar_policy_core::entities::TCComputation::ComputeNow,
        );
        eparser.from_json_str(json).map(Entities)
    }

    /// Parse an entities JSON file (in `serde_json::Value` form) into an
    /// `Entities` object
    ///
    /// `schema` represents a source of `Action` entities, which will be added
    /// to the entities parsed from JSON.
    /// (If any `Action` entities are present in the JSON, and a `schema` is
    /// also provided, each `Action` entity in the JSON must exactly match its
    /// definition in the schema or an error is returned.)
    ///
    /// If a `schema` is present, this will also inform the parsing: for
    /// instance, it will allow `__entity` and `__extn` escapes to be implicit.
    ///
    /// Finally, if a `schema` is present, this function will ensure
    /// that the produced entities fully conform to the `schema` -- for
    /// instance, it will error if attributes have the wrong types (e.g., string
    /// instead of integer), or if required attributes are missing or
    /// superfluous attributes are provided.
    ///
    /// ```
    /// # use cedar_policy::{Entities, EntityId, EntityTypeName, EntityUid, EvalResult, Request,PolicySet};
    /// let data =serde_json::json!(
    /// [
    /// {
    ///   "uid": {"type":"User","id":"alice"},
    ///   "attrs": {
    ///     "age":19,
    ///     "ip_addr":{"__extn":{"fn":"ip", "arg":"10.0.1.101"}}
    ///   },
    ///   "parents": [{"type":"Group","id":"admin"}]
    /// },
    /// {
    ///   "uid": {"type":"Groupd","id":"admin"},
    ///   "attrs": {},
    ///   "parents": []
    /// }
    /// ]
    /// );
    /// let entities = Entities::from_json_value(data, None).unwrap();
    /// ```
    pub fn from_json_value(
        json: serde_json::Value,
        schema: Option<&Schema>,
    ) -> Result<Self, EntitiesError> {
        let schema = schema.map(|s| cedar_policy_validator::CoreSchema::new(&s.0));
        let eparser = cedar_policy_core::entities::EntityJsonParser::new(
            schema.as_ref(),
            Extensions::all_available(),
            cedar_policy_core::entities::TCComputation::ComputeNow,
        );
        eparser.from_json_value(json).map(Entities)
    }

    /// Parse an entities JSON file (in `std::io::Read` form) into an `Entities`
    /// object
    ///
    /// `schema` represents a source of `Action` entities, which will be added
    /// to the entities parsed from JSON.
    /// (If any `Action` entities are present in the JSON, and a `schema` is
    /// also provided, each `Action` entity in the JSON must exactly match its
    /// definition in the schema or an error is returned.)
    ///
    /// If a `schema` is present, this will also inform the parsing: for
    /// instance, it will allow `__entity` and `__extn` escapes to be implicit.
    ///
    /// Finally, if a `schema` is present, this function will ensure
    /// that the produced entities fully conform to the `schema` -- for
    /// instance, it will error if attributes have the wrong types (e.g., string
    /// instead of integer), or if required attributes are missing or
    /// superfluous attributes are provided.
    pub fn from_json_file(
        json: impl std::io::Read,
        schema: Option<&Schema>,
    ) -> Result<Self, EntitiesError> {
        let schema = schema.map(|s| cedar_policy_validator::CoreSchema::new(&s.0));
        let eparser = cedar_policy_core::entities::EntityJsonParser::new(
            schema.as_ref(),
            Extensions::all_available(),
            cedar_policy_core::entities::TCComputation::ComputeNow,
        );
        eparser.from_json_file(json).map(Entities)
    }

    /// Is entity `a` an ancestor of entity `b`?
    /// Same semantics as `b in a` in the Cedar language
    pub fn is_ancestor_of(&self, a: &EntityUid, b: &EntityUid) -> bool {
        match self.0.entity(b.as_ref()) {
            Dereference::Data(b) => b.is_descendant_of(a.as_ref()),
            _ => a == b, // if b doesn't exist, `b in a` is only true if `b == a`
        }
    }

    /// Get an iterator over the ancestors of the given Euid.
    /// Returns `None` if the given `Euid` does not exist.
    pub fn ancestors<'a>(
        &'a self,
        euid: &EntityUid,
    ) -> Option<impl Iterator<Item = &'a EntityUid>> {
        let entity = match self.0.entity(euid.as_ref()) {
            Dereference::Residual(_) | Dereference::NoSuchEntity => None,
            Dereference::Data(e) => Some(e),
        }?;
        // Invariant: No way to write down the unspecified EntityUid, so no way to have ancestors that are unspecified
        Some(entity.ancestors().map(EntityUid::ref_cast))
    }

    /// Dump an `Entities` object into an entities JSON file.
    ///
    /// The resulting JSON will be suitable for parsing in via
    /// `from_json_*`, and will be parse-able even with no `Schema`.
    ///
    /// To read an `Entities` object from an entities JSON file, use
    /// `from_json_file`.
    pub fn write_to_json(&self, f: impl std::io::Write) -> std::result::Result<(), EntitiesError> {
        self.0.write_to_json(f)
    }
}

/// Utilities for defining `IntoIterator` over `Entities`
pub mod entities {

    /// `IntoIter` iterator for `Entities`
    #[derive(Debug)]
    pub struct IntoIter {
        pub(super) inner: <cedar_policy_core::entities::Entities as IntoIterator>::IntoIter,
    }

    impl Iterator for IntoIter {
        type Item = super::Entity;

        fn next(&mut self) -> Option<Self::Item> {
            self.inner.next().map(super::Entity)
        }
        fn size_hint(&self) -> (usize, Option<usize>) {
            self.inner.size_hint()
        }
    }
}

impl IntoIterator for Entities {
    type Item = Entity;
    type IntoIter = entities::IntoIter;

    fn into_iter(self) -> Self::IntoIter {
        Self::IntoIter {
            inner: self.0.into_iter(),
        }
    }
}

/// Authorizer object, which provides responses to authorization queries
#[repr(transparent)]
#[derive(Debug, RefCast)]
pub struct Authorizer(authorizer::Authorizer);

impl Default for Authorizer {
    fn default() -> Self {
        Self::new()
    }
}

impl Authorizer {
    /// Create a new `Authorizer`
    ///
    /// The authorizer uses the `stacker` crate to manage stack size and tries to use a sane default.
    /// If the default is not right for you, you can try wrapping the authorizer or individual calls
    /// to `is_authorized` in `stacker::grow`.
    /// ```
    /// # use cedar_policy::{Authorizer, Context, Entities, EntityId, EntityTypeName,
    /// # EntityUid, Request,PolicySet};
    /// # use std::str::FromStr;
    /// # // create a request
    /// # let p_eid = EntityId::from_str("alice").unwrap();
    /// # let p_name: EntityTypeName = EntityTypeName::from_str("User").unwrap();
    /// # let p = EntityUid::from_type_name_and_id(p_name, p_eid);
    /// #
    /// # let a_eid = EntityId::from_str("view").unwrap();
    /// # let a_name: EntityTypeName = EntityTypeName::from_str("Action").unwrap();
    /// # let a = EntityUid::from_type_name_and_id(a_name, a_eid);
    /// #
    /// # let r_eid = EntityId::from_str("trip").unwrap();
    /// # let r_name: EntityTypeName = EntityTypeName::from_str("Album").unwrap();
    /// # let r = EntityUid::from_type_name_and_id(r_name, r_eid);
    /// #
    /// # let c = Context::empty();
    /// #
    /// # let request: Request = Request::new(Some(p), Some(a), Some(r), c, None).unwrap();
    /// #
    /// # // create a policy
    /// # let s = r#"permit(
    /// #     principal == User::"alice",
    /// #     action == Action::"view",
    /// #     resource == Album::"trip"
    /// #   )when{
    /// #     principal.ip_addr.isIpv4()
    /// #   };
    /// # "#;
    /// # let policy = PolicySet::from_str(s).expect("policy error");
    /// # // create entities
    /// # let e = r#"[
    /// #     {
    /// #         "uid": {"type":"User","id":"alice"},
    /// #         "attrs": {
    /// #             "age":19,
    /// #             "ip_addr":{"__extn":{"fn":"ip", "arg":"10.0.1.101"}}
    /// #         },
    /// #         "parents": []
    /// #     }
    /// # ]"#;
    /// # let entities = Entities::from_json_str(e, None).expect("entity error");
    /// let authorizer = Authorizer::new();
    /// let r = authorizer.is_authorized(&request, &policy, &entities);
    /// ```
    pub fn new() -> Self {
        Self(authorizer::Authorizer::new())
    }

    /// Returns an authorization response for `r` with respect to the given
    /// `PolicySet` and `Entities`.
    ///
    /// The language spec and formal model give a precise definition of how this
    /// is computed.
    /// ```
    /// # use cedar_policy::{Authorizer,Context,Decision,Entities,EntityId,EntityTypeName, EntityUid, Request,PolicySet};
    /// # use std::str::FromStr;
    /// // create a request
    /// let p_eid = EntityId::from_str("alice").unwrap();
    /// let p_name: EntityTypeName = EntityTypeName::from_str("User").unwrap();
    /// let p = EntityUid::from_type_name_and_id(p_name, p_eid);
    ///
    /// let a_eid = EntityId::from_str("view").unwrap();
    /// let a_name: EntityTypeName = EntityTypeName::from_str("Action").unwrap();
    /// let a = EntityUid::from_type_name_and_id(a_name, a_eid);
    ///
    /// let r_eid = EntityId::from_str("trip").unwrap();
    /// let r_name: EntityTypeName = EntityTypeName::from_str("Album").unwrap();
    /// let r = EntityUid::from_type_name_and_id(r_name, r_eid);
    ///
    /// let c = Context::empty();
    ///
    /// let request: Request = Request::new(Some(p), Some(a), Some(r), c, None).unwrap();
    ///
    /// // create a policy
    /// let s = r#"
    /// permit (
    ///   principal == User::"alice",
    ///   action == Action::"view",
    ///   resource == Album::"trip"
    /// )
    /// when { principal.ip_addr.isIpv4() };
    /// "#;
    /// let policy = PolicySet::from_str(s).expect("policy error");
    ///
    /// // create entities
    /// let e = r#"[
    ///     {
    ///         "uid": {"type":"User","id":"alice"},
    ///         "attrs": {
    ///             "age":19,
    ///             "ip_addr":{"__extn":{"fn":"ip", "arg":"10.0.1.101"}}
    ///         },
    ///         "parents": []
    ///     }
    /// ]"#;
    /// let entities = Entities::from_json_str(e, None).expect("entity error");
    ///
    /// let authorizer = Authorizer::new();
    /// let response = authorizer.is_authorized(&request, &policy, &entities);
    /// assert_eq!(response.decision(), Decision::Allow);
    /// ```
    pub fn is_authorized(&self, r: &Request, p: &PolicySet, e: &Entities) -> Response {
        self.0.is_authorized(r.0.clone(), &p.ast, &e.0).into()
    }

    /// A partially evaluated authorization request.
    /// The Authorizer will attempt to make as much progress as possible in the presence of unknowns.
    /// If the Authorizer can reach a response, it will return that response.
    /// Otherwise, it will return a list of residual policies that still need to be evaluated.
    #[doc = include_str!("../experimental_warning.md")]
    #[cfg(feature = "partial-eval")]
    pub fn is_authorized_partial(
        &self,
        query: &Request,
        policy_set: &PolicySet,
        entities: &Entities,
    ) -> PartialResponse {
        let response = self
            .0
            .is_authorized_core(query.0.clone(), &policy_set.ast, &entities.0);
        PartialResponse(response)
    }
}

/// Authorization response returned from the `Authorizer`
#[derive(Debug, PartialEq, Eq, Clone)]
pub struct Response {
    /// Authorization decision
    pub(crate) decision: Decision,
    /// Diagnostics providing more information on how this decision was reached
    pub(crate) diagnostics: Diagnostics,
}

/// A partially evaluated authorization response.
/// Splits the results into several categories: satisfied, false, and residual for each policy effect.
/// Also tracks all the errors that were encountered during evaluation.
#[doc = include_str!("../experimental_warning.md")]
#[cfg(feature = "partial-eval")]
#[repr(transparent)]
#[derive(Debug, PartialEq, Eq, Clone, RefCast)]
pub struct PartialResponse(cedar_policy_core::authorizer::PartialResponse);

#[cfg(feature = "partial-eval")]
impl PartialResponse {
    /// Attempt to reach a partial decision; the presence of residuals may result in returning [`None`],
    /// indicating that a decision could not be reached given the unknowns
    pub fn decision(&self) -> Option<Decision> {
        self.0.decision()
    }

    /// Convert this response into a concrete evaluation response.
    /// All residuals are treated as errors
    pub fn concretize(self) -> Response {
        self.0.concretize().into()
    }

    /// Returns the set of [`Policy`]s that were definitely satisfied.
    /// This will be the set of policies (both `permit` and `forbid`) that evaluated to `true`
    pub fn definitely_satisfied(&self) -> impl Iterator<Item = Policy> + '_ {
        self.0.definitely_satisfied().map(Policy::from_ast)
    }

    /// Returns the set of [`PolicyId`]s that encountered errors
    pub fn definitely_errored(&self) -> impl Iterator<Item = &PolicyId> {
        self.0.definitely_errored().map(PolicyId::ref_cast)
    }

    /// Returns an over-approximation of the set of determining policies
    ///
    /// This is all policies that may be determining for any substitution of the unknowns.
    /// Policies not in this set will not affect the final decision, regardless of any
    /// substitutions.
    ///
    /// For more information on what counts as "determining" see: <https://docs.cedarpolicy.com/auth/authorization.html#request-authorization>
    pub fn may_be_determining(&self) -> impl Iterator<Item = Policy> + '_ {
        self.0.may_be_determining().map(Policy::from_ast)
    }

    /// Returns an under-approximation of the set of determining policies
    ///
    /// This is all policies that must be determining for all possible substitutions of the unknowns.
    /// This set will include policies that evaluated to `true` and are guaranteed to be
    /// contributing to the final authorization decision.
    ///
    /// For more information on what counts as "determining" see: <https://docs.cedarpolicy.com/auth/authorization.html#request-authorization>
    pub fn must_be_determining(&self) -> impl Iterator<Item = Policy> + '_ {
        self.0.must_be_determining().map(Policy::from_ast)
    }

    /// Returns the set of non-trivial (meaning more than just `true` or `false`) residuals expressions
    pub fn nontrivial_residuals(&'_ self) -> impl Iterator<Item = Policy> + '_ {
        self.0.nontrivial_residuals().map(Policy::from_ast)
    }

    /// Returns every policy as a residual expression
    pub fn all_residuals(&'_ self) -> impl Iterator<Item = Policy> + '_ {
        self.0.all_residuals().map(Policy::from_ast)
    }

    /// Return the residual for a given [`PolicyId`], if it exists in the response
    pub fn get(&self, id: &PolicyId) -> Option<Policy> {
        self.0.get(id.as_ref()).map(Policy::from_ast)
    }

    /// Attempt to re-authorize this response given a mapping from unknowns to values
    pub fn reauthorize(
        &self,
        mapping: HashMap<SmolStr, RestrictedExpression>,
        auth: &Authorizer,
        es: &Entities,
    ) -> Result<Self, ReauthorizationError> {
        let exts = Extensions::all_available();
        let evaluator = RestrictedEvaluator::new(&exts);
        let mapping = mapping
            .into_iter()
            .map(|(name, expr)| {
                evaluator
                    .interpret(BorrowedRestrictedExpr::new_unchecked(expr.0.as_ref()))
                    .map(|v| (name, v))
            })
            .collect::<Result<HashMap<_, _>, EvaluationError>>()?;
        let r = self.0.reauthorize(&mapping, &auth.0, &es.0)?;
        Ok(Self(r))
    }
}

#[cfg(feature = "partial-eval")]
#[doc(hidden)]
impl From<cedar_policy_core::authorizer::PartialResponse> for PartialResponse {
    fn from(pr: cedar_policy_core::authorizer::PartialResponse) -> Self {
        Self(pr)
    }
}

/// Diagnostics providing more information on how a `Decision` was reached
#[derive(Debug, PartialEq, Eq, Clone)]
pub struct Diagnostics {
    /// `PolicyId`s of the policies that contributed to the decision.
    /// If no policies applied to the request, this set will be empty.
    reason: HashSet<PolicyId>,
    /// Errors that occurred during authorization. The errors should be
    /// treated as unordered, since policies may be evaluated in any order.
    errors: Vec<AuthorizationError>,
}

#[doc(hidden)]
impl From<authorizer::Diagnostics> for Diagnostics {
    fn from(diagnostics: authorizer::Diagnostics) -> Self {
        Self {
            reason: diagnostics.reason.into_iter().map(PolicyId::new).collect(),
            errors: diagnostics.errors.into_iter().map(Into::into).collect(),
        }
    }
}

impl Diagnostics {
    /// Get the `PolicyId`s of the policies that contributed to the decision.
    /// If no policies applied to the request, this set will be empty.
    /// ```
    /// # use cedar_policy::{Authorizer, Context, Decision, Entities, EntityId, EntityTypeName,
    /// # EntityUid, Request,PolicySet};
    /// # use std::str::FromStr;
    /// # // create a request
    /// # let p_eid = EntityId::from_str("alice").unwrap();
    /// # let p_name: EntityTypeName = EntityTypeName::from_str("User").unwrap();
    /// # let p = EntityUid::from_type_name_and_id(p_name, p_eid);
    /// #
    /// # let a_eid = EntityId::from_str("view").unwrap();
    /// # let a_name: EntityTypeName = EntityTypeName::from_str("Action").unwrap();
    /// # let a = EntityUid::from_type_name_and_id(a_name, a_eid);
    /// #
    /// # let r_eid = EntityId::from_str("trip").unwrap();
    /// # let r_name: EntityTypeName = EntityTypeName::from_str("Album").unwrap();
    /// # let r = EntityUid::from_type_name_and_id(r_name, r_eid);
    /// #
    /// # let c = Context::empty();
    /// #
    /// # let request: Request = Request::new(Some(p), Some(a), Some(r), c, None).unwrap();
    /// #
    /// # // create a policy
    /// # let s = r#"permit(
    /// #     principal == User::"alice",
    /// #     action == Action::"view",
    /// #     resource == Album::"trip"
    /// #   )when{
    /// #     principal.ip_addr.isIpv4()
    /// #   };
    /// # "#;
    /// # let policy = PolicySet::from_str(s).expect("policy error");
    /// # // create entities
    /// # let e = r#"[
    /// #     {
    /// #         "uid": {"type":"User","id":"alice"},
    /// #         "attrs": {
    /// #             "age":19,
    /// #             "ip_addr":{"__extn":{"fn":"ip", "arg":"10.0.1.101"}}
    /// #         },
    /// #         "parents": []
    /// #     }
    /// # ]"#;
    /// # let entities = Entities::from_json_str(e, None).expect("entity error");
    /// let authorizer = Authorizer::new();
    /// let response = authorizer.is_authorized(&request, &policy, &entities);
    /// match response.decision() {
    ///     Decision::Allow => println!("ALLOW"),
    ///     Decision::Deny => println!("DENY"),
    /// }
    /// println!("note: this decision was due to the following policies:");
    /// for reason in response.diagnostics().reason() {
    ///     println!("{}", reason);
    /// }
    /// ```
    pub fn reason(&self) -> impl Iterator<Item = &PolicyId> {
        self.reason.iter()
    }

    /// Get the errors that occurred during authorization. The errors should be
    /// treated as unordered, since policies may be evaluated in any order.
    /// ```
    /// # use cedar_policy::{Authorizer, Context, Decision, Entities, EntityId, EntityTypeName,
    /// # EntityUid, Request,PolicySet};
    /// # use std::str::FromStr;
    /// # // create a request
    /// # let p_eid = EntityId::from_str("alice").unwrap();
    /// # let p_name: EntityTypeName = EntityTypeName::from_str("User").unwrap();
    /// # let p = EntityUid::from_type_name_and_id(p_name, p_eid);
    /// #
    /// # let a_eid = EntityId::from_str("view").unwrap();
    /// # let a_name: EntityTypeName = EntityTypeName::from_str("Action").unwrap();
    /// # let a = EntityUid::from_type_name_and_id(a_name, a_eid);
    /// #
    /// # let r_eid = EntityId::from_str("trip").unwrap();
    /// # let r_name: EntityTypeName = EntityTypeName::from_str("Album").unwrap();
    /// # let r = EntityUid::from_type_name_and_id(r_name, r_eid);
    /// #
    /// # let c = Context::empty();
    /// #
    /// # let request: Request = Request::new(Some(p), Some(a), Some(r), c, None).unwrap();
    /// #
    /// # // create a policy
    /// # let s = r#"permit(
    /// #     principal == User::"alice",
    /// #     action == Action::"view",
    /// #     resource == Album::"trip"
    /// #   )when{
    /// #     principal.ip_addr.isIpv4()
    /// #   };
    /// # "#;
    /// # let policy = PolicySet::from_str(s).expect("policy error");
    /// # // create entities
    /// # let e = r#"[
    /// #     {
    /// #         "uid": {"type":"User","id":"alice"},
    /// #         "attrs": {
    /// #             "age":19,
    /// #             "ip_addr":{"__extn":{"fn":"ip", "arg":"10.0.1.101"}}
    /// #         },
    /// #         "parents": []
    /// #     }
    /// # ]"#;
    /// # let entities = Entities::from_json_str(e, None).expect("entity error");
    /// let authorizer = Authorizer::new();
    /// let response = authorizer.is_authorized(&request, &policy, &entities);
    /// match response.decision() {
    ///     Decision::Allow => println!("ALLOW"),
    ///     Decision::Deny => println!("DENY"),
    /// }
    /// for err in response.diagnostics().errors() {
    ///     println!("{}", err);
    /// }
    /// ```
    pub fn errors(&self) -> impl Iterator<Item = &AuthorizationError> + '_ {
        self.errors.iter()
    }

    /// Consume the `Diagnostics`, producing owned versions of `reason()` and `errors()`
    pub(crate) fn into_components(
        self,
    ) -> (
        impl Iterator<Item = PolicyId>,
        impl Iterator<Item = AuthorizationError>,
    ) {
        (self.reason.into_iter(), self.errors.into_iter())
    }
}

impl Response {
    /// Create a new `Response`
    pub fn new(
        decision: Decision,
        reason: HashSet<PolicyId>,
        errors: Vec<AuthorizationError>,
    ) -> Self {
        Self {
            decision,
            diagnostics: Diagnostics { reason, errors },
        }
    }

    /// Get the authorization decision
    pub fn decision(&self) -> Decision {
        self.decision
    }

    /// Get the authorization diagnostics
    pub fn diagnostics(&self) -> &Diagnostics {
        &self.diagnostics
    }
}

#[doc(hidden)]
impl From<authorizer::Response> for Response {
    fn from(a: authorizer::Response) -> Self {
        Self {
            decision: a.decision,
            diagnostics: a.diagnostics.into(),
        }
    }
}

/// Used to select how a policy will be validated.
#[derive(Default, Eq, PartialEq, Copy, Clone, Debug, Serialize, Deserialize)]
#[cfg_attr(feature = "wasm", derive(tsify::Tsify))]
#[cfg_attr(feature = "wasm", tsify(into_wasm_abi, from_wasm_abi))]
#[serde(rename_all = "camelCase")]
#[non_exhaustive]
pub enum ValidationMode {
    /// Validate that policies do not contain any type errors, and additionally
    /// have a restricted form which is amenable for analysis.
    #[default]
    Strict,
    /// Validate that policies do not contain any type errors.
    #[doc = include_str!("../experimental_warning.md")]
    #[cfg(feature = "permissive-validate")]
    Permissive,
    /// Validate using a partial schema. Policies may contain type errors.
    #[doc = include_str!("../experimental_warning.md")]
    #[cfg(feature = "partial-validate")]
    Partial,
}

#[doc(hidden)]
impl From<ValidationMode> for cedar_policy_validator::ValidationMode {
    fn from(mode: ValidationMode) -> Self {
        match mode {
            ValidationMode::Strict => Self::Strict,
            #[cfg(feature = "permissive-validate")]
            ValidationMode::Permissive => Self::Permissive,
            #[cfg(feature = "partial-validate")]
            ValidationMode::Partial => Self::Partial,
        }
    }
}

/// Validator object, which provides policy validation and typechecking.
#[repr(transparent)]
#[derive(Debug, RefCast)]
pub struct Validator(cedar_policy_validator::Validator);

impl Validator {
    /// Construct a new `Validator` to validate policies using the given
    /// `Schema`.
    pub fn new(schema: Schema) -> Self {
        Self(cedar_policy_validator::Validator::new(schema.0))
    }

    /// Validate all policies in a policy set, collecting all validation errors
    /// found into the returned `ValidationResult`. Each error is returned together with the
    /// policy id of the policy where the error was found. If a policy id
    /// included in the input policy set does not appear in the output iterator, then
    /// that policy passed the validator. If the function `validation_passed`
    /// returns true, then there were no validation errors found, so all
    /// policies in the policy set have passed the validator.
    pub fn validate(&self, pset: &PolicySet, mode: ValidationMode) -> ValidationResult {
        ValidationResult::from(self.0.validate(&pset.ast, mode.into()))
    }
}

/// Contains all the type information used to construct a `Schema` that can be
/// used to validate a policy.
#[derive(Debug)]
pub struct SchemaFragment {
    value: cedar_policy_validator::ValidatorSchemaFragment,
    lossless: cedar_policy_validator::SchemaFragment,
}

impl SchemaFragment {
    /// Extract namespaces defined in this `SchemaFragment`. Each namespace
    /// entry defines the name of the namespace and the entity types and actions
    /// that exist in the namespace.
    pub fn namespaces(&self) -> impl Iterator<Item = Option<EntityNamespace>> + '_ {
        self.value
            .namespaces()
            .map(|ns| ns.as_ref().map(|ns| EntityNamespace(ns.clone())))
    }

    /// Create an `SchemaFragment` from a JSON value (which should be an
    /// object of the shape required for Cedar schemas).
    pub fn from_json_value(json: serde_json::Value) -> Result<Self, SchemaError> {
        let lossless = cedar_policy_validator::SchemaFragment::from_json_value(json)?;
        Ok(Self {
            value: lossless.clone().try_into()?,
            lossless,
        })
    }

    /// Parse a [`SchemaFragment`] from a reader containing the natural schema syntax
    pub fn from_file_natural(
        r: impl std::io::Read,
    ) -> Result<(Self, impl Iterator<Item = SchemaWarning>), HumanSchemaError> {
        let (lossless, warnings) = cedar_policy_validator::SchemaFragment::from_file_natural(r)?;
        Ok((
            Self {
                value: lossless.clone().try_into()?,
                lossless,
            },
            warnings,
        ))
    }

    /// Parse a [`SchemaFragment`] from a string containing the natural schema syntax
    pub fn from_str_natural(
        src: &str,
    ) -> Result<(Self, impl Iterator<Item = SchemaWarning>), HumanSchemaError> {
        let (lossless, warnings) = cedar_policy_validator::SchemaFragment::from_str_natural(src)?;
        Ok((
            Self {
                value: lossless.clone().try_into()?,
                lossless,
            },
            warnings,
        ))
    }

    /// Create a `SchemaFragment` directly from a file.
    pub fn from_file(file: impl std::io::Read) -> Result<Self, SchemaError> {
        let lossless = cedar_policy_validator::SchemaFragment::from_file(file)?;
        Ok(Self {
            value: lossless.clone().try_into()?,
            lossless,
        })
    }

    /// Serialize this [`SchemaFragment`] as a json value
    pub fn to_json_value(self) -> Result<serde_json::Value, SchemaError> {
        serde_json::to_value(self.lossless).map_err(|e| SchemaError::JsonSerialization(e.into()))
    }

    /// Serialize this [`SchemaFragment`] as a json value
    pub fn as_json_string(&self) -> Result<String, SchemaError> {
        serde_json::to_string(&self.lossless).map_err(|e| SchemaError::JsonSerialization(e.into()))
    }

    /// Serialize this [`SchemaFragment`] into the natural syntax
    pub fn as_natural(&self) -> Result<String, ToHumanSyntaxError> {
        let str = self.lossless.as_natural_schema()?;
        Ok(str)
    }
}

impl TryInto<Schema> for SchemaFragment {
    type Error = SchemaError;

    /// Convert `SchemaFragment` into a `Schema`. To build the `Schema` we
    /// need to have all entity types defined, so an error will be returned if
    /// any undeclared entity types are referenced in the schema fragment.
    fn try_into(self) -> Result<Schema, Self::Error> {
        Ok(Schema(
            cedar_policy_validator::ValidatorSchema::from_schema_fragments(
                [self.value],
                Extensions::all_available(),
            )?,
        ))
    }
}

impl FromStr for SchemaFragment {
    type Err = SchemaError;
    /// Construct `SchemaFragment` from a string containing a schema formatted
    /// in the cedar schema format. This can fail if the string is not valid
    /// JSON, or if the JSON structure does not form a valid schema. This
    /// function does not check for consistency in the schema (e.g., references
    /// to undefined entities) because this is not required until a `Schema` is
    /// constructed.
    fn from_str(src: &str) -> Result<Self, Self::Err> {
        let lossless = cedar_policy_validator::SchemaFragment::from_json_str(src)?;
        Ok(Self {
            value: lossless.clone().try_into()?,
            lossless,
        })
    }
}

/// Object containing schema information used by the validator.
#[repr(transparent)]
#[derive(Debug, Clone, RefCast)]
pub struct Schema(pub(crate) cedar_policy_validator::ValidatorSchema);

impl FromStr for Schema {
    type Err = SchemaError;

    /// Construct a schema from a string containing a schema formatted in the
    /// Cedar schema format. This can fail if it is not possible to parse a
    /// schema from the strings, or if errors in values in the schema are
    /// uncovered after parsing. For instance, when an entity attribute name is
    /// found to not be a valid attribute name according to the Cedar
    /// grammar.
    fn from_str(schema_src: &str) -> Result<Self, Self::Err> {
        Ok(Self(schema_src.parse()?))
    }
}

impl Schema {
    /// Create a `Schema` from multiple `SchemaFragment`. The individual
    /// fragments may references entity types that are not declared in that
    /// fragment, but all referenced entity types must be declared in some
    /// fragment.
    pub fn from_schema_fragments(
        fragments: impl IntoIterator<Item = SchemaFragment>,
    ) -> Result<Self, SchemaError> {
        Ok(Self(
            cedar_policy_validator::ValidatorSchema::from_schema_fragments(
                fragments.into_iter().map(|f| f.value),
                Extensions::all_available(),
            )?,
        ))
    }

    /// Create a `Schema` from a JSON value (which should be an object of the
    /// shape required for Cedar schemas).
    pub fn from_json_value(json: serde_json::Value) -> Result<Self, SchemaError> {
        Ok(Self(
            cedar_policy_validator::ValidatorSchema::from_json_value(
                json,
                Extensions::all_available(),
            )?,
        ))
    }

    /// Create a `Schema` from a string containing JSON in the appropriate
    /// shape.
    pub fn from_json_str(json: &str) -> Result<Self, SchemaError> {
        Ok(Self(
            cedar_policy_validator::ValidatorSchema::from_json_str(
                json,
                Extensions::all_available(),
            )?,
        ))
    }

    /// Create a `Schema` directly from a file containing JSON in the
    /// appropriate shape.
    pub fn from_file(file: impl std::io::Read) -> Result<Self, SchemaError> {
        Ok(Self(cedar_policy_validator::ValidatorSchema::from_file(
            file,
            Extensions::all_available(),
        )?))
    }

    /// Parse the schema from a reader
    pub fn from_file_natural(
        file: impl std::io::Read,
    ) -> Result<(Self, impl Iterator<Item = SchemaWarning>), HumanSchemaError> {
        let (schema, warnings) = cedar_policy_validator::ValidatorSchema::from_file_natural(
            file,
            Extensions::all_available(),
        )?;
        Ok((Self(schema), warnings))
    }

    /// Parse the schema from a string
    pub fn from_str_natural(
        src: &str,
    ) -> Result<(Self, impl Iterator<Item = SchemaWarning>), HumanSchemaError> {
        let (schema, warnings) = cedar_policy_validator::ValidatorSchema::from_str_natural(
            src,
            Extensions::all_available(),
        )?;
        Ok((Self(schema), warnings))
    }

    /// Extract from the schema an `Entities` containing the action entities
    /// declared in the schema.
    pub fn action_entities(&self) -> Result<Entities, EntitiesError> {
        Ok(Entities(self.0.action_entities()?))
    }
}

/// Contains the result of policy validation. The result includes the list of
/// issues found by validation and whether validation succeeds or fails.
/// Validation succeeds if there are no fatal errors. There may still be
/// non-fatal warnings present when validation passes.
#[derive(Debug)]
pub struct ValidationResult {
    validation_errors: Vec<ValidationError>,
    validation_warnings: Vec<ValidationWarning>,
}

impl ValidationResult {
    /// True when validation passes. There are no errors, but there may be
    /// non-fatal warnings. Use [`ValidationResult::validation_passed_without_warnings`]
    /// to check that there are also no warnings.
    pub fn validation_passed(&self) -> bool {
        self.validation_errors.is_empty()
    }

    /// True when validation passes (i.e., there are no errors) and there are
    /// additionally no non-fatal warnings.
    pub fn validation_passed_without_warnings(&self) -> bool {
        self.validation_errors.is_empty() && self.validation_warnings.is_empty()
    }

    /// Get an iterator over the errors found by the validator.
    pub fn validation_errors(&self) -> impl Iterator<Item = &ValidationError> {
        self.validation_errors.iter()
    }

    /// Get an iterator over the warnings found by the validator.
    pub fn validation_warnings(&self) -> impl Iterator<Item = &ValidationWarning> {
        self.validation_warnings.iter()
    }

    fn first_error_or_warning(&self) -> Option<&dyn Diagnostic> {
        self.validation_errors
            .first()
            .map(|e| e as &dyn Diagnostic)
            .or_else(|| {
                self.validation_warnings
                    .first()
                    .map(|w| w as &dyn Diagnostic)
            })
    }

    pub(crate) fn into_errors_and_warnings(
        self,
    ) -> (
        impl Iterator<Item = ValidationError>,
        impl Iterator<Item = ValidationWarning>,
    ) {
        (
            self.validation_errors.into_iter(),
            self.validation_warnings.into_iter(),
        )
    }
}

#[doc(hidden)]
impl From<cedar_policy_validator::ValidationResult> for ValidationResult {
    fn from(r: cedar_policy_validator::ValidationResult) -> Self {
        let (errors, warnings) = r.into_errors_and_warnings();
        Self {
            validation_errors: errors.map(ValidationError::from).collect(),
            validation_warnings: warnings.map(ValidationWarning::from).collect(),
        }
    }
}

impl std::fmt::Display for ValidationResult {
    fn fmt(&self, f: &mut std::fmt::Formatter<'_>) -> std::fmt::Result {
        match self.first_error_or_warning() {
            Some(diagnostic) => write!(f, "{diagnostic}"),
            None => write!(f, "no errors or warnings"),
        }
    }
}

impl std::error::Error for ValidationResult {
    fn source(&self) -> Option<&(dyn std::error::Error + 'static)> {
        self.first_error_or_warning()
            .and_then(std::error::Error::source)
    }

    #[allow(deprecated)]
    fn description(&self) -> &str {
        self.first_error_or_warning()
            .map_or("no errors or warnings", std::error::Error::description)
    }

    #[allow(deprecated)]
    fn cause(&self) -> Option<&dyn std::error::Error> {
        self.first_error_or_warning()
            .and_then(std::error::Error::cause)
    }
}

// Except for `.related()`, and `.severity` everything is forwarded to the first
// error, or to the first warning if there are no errors. This is done for the
// same reason as policy parse errors.
impl Diagnostic for ValidationResult {
    fn related(&self) -> Option<Box<dyn Iterator<Item = &dyn Diagnostic> + '_>> {
        let mut related = self
            .validation_errors
            .iter()
            .map(|err| err as &dyn Diagnostic)
            .chain(
                self.validation_warnings
                    .iter()
                    .map(|warn| warn as &dyn Diagnostic),
            );
        related.next().map(move |first| match first.related() {
            Some(first_related) => Box::new(first_related.chain(related)),
            None => Box::new(related) as Box<dyn Iterator<Item = _>>,
        })
    }

    fn severity(&self) -> Option<miette::Severity> {
        self.first_error_or_warning()
            .map_or(Some(miette::Severity::Advice), Diagnostic::severity)
    }

    fn labels(&self) -> Option<Box<dyn Iterator<Item = miette::LabeledSpan> + '_>> {
        self.first_error_or_warning().and_then(Diagnostic::labels)
    }

    fn source_code(&self) -> Option<&dyn miette::SourceCode> {
        self.first_error_or_warning()
            .and_then(Diagnostic::source_code)
    }

    fn code(&self) -> Option<Box<dyn std::fmt::Display + '_>> {
        self.first_error_or_warning().and_then(Diagnostic::code)
    }

    fn url(&self) -> Option<Box<dyn std::fmt::Display + '_>> {
        self.first_error_or_warning().and_then(Diagnostic::url)
    }

    fn help(&self) -> Option<Box<dyn std::fmt::Display + '_>> {
        self.first_error_or_warning().and_then(Diagnostic::help)
    }

    fn diagnostic_source(&self) -> Option<&dyn Diagnostic> {
        self.first_error_or_warning()
            .and_then(Diagnostic::diagnostic_source)
    }
}

/// Scan a set of policies for potentially confusing/obfuscating text. These
/// checks are also provided through [`Validator::validate`] which provides more
/// comprehensive error detection, but this function can be used to check for
/// confusable strings without defining a schema.
pub fn confusable_string_checker<'a>(
    templates: impl Iterator<Item = &'a Template> + 'a,
) -> impl Iterator<Item = ValidationWarning> + 'a {
    cedar_policy_validator::confusable_string_checks(templates.map(|t| &t.ast))
        .map(std::convert::Into::into)
}

/// Represents a namespace.
///
/// An `EntityNamespace` can can be constructed using
/// [`EntityNamespace::from_str`] or by calling `parse()` on a string.
/// _This can fail_, so it is important to properly handle an `Err` result.
///
/// ```
/// # use cedar_policy::EntityNamespace;
/// let id : Result<EntityNamespace, _> = "My::Name::Space".parse();
/// # assert_eq!(id.unwrap().to_string(), "My::Name::Space".to_string());
/// ```
#[derive(Debug, Clone, Hash, PartialEq, Eq, PartialOrd, Ord)]
pub struct EntityNamespace(ast::Name);

/// This `FromStr` implementation requires the _normalized_ representation of the
/// namespace. See <https://github.com/cedar-policy/rfcs/pull/9/>.
impl FromStr for EntityNamespace {
    type Err = ParseErrors;

    fn from_str(namespace_str: &str) -> Result<Self, Self::Err> {
        ast::Name::from_normalized_str(namespace_str)
            .map(EntityNamespace)
            .map_err(Into::into)
    }
}

impl std::fmt::Display for EntityNamespace {
    fn fmt(&self, f: &mut std::fmt::Formatter<'_>) -> std::fmt::Result {
        write!(f, "{}", self.0)
    }
}

/// Represents a set of `Policy`s
#[derive(Debug, Clone, Default)]
pub struct PolicySet {
    /// AST representation. Technically partially redundant with the other fields.
    /// Internally, we ensure that the duplicated information remains consistent.
    pub(crate) ast: ast::PolicySet,
    /// Policies in the set (this includes both static policies and template linked-policies)
    policies: HashMap<PolicyId, Policy>,
    /// Templates in the set
    templates: HashMap<PolicyId, Template>,
}

impl PartialEq for PolicySet {
    fn eq(&self, other: &Self) -> bool {
        // eq is based on just the `ast`
        self.ast.eq(&other.ast)
    }
}
impl Eq for PolicySet {}

impl FromStr for PolicySet {
    type Err = ParseErrors;

    /// Create a policy set from multiple statements.
    ///
    /// Policy ids will default to "policy*" with numbers from 0.
    /// If you load more policies, do not use the default id, or there will be conflicts.
    ///
    /// See [`Policy`] for more.
    fn from_str(policies: &str) -> Result<Self, Self::Err> {
        let (texts, pset) = parser::parse_policyset_and_also_return_policy_text(policies)?;
        // PANIC SAFETY: By the invariant on `parse_policyset_and_also_return_policy_text(policies)`, every `PolicyId` in `pset.policies()` occurs as a key in `text`.
        #[allow(clippy::expect_used)]
        let policies = pset.policies().map(|p|
            (
                PolicyId::new(p.id().clone()),
                Policy { lossless: LosslessPolicy::policy_or_template_text(*texts.get(p.id()).expect("internal invariant violation: policy id exists in asts but not texts")), ast: p.clone() }
            )
        ).collect();
        // PANIC SAFETY: By the same invariant, every `PolicyId` in `pset.templates()` also occurs as a key in `text`.
        #[allow(clippy::expect_used)]
        let templates = pset.templates().map(|t|
            (
                PolicyId::new(t.id().clone()),
                Template { lossless: LosslessPolicy::policy_or_template_text(*texts.get(t.id()).expect("internal invariant violation: template id exists in asts but not ests")), ast: t.clone() }
            )
        ).collect();
        Ok(Self {
            ast: pset,
            policies,
            templates,
        })
    }
}

impl PolicySet {
    /// Build the policy set AST from the EST
<<<<<<< HEAD
    fn from_est(est: &est::PolicySet) -> Result<Self, PolicySetError> {
        let ast: ast::PolicySet = est.clone().try_into()?;
        // PANIC SAFETY: Since conversion from EST to AST succeeded, every `PolicyId` in `ast.policies()` occurs in `est`
        #[allow(clippy::expect_used)]
        let policies = ast
            .policies()
            .map(|p| {
                (
                    PolicyId::new(p.id().clone()),
                    Policy {
                        lossless: LosslessPolicy::Est(est.get_policy(p.id()).expect(
                            "internal invariant violation: policy id exists in asts but not ests",
                        )),
                        ast: p.clone(),
                    },
                )
            })
            .collect();
        // PANIC SAFETY: Since conversion from EST to AST succeeded, every `PolicyId` in `ast.templates()` occurs in `est`
        #[allow(clippy::expect_used)]
        let templates = ast
            .templates()
            .map(|t| {
                (
                    PolicyId::new(t.id().clone()),
                    Template {
                        lossless: LosslessPolicy::Est(est.get_template(t.id()).expect(
                            "internal invariant violation: template id exists in asts but not ests",
                        )),
                        ast: t.clone(),
                    },
                )
            })
            .collect();
        Ok(Self {
            ast,
            policies,
            templates,
        })
=======
    fn from_est(est: est::PolicySet) -> Result<Self, PolicySetError> {
        let mut pset = Self::default();

        for PolicyEntry { id, policy } in est.templates {
            let template = Template::from_est(Some(PolicyId::new(id)), policy)?;
            pset.add_template(template)?;
        }

        for PolicyEntry { id, policy } in est.static_policies {
            let p = Policy::from_est(Some(PolicyId::new(id)), policy)?;
            pset.add(p)?;
        }

        for Link {
            id,
            template,
            slots,
        } in est.links
        {
            let slots = slots
                .into_iter()
                .map(|(key, value)| (key.into(), EntityUid::new(value)))
                .collect();
            pset.link(PolicyId::new(template), PolicyId::new(id), slots)?;
        }

        Ok(pset)
>>>>>>> 2a7de82b
    }

    /// Deserialize the [`PolicySet`] from a JSON string
    pub fn from_json_str(src: impl AsRef<str>) -> Result<Self, PolicySetError> {
        let est: est::PolicySet = serde_json::from_str(src.as_ref())
            .map_err(|e| policy_set_errors::JsonPolicySetError { inner: e })?;
        Self::from_est(&est)
    }

    /// Deserialize the [`PolicySet`] from a JSON value
    pub fn from_json_value(src: serde_json::Value) -> Result<Self, PolicySetError> {
        let est: est::PolicySet = serde_json::from_value(src)
            .map_err(|e| policy_set_errors::JsonPolicySetError { inner: e })?;
        Self::from_est(&est)
    }

    /// Deserialize the [`PolicySet`] from a JSON reader
    pub fn from_json_file(r: impl std::io::Read) -> Result<Self, PolicySetError> {
        let est: est::PolicySet = serde_json::from_reader(r)
            .map_err(|e| policy_set_errors::JsonPolicySetError { inner: e })?;
        Self::from_est(&est)
    }

    /// Serialize the [`PolicySet`] as a JSON value
    pub fn to_json(self) -> Result<serde_json::Value, PolicySetError> {
        let est = self.est()?;
        let value = serde_json::to_value(est)
            .map_err(|e| policy_set_errors::JsonPolicySetError { inner: e })?;
        Ok(value)
    }

    /// Get the EST representation of the [`PolicySet`]
    fn est(self) -> Result<est::PolicySet, PolicyToJsonError> {
        let (static_policies, links): (Vec<_>, Vec<_>) =
            fold_partition(self.policies, is_static_or_link)?;
        let templates = self
            .templates
            .into_iter()
            .map(|(id, template)| {
                template.lossless.est().map(|est| PolicyEntry {
                    id: id.into(),
                    policy: est,
                })
            })
            .collect::<Result<Vec<_>, _>>()?;
        let est = est::PolicySet {
            templates,
            static_policies,
            links,
        };

        Ok(est)
    }

    /// Create a fresh empty `PolicySet`
    pub fn new() -> Self {
        Self {
            ast: ast::PolicySet::new(),
            policies: HashMap::new(),
            templates: HashMap::new(),
        }
    }

    /// Create a `PolicySet` from the given policies
    pub fn from_policies(
        policies: impl IntoIterator<Item = Policy>,
    ) -> Result<Self, PolicySetError> {
        let mut set = Self::new();
        for policy in policies {
            set.add(policy)?;
        }
        Ok(set)
    }

    /// Add an static policy to the `PolicySet`. To add a template instance, use
    /// `link` instead. This function will return an error (and not modify
    /// the `PolicySet`) if a template-linked policy is passed in.
    pub fn add(&mut self, policy: Policy) -> Result<(), PolicySetError> {
        if policy.is_static() {
            let id = PolicyId::new(policy.ast.id().clone());
            self.ast.add(policy.ast.clone())?;
            self.policies.insert(id, policy);
            Ok(())
        } else {
            Err(PolicySetError::ExpectedStatic(
                policy_set_errors::ExpectedStatic::new(),
            ))
        }
    }

    /// Remove a static `Policy` from the `PolicySet`.
    ///
    /// This will error if the policy is not a static policy.
    pub fn remove_static(&mut self, policy_id: PolicyId) -> Result<Policy, PolicySetError> {
        let Some(policy) = self.policies.remove(&policy_id) else {
            return Err(PolicySetError::PolicyNonexistent(
                policy_set_errors::PolicyNonexistentError { policy_id },
            ));
        };
        if self
            .ast
            .remove_static(&ast::PolicyID::from_string(&policy_id))
            .is_ok()
        {
            Ok(policy)
        } else {
            //Restore self.policies
            self.policies.insert(policy_id.clone(), policy);
            Err(PolicySetError::PolicyNonexistent(
                policy_set_errors::PolicyNonexistentError { policy_id },
            ))
        }
    }

    /// Add a `Template` to the `PolicySet`
    pub fn add_template(&mut self, template: Template) -> Result<(), PolicySetError> {
        let id = PolicyId::new(template.ast.id().clone());
        self.ast.add_template(template.ast.clone())?;
        self.templates.insert(id, template);
        Ok(())
    }

    /// Remove a `Template` from the `PolicySet`.
    ///
    /// This will error if any policy is linked to the template.
    /// This will error if `policy_id` is not a template.
    pub fn remove_template(&mut self, template_id: PolicyId) -> Result<Template, PolicySetError> {
        let Some(template) = self.templates.remove(&template_id) else {
            return Err(PolicySetError::TemplateNonexistent(
                policy_set_errors::TemplateNonexistentError { template_id },
            ));
        };
        // If self.templates and self.ast disagree, authorization cannot be trusted.
        // PANIC SAFETY: We just found the policy in self.templates.
        #[allow(clippy::panic)]
        match self
            .ast
            .remove_template(&ast::PolicyID::from_string(&template_id))
        {
            Ok(_) => Ok(template),
            Err(ast::PolicySetTemplateRemovalError::RemoveTemplateWithLinksError(_)) => {
                self.templates.insert(template_id.clone(), template);
                Err(PolicySetError::RemoveTemplateWithActiveLinks(
                    policy_set_errors::RemoveTemplateWithActiveLinksError { template_id },
                ))
            }
            Err(ast::PolicySetTemplateRemovalError::NotTemplateError(_)) => {
                self.templates.insert(template_id.clone(), template);
                Err(PolicySetError::RemoveTemplateNotTemplate(
                    policy_set_errors::RemoveTemplateNotTemplateError { template_id },
                ))
            }
            Err(ast::PolicySetTemplateRemovalError::RemovePolicyNoTemplateError(_)) => {
                panic!("Found template policy in self.templates but not in self.ast");
            }
        }
    }

    /// Get policies linked to a `Template` in the `PolicySet`.
    /// If any policy is linked to the template, this will error
    pub fn get_linked_policies(
        &self,
        template_id: PolicyId,
    ) -> Result<impl Iterator<Item = &PolicyId>, PolicySetError> {
        self.ast
            .get_linked_policies(&ast::PolicyID::from_string(&template_id))
            .map_or_else(
                |_| {
                    Err(PolicySetError::TemplateNonexistent(
                        policy_set_errors::TemplateNonexistentError { template_id },
                    ))
                },
                |v| Ok(v.map(PolicyId::ref_cast)),
            )
    }

    /// Iterate over all the `Policy`s in the `PolicySet`.
    ///
    /// This will include both static and template-linked policies.
    pub fn policies(&self) -> impl Iterator<Item = &Policy> {
        self.policies.values()
    }

    /// Iterate over the `Template`'s in the `PolicySet`.
    pub fn templates(&self) -> impl Iterator<Item = &Template> {
        self.templates.values()
    }

    /// Get a `Template` by its `PolicyId`
    pub fn template(&self, id: &PolicyId) -> Option<&Template> {
        self.templates.get(id)
    }

    /// Get a `Policy` by its `PolicyId`
    pub fn policy(&self, id: &PolicyId) -> Option<&Policy> {
        self.policies.get(id)
    }

    /// Extract annotation data from a `Policy` by its `PolicyId` and annotation key
    pub fn annotation<'a>(&'a self, id: &PolicyId, key: impl AsRef<str>) -> Option<&'a str> {
        self.ast
            .get(id.as_ref())?
            .annotation(&key.as_ref().parse().ok()?)
            .map(AsRef::as_ref)
    }

    /// Extract annotation data from a `Template` by its `PolicyId` and annotation key.
    //
    // TODO: unfortunate that this method returns `Option<String>` and the corresponding method
    // for policies (`.annotation()`) above returns `Option<&str>`, but this can't be changed
    // without a semver break
    pub fn template_annotation(&self, id: &PolicyId, key: impl AsRef<str>) -> Option<String> {
        self.ast
            .get_template(id.as_ref())?
            .annotation(&key.as_ref().parse().ok()?)
            .map(|annot| annot.val.to_string())
    }

    /// Returns true iff the `PolicySet` is empty
    pub fn is_empty(&self) -> bool {
        debug_assert_eq!(
            self.ast.is_empty(),
            self.policies.is_empty() && self.templates.is_empty()
        );
        self.ast.is_empty()
    }

    /// Attempt to link a template and add the new template-linked policy to the policy set.
    /// If link fails, the `PolicySet` is not modified.
    /// Failure can happen for three reasons
    ///   1) The map passed in `vals` may not match the slots in the template
    ///   2) The `new_id` may conflict w/ a policy that already exists in the set
    ///   3) `template_id` does not correspond to a template. Either the id is
    ///   not in the policy set, or it is in the policy set but is either a
    ///   linked or static policy rather than a template
    #[allow(clippy::needless_pass_by_value)]
    pub fn link(
        &mut self,
        template_id: PolicyId,
        new_id: PolicyId,
        vals: HashMap<SlotId, EntityUid>,
    ) -> Result<(), PolicySetError> {
        let unwrapped_vals: HashMap<ast::SlotId, ast::EntityUID> = vals
            .into_iter()
            .map(|(key, value)| (key.into(), value.into()))
            .collect();

        // Try to get the template with the id we're linking from.  We do this
        // _before_ calling `self.ast.link` because `link` mutates the policy
        // set by creating a new link entry in a hashmap. This happens even when
        // trying to link a static policy, which we want to error on here.
        let Some(template) = self.templates.get(&template_id) else {
            return Err(if self.policies.contains_key(&template_id) {
                policy_set_errors::ExpectedTemplate::new().into()
            } else {
                policy_set_errors::LinkingError {
                    inner: ast::LinkingError::NoSuchTemplate {
                        id: template_id.into(),
                    },
                }
                .into()
            });
        };

        let linked_ast = self.ast.link(
            template_id.into(),
            new_id.clone().into(),
            unwrapped_vals.clone(),
        )?;

        // PANIC SAFETY: `lossless.link()` will not fail after `ast.link()` succeeds
        #[allow(clippy::expect_used)]
        let linked_lossless = template
            .lossless
            .clone()
            .link(unwrapped_vals.iter().map(|(k, v)| (*k, v)))
            // The only error case for `lossless.link()` is a template with
            // slots which are not filled by the provided values. `ast.link()`
            // will have already errored if there are any unfilled slots in the
            // template.
            .expect("ast.link() didn't fail above, so this shouldn't fail");
        self.policies.insert(
            new_id,
            Policy {
                ast: linked_ast.clone(),
                lossless: linked_lossless,
            },
        );
        Ok(())
    }

    /// Get all the unknown entities from the policy set
    #[doc = include_str!("../experimental_warning.md")]
    #[cfg(feature = "partial-eval")]
    pub fn unknown_entities(&self) -> HashSet<EntityUid> {
        let mut entity_uids = HashSet::new();
        for policy in self.policies.values() {
            entity_uids.extend(policy.unknown_entities());
        }
        entity_uids
    }

    /// Unlink a template-linked policy from the policy set.
    /// Returns the policy that was unlinked.
    pub fn unlink(&mut self, policy_id: PolicyId) -> Result<Policy, PolicySetError> {
        let Some(policy) = self.policies.remove(&policy_id) else {
            return Err(PolicySetError::LinkNonexistent(
                policy_set_errors::LinkNonexistentError { policy_id },
            ));
        };
        // If self.policies and self.ast disagree, authorization cannot be trusted.
        // PANIC SAFETY: We just found the policy in self.policies.
        #[allow(clippy::panic)]
        match self.ast.unlink(&ast::PolicyID::from_string(&policy_id)) {
            Ok(_) => Ok(policy),
            Err(ast::PolicySetUnlinkError::NotLinkError(_)) => {
                //Restore self.policies
                self.policies.insert(policy_id.clone(), policy);
                Err(PolicySetError::UnlinkLinkNotLink(
                    policy_set_errors::UnlinkLinkNotLinkError { policy_id },
                ))
            }
            Err(ast::PolicySetUnlinkError::UnlinkingError(_)) => {
                panic!("Found linked policy in self.policies but not in self.ast")
            }
        }
    }
}

impl std::fmt::Display for PolicySet {
    fn fmt(&self, f: &mut std::fmt::Formatter<'_>) -> std::fmt::Result {
        // prefer to display the lossless format
        write!(f, "{}", self.policies().map(|p| &p.lossless).join("\n"))
    }
}

/// Given a [`PolicyId`] and a [`Policy`], determine if the policy represents a static policy or a
/// link
fn is_static_or_link(
    (id, policy): (PolicyId, Policy),
) -> Result<Either<est::PolicyEntry, Link>, PolicyToJsonError> {
    match policy.template_id() {
        Some(template_id) => {
            let slots = policy
                .ast
                .env()
                .iter()
                .map(|(id, euid)| (*id, euid.clone()))
                .collect();
            Ok(Either::Right(Link {
                id: id.into(),
                template: template_id.clone().into(),
                slots,
            }))
        }
        None => policy.lossless.est().map(|est| {
            Either::Left(PolicyEntry {
                id: id.into(),
                policy: est,
            })
        }),
    }
}

/// Like [`itertools::Itertools::partition_map`], but accepts a function that can fail.
/// The first invocation of `f` that fails causes the whole computation to fail
#[allow(clippy::redundant_pub_crate)] // can't be private because it's used in tests
pub(crate) fn fold_partition<T, A, B, E>(
    i: impl IntoIterator<Item = T>,
    f: impl Fn(T) -> Result<Either<A, B>, E>,
) -> Result<(Vec<A>, Vec<B>), E> {
    let mut lefts = vec![];
    let mut rights = vec![];

    for item in i {
        match f(item)? {
            Either::Left(left) => lefts.push(left),
            Either::Right(right) => rights.push(right),
        }
    }

    Ok((lefts, rights))
}

/// Policy template datatype
#[derive(Debug, Clone)]
pub struct Template {
    /// AST representation of the template, used for most operations.
    /// In particular, the `ast` contains the authoritative `PolicyId` for the template.
    ast: ast::Template,

    /// Some "lossless" representation of the template, whichever is most
    /// convenient to provide (and can be provided with the least overhead).
    /// This is used just for `to_json()`.
    /// We can't just derive this on-demand from `ast`, because the AST is lossy:
    /// we can't reconstruct an accurate CST/EST/policy-text from the AST, but
    /// we can from the EST (modulo whitespace and a few other things like the
    /// order of annotations).
    ///
    /// This is a `LosslessPolicy` (rather than something like `LosslessTemplate`)
    /// because the EST doesn't distinguish between static policies and templates.
    lossless: LosslessPolicy,
}

impl PartialEq for Template {
    fn eq(&self, other: &Self) -> bool {
        // eq is based on just the `ast`
        self.ast.eq(&other.ast)
    }
}
impl Eq for Template {}

impl Template {
    /// Attempt to parse a `Template` from source.
    /// If `id` is Some, then the resulting template will have that `id`.
    /// If the `id` is None, the parser will use the default "policy0".
    /// The behavior around None may change in the future.
    pub fn parse(id: Option<String>, src: impl AsRef<str>) -> Result<Self, ParseErrors> {
        let ast = parser::parse_policy_template(id, src.as_ref())?;
        Ok(Self {
            ast,
            lossless: LosslessPolicy::policy_or_template_text(src.as_ref()),
        })
    }

    /// Get the `PolicyId` of this `Template`
    pub fn id(&self) -> &PolicyId {
        PolicyId::ref_cast(self.ast.id())
    }

    /// Clone this `Template` with a new `PolicyId`
    #[must_use]
    pub fn new_id(&self, id: PolicyId) -> Self {
        Self {
            ast: self.ast.new_id(id.into()),
            lossless: self.lossless.clone(), // Lossless representation doesn't include the `PolicyId`
        }
    }

    /// Get the `Effect` (`Forbid` or `Permit`) of this `Template`
    pub fn effect(&self) -> Effect {
        self.ast.effect()
    }

    /// Get an annotation value of this `Template`
    pub fn annotation(&self, key: impl AsRef<str>) -> Option<&str> {
        self.ast
            .annotation(&key.as_ref().parse().ok()?)
            .map(AsRef::as_ref)
    }

    /// Iterate through annotation data of this `Template` as key-value pairs
    pub fn annotations(&self) -> impl Iterator<Item = (&str, &str)> {
        self.ast
            .annotations()
            .map(|(k, v)| (k.as_ref(), v.as_ref()))
    }

    /// Iterate over the open slots in this `Template`
    pub fn slots(&self) -> impl Iterator<Item = &SlotId> {
        self.ast.slots().map(|slot| SlotId::ref_cast(&slot.id))
    }

    /// Get the scope constraint on this policy's principal
    pub fn principal_constraint(&self) -> TemplatePrincipalConstraint {
        match self.ast.principal_constraint().as_inner() {
            ast::PrincipalOrResourceConstraint::Any => TemplatePrincipalConstraint::Any,
            ast::PrincipalOrResourceConstraint::In(eref) => {
                TemplatePrincipalConstraint::In(match eref {
                    ast::EntityReference::EUID(e) => Some(EntityUid::new(e.as_ref().clone())),
                    ast::EntityReference::Slot => None,
                })
            }
            ast::PrincipalOrResourceConstraint::Eq(eref) => {
                TemplatePrincipalConstraint::Eq(match eref {
                    ast::EntityReference::EUID(e) => Some(EntityUid::new(e.as_ref().clone())),
                    ast::EntityReference::Slot => None,
                })
            }
            ast::PrincipalOrResourceConstraint::Is(entity_type) => {
                TemplatePrincipalConstraint::Is(EntityTypeName::new(entity_type.as_ref().clone()))
            }
            ast::PrincipalOrResourceConstraint::IsIn(entity_type, eref) => {
                TemplatePrincipalConstraint::IsIn(
                    EntityTypeName::new(entity_type.as_ref().clone()),
                    match eref {
                        ast::EntityReference::EUID(e) => Some(EntityUid::new(e.as_ref().clone())),
                        ast::EntityReference::Slot => None,
                    },
                )
            }
        }
    }

    /// Get the scope constraint on this policy's action
    pub fn action_constraint(&self) -> ActionConstraint {
        // Clone the data from Core to be consistent with the other constraints
        match self.ast.action_constraint() {
            ast::ActionConstraint::Any => ActionConstraint::Any,
            ast::ActionConstraint::In(ids) => ActionConstraint::In(
                ids.iter()
                    .map(|id| EntityUid::new(id.as_ref().clone()))
                    .collect(),
            ),
            ast::ActionConstraint::Eq(id) => {
                ActionConstraint::Eq(EntityUid::new(id.as_ref().clone()))
            }
        }
    }

    /// Get the scope constraint on this policy's resource
    pub fn resource_constraint(&self) -> TemplateResourceConstraint {
        match self.ast.resource_constraint().as_inner() {
            ast::PrincipalOrResourceConstraint::Any => TemplateResourceConstraint::Any,
            ast::PrincipalOrResourceConstraint::In(eref) => {
                TemplateResourceConstraint::In(match eref {
                    ast::EntityReference::EUID(e) => Some(EntityUid::new(e.as_ref().clone())),
                    ast::EntityReference::Slot => None,
                })
            }
            ast::PrincipalOrResourceConstraint::Eq(eref) => {
                TemplateResourceConstraint::Eq(match eref {
                    ast::EntityReference::EUID(e) => Some(EntityUid::new(e.as_ref().clone())),
                    ast::EntityReference::Slot => None,
                })
            }
            ast::PrincipalOrResourceConstraint::Is(entity_type) => {
                TemplateResourceConstraint::Is(EntityTypeName::new(entity_type.as_ref().clone()))
            }
            ast::PrincipalOrResourceConstraint::IsIn(entity_type, eref) => {
                TemplateResourceConstraint::IsIn(
                    EntityTypeName::new(entity_type.as_ref().clone()),
                    match eref {
                        ast::EntityReference::EUID(e) => Some(EntityUid::new(e.as_ref().clone())),
                        ast::EntityReference::Slot => None,
                    },
                )
            }
        }
    }

    /// Create a `Template` from its JSON representation.
    /// If `id` is Some, the policy will be given that Policy Id.
    /// If `id` is None, then "JSON policy" will be used.
    /// The behavior around None may change in the future.
    pub fn from_json(
        id: Option<PolicyId>,
        json: serde_json::Value,
    ) -> Result<Self, PolicyFromJsonError> {
        let est: est::Policy = serde_json::from_value(json)
<<<<<<< HEAD
            .map_err(|e| entities_json_errors::JsonDeserializationError::Serde(e.into()))?;
=======
            .map_err(|e| entities::json::err::JsonDeserializationError::Serde(e.into()))
            .map_err(cedar_policy_core::est::FromJsonError::from)?;
>>>>>>> 2a7de82b
        Self::from_est(id, est)
    }

    fn from_est(id: Option<PolicyId>, est: est::Policy) -> Result<Self, PolicyFromJsonError> {
        Ok(Self {
            ast: est.clone().try_into_ast_template(id.map(PolicyId::into))?,
            lossless: LosslessPolicy::Est(est),
        })
    }

    /// Get the JSON representation of this `Template`.
    pub fn to_json(&self) -> Result<serde_json::Value, PolicyToJsonError> {
        let est = self.lossless.est()?;
        serde_json::to_value(est).map_err(Into::into)
    }
}

impl std::fmt::Display for Template {
    fn fmt(&self, f: &mut std::fmt::Formatter<'_>) -> std::fmt::Result {
        // prefer to display the lossless format
        self.lossless.fmt(f)
    }
}

impl FromStr for Template {
    type Err = ParseErrors;

    fn from_str(src: &str) -> Result<Self, Self::Err> {
        Self::parse(None, src)
    }
}

/// Scope constraint on policy principals.
#[derive(Debug, Clone, PartialEq, Eq)]
pub enum PrincipalConstraint {
    /// Un-constrained
    Any,
    /// Must be In the given [`EntityUid`]
    In(EntityUid),
    /// Must be equal to the given [`EntityUid`]
    Eq(EntityUid),
    /// Must be the given [`EntityTypeName`]
    Is(EntityTypeName),
    /// Must be the given [`EntityTypeName`], and `in` the [`EntityUid`]
    IsIn(EntityTypeName, EntityUid),
}

/// Scope constraint on policy principals for templates.
#[derive(Debug, Clone, PartialEq, Eq)]
pub enum TemplatePrincipalConstraint {
    /// Un-constrained
    Any,
    /// Must be In the given [`EntityUid`].
    /// If [`None`], then it is a template slot.
    In(Option<EntityUid>),
    /// Must be equal to the given [`EntityUid`].
    /// If [`None`], then it is a template slot.
    Eq(Option<EntityUid>),
    /// Must be the given [`EntityTypeName`].
    Is(EntityTypeName),
    /// Must be the given [`EntityTypeName`], and `in` the [`EntityUid`].
    /// If the [`EntityUid`] is [`Option::None`], then it is a template slot.
    IsIn(EntityTypeName, Option<EntityUid>),
}

impl TemplatePrincipalConstraint {
    /// Does this constraint contain a slot?
    pub fn has_slot(&self) -> bool {
        match self {
            Self::Any | Self::Is(_) => false,
            Self::In(o) | Self::Eq(o) | Self::IsIn(_, o) => o.is_none(),
        }
    }
}

/// Scope constraint on policy actions.
#[derive(Debug, Clone, PartialEq, Eq)]
pub enum ActionConstraint {
    /// Un-constrained
    Any,
    /// Must be In the given [`EntityUid`]
    In(Vec<EntityUid>),
    /// Must be equal to the given [`EntityUid]`
    Eq(EntityUid),
}

/// Scope constraint on policy resources.
#[derive(Debug, Clone, PartialEq, Eq)]
pub enum ResourceConstraint {
    /// Un-constrained
    Any,
    /// Must be In the given [`EntityUid`]
    In(EntityUid),
    /// Must be equal to the given [`EntityUid`]
    Eq(EntityUid),
    /// Must be the given [`EntityTypeName`]
    Is(EntityTypeName),
    /// Must be the given [`EntityTypeName`], and `in` the [`EntityUid`]
    IsIn(EntityTypeName, EntityUid),
}

/// Scope constraint on policy resources for templates.
#[derive(Debug, Clone, PartialEq, Eq)]
pub enum TemplateResourceConstraint {
    /// Un-constrained
    Any,
    /// Must be In the given [`EntityUid`].
    /// If [`None`], then it is a template slot.
    In(Option<EntityUid>),
    /// Must be equal to the given [`EntityUid`].
    /// If [`None`], then it is a template slot.
    Eq(Option<EntityUid>),
    /// Must be the given [`EntityTypeName`].
    Is(EntityTypeName),
    /// Must be the given [`EntityTypeName`], and `in` the [`EntityUid`].
    /// If the [`EntityUid`] is [`Option::None`], then it is a template slot.
    IsIn(EntityTypeName, Option<EntityUid>),
}

impl TemplateResourceConstraint {
    /// Does this constraint contain a slot?
    pub fn has_slot(&self) -> bool {
        match self {
            Self::Any | Self::Is(_) => false,
            Self::In(o) | Self::Eq(o) | Self::IsIn(_, o) => o.is_none(),
        }
    }
}

/// Structure for a `Policy`. Includes both static policies and template-linked policies.
#[derive(Debug, Clone)]
pub struct Policy {
    /// AST representation of the policy, used for most operations.
    /// In particular, the `ast` contains the authoritative `PolicyId` for the policy.
    ast: ast::Policy,
    /// Some "lossless" representation of the policy, whichever is most
    /// convenient to provide (and can be provided with the least overhead).
    /// This is used just for `to_json()`.
    /// We can't just derive this on-demand from `ast`, because the AST is lossy:
    /// we can't reconstruct an accurate CST/EST/policy-text from the AST, but
    /// we can from the EST (modulo whitespace and a few other things like the
    /// order of annotations).
    lossless: LosslessPolicy,
}

impl PartialEq for Policy {
    fn eq(&self, other: &Self) -> bool {
        // eq is based on just the `ast`
        self.ast.eq(&other.ast)
    }
}
impl Eq for Policy {}

impl Policy {
    /// Get the `PolicyId` of the `Template` this is linked to.
    /// If this is a static policy, this will return `None`.
    pub fn template_id(&self) -> Option<&PolicyId> {
        if self.is_static() {
            None
        } else {
            Some(PolicyId::ref_cast(self.ast.template().id()))
        }
    }

    /// Get the values this `Template` is linked to, expressed as a map from `SlotId` to `EntityUid`.
    /// If this is a static policy, this will return `None`.
    pub fn template_links(&self) -> Option<HashMap<SlotId, EntityUid>> {
        if self.is_static() {
            None
        } else {
            let wrapped_vals: HashMap<SlotId, EntityUid> = self
                .ast
                .env()
                .iter()
                .map(|(key, value)| ((*key).into(), EntityUid::new(value.clone())))
                .collect();
            Some(wrapped_vals)
        }
    }

    /// Get the `Effect` (`Permit` or `Forbid`) for this instance
    pub fn effect(&self) -> Effect {
        self.ast.effect()
    }

    /// Get an annotation value of this template-linked or static policy
    pub fn annotation(&self, key: impl AsRef<str>) -> Option<&str> {
        self.ast
            .annotation(&key.as_ref().parse().ok()?)
            .map(AsRef::as_ref)
    }

    /// Iterate through annotation data of this template-linked or static policy
    pub fn annotations(&self) -> impl Iterator<Item = (&str, &str)> {
        self.ast
            .annotations()
            .map(|(k, v)| (k.as_ref(), v.as_ref()))
    }

    /// Get the `PolicyId` for this template-linked or static policy
    pub fn id(&self) -> &PolicyId {
        PolicyId::ref_cast(self.ast.id())
    }

    /// Clone this `Policy` with a new `PolicyId`
    #[must_use]
    pub fn new_id(&self, id: PolicyId) -> Self {
        Self {
            ast: self.ast.new_id(id.into()),
            lossless: self.lossless.clone(), // Lossless representation doesn't include the `PolicyId`
        }
    }

    /// Returns `true` if this is a static policy, `false` otherwise.
    pub fn is_static(&self) -> bool {
        self.ast.is_static()
    }

    /// Get the scope constraint on this policy's principal
    pub fn principal_constraint(&self) -> PrincipalConstraint {
        let slot_id = ast::SlotId::principal();
        match self.ast.template().principal_constraint().as_inner() {
            ast::PrincipalOrResourceConstraint::Any => PrincipalConstraint::Any,
            ast::PrincipalOrResourceConstraint::In(eref) => {
                PrincipalConstraint::In(self.convert_entity_reference(eref, slot_id).clone())
            }
            ast::PrincipalOrResourceConstraint::Eq(eref) => {
                PrincipalConstraint::Eq(self.convert_entity_reference(eref, slot_id).clone())
            }
            ast::PrincipalOrResourceConstraint::Is(entity_type) => {
                PrincipalConstraint::Is(EntityTypeName::new(entity_type.as_ref().clone()))
            }
            ast::PrincipalOrResourceConstraint::IsIn(entity_type, eref) => {
                PrincipalConstraint::IsIn(
                    EntityTypeName::new(entity_type.as_ref().clone()),
                    self.convert_entity_reference(eref, slot_id).clone(),
                )
            }
        }
    }

    /// Get the scope constraint on this policy's action
    pub fn action_constraint(&self) -> ActionConstraint {
        // Clone the data from Core to be consistant with the other constraints
        // INVARIANT: all of the EntityUids come from a policy, which must have Concrete EntityUids
        match self.ast.template().action_constraint() {
            ast::ActionConstraint::Any => ActionConstraint::Any,
            ast::ActionConstraint::In(ids) => ActionConstraint::In(
                ids.iter()
                    .map(|euid| EntityUid::ref_cast(euid.as_ref()))
                    .cloned()
                    .collect(),
            ),
            ast::ActionConstraint::Eq(id) => ActionConstraint::Eq(EntityUid::ref_cast(id).clone()),
        }
    }

    /// Get the scope constraint on this policy's resource
    pub fn resource_constraint(&self) -> ResourceConstraint {
        let slot_id = ast::SlotId::resource();
        match self.ast.template().resource_constraint().as_inner() {
            ast::PrincipalOrResourceConstraint::Any => ResourceConstraint::Any,
            ast::PrincipalOrResourceConstraint::In(eref) => {
                ResourceConstraint::In(self.convert_entity_reference(eref, slot_id).clone())
            }
            ast::PrincipalOrResourceConstraint::Eq(eref) => {
                ResourceConstraint::Eq(self.convert_entity_reference(eref, slot_id).clone())
            }
            ast::PrincipalOrResourceConstraint::Is(entity_type) => {
                ResourceConstraint::Is(EntityTypeName::new(entity_type.as_ref().clone()))
            }
            ast::PrincipalOrResourceConstraint::IsIn(entity_type, eref) => {
                ResourceConstraint::IsIn(
                    EntityTypeName::new(entity_type.as_ref().clone()),
                    self.convert_entity_reference(eref, slot_id).clone(),
                )
            }
        }
    }

    /// To avoid panicking, this function may only be called when `slot` is the
    /// `SlotId` corresponding to the scope constraint from which the entity
    /// reference `r` was extracted. I.e., If `r` is taken from the principal
    /// scope constraint, `slot` must be `?principal`. This ensures that the
    /// `SlotId` exists in the policy (and therefore the slot environment map)
    /// whenever the `EntityReference` `r` is the Slot variant.
    fn convert_entity_reference<'a>(
        &'a self,
        r: &'a ast::EntityReference,
        slot: ast::SlotId,
    ) -> &'a EntityUid {
        match r {
            // INVARIANT: this comes from policy source, so must be concrete
            ast::EntityReference::EUID(euid) => EntityUid::ref_cast(euid),
            // PANIC SAFETY: This `unwrap` here is safe due the invariant (values total map) on policies.
            #[allow(clippy::unwrap_used)]
            ast::EntityReference::Slot => EntityUid::ref_cast(self.ast.env().get(&slot).unwrap()),
        }
    }

    /// Parse a single policy.
    /// If `id` is Some, the policy will be given that Policy Id.
    /// If `id` is None, then "policy0" will be used.
    /// The behavior around None may change in the future.
    ///
    /// This can fail if the policy fails to parse.
    /// It can also fail if a template was passed in, as this function only accepts static
    /// policies
    pub fn parse(id: Option<String>, policy_src: impl AsRef<str>) -> Result<Self, ParseErrors> {
        let inline_ast = parser::parse_policy(id, policy_src.as_ref())?;
        let (_, ast) = ast::Template::link_static_policy(inline_ast);
        Ok(Self {
            ast,
            lossless: LosslessPolicy::policy_or_template_text(policy_src.as_ref()),
        })
    }

    /// Create a `Policy` from its JSON representation.
    /// If `id` is Some, the policy will be given that Policy Id.
    /// If `id` is None, then "JSON policy" will be used.
    /// The behavior around None may change in the future.
    ///
    /// ```
    /// # use cedar_policy::{Policy, PolicyId};
    ///
    /// let json: serde_json::Value = serde_json::json!(
    ///        {
    ///            "effect":"permit",
    ///            "principal":{
    ///            "op":"==",
    ///            "entity":{
    ///                "type":"User",
    ///                "id":"bob"
    ///            }
    ///            },
    ///            "action":{
    ///            "op":"==",
    ///            "entity":{
    ///                "type":"Action",
    ///                "id":"view"
    ///            }
    ///            },
    ///            "resource":{
    ///            "op":"==",
    ///            "entity":{
    ///                "type":"Album",
    ///                "id":"trip"
    ///            }
    ///            },
    ///            "conditions":[
    ///            {
    ///                "kind":"when",
    ///                "body":{
    ///                   ">":{
    ///                        "left":{
    ///                        ".":{
    ///                            "left":{
    ///                                "Var":"principal"
    ///                            },
    ///                            "attr":"age"
    ///                        }
    ///                        },
    ///                        "right":{
    ///                        "Value":18
    ///                        }
    ///                    }
    ///                }
    ///            }
    ///            ]
    ///        }
    /// );
    /// let json_policy = Policy::from_json(None, json).unwrap();
    /// let src = r#"
    ///   permit(
    ///     principal == User::"bob",
    ///     action == Action::"view",
    ///     resource == Album::"trip"
    ///   )
    ///   when { principal.age > 18 };"#;
    /// let text_policy = Policy::parse(None, src).unwrap();
    /// assert_eq!(json_policy.to_json().unwrap(), text_policy.to_json().unwrap());
    /// ```
    pub fn from_json(
        id: Option<PolicyId>,
        json: serde_json::Value,
    ) -> Result<Self, PolicyFromJsonError> {
        let est: est::Policy = serde_json::from_value(json)
<<<<<<< HEAD
            .map_err(|e| entities_json_errors::JsonDeserializationError::Serde(e.into()))?;
=======
            .map_err(|e| entities::json::err::JsonDeserializationError::Serde(e.into()))
            .map_err(cedar_policy_core::est::FromJsonError::from)?;
>>>>>>> 2a7de82b
        Self::from_est(id, est)
    }

    fn from_est(id: Option<PolicyId>, est: est::Policy) -> Result<Self, PolicyFromJsonError> {
        Ok(Self {
            ast: est.clone().try_into_ast_policy(id.map(PolicyId::into))?,
            lossless: LosslessPolicy::Est(est),
        })
    }

    /// Get the JSON representation of this `Policy`.
    ///  ```
    /// # use cedar_policy::Policy;
    /// let src = r#"
    ///   permit(
    ///     principal == User::"bob",
    ///     action == Action::"view",
    ///     resource == Album::"trip"
    ///   )
    ///   when { principal.age > 18 };"#;
    ///
    /// let policy = Policy::parse(None, src).unwrap();
    /// println!("{}", policy);
    /// // convert the policy to JSON
    /// let json = policy.to_json().unwrap();
    /// println!("{}", json);
    /// assert_eq!(json, Policy::from_json(None, json.clone()).unwrap().to_json().unwrap());
    /// ```
    pub fn to_json(&self) -> Result<serde_json::Value, PolicyToJsonError> {
        let est = self.lossless.est()?;
        serde_json::to_value(est).map_err(Into::into)
    }

    /// Get all the unknown entities from the policy
    #[doc = include_str!("../experimental_warning.md")]
    #[cfg(feature = "partial-eval")]
    pub fn unknown_entities(&self) -> HashSet<EntityUid> {
        self.ast
            .condition()
            .unknowns()
            .filter_map(
                |ast::Unknown {
                     name,
                     type_annotation,
                 }| {
                    if matches!(type_annotation, Some(ast::Type::Entity { .. })) {
                        EntityUid::from_str(name.as_str()).ok()
                    } else {
                        None
                    }
                },
            )
            .collect()
    }

    /// Create a `Policy` from its AST representation only. The `LosslessPolicy`
    /// will reflect the AST structure. When possible, don't use this method and
    /// create the `Policy` from the policy text, CST, or EST instead, as the
    /// conversion to AST is lossy. ESTs for policies generated by this method
    /// will reflect the AST and not the original policy syntax.
    #[cfg_attr(not(feature = "partial-eval"), allow(unused))]
    pub(crate) fn from_ast(ast: ast::Policy) -> Self {
        let text = ast.to_string(); // assume that pretty-printing is faster than `est::Policy::from(ast.clone())`; is that true?
        Self {
            ast,
            lossless: LosslessPolicy::policy_or_template_text(text),
        }
    }
}

impl std::fmt::Display for Policy {
    fn fmt(&self, f: &mut std::fmt::Formatter<'_>) -> std::fmt::Result {
        // prefer to display the lossless format
        self.lossless.fmt(f)
    }
}

impl FromStr for Policy {
    type Err = ParseErrors;
    /// Create a policy
    ///
    /// Important note: Policies have ids, but this interface does not
    /// allow them to be set. It will use the default "policy0", which
    /// may cause id conflicts if not handled. Use `Policy::parse` to set
    /// the id when parsing, or `Policy::new_id` to clone a policy with
    /// a new id.
    fn from_str(policy: &str) -> Result<Self, Self::Err> {
        Self::parse(None, policy)
    }
}

/// See comments on `Policy` and `Template`.
///
/// This structure can be used for static policies, linked policies, and templates.
#[derive(Debug, Clone)]
enum LosslessPolicy {
    /// EST representation
    Est(est::Policy),
    /// Text representation
    Text {
        /// actual policy text, of the policy or template
        text: String,
        /// For linked policies, map of slot to UID. Only linked policies have
        /// this; static policies and (unlinked) templates have an empty map
        /// here
        slots: HashMap<ast::SlotId, ast::EntityUID>,
    },
}

impl LosslessPolicy {
    /// Create a new `LosslessPolicy` from the text of a policy or template.
    fn policy_or_template_text(text: impl Into<String>) -> Self {
        Self::Text {
            text: text.into(),
            slots: HashMap::new(),
        }
    }

    /// Get the EST representation of this static policy, linked policy, or template
    fn est(&self) -> Result<est::Policy, PolicyToJsonError> {
        match self {
            Self::Est(est) => Ok(est.clone()),
            Self::Text { text, slots } => {
                let est =
                    parser::parse_policy_or_template_to_est(text).map_err(ParseErrors::from)?;
                if slots.is_empty() {
                    Ok(est)
                } else {
                    let unwrapped_vals = slots.iter().map(|(k, v)| (*k, v.into())).collect();
                    Ok(est.link(&unwrapped_vals)?)
                }
            }
        }
    }

    fn link<'a>(
        self,
        vals: impl IntoIterator<Item = (ast::SlotId, &'a ast::EntityUID)>,
    ) -> Result<Self, est::LinkingError> {
        match self {
            Self::Est(est) => {
                let unwrapped_est_vals: HashMap<
                    ast::SlotId,
                    cedar_policy_core::entities::EntityUidJson,
                > = vals.into_iter().map(|(k, v)| (k, v.into())).collect();
                Ok(Self::Est(est.link(&unwrapped_est_vals)?))
            }
            Self::Text { text, slots } => {
                debug_assert!(
                    slots.is_empty(),
                    "shouldn't call link() on an already-linked policy"
                );
                let slots = vals.into_iter().map(|(k, v)| (k, v.clone())).collect();
                Ok(Self::Text { text, slots })
            }
        }
    }
}

impl std::fmt::Display for LosslessPolicy {
    fn fmt(&self, f: &mut std::fmt::Formatter<'_>) -> std::fmt::Result {
        match self {
            Self::Est(est) => write!(f, "{est}"),
            Self::Text { text, slots } => {
                if slots.is_empty() {
                    write!(f, "{text}")
                } else {
                    // need to replace placeholders according to `slots`.
                    // just find-and-replace wouldn't be safe/perfect, we
                    // want to use the actual parser; right now we reuse
                    // another implementation by just converting to EST and
                    // printing that
                    match self.est() {
                        Ok(est) => write!(f, "{est}"),
                        Err(e) => write!(f, "<invalid linked policy: {e}>"),
                    }
                }
            }
        }
    }
}

/// Expressions to be evaluated
#[repr(transparent)]
#[derive(Debug, Clone, RefCast)]
pub struct Expression(ast::Expr);

impl Expression {
    /// Create an expression representing a literal string.
    pub fn new_string(value: String) -> Self {
        Self(ast::Expr::val(value))
    }

    /// Create an expression representing a literal bool.
    pub fn new_bool(value: bool) -> Self {
        Self(ast::Expr::val(value))
    }

    /// Create an expression representing a literal long.
    pub fn new_long(value: ast::Integer) -> Self {
        Self(ast::Expr::val(value))
    }

    /// Create an expression representing a record.
    ///
    /// Error if any key appears two or more times in `fields`.
    pub fn new_record(
        fields: impl IntoIterator<Item = (String, Self)>,
    ) -> Result<Self, ExpressionConstructionError> {
        Ok(Self(ast::Expr::record(
            fields.into_iter().map(|(k, v)| (SmolStr::from(k), v.0)),
        )?))
    }

    /// Create an expression representing a Set.
    pub fn new_set(values: impl IntoIterator<Item = Self>) -> Self {
        Self(ast::Expr::set(values.into_iter().map(|v| v.0)))
    }

    /// Create an expression representing an ip address.
    /// This function does not perform error checking on the source string,
    /// it creates an expression that calls the `ip` constructor.
    pub fn new_ip(src: impl AsRef<str>) -> Self {
        let src_expr = ast::Expr::val(src.as_ref());
        Self(ast::Expr::call_extension_fn(
            ip_extension_name(),
            vec![src_expr],
        ))
    }

    /// Create an expression representing a fixed precision decimal number.
    /// This function does not perform error checking on the source string,
    /// it creates an expression that calls the `decimal` constructor.
    pub fn new_decimal(src: impl AsRef<str>) -> Self {
        let src_expr = ast::Expr::val(src.as_ref());
        Self(ast::Expr::call_extension_fn(
            decimal_extension_name(),
            vec![src_expr],
        ))
    }

    /// Deconstruct an [`Expression`] to get the internal type.
    /// This function is only intended to be used internally.
    #[cfg(test)]
    pub(crate) fn into_inner(self) -> ast::Expr {
        self.0
    }
}

impl FromStr for Expression {
    type Err = ParseErrors;

    /// create an Expression using Cedar syntax
    fn from_str(expression: &str) -> Result<Self, Self::Err> {
        ast::Expr::from_str(expression)
            .map(Expression)
            .map_err(Into::into)
    }
}

/// "Restricted" expressions are used for attribute values and `context`.
///
/// Restricted expressions can contain only the following:
///   - bool, int, and string literals
///   - literal `EntityUid`s such as `User::"alice"`
///   - extension function calls, where the arguments must be other things
///       on this list
///   - set and record literals, where the values must be other things on
///       this list
///
/// That means the following are not allowed in restricted expressions:
///   - `principal`, `action`, `resource`, `context`
///   - builtin operators and functions, including `.`, `in`, `has`, `like`,
///       `.contains()`
///   - if-then-else expressions
#[repr(transparent)]
#[derive(Debug, Clone, RefCast)]
pub struct RestrictedExpression(ast::RestrictedExpr);

impl RestrictedExpression {
    /// Create an expression representing a literal string.
    pub fn new_string(value: String) -> Self {
        Self(ast::RestrictedExpr::val(value))
    }

    /// Create an expression representing a literal bool.
    pub fn new_bool(value: bool) -> Self {
        Self(ast::RestrictedExpr::val(value))
    }

    /// Create an expression representing a literal long.
    pub fn new_long(value: ast::Integer) -> Self {
        Self(ast::RestrictedExpr::val(value))
    }

    /// Create an expression representing a literal `EntityUid`.
    pub fn new_entity_uid(value: EntityUid) -> Self {
        Self(ast::RestrictedExpr::val(ast::EntityUID::from(value)))
    }

    /// Create an expression representing a record.
    ///
    /// Error if any key appears two or more times in `fields`.
    pub fn new_record(
        fields: impl IntoIterator<Item = (String, Self)>,
    ) -> Result<Self, ExpressionConstructionError> {
        Ok(Self(ast::RestrictedExpr::record(
            fields.into_iter().map(|(k, v)| (SmolStr::from(k), v.0)),
        )?))
    }

    /// Create an expression representing a Set.
    pub fn new_set(values: impl IntoIterator<Item = Self>) -> Self {
        Self(ast::RestrictedExpr::set(values.into_iter().map(|v| v.0)))
    }

    /// Create an expression representing an ip address.
    /// This function does not perform error checking on the source string,
    /// it creates an expression that calls the `ip` constructor.
    pub fn new_ip(src: impl AsRef<str>) -> Self {
        let src_expr = ast::RestrictedExpr::val(src.as_ref());
        Self(ast::RestrictedExpr::call_extension_fn(
            ip_extension_name(),
            [src_expr],
        ))
    }

    /// Create an expression representing a fixed precision decimal number.
    /// This function does not perform error checking on the source string,
    /// it creates an expression that calls the `decimal` constructor.
    pub fn new_decimal(src: impl AsRef<str>) -> Self {
        let src_expr = ast::RestrictedExpr::val(src.as_ref());
        Self(ast::RestrictedExpr::call_extension_fn(
            decimal_extension_name(),
            [src_expr],
        ))
    }

    /// Create an unknown expression
    #[cfg(feature = "partial-eval")]
    pub fn new_unknown(name: impl AsRef<str>) -> Self {
        Self(ast::RestrictedExpr::unknown(ast::Unknown::new_untyped(
            name.as_ref(),
        )))
    }

    /// Deconstruct an [`RestrictedExpression`] to get the internal type.
    /// This function is only intended to be used internally.
    #[cfg(test)]
    pub(crate) fn into_inner(self) -> ast::RestrictedExpr {
        self.0
    }
}

fn decimal_extension_name() -> ast::Name {
    // PANIC SAFETY: This is a constant and is known to be safe, verified by a test
    #[allow(clippy::unwrap_used)]
    ast::Name::unqualified_name("decimal".parse().unwrap())
}

fn ip_extension_name() -> ast::Name {
    // PANIC SAFETY: This is a constant and is known to be safe, verified by a test
    #[allow(clippy::unwrap_used)]
    ast::Name::unqualified_name("ip".parse().unwrap())
}

impl FromStr for RestrictedExpression {
    type Err = RestrictedExpressionParseError;

    /// create a `RestrictedExpression` using Cedar syntax
    fn from_str(expression: &str) -> Result<Self, Self::Err> {
        ast::RestrictedExpr::from_str(expression)
            .map(RestrictedExpression)
            .map_err(Into::into)
    }
}

/// Builder for a [`Request`]
///
/// The default for principal, action, resource, and context fields is Unknown
/// for partial evaluation.
#[doc = include_str!("../experimental_warning.md")]
#[cfg(feature = "partial-eval")]
#[derive(Debug)]
pub struct RequestBuilder<S> {
    principal: ast::EntityUIDEntry,
    action: ast::EntityUIDEntry,
    resource: ast::EntityUIDEntry,
    /// Here, `None` means unknown
    context: Option<ast::Context>,
    schema: S,
}

/// A marker type that indicates [`Schema`] is not set for a request
#[doc = include_str!("../experimental_warning.md")]
#[cfg(feature = "partial-eval")]
#[derive(Debug)]
pub struct UnsetSchema;

#[cfg(feature = "partial-eval")]
impl Default for RequestBuilder<UnsetSchema> {
    fn default() -> Self {
        Self {
            principal: ast::EntityUIDEntry::Unknown { loc: None },
            action: ast::EntityUIDEntry::Unknown { loc: None },
            resource: ast::EntityUIDEntry::Unknown { loc: None },
            context: None,
            schema: UnsetSchema,
        }
    }
}

#[cfg(feature = "partial-eval")]
impl<S> RequestBuilder<S> {
    /// Set the principal.
    ///
    /// Note that you can create the `EntityUid` using `.parse()` on any
    /// string (via the `FromStr` implementation for `EntityUid`).
    ///
    /// Here, passing `None` for `principal` indicates that `principal` does
    /// not contribute to authorization decisions (e.g., because it is not
    /// used in your policies).
    /// This is different than Unknown for partial-evaluation purposes.
    #[must_use]
    pub fn principal(self, principal: Option<EntityUid>) -> Self {
        Self {
            principal: match principal {
                Some(p) => ast::EntityUIDEntry::concrete(p.into(), None),
                None => ast::EntityUIDEntry::concrete(
                    ast::EntityUID::unspecified_from_eid(ast::Eid::new("principal")),
                    None,
                ),
            },
            ..self
        }
    }

    /// Set the action.
    ///
    /// Note that you can create the `EntityUid` using `.parse()` on any
    /// string (via the `FromStr` implementation for `EntityUid`).
    ///
    /// Here, passing `None` for `action` indicates that `action` does
    /// not contribute to authorization decisions (e.g., because it is not
    /// used in your policies).
    /// This is different than Unknown for partial-evaluation purposes.
    #[must_use]
    pub fn action(self, action: Option<EntityUid>) -> Self {
        Self {
            action: match action {
                Some(a) => ast::EntityUIDEntry::concrete(a.into(), None),
                None => ast::EntityUIDEntry::concrete(
                    ast::EntityUID::unspecified_from_eid(ast::Eid::new("action")),
                    None,
                ),
            },
            ..self
        }
    }

    /// Set the resource.
    ///
    /// Note that you can create the `EntityUid` using `.parse()` on any
    /// string (via the `FromStr` implementation for `EntityUid`).
    ///
    /// Here, passing `None` for `resource` indicates that `resource` does
    /// not contribute to authorization decisions (e.g., because it is not
    /// used in your policies).
    /// This is different than Unknown for partial-evaluation purposes.
    #[must_use]
    pub fn resource(self, resource: Option<EntityUid>) -> Self {
        Self {
            resource: match resource {
                Some(r) => ast::EntityUIDEntry::concrete(r.into(), None),
                None => ast::EntityUIDEntry::concrete(
                    ast::EntityUID::unspecified_from_eid(ast::Eid::new("resource")),
                    None,
                ),
            },
            ..self
        }
    }

    /// Set the context.
    #[must_use]
    pub fn context(self, context: Context) -> Self {
        Self {
            context: Some(context.0),
            ..self
        }
    }
}

#[cfg(feature = "partial-eval")]
impl RequestBuilder<UnsetSchema> {
    /// Set the schema. If present, this will be used for request validation.
    #[must_use]
    pub fn schema(self, schema: &Schema) -> RequestBuilder<&Schema> {
        RequestBuilder {
            principal: self.principal,
            action: self.action,
            resource: self.resource,
            context: self.context,
            schema,
        }
    }

    /// Create the [`Request`]
    pub fn build(self) -> Request {
        Request(ast::Request::new_unchecked(
            self.principal,
            self.action,
            self.resource,
            self.context,
        ))
    }
}

#[cfg(feature = "partial-eval")]
impl RequestBuilder<&Schema> {
    /// Create the [`Request`]
    pub fn build(self) -> Result<Request, RequestValidationError> {
        Ok(Request(ast::Request::new_with_unknowns(
            self.principal,
            self.action,
            self.resource,
            self.context,
            Some(&self.schema.0),
            Extensions::all_available(),
        )?))
    }
}

/// An authorization request is a tuple `<P, A, R, C>` where
/// * P is the principal [`EntityUid`],
/// * A is the action [`EntityUid`],
/// * R is the resource [`EntityUid`], and
/// * C is the request [`Context`] record.
///
/// It represents an authorization request asking the question, "Can this
/// principal take this action on this resource in this context?"
#[repr(transparent)]
#[derive(Debug, RefCast)]
pub struct Request(pub(crate) ast::Request);

impl Request {
    /// Create a [`RequestBuilder`]
    #[doc = include_str!("../experimental_warning.md")]
    #[cfg(feature = "partial-eval")]
    pub fn builder() -> RequestBuilder<UnsetSchema> {
        RequestBuilder::default()
    }

    /// Create a Request.
    ///
    /// Note that you can create the `EntityUid`s using `.parse()` on any
    /// string (via the `FromStr` implementation for `EntityUid`).
    /// The principal, action, and resource fields are optional to support
    /// the case where these fields do not contribute to authorization
    /// decisions (e.g., because they are not used in your policies).
    /// If any of the fields are `None`, we will automatically generate
    /// a unique entity UID that is not equal to any UID in the store.
    ///
    /// If `schema` is present, this constructor will validate that the
    /// `Request` complies with the given `schema`.
    pub fn new(
        principal: Option<EntityUid>,
        action: Option<EntityUid>,
        resource: Option<EntityUid>,
        context: Context,
        schema: Option<&Schema>,
    ) -> Result<Self, RequestValidationError> {
        let p = principal.map_or_else(
            || ast::EntityUID::unspecified_from_eid(ast::Eid::new("principal")),
            EntityUid::into,
        );
        let a = action.map_or_else(
            || ast::EntityUID::unspecified_from_eid(ast::Eid::new("action")),
            EntityUid::into,
        );
        let r = resource.map_or_else(
            || ast::EntityUID::unspecified_from_eid(ast::Eid::new("resource")),
            EntityUid::into,
        );
        Ok(Self(ast::Request::new(
            (p, None),
            (a, None),
            (r, None),
            context.0,
            schema.map(|schema| &schema.0),
            Extensions::all_available(),
        )?))
    }

    /// Get the principal component of the request. Returns `None` if the principal is
    /// "unspecified" (i.e., constructed by passing `None` into the constructor) or
    /// "unknown" (i.e., constructed using the partial evaluation APIs).
    pub fn principal(&self) -> Option<&EntityUid> {
        match self.0.principal() {
            ast::EntityUIDEntry::Known { euid, .. } => match euid.entity_type() {
                // INVARIANT: we ensure Concrete-ness here
                ast::EntityType::Specified(_) => Some(EntityUid::ref_cast(euid.as_ref())),
                ast::EntityType::Unspecified => None,
            },
            ast::EntityUIDEntry::Unknown { .. } => None,
        }
    }

    /// Get the action component of the request. Returns `None` if the action is
    /// "unspecified" (i.e., constructed by passing `None` into the constructor) or
    /// "unknown" (i.e., constructed using the partial evaluation APIs).
    pub fn action(&self) -> Option<&EntityUid> {
        match self.0.action() {
            ast::EntityUIDEntry::Known { euid, .. } => match euid.entity_type() {
                // INVARIANT: we ensure Concrete-ness here
                ast::EntityType::Specified(_) => Some(EntityUid::ref_cast(euid.as_ref())),
                ast::EntityType::Unspecified => None,
            },
            ast::EntityUIDEntry::Unknown { .. } => None,
        }
    }

    /// Get the resource component of the request. Returns `None` if the resource is
    /// "unspecified" (i.e., constructed by passing `None` into the constructor) or
    /// "unknown" (i.e., constructed using the partial evaluation APIs).
    pub fn resource(&self) -> Option<&EntityUid> {
        match self.0.resource() {
            ast::EntityUIDEntry::Known { euid, .. } => match euid.entity_type() {
                // INVARIANT: we ensure Concrete-ness here
                ast::EntityType::Specified(_) => Some(EntityUid::ref_cast(euid.as_ref())),
                ast::EntityType::Unspecified => None,
            },
            ast::EntityUIDEntry::Unknown { .. } => None,
        }
    }
}

/// the Context object for an authorization request
#[repr(transparent)]
#[derive(Debug, Clone, RefCast)]
pub struct Context(ast::Context);

impl Context {
    /// Create an empty `Context`
    /// ```
    /// # use cedar_policy::Context;
    /// let context = Context::empty();
    /// ```
    pub fn empty() -> Self {
        Self(ast::Context::empty())
    }

    /// Create a `Context` from a map of key to "restricted expression",
    /// or a Vec of `(key, restricted expression)` pairs, or any other iterator
    /// of `(key, restricted expression)` pairs.
    /// ```
    /// # use cedar_policy::{Context, EntityUid, RestrictedExpression, Request};
    /// # use std::str::FromStr;
    /// let context = Context::from_pairs([
    ///   ("key".to_string(), RestrictedExpression::from_str(r#""value""#).unwrap()),
    ///   ("age".to_string(), RestrictedExpression::from_str("18").unwrap()),
    /// ]).unwrap();
    /// # // create a request
    /// # let p = EntityUid::from_str(r#"User::"alice""#).unwrap();
    /// # let a = EntityUid::from_str(r#"Action::"view""#).unwrap();
    /// # let r = EntityUid::from_str(r#"Album::"trip""#).unwrap();
    /// # let request: Request = Request::new(Some(p), Some(a), Some(r), context, None).unwrap();
    /// ```
    pub fn from_pairs(
        pairs: impl IntoIterator<Item = (String, RestrictedExpression)>,
    ) -> Result<Self, ContextCreationError> {
        Ok(Self(ast::Context::from_pairs(
            pairs.into_iter().map(|(k, v)| (SmolStr::from(k), v.0)),
            Extensions::all_available(),
        )?))
    }

    /// Create a `Context` from a string containing JSON (which must be a JSON
    /// object, not any other JSON type, or you will get an error here).
    /// JSON here must use the `__entity` and `__extn` escapes for entity
    /// references, extension values, etc.
    ///
    /// If a `schema` is provided, this will inform the parsing: for instance, it
    /// will allow `__entity` and `__extn` escapes to be implicit, and it will error
    /// if attributes have the wrong types (e.g., string instead of integer).
    /// Since different Actions have different schemas for `Context`, you also
    /// must specify the `Action` for schema-based parsing.
    /// ```
    /// # use cedar_policy::{Context, EntityUid, RestrictedExpression, Request};
    /// # use std::str::FromStr;
    /// let json_data = r#"{
    ///     "sub": "1234",
    ///     "groups": {
    ///         "1234": {
    ///             "group_id": "abcd",
    ///             "group_name": "test-group"
    ///         }
    ///     }
    /// }"#;
    /// let context = Context::from_json_str(json_data, None).unwrap();
    /// # // create a request
    /// # let p = EntityUid::from_str(r#"User::"alice""#).unwrap();
    /// # let a = EntityUid::from_str(r#"Action::"view""#).unwrap();
    /// # let r = EntityUid::from_str(r#"Album::"trip""#).unwrap();
    /// # let request: Request = Request::new(Some(p), Some(a), Some(r), context, None).unwrap();
    /// ```
    pub fn from_json_str(
        json: &str,
        schema: Option<(&Schema, &EntityUid)>,
    ) -> Result<Self, ContextJsonError> {
        let schema = schema
            .map(|(s, uid)| Self::get_context_schema(s, uid))
            .transpose()?;
        let context = cedar_policy_core::entities::ContextJsonParser::new(
            schema.as_ref(),
            Extensions::all_available(),
        )
        .from_json_str(json)?;
        Ok(Self(context))
    }

    /// Create a `Context` from a `serde_json::Value` (which must be a JSON object,
    /// not any other JSON type, or you will get an error here).
    /// JSON here must use the `__entity` and `__extn` escapes for entity
    /// references, extension values, etc.
    ///
    /// If a `schema` is provided, this will inform the parsing: for instance, it
    /// will allow `__entity` and `__extn` escapes to be implicit, and it will error
    /// if attributes have the wrong types (e.g., string instead of integer).
    /// Since different Actions have different schemas for `Context`, you also
    /// must specify the `Action` for schema-based parsing.
    /// ```
    /// # use cedar_policy::{Context, EntityUid, EntityId, EntityTypeName, RestrictedExpression, Request, Schema};
    /// # use std::str::FromStr;
    /// let schema_json = serde_json::json!(
    ///     {
    ///       "": {
    ///         "entityTypes": {
    ///           "User": {},
    ///           "Album": {},
    ///         },
    ///         "actions": {
    ///           "view": {
    ///              "appliesTo": {
    ///                "principalTypes": ["User"],
    ///                "resourceTypes": ["Album"],
    ///                "context": {
    ///                  "type": "Record",
    ///                  "attributes": {
    ///                    "sub": { "type": "Long" }
    ///                  }
    ///                }
    ///              }
    ///           }
    ///         }
    ///       }
    ///     });
    /// let schema = Schema::from_json_value(schema_json).unwrap();
    ///
    /// let a_eid = EntityId::from_str("view").unwrap();
    /// let a_name: EntityTypeName = EntityTypeName::from_str("Action").unwrap();
    /// let action = EntityUid::from_type_name_and_id(a_name, a_eid);
    /// let data = serde_json::json!({
    ///     "sub": 1234
    /// });
    /// let context = Context::from_json_value(data, Some((&schema, &action))).unwrap();
    /// # let p = EntityUid::from_str(r#"User::"alice""#).unwrap();
    /// # let r = EntityUid::from_str(r#"Album::"trip""#).unwrap();
    /// # let request: Request = Request::new(Some(p), Some(action), Some(r), context, Some(&schema)).unwrap();
    /// ```
    pub fn from_json_value(
        json: serde_json::Value,
        schema: Option<(&Schema, &EntityUid)>,
    ) -> Result<Self, ContextJsonError> {
        let schema = schema
            .map(|(s, uid)| Self::get_context_schema(s, uid))
            .transpose()?;
        let context = cedar_policy_core::entities::ContextJsonParser::new(
            schema.as_ref(),
            Extensions::all_available(),
        )
        .from_json_value(json)?;
        Ok(Self(context))
    }

    /// Create a `Context` from a JSON file.  The JSON file must contain a JSON
    /// object, not any other JSON type, or you will get an error here.
    /// JSON here must use the `__entity` and `__extn` escapes for entity
    /// references, extension values, etc.
    ///
    /// If a `schema` is provided, this will inform the parsing: for instance, it
    /// will allow `__entity` and `__extn` escapes to be implicit, and it will error
    /// if attributes have the wrong types (e.g., string instead of integer).
    /// Since different Actions have different schemas for `Context`, you also
    /// must specify the `Action` for schema-based parsing.
    /// ```no_run
    /// # use cedar_policy::{Context, RestrictedExpression};
    /// # use cedar_policy::{Entities, EntityId, EntityTypeName, EntityUid, Request,PolicySet};
    /// # use std::collections::HashMap;
    /// # use std::str::FromStr;
    /// # use std::fs::File;
    /// let mut json = File::open("json_file.json").unwrap();
    /// let context = Context::from_json_file(&json, None).unwrap();
    /// # // create a request
    /// # let p_eid = EntityId::from_str("alice").unwrap();
    /// # let p_name: EntityTypeName = EntityTypeName::from_str("User").unwrap();
    /// # let p = EntityUid::from_type_name_and_id(p_name, p_eid);
    /// #
    /// # let a_eid = EntityId::from_str("view").unwrap();
    /// # let a_name: EntityTypeName = EntityTypeName::from_str("Action").unwrap();
    /// # let a = EntityUid::from_type_name_and_id(a_name, a_eid);
    /// # let r_eid = EntityId::from_str("trip").unwrap();
    /// # let r_name: EntityTypeName = EntityTypeName::from_str("Album").unwrap();
    /// # let r = EntityUid::from_type_name_and_id(r_name, r_eid);
    /// # let request: Request = Request::new(Some(p), Some(a), Some(r), context, None).unwrap();
    /// ```
    pub fn from_json_file(
        json: impl std::io::Read,
        schema: Option<(&Schema, &EntityUid)>,
    ) -> Result<Self, ContextJsonError> {
        let schema = schema
            .map(|(s, uid)| Self::get_context_schema(s, uid))
            .transpose()?;
        let context = cedar_policy_core::entities::ContextJsonParser::new(
            schema.as_ref(),
            Extensions::all_available(),
        )
        .from_json_file(json)?;
        Ok(Self(context))
    }

    /// Internal helper function to convert `(&Schema, &EntityUid)` to `impl ContextSchema`
    fn get_context_schema(
        schema: &Schema,
        action: &EntityUid,
    ) -> Result<impl ContextSchema, ContextJsonError> {
        cedar_policy_validator::context_schema_for_action(&schema.0, action.as_ref())
            .ok_or_else(|| ContextJsonError::missing_action(action.clone()))
    }
}

impl std::fmt::Display for Request {
    fn fmt(&self, f: &mut std::fmt::Formatter<'_>) -> std::fmt::Result {
        write!(f, "{}", self.0)
    }
}

/// Result of Evaluation
#[derive(Debug, PartialEq, Eq, PartialOrd, Ord)]
pub enum EvalResult {
    /// Boolean value
    Bool(bool),
    /// Signed integer value
    Long(ast::Integer),
    /// String value
    String(String),
    /// Entity Uid
    EntityUid(EntityUid),
    /// A first-class set
    Set(Set),
    /// A first-class anonymous record
    Record(Record),
    /// An extension value, currently limited to String results
    ExtensionValue(String),
    // ExtensionValue(std::sync::Arc<dyn InternalExtensionValue>),
}

/// Sets of Cedar values
#[derive(Debug, Eq, PartialEq, PartialOrd, Ord)]
pub struct Set(BTreeSet<EvalResult>);

impl Set {
    /// Iterate over the members of the set
    pub fn iter(&self) -> impl Iterator<Item = &EvalResult> {
        self.0.iter()
    }

    /// Is a given element in the set
    pub fn contains(&self, elem: &EvalResult) -> bool {
        self.0.contains(elem)
    }

    /// Get the number of members of the set
    pub fn len(&self) -> usize {
        self.0.len()
    }

    /// Test if the set is empty
    pub fn is_empty(&self) -> bool {
        self.0.is_empty()
    }
}

/// A record of Cedar values
#[derive(Debug, Eq, PartialEq, PartialOrd, Ord)]
pub struct Record(BTreeMap<String, EvalResult>);

impl Record {
    /// Iterate over the attribute/value pairs in the record
    pub fn iter(&self) -> impl Iterator<Item = (&String, &EvalResult)> {
        self.0.iter()
    }

    /// Check if a given attribute is in the record
    pub fn contains_attribute(&self, key: impl AsRef<str>) -> bool {
        self.0.contains_key(key.as_ref())
    }

    /// Get a given attribute from the record
    pub fn get(&self, key: impl AsRef<str>) -> Option<&EvalResult> {
        self.0.get(key.as_ref())
    }

    /// Get the number of attributes in the record
    pub fn len(&self) -> usize {
        self.0.len()
    }

    /// Test if the record is empty
    pub fn is_empty(&self) -> bool {
        self.0.is_empty()
    }
}

#[doc(hidden)]
impl From<ast::Value> for EvalResult {
    fn from(v: ast::Value) -> Self {
        match v.value {
            ast::ValueKind::Lit(ast::Literal::Bool(b)) => Self::Bool(b),
            ast::ValueKind::Lit(ast::Literal::Long(i)) => Self::Long(i),
            ast::ValueKind::Lit(ast::Literal::String(s)) => Self::String(s.to_string()),
            ast::ValueKind::Lit(ast::Literal::EntityUID(e)) => {
                Self::EntityUid(EntityUid::new(ast::EntityUID::clone(&e)))
            }
            ast::ValueKind::Set(set) => Self::Set(Set(set
                .authoritative
                .iter()
                .map(|v| v.clone().into())
                .collect())),
            ast::ValueKind::Record(record) => Self::Record(Record(
                record
                    .iter()
                    .map(|(k, v)| (k.to_string(), v.clone().into()))
                    .collect(),
            )),
            ast::ValueKind::ExtensionValue(ev) => Self::ExtensionValue(ev.to_string()),
        }
    }
}
impl std::fmt::Display for EvalResult {
    fn fmt(&self, f: &mut std::fmt::Formatter<'_>) -> std::fmt::Result {
        match self {
            Self::Bool(b) => write!(f, "{b}"),
            Self::Long(l) => write!(f, "{l}"),
            Self::String(s) => write!(f, "\"{}\"", s.escape_debug()),
            Self::EntityUid(uid) => write!(f, "{uid}"),
            Self::Set(s) => {
                write!(f, "[")?;
                for (i, ev) in s.iter().enumerate() {
                    write!(f, "{ev}")?;
                    if (i + 1) < s.len() {
                        write!(f, ", ")?;
                    }
                }
                write!(f, "]")?;
                Ok(())
            }
            Self::Record(r) => {
                write!(f, "{{")?;
                for (i, (k, v)) in r.iter().enumerate() {
                    write!(f, "\"{}\": {v}", k.escape_debug())?;
                    if (i + 1) < r.len() {
                        write!(f, ", ")?;
                    }
                }
                write!(f, "}}")?;
                Ok(())
            }
            Self::ExtensionValue(s) => write!(f, "{s}"),
        }
    }
}

/// Evaluates an expression.
/// If evaluation results in an error (e.g., attempting to access a non-existent Entity or Record,
/// passing the wrong number of arguments to a function etc.), that error is returned as a String
pub fn eval_expression(
    request: &Request,
    entities: &Entities,
    expr: &Expression,
) -> Result<EvalResult, EvaluationError> {
    let all_ext = Extensions::all_available();
    let eval = Evaluator::new(request.0.clone(), &entities.0, &all_ext);
    Ok(EvalResult::from(
        // Evaluate under the empty slot map, as an expression should not have slots
        eval.interpret(&expr.0, &ast::SlotEnv::new())?,
    ))
}<|MERGE_RESOLUTION|>--- conflicted
+++ resolved
@@ -1645,7 +1645,6 @@
 
 impl PolicySet {
     /// Build the policy set AST from the EST
-<<<<<<< HEAD
     fn from_est(est: &est::PolicySet) -> Result<Self, PolicySetError> {
         let ast: ast::PolicySet = est.clone().try_into()?;
         // PANIC SAFETY: Since conversion from EST to AST succeeded, every `PolicyId` in `ast.policies()` occurs in `est`
@@ -1685,35 +1684,6 @@
             policies,
             templates,
         })
-=======
-    fn from_est(est: est::PolicySet) -> Result<Self, PolicySetError> {
-        let mut pset = Self::default();
-
-        for PolicyEntry { id, policy } in est.templates {
-            let template = Template::from_est(Some(PolicyId::new(id)), policy)?;
-            pset.add_template(template)?;
-        }
-
-        for PolicyEntry { id, policy } in est.static_policies {
-            let p = Policy::from_est(Some(PolicyId::new(id)), policy)?;
-            pset.add(p)?;
-        }
-
-        for Link {
-            id,
-            template,
-            slots,
-        } in est.links
-        {
-            let slots = slots
-                .into_iter()
-                .map(|(key, value)| (key.into(), EntityUid::new(value)))
-                .collect();
-            pset.link(PolicyId::new(template), PolicyId::new(id), slots)?;
-        }
-
-        Ok(pset)
->>>>>>> 2a7de82b
     }
 
     /// Deserialize the [`PolicySet`] from a JSON string
@@ -2264,12 +2234,8 @@
         json: serde_json::Value,
     ) -> Result<Self, PolicyFromJsonError> {
         let est: est::Policy = serde_json::from_value(json)
-<<<<<<< HEAD
-            .map_err(|e| entities_json_errors::JsonDeserializationError::Serde(e.into()))?;
-=======
-            .map_err(|e| entities::json::err::JsonDeserializationError::Serde(e.into()))
+            .map_err(|e| entities_json_errors::JsonDeserializationError::Serde(e.into()))
             .map_err(cedar_policy_core::est::FromJsonError::from)?;
->>>>>>> 2a7de82b
         Self::from_est(id, est)
     }
 
@@ -2657,12 +2623,8 @@
         json: serde_json::Value,
     ) -> Result<Self, PolicyFromJsonError> {
         let est: est::Policy = serde_json::from_value(json)
-<<<<<<< HEAD
-            .map_err(|e| entities_json_errors::JsonDeserializationError::Serde(e.into()))?;
-=======
-            .map_err(|e| entities::json::err::JsonDeserializationError::Serde(e.into()))
+            .map_err(|e| entities_json_errors::JsonDeserializationError::Serde(e.into()))
             .map_err(cedar_policy_core::est::FromJsonError::from)?;
->>>>>>> 2a7de82b
         Self::from_est(id, est)
     }
 
