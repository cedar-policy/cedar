--- conflicted
+++ resolved
@@ -32,15 +32,12 @@
 - Made `is_authorized` and `validate` functions in the frontend public, as well as their related structs: `AuthorizationAnswer`, `AuthorizationCall`, `ValidationCall`, `ValidationSettings`, `ValidationEnabled`, `ValidationError`, `ValidationWarning`, `ValidationAnswer`. (#737)
 - Changed policy validation to reject comparisons and conditionals between
   record types that differ in whether an attribute is required or optional.
-<<<<<<< HEAD
+- Improved validation error messages when incompatible types appear in
+  `if`, `==`, `contains`, `containsAll`, and `containsAny` expressions.
+- Validation error for invalid use of an action now includes a source location
+  containing the offending policy.
 - Validation error messages for unknown entity types and action entities now
   report the precise source location where the unknown type was encountered.
-=======
-- Improved validation error messages when incompatible types appear in
-  `if`, `==`, `contains`, `containsAll`, and `containsAny` expressions.
->>>>>>> d016d236
-- Validation error for invalid use of an action now includes a source location
-  containing the offending policy.
 
 ### Fixed
 
