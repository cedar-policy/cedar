# Changelog

## Unreleased

### Added

- Added an option to eagerly evaluate entity attributes and re-use across calls to `is_authorized`
- Adds APIs to `Entities` to make it easy to add a collection of entities to an existing `Entities` structure
- Export the `cedar_policy_core::evaluator::{EvaluationError, EvaluationErrorKind}` and
  `cedar_policy_core::authorizer::AuthorizationError` error types.
- Added an API to `ParseError` to quickly get the primary source span
- Added an API, `unknown_entities`, to `PolicySet` to collect unknown entity UIDs from `PartialResponse`.
- Added APIs `remove`, `remove_template` and `unlink` to remove policies from the `PolicySet`
- Added API `get_linked_policies` to get the policies linked to a `Template`

### Changed

- Renamed `cedar_policy_core::est::EstToAstError` to `cedar_policy_core::est::FromJsonError`
- Renamed `cedar_policy_core::entities::JsonDeserializationError::ExtensionsError` to `cedar_policy_core::entities::JsonDeserializationError::FailedExtensionsFunctionLookup`.
- Renamed variants in `cedar_policy::SchemaError`
- The `Diagnostics::errors()` function now returns an iterator over `AuthorizationError`s.
- The `Response::new()` constructor now expects a `Vec<AuthorizationError>` as its third argument.
- Implements RFC #19, making validation slightly more strict, but more explainable.
- Improved formatting for error messages.
- Changed the semantics of equality for IP ranges. For example,
  `ip("192.168.0.1/24") == ip("192.168.0.3/24")` was previously `true` and is now
  `false`. The behavior of equality on single IP addresses is unchanged, and so is
  the behavior of `.isInRange()`.
- Standardized on duplicates being errors instead of last-write-wins in the following APIs:
	+ Policy set JSONs
	+ Template set JSONs
	+ Template instantiation records
	+ Entity slice JSONs
	+ Context JSONs
<<<<<<< HEAD
- `<EntityId as FromStr>::Error` is now `Infallible` instead of `ParseErrors`
=======
- Fixed bug (#370) related to how the validator handles template-linked policies 
>>>>>>> c856dfa3

## 2.4.1

### Added
- New experimental API to construct queries with `Unknown` fields for partial evaluation.

### Changed
- Improved validation error messages for access to undeclared attributes and
  unsafe access to optional attributes to report the target of the access (fix #175).
- `EntityUid`'s impl of `FromStr` is no longer marked as deprecated.
- Fixed #299, condition of `if` not being partial evaluated.
- Update the behavior of `Request::principal()`, `Request::action()`, and
  `Request::resource()` to return `None` if the entities are unspecified (i.e.,
  constructed by passing `None` to `Request::new()`).

## 2.4.0

### Added
- New methods exported for `EntityTypeName`.
  - `basename` to get the basename (without namespaces).
  - `namespace_components` to get the namespace as an iterator over its components.
  - `namespace` to get the namespace as a single string.

### Changed
- Some error types now carry more information about the error, with error
messages updated appropriately. For instance, added list of attributes that _do_
exist to the `RecordAttrDoesNotExist` error message.
- Improved error messages for some schema type parsing errors.
  - When an entity type shape or action context is declared with type other than
  `Record`, the error message will indicated the affected entity type or action.
- Improved a variety of other error messages
- Increased precision for validating records.  Previously,
`permit(principal, action, resource) when {{"foo": 5} has bar};` would validate.
Now it will not, since we know `{"foo": 5} has bar` is `False`, and the
validator will return an error for a policy that can never fire.
- Removed deprecated `__expr` escapes from integration tests.

## 2.3.3

### Added
- Re-export `cedar_policy_core::entities::EntitiesError`.
- Fixed bug (#150) around implicit namespaces for actions in `memberOf` lists in
  schemas. An action without an explicit namespace in a `memberOf` now
  correctly uses the default namespace.

### Changed
- Improved error messages and documentation for some errors raised during
  policy parsing, validation, and evaluation.
- More precise "expected tokens" lists in some parse errors.

## 2.3.2

### Removed
- Move public API for partial evaluation behind experimental feature flag. To
  continue using this feature you must enable the `partial-eval` feature flag.

### Changed

- Improved error detection in schema based parsing (fix issues #73, #74).
  - Detect entities with parents of an incorrect entity type.
  - Detect entities with an undeclared entity type.
- Slightly improved error text on some validation type errors
- Improved error messages for some schema type parsing errors
  - Parsing a schema type without the `"type"` field will generate an error
    stating that `"type"` is a required field instead of an inscrutable error
    complaining about the untagged enum `SchemaType`.
  - Parsing a schema type with a `"type"` field corresponding to one of the
    builtin types but missing a required field for that type will generate an
    error stating that a required field is missing instead of claiming that it
    could not find "common types" definition for that builtin type.

## 2.3.1

### Fixed

- Fix a panic in `PolicySet::link()` that could occur when the function was called
  with a policy id corresponding to a static policy.

## 2.3.0

### Changed

- Implementation of
[RFC 9](https://github.com/cedar-policy/rfcs/blob/main/text/0009-disallow-whitespace-in-entityuid.md)
which disallows embedded whitespace, comments, and control characters in the
inputs to several Rust API functions including `EntityTypeName::from_str()` and
`EntityNamespace::from_str()`, as well as in some fields of the Cedar JSON
schema format (e.g., namespace declarations, entity type names), Cedar JSON
entities format (e.g., entity type names, extension function names) and the
Cedar JSON policy format used by `Policy::from_json()` (e.g., entity type names,
extension function names). The risk that this may be a breaking change for some
Cedar users was accepted due to the potential security ramifications; see
discussion in the RFC.

## 2.2.0

### Added

- `Entities::write_to_json` function to api.rs

## 2.1.0

### Added

- `Schema::action_entities` to provide access to action entities defined in a schema.

### Changed

- Update `cedar-policy-core` dependency.

### Fixed

- Resolve warning in `Cargo.toml` due to having both `license` and `license-file` metadata entries.

## 2.0.3

### Fixed

- Update `Cargo.toml` metadata to correctly represent this crate as Apache-2.0 licensed.

## 2.0.2

## 2.0.1

## 2.0.0

Initial release of `cedar-policy`.<|MERGE_RESOLUTION|>--- conflicted
+++ resolved
@@ -32,11 +32,9 @@
 	+ Template instantiation records
 	+ Entity slice JSONs
 	+ Context JSONs
-<<<<<<< HEAD
 - `<EntityId as FromStr>::Error` is now `Infallible` instead of `ParseErrors`
-=======
 - Fixed bug (#370) related to how the validator handles template-linked policies 
->>>>>>> c856dfa3
+
 
 ## 2.4.1
 
