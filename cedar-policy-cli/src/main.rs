/*
 * Copyright Cedar Contributors
 *
 * Licensed under the Apache License, Version 2.0 (the "License");
 * you may not use this file except in compliance with the License.
 * You may obtain a copy of the License at
 *
 *      https://www.apache.org/licenses/LICENSE-2.0
 *
 * Unless required by applicable law or agreed to in writing, software
 * distributed under the License is distributed on an "AS IS" BASIS,
 * WITHOUT WARRANTIES OR CONDITIONS OF ANY KIND, either express or implied.
 * See the License for the specific language governing permissions and
 * limitations under the License.
 */

#![forbid(unsafe_code)]

use clap::Parser;
use miette::ErrorHook;

use cedar_policy_cli::{
<<<<<<< HEAD
    authorize, check_parse, evaluate, format_policies, link, slice, validate, CedarExitCode, Cli,
    Commands, ErrorFormat,
=======
    authorize, check_parse, evaluate, format_policies, link, new, translate_schema, validate,
    CedarExitCode, Cli, Commands, ErrorFormat,
>>>>>>> adb97597
};

fn main() -> CedarExitCode {
    let cli = Cli::parse();

    let err_hook: Option<ErrorHook> = match cli.err_fmt {
        ErrorFormat::Human => None, // This is the default.
        ErrorFormat::Plain => Some(Box::new(|_| {
            Box::new(miette::NarratableReportHandler::new())
        })),
        ErrorFormat::Json => Some(Box::new(|_| Box::new(miette::JSONReportHandler::new()))),
    };
    if let Some(err_hook) = err_hook {
        // PANIC SAFETY: `set_hook` returns an error if a hook has already been installed. We have just entered `main`, so we know a hook has not been installed.
        #[allow(clippy::expect_used)]
        miette::set_hook(err_hook).expect("failed to install error-reporting hook");
    }

    match cli.command {
        Commands::Authorize(args) => authorize(&args),
        Commands::Evaluate(args) => evaluate(&args).0,
        Commands::CheckParse(args) => check_parse(&args),
        Commands::Validate(args) => validate(&args),
        Commands::Format(args) => format_policies(&args),
        Commands::Link(args) => link(&args),
<<<<<<< HEAD
        Commands::Slice(args) => slice(&args),
=======
        Commands::TranslateSchema(args) => translate_schema(&args),
        Commands::New(args) => new(&args),
>>>>>>> adb97597
    }
}<|MERGE_RESOLUTION|>--- conflicted
+++ resolved
@@ -20,13 +20,8 @@
 use miette::ErrorHook;
 
 use cedar_policy_cli::{
-<<<<<<< HEAD
-    authorize, check_parse, evaluate, format_policies, link, slice, validate, CedarExitCode, Cli,
-    Commands, ErrorFormat,
-=======
-    authorize, check_parse, evaluate, format_policies, link, new, translate_schema, validate,
-    CedarExitCode, Cli, Commands, ErrorFormat,
->>>>>>> adb97597
+    authorize, check_parse, evaluate, format_policies, link, new, slice, translate_schema,
+    validate, CedarExitCode, Cli, Commands, ErrorFormat,
 };
 
 fn main() -> CedarExitCode {
@@ -52,11 +47,8 @@
         Commands::Validate(args) => validate(&args),
         Commands::Format(args) => format_policies(&args),
         Commands::Link(args) => link(&args),
-<<<<<<< HEAD
         Commands::Slice(args) => slice(&args),
-=======
         Commands::TranslateSchema(args) => translate_schema(&args),
         Commands::New(args) => new(&args),
->>>>>>> adb97597
     }
 }