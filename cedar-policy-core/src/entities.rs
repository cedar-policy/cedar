--- conflicted
+++ resolved
@@ -1306,7 +1306,7 @@
                 }
             ]
         );
-        let eparser: EntityJsonParser<'_> =
+        let eparser: EntityJsonParser<'_, '_> =
             EntityJsonParser::new(None, Extensions::all_available(), TCComputation::ComputeNow);
         assert_matches!(eparser.from_json_value(json), Ok(_));
     }
@@ -1332,7 +1332,7 @@
                 }
             ]
         "#;
-        let eparser: EntityJsonParser<'_> =
+        let eparser: EntityJsonParser<'_, '_> =
             EntityJsonParser::new(None, Extensions::all_available(), TCComputation::ComputeNow);
         let err = eparser
             .from_json_str(json)
@@ -2213,14 +2213,8 @@
             .from_json_value(entitiesjson)
             .expect_err("should fail due to missing attribute \"numDirectReports\"");
         assert!(
-<<<<<<< HEAD
             err.to_string().contains(r#"expected entity `Employee::"12UA45"` to have attribute `numDirectReports`, but it does not"#),
-            "actual error message was {}",
-            err
-=======
-            err.to_string().contains(r#"expected entity `Employee::"12UA45"` to have an attribute `numDirectReports`, but it does not"#),
             "actual error message was {err}"
->>>>>>> 883bb90b
         );
     }
 
