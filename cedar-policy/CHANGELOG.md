--- conflicted
+++ resolved
@@ -12,16 +12,14 @@
 ## [Unreleased]
 Cedar Language Version: TBD
 
-<<<<<<< HEAD
+### Added
+
+- Added protobuf schemas and (de)serialization code using on `prost` crate behind the experimental `protobufs` flag.
+
 ### Changed
 
 - The error associated with parsing a non-existent extension function additionally
   includes a suggestion based on available extension functions (#1280, resolving #332).
-=======
-### Added
-
-- Added protobuf schemas and (de)serialization code using on `prost` crate behind the experimental `protobufs` flag.
->>>>>>> 6b16db5e
 
 ### Fixed
 
