/*
 * Copyright Cedar Contributors
 *
 * Licensed under the Apache License, Version 2.0 (the "License");
 * you may not use this file except in compliance with the License.
 * You may obtain a copy of the License at
 *
 *      https://www.apache.org/licenses/LICENSE-2.0
 *
 * Unless required by applicable law or agreed to in writing, software
 * distributed under the License is distributed on an "AS IS" BASIS,
 * WITHOUT WARRANTIES OR CONDITIONS OF ANY KIND, either express or implied.
 * See the License for the specific language governing permissions and
 * limitations under the License.
 */

//! Various [`super::term::Term`] operations allowed in [`super::term::Term::App`].

use std::sync::Arc;

use smol_str::SmolStr;

use super::term_type::TermType;
use super::type_abbrevs::*;

/// Uninterpreted unary function.
#[derive(Clone, Debug, PartialEq, Eq, Ord, PartialOrd)]
pub struct Uuf {
    /// A unique identifier of the unary function.
    pub id: SmolStr,
    /// Argument type.
    pub arg: TermType,
    /// Output type.
    pub out: TermType,
}

/// Extension ADT operators.
#[derive(Clone, Debug, PartialEq, Eq, Ord, PartialOrd)]
#[expect(missing_docs, reason = "self-explanatory")]
pub enum ExtOp {
    DecimalVal,
    IpaddrIsV4,
    IpaddrAddrV4,
    IpaddrPrefixV4,
    IpaddrAddrV6,
    IpaddrPrefixV6,
    DatetimeVal,
    DatetimeOfBitVec,
    DurationVal,
    DurationOfBitVec,
}

#[derive(Clone, Debug, PartialEq, Eq, Ord, PartialOrd)]
#[expect(missing_docs, reason = "existing code")]
pub enum Op {
    //   ---------- SMTLib core theory of equality with uninterpreted functions (`UF`) ----------
    Not,
    And,
    Or,
    Eq,
    Ite,
    Uuf(Arc<Uuf>),
    //   ---------- SMTLib theory of finite bitvectors (`BV`) ----------
    Bvneg,
    Bvadd,
    Bvsub,
    Bvmul,
    /// Signed bit-vector division.
    Bvsdiv,
    /// Unsigned bit-vector division.
    Bvudiv,
    /// Signed remainder (remainder of division rounded towards zero) (copies sign from dividend).
    Bvsrem,
    /// Signed modulus (remainder of division rounded towards negative infinity) (copies sign from divisor).
    Bvsmod,
    /// Unsigned modulus.
    Bvumod,
    Bvshl,
    Bvlshr,
    Bvslt,
    Bvsle,
    Bvult,
    Bvule,
    /// Bit-vector negation overflow predicate.
    Bvnego,
    /// Bit-vector signed addition overflow predicate.
    Bvsaddo,
    /// Bit-vector signed subtraction overflow predicate.
    Bvssubo,
    /// Bit-vector signed multiplication overflow predicate.
    Bvsmulo,
    ZeroExtend(u32), // allowed to be 0
    //   ---------- CVC theory of finite sets (`FS`) ----------
    SetMember,
    SetSubset,
    SetInter,
    //   ---------- Core ADT operators with a trusted mapping to SMT ----------
    OptionGet,
    RecordGet(Attr),
    StringLike(OrdPattern),
    //   ---------- Extension ADT operators with a trusted mapping to SMT ----------
    Ext(ExtOp),
}

impl ExtOp {
    /// Returns the name of an extension operator.
    ///
    /// Corresponds to `ExtOp.mkName` in the Lean model.
    pub fn mk_name(&self) -> &'static str {
        match self {
            ExtOp::DecimalVal => "decimal.val",
            ExtOp::IpaddrIsV4 => "ipaddr.isV4",
            ExtOp::IpaddrAddrV4 => "ipaddr.addrV4",
            ExtOp::IpaddrPrefixV4 => "ipaddr.prefixV4",
            ExtOp::IpaddrAddrV6 => "ipaddr.addrV6",
            ExtOp::IpaddrPrefixV6 => "ipaddr.prefixV6",
            ExtOp::DatetimeVal => "datetime.val",
            ExtOp::DatetimeOfBitVec => "datetime.ofBitVec",
            ExtOp::DurationVal => "duration.val",
            ExtOp::DurationOfBitVec => "duration.ofBitVec",
        }
    }
<<<<<<< HEAD
}

impl Op {
=======

    /// Returns the output type of an extension operator when applied
    /// to terms of the given types.
    #[expect(
        clippy::needless_pass_by_value,
        reason = "should fix this lint but allowing for now"
    )]
    pub fn type_of(self, l: Vec<TermType>) -> Option<TermType> {
        match self {
            ExtOp::DecimalVal
                if l == vec![TermType::Ext {
                    xty: ExtType::Decimal,
                }] =>
            {
                Some(TermType::Bitvec { n: SIXTY_FOUR })
            }
            ExtOp::IpaddrIsV4
                if l == vec![TermType::Ext {
                    xty: ExtType::IpAddr,
                }] =>
            {
                Some(TermType::Bool)
            }
            ExtOp::IpaddrAddrV4
                if l == vec![TermType::Ext {
                    xty: ExtType::IpAddr,
                }] =>
            {
                Some(TermType::Bitvec { n: THIRTY_TWO })
            }
            ExtOp::IpaddrPrefixV4
                if l == vec![TermType::Ext {
                    xty: ExtType::IpAddr,
                }] =>
            {
                Some(TermType::Option {
                    ty: Arc::new(TermType::Bitvec { n: FIVE }),
                })
            }
            ExtOp::IpaddrAddrV6
                if l == vec![TermType::Ext {
                    xty: ExtType::IpAddr,
                }] =>
            {
                Some(TermType::Bitvec {
                    n: HUNDRED_TWENTY_EIGHT,
                })
            }
            ExtOp::DatetimeVal
                if l == vec![TermType::Ext {
                    xty: ExtType::DateTime,
                }] =>
            {
                Some(TermType::Bitvec { n: SIXTY_FOUR })
            }
            ExtOp::DatetimeOfBitVec if l == vec![TermType::Bitvec { n: SIXTY_FOUR }] => {
                Some(TermType::Ext {
                    xty: ExtType::DateTime,
                })
            }
            ExtOp::DurationVal
                if l == vec![TermType::Ext {
                    xty: ExtType::Duration,
                }] =>
            {
                Some(TermType::Bitvec { n: SIXTY_FOUR })
            }
            ExtOp::DurationOfBitVec if l == vec![TermType::Bitvec { n: SIXTY_FOUR }] => {
                Some(TermType::Ext {
                    xty: ExtType::Duration,
                })
            }
            _ => None,
        }
    }
}

impl Op {
    /// Returns the output type of an operator when applied
    /// to terms of the given types.
    ///
    /// Panics if any operation would construct a bitvector whose length exceeds u32::MAX.
    /// As of this writing, we shouldn't ever construct any bitvector longer than 128,
    /// which is an extremely long way from u32::MAX.
    #[expect(clippy::cognitive_complexity, reason = "corresponds to the Lean")]
    pub fn type_of(self, l: Vec<TermType>) -> Option<TermType> {
        use TermType::{Bitvec, Bool};
        match self {
            Op::Not if l == vec![TermType::Bool] => Some(TermType::Bool),
            Op::And if l == vec![TermType::Bool, TermType::Bool] => Some(TermType::Bool),
            Op::Or if l == vec![TermType::Bool, TermType::Bool] => Some(TermType::Bool),
            #[expect(
                clippy::indexing_slicing,
                reason = "List of length 2 should not error when indexed by 0 or 1"
            )]
            Op::Eq if l.len() == 2 => {
                if l[0] == l[1] {
                    Some(TermType::Bool)
                } else {
                    None
                }
            }
            #[expect(
                clippy::indexing_slicing,
                reason = "List of length 3 should not error when indexed by 0, 1, or 2"
            )]
            Op::Ite if l.len() == 3 && l[0] == Bool => {
                if l[1] == l[2] {
                    Some(l[1].clone())
                } else {
                    None
                }
            }
            #[expect(
                clippy::indexing_slicing,
                reason = "List of length 1 should not error when indexed by 0"
            )]
            Op::Uuf(f) if l.len() == 1 => {
                if f.arg == l[0] {
                    Some(Arc::unwrap_or_clone(f).out)
                } else {
                    None
                }
            }
            #[expect(
                clippy::indexing_slicing,
                reason = "List of length 1 should not error when indexed by 0"
            )]
            Op::Bvneg if l.len() == 1 => match l[0] {
                Bitvec { n } => Some(Bitvec { n }),
                _ => None,
            },
            #[expect(
                clippy::indexing_slicing,
                reason = "List of length 2 should not error when indexed by 0 or 1"
            )]
            Op::Bvadd
            | Op::Bvsub
            | Op::Bvmul
            | Op::Bvshl
            | Op::Bvlshr
            | Op::Bvsdiv
            | Op::Bvudiv
            | Op::Bvsrem
            | Op::Bvsmod
            | Op::Bvumod
                if l.len() == 2 =>
            {
                match (l[0].clone(), l[1].clone()) {
                    (Bitvec { n }, Bitvec { n: m }) if n == m => Some(Bitvec { n }),
                    _ => None,
                }
            }
            #[expect(
                clippy::indexing_slicing,
                reason = "List of length 1 should not error when indexed by 0"
            )]
            Op::Bvnego if l.len() == 1 && matches!(l[0].clone(), Bitvec { .. }) => Some(Bool),
            #[expect(
                clippy::indexing_slicing,
                reason = "List of length 2 should not error when indexed by 0 or 1"
            )]
            Op::Bvsaddo
            | Op::Bvssubo
            | Op::Bvsmulo
            | Op::Bvslt
            | Op::Bvsle
            | Op::Bvult
            | Op::Bvule
                if l.len() == 2 =>
            {
                match (l[0].clone(), l[1].clone()) {
                    (Bitvec { n }, Bitvec { n: m }) if n == m => Some(Bool),
                    _ => None,
                }
            }
            #[expect(
                clippy::indexing_slicing,
                reason = "List of length 1 should not error when indexed by 0"
            )]
            #[expect(
                clippy::expect_used,
                reason = "Function is documented to panic if any operation would construct a bitvector of length exceeding u32::MAX"
            )]
            Op::ZeroExtend(m) if l.len() == 1 => match l[0].clone() {
                Bitvec { n } => Some(Bitvec {
                    n: n.checked_add(m).expect("width will not overflow u32"),
                }),
                _ => None,
            },
            #[expect(
                clippy::indexing_slicing,
                reason = "List of length 2 should not error when indexed by 0 or 1"
            )]
            Op::SetMember if l.len() == 2 => match (l[0].clone(), l[1].clone()) {
                (ty1, TermType::Set { ty: ty2 }) if ty1 == *ty2 => Some(Bool),
                (_, _) => None,
            },
            #[expect(
                clippy::indexing_slicing,
                reason = "List of length 2 should not error when indexed by 0 or 1"
            )]
            Op::SetSubset | Op::SetInter if l.len() == 2 => match (l[0].clone(), l[1].clone()) {
                (TermType::Set { ty: ty1 }, TermType::Set { ty: ty2 }) if *ty1 == *ty2 => {
                    Some(Bool)
                }
                (_, _) => None,
            },
            #[expect(
                clippy::unwrap_used,
                reason = "List of length 1 should not error on first call to next()"
            )]
            Op::OptionGet if l.len() == 1 => match l.into_iter().next().unwrap() {
                TermType::Option { ty } => Some(Arc::unwrap_or_clone(ty)),
                _ => None,
            },
            #[expect(
                clippy::unwrap_used,
                reason = "List of length 1 should not error on first call to next()"
            )]
            Op::RecordGet(a) if l.len() == 1 => match l.into_iter().next().unwrap() {
                TermType::Record { rty } => rty.get(&a).cloned(),
                _ => None,
            },
            Op::StringLike(_) if l == vec![TermType::String] => Some(Bool),
            Op::Ext(xop) => xop.type_of(l),
            _ => None,
        }
    }

>>>>>>> f3a5c5c6
    /// Returns the name of the operator.
    ///
    /// Corresponds to `Op.mkName` in the Lean model.
    pub fn mk_name(&self) -> &'static str {
        match self {
            Op::Not => "not",
            Op::And => "and",
            Op::Or => "or",
            Op::Eq => "eq",
            Op::Ite => "ite",
            Op::Uuf(_) => "uuf",
            Op::Bvneg => "bvneg",
            Op::Bvadd => "bvadd",
            Op::Bvsub => "bvsub",
            Op::Bvmul => "bvmul",
            Op::Bvsdiv => "bvsdiv",
            Op::Bvudiv => "bvudiv",
            Op::Bvsrem => "bvsrem",
            Op::Bvsmod => "bvsmod",
            Op::Bvumod => "bvurem",
            Op::Bvshl => "bvshl",
            Op::Bvlshr => "bvlshr",
            Op::Bvslt => "bvslt",
            Op::Bvsle => "bvsle",
            Op::Bvult => "bvult",
            Op::Bvule => "bvule",
            Op::Bvnego => "bvnego",
            Op::Bvsaddo => "bvsaddo",
            Op::Bvssubo => "bvssubo",
            Op::Bvsmulo => "bvsmulo",
            Op::ZeroExtend(_) => "zero_extend",
            Op::SetMember => "set.member",
            Op::SetSubset => "set.subset",
            Op::SetInter => "set.inter",
            Op::OptionGet => "option.get",
            Op::RecordGet(_) => "record.get",
            Op::StringLike(_) => "string.like",
            Op::Ext(_) => "ext",
        }
    }
}<|MERGE_RESOLUTION|>--- conflicted
+++ resolved
@@ -120,242 +120,9 @@
             ExtOp::DurationOfBitVec => "duration.ofBitVec",
         }
     }
-<<<<<<< HEAD
 }
 
 impl Op {
-=======
-
-    /// Returns the output type of an extension operator when applied
-    /// to terms of the given types.
-    #[expect(
-        clippy::needless_pass_by_value,
-        reason = "should fix this lint but allowing for now"
-    )]
-    pub fn type_of(self, l: Vec<TermType>) -> Option<TermType> {
-        match self {
-            ExtOp::DecimalVal
-                if l == vec![TermType::Ext {
-                    xty: ExtType::Decimal,
-                }] =>
-            {
-                Some(TermType::Bitvec { n: SIXTY_FOUR })
-            }
-            ExtOp::IpaddrIsV4
-                if l == vec![TermType::Ext {
-                    xty: ExtType::IpAddr,
-                }] =>
-            {
-                Some(TermType::Bool)
-            }
-            ExtOp::IpaddrAddrV4
-                if l == vec![TermType::Ext {
-                    xty: ExtType::IpAddr,
-                }] =>
-            {
-                Some(TermType::Bitvec { n: THIRTY_TWO })
-            }
-            ExtOp::IpaddrPrefixV4
-                if l == vec![TermType::Ext {
-                    xty: ExtType::IpAddr,
-                }] =>
-            {
-                Some(TermType::Option {
-                    ty: Arc::new(TermType::Bitvec { n: FIVE }),
-                })
-            }
-            ExtOp::IpaddrAddrV6
-                if l == vec![TermType::Ext {
-                    xty: ExtType::IpAddr,
-                }] =>
-            {
-                Some(TermType::Bitvec {
-                    n: HUNDRED_TWENTY_EIGHT,
-                })
-            }
-            ExtOp::DatetimeVal
-                if l == vec![TermType::Ext {
-                    xty: ExtType::DateTime,
-                }] =>
-            {
-                Some(TermType::Bitvec { n: SIXTY_FOUR })
-            }
-            ExtOp::DatetimeOfBitVec if l == vec![TermType::Bitvec { n: SIXTY_FOUR }] => {
-                Some(TermType::Ext {
-                    xty: ExtType::DateTime,
-                })
-            }
-            ExtOp::DurationVal
-                if l == vec![TermType::Ext {
-                    xty: ExtType::Duration,
-                }] =>
-            {
-                Some(TermType::Bitvec { n: SIXTY_FOUR })
-            }
-            ExtOp::DurationOfBitVec if l == vec![TermType::Bitvec { n: SIXTY_FOUR }] => {
-                Some(TermType::Ext {
-                    xty: ExtType::Duration,
-                })
-            }
-            _ => None,
-        }
-    }
-}
-
-impl Op {
-    /// Returns the output type of an operator when applied
-    /// to terms of the given types.
-    ///
-    /// Panics if any operation would construct a bitvector whose length exceeds u32::MAX.
-    /// As of this writing, we shouldn't ever construct any bitvector longer than 128,
-    /// which is an extremely long way from u32::MAX.
-    #[expect(clippy::cognitive_complexity, reason = "corresponds to the Lean")]
-    pub fn type_of(self, l: Vec<TermType>) -> Option<TermType> {
-        use TermType::{Bitvec, Bool};
-        match self {
-            Op::Not if l == vec![TermType::Bool] => Some(TermType::Bool),
-            Op::And if l == vec![TermType::Bool, TermType::Bool] => Some(TermType::Bool),
-            Op::Or if l == vec![TermType::Bool, TermType::Bool] => Some(TermType::Bool),
-            #[expect(
-                clippy::indexing_slicing,
-                reason = "List of length 2 should not error when indexed by 0 or 1"
-            )]
-            Op::Eq if l.len() == 2 => {
-                if l[0] == l[1] {
-                    Some(TermType::Bool)
-                } else {
-                    None
-                }
-            }
-            #[expect(
-                clippy::indexing_slicing,
-                reason = "List of length 3 should not error when indexed by 0, 1, or 2"
-            )]
-            Op::Ite if l.len() == 3 && l[0] == Bool => {
-                if l[1] == l[2] {
-                    Some(l[1].clone())
-                } else {
-                    None
-                }
-            }
-            #[expect(
-                clippy::indexing_slicing,
-                reason = "List of length 1 should not error when indexed by 0"
-            )]
-            Op::Uuf(f) if l.len() == 1 => {
-                if f.arg == l[0] {
-                    Some(Arc::unwrap_or_clone(f).out)
-                } else {
-                    None
-                }
-            }
-            #[expect(
-                clippy::indexing_slicing,
-                reason = "List of length 1 should not error when indexed by 0"
-            )]
-            Op::Bvneg if l.len() == 1 => match l[0] {
-                Bitvec { n } => Some(Bitvec { n }),
-                _ => None,
-            },
-            #[expect(
-                clippy::indexing_slicing,
-                reason = "List of length 2 should not error when indexed by 0 or 1"
-            )]
-            Op::Bvadd
-            | Op::Bvsub
-            | Op::Bvmul
-            | Op::Bvshl
-            | Op::Bvlshr
-            | Op::Bvsdiv
-            | Op::Bvudiv
-            | Op::Bvsrem
-            | Op::Bvsmod
-            | Op::Bvumod
-                if l.len() == 2 =>
-            {
-                match (l[0].clone(), l[1].clone()) {
-                    (Bitvec { n }, Bitvec { n: m }) if n == m => Some(Bitvec { n }),
-                    _ => None,
-                }
-            }
-            #[expect(
-                clippy::indexing_slicing,
-                reason = "List of length 1 should not error when indexed by 0"
-            )]
-            Op::Bvnego if l.len() == 1 && matches!(l[0].clone(), Bitvec { .. }) => Some(Bool),
-            #[expect(
-                clippy::indexing_slicing,
-                reason = "List of length 2 should not error when indexed by 0 or 1"
-            )]
-            Op::Bvsaddo
-            | Op::Bvssubo
-            | Op::Bvsmulo
-            | Op::Bvslt
-            | Op::Bvsle
-            | Op::Bvult
-            | Op::Bvule
-                if l.len() == 2 =>
-            {
-                match (l[0].clone(), l[1].clone()) {
-                    (Bitvec { n }, Bitvec { n: m }) if n == m => Some(Bool),
-                    _ => None,
-                }
-            }
-            #[expect(
-                clippy::indexing_slicing,
-                reason = "List of length 1 should not error when indexed by 0"
-            )]
-            #[expect(
-                clippy::expect_used,
-                reason = "Function is documented to panic if any operation would construct a bitvector of length exceeding u32::MAX"
-            )]
-            Op::ZeroExtend(m) if l.len() == 1 => match l[0].clone() {
-                Bitvec { n } => Some(Bitvec {
-                    n: n.checked_add(m).expect("width will not overflow u32"),
-                }),
-                _ => None,
-            },
-            #[expect(
-                clippy::indexing_slicing,
-                reason = "List of length 2 should not error when indexed by 0 or 1"
-            )]
-            Op::SetMember if l.len() == 2 => match (l[0].clone(), l[1].clone()) {
-                (ty1, TermType::Set { ty: ty2 }) if ty1 == *ty2 => Some(Bool),
-                (_, _) => None,
-            },
-            #[expect(
-                clippy::indexing_slicing,
-                reason = "List of length 2 should not error when indexed by 0 or 1"
-            )]
-            Op::SetSubset | Op::SetInter if l.len() == 2 => match (l[0].clone(), l[1].clone()) {
-                (TermType::Set { ty: ty1 }, TermType::Set { ty: ty2 }) if *ty1 == *ty2 => {
-                    Some(Bool)
-                }
-                (_, _) => None,
-            },
-            #[expect(
-                clippy::unwrap_used,
-                reason = "List of length 1 should not error on first call to next()"
-            )]
-            Op::OptionGet if l.len() == 1 => match l.into_iter().next().unwrap() {
-                TermType::Option { ty } => Some(Arc::unwrap_or_clone(ty)),
-                _ => None,
-            },
-            #[expect(
-                clippy::unwrap_used,
-                reason = "List of length 1 should not error on first call to next()"
-            )]
-            Op::RecordGet(a) if l.len() == 1 => match l.into_iter().next().unwrap() {
-                TermType::Record { rty } => rty.get(&a).cloned(),
-                _ => None,
-            },
-            Op::StringLike(_) if l == vec![TermType::String] => Some(Bool),
-            Op::Ext(xop) => xop.type_of(l),
-            _ => None,
-        }
-    }
-
->>>>>>> f3a5c5c6
     /// Returns the name of the operator.
     ///
     /// Corresponds to `Op.mkName` in the Lean model.
