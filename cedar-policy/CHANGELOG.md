--- conflicted
+++ resolved
@@ -36,14 +36,11 @@
   particular, this applies to the action context, so `context has attr` can now
   have type False where before it had type Boolean, creating some new
   short-circuiting opportunities.  The same applies to record literals.
-<<<<<<< HEAD
 - Improved error messages and documentation for some errors raised during
   policy evaluation.
-=======
 - Fix a panic in `PolicySet::link` that could occur when the function was called
   with a policy id corresponding to a static policy.
 - Renamed `cedar_policy_core::est::EstToAstError` to `cedar_policy_core::est::FromJsonError`
->>>>>>> 35d6d735
 
 ## 2.3.0
 
