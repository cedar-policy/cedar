--- conflicted
+++ resolved
@@ -85,14 +85,11 @@
   human-readable Cedar policies. (#943, resolving #925)
 - (*) JSON format Cedar policies will now fail to parse if any annotations are not
   valid Cedar identifiers. (#1004, resolving #994)
-<<<<<<< HEAD
+- (*) Schemas can now reference entity and common types defined in the empty namespace,
+  even in contexts occurring in a non-empty namespace. (#1060, resolving #579)
 - `Template` parsing functions (e.g., `Template::parse()`) will now fail when
   passed a static policy as input. Use the `Policy` parsing functions instead.
   (#??, resolving #1095)
-=======
-- (*) Schemas can now reference entity and common types defined in the empty namespace,
-  even in contexts occurring in a non-empty namespace. (#1060, resolving #579)
->>>>>>> 67bd388b
 
 ## [3.2.1] - 2024-05-31
 Cedar Language Version: 3.3
