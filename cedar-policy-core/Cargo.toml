--- conflicted
+++ resolved
@@ -14,11 +14,7 @@
 
 [dependencies]
 serde = { version = "1.0", features = ["derive", "rc"] }
-<<<<<<< HEAD
-serde_with = { version = "3.12", features = ["json"] }
-=======
 serde_with = { version = "3.13", features = ["json"] }
->>>>>>> 67a06653
 serde_json = { version = "1.0", features = ["preserve_order"] }
 lalrpop-util = { version = "0.22.2", features = ["lexer"] }
 lazy_static = "1.4"
