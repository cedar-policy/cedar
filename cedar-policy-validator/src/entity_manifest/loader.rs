--- conflicted
+++ resolved
@@ -370,11 +370,7 @@
         }
     }
 
-<<<<<<< HEAD
-    Entity::new_with_attr_partial_value(uid1, attrs1, ancestors1, parents1)
-=======
-    Entity::new_with_attr_partial_value(uid1, attrs1, ancestors1, [])
->>>>>>> bd98a8d4
+    Entity::new_with_attr_partial_value(uid1, attrs1, ancestors1, parents1, [])
 }
 
 /// Merge two value for corresponding attributes in the slice.
