[package]
name = "cedar-policy-core"
edition.workspace = true
rust-version.workspace = true
build = "build.rs"

version.workspace = true
license.workspace = true
categories.workspace = true
description = "Core implementation of the Cedar policy language"
keywords.workspace = true
homepage.workspace = true
repository.workspace = true

[dependencies]
serde = { version = "1.0", features = ["derive", "rc"] }
serde_with = { version = "3.12", features = ["json"] }
serde_json = "1.0"
lalrpop-util = { version = "0.22.1", features = ["lexer"] }
lazy_static = "1.4"
either = "1.8"
itertools = "0.14"
ref-cast = "1.0"
rustc_lexer = "0.1"
thiserror = "2.0"
smol_str = { version = "0.3", features = ["serde"] }
stacker = "0.1.15"
arbitrary = { version = "1", features = ["derive"], optional = true }
<<<<<<< HEAD
miette = { version = "7.4.0", features = ["serde"] }
nonempty = { version = "0.10.0", features = ["serialize"] }
=======
miette = { version = "7.5.0", features = ["serde"] }
nonempty = "0.10.0"
>>>>>>> 898e15b7
educe = "0.6.0"

# decimal extension requires regex
regex = { version = "1.8", features = ["unicode"], optional = true }

# wasm dependencies
serde-wasm-bindgen = { version = "0.6", optional = true }
tsify = { version = "0.4.5", optional = true }
wasm-bindgen = { version = "0.2.97", optional = true }

# datetime extension requires chrono
chrono = { version = "0.4.38", optional = true, default-features = false}

# protobuf dependency
prost = { version = "0.13", optional = true }

[features]
# by default, enable all Cedar extensions
default = ["ipaddr", "decimal"]
ipaddr = []
decimal = ["dep:regex"]
datetime = ["dep:chrono", "dep:regex"]

# Enables `Arbitrary` implementations for several types in this crate
arbitrary = ["dep:arbitrary"]

# Expose test utilities
test-util = []

# Experimental features.
partial-eval = []
wasm = ["serde-wasm-bindgen", "tsify", "wasm-bindgen"]
protobufs = ["dep:prost", "dep:prost-build"]

[build-dependencies]
lalrpop = "0.22.1"
# protobuf dependency
prost-build = { version = "0.13", optional = true }

[dev-dependencies]
cool_asserts = "2.0"
miette = { version = "7.5.0", features = ["fancy"] }

[lints]
workspace = true<|MERGE_RESOLUTION|>--- conflicted
+++ resolved
@@ -26,13 +26,8 @@
 smol_str = { version = "0.3", features = ["serde"] }
 stacker = "0.1.15"
 arbitrary = { version = "1", features = ["derive"], optional = true }
-<<<<<<< HEAD
-miette = { version = "7.4.0", features = ["serde"] }
+miette = { version = "7.5.0", features = ["serde"] }
 nonempty = { version = "0.10.0", features = ["serialize"] }
-=======
-miette = { version = "7.5.0", features = ["serde"] }
-nonempty = "0.10.0"
->>>>>>> 898e15b7
 educe = "0.6.0"
 
 # decimal extension requires regex
