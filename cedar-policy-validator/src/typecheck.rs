/*
 * Copyright Cedar Contributors
 *
 * Licensed under the Apache License, Version 2.0 (the "License");
 * you may not use this file except in compliance with the License.
 * You may obtain a copy of the License at
 *
 *      https://www.apache.org/licenses/LICENSE-2.0
 *
 * Unless required by applicable law or agreed to in writing, software
 * distributed under the License is distributed on an "AS IS" BASIS,
 * WITHOUT WARRANTIES OR CONDITIONS OF ANY KIND, either express or implied.
 * See the License for the specific language governing permissions and
 * limitations under the License.
 */

//! Implements typechecking for Cedar policies. Typechecking is done using
//! the `Typechecker` struct by calling the `typecheck_policy` method given a
//! policy.

pub(crate) mod test;

mod typecheck_answer;
use itertools::Itertools;
pub(crate) use typecheck_answer::TypecheckAnswer;

use std::{
    borrow::Cow,
    collections::{HashMap, HashSet},
    iter::zip,
};

use crate::{
    extension_schema::ExtensionFunctionType,
    extensions::ExtensionSchemas,
    schema::ValidatorSchema,
    types::{
        AttributeType, Capability, CapabilitySet, EntityRecordKind, OpenTag, Primitive, RequestEnv,
        Type,
    },
    validation_errors::{AttributeAccess, LubContext, UnexpectedTypeHelp},
    ValidationError, ValidationMode, ValidationWarning,
};

use cedar_policy_core::fuzzy_match::fuzzy_search;
use cedar_policy_core::{
    ast::{
        BinaryOp, EntityType, EntityUID, Expr, ExprBuilder, ExprKind, Literal, Name, PolicyID,
        PrincipalOrResourceConstraint, SlotId, Template, UnaryOp, Var,
    },
    expr_builder::ExprBuilder as _,
<<<<<<< HEAD
=======
    extensions::Extensions,
    parser::Loc,
>>>>>>> 569aecfd
};

#[cfg(not(target_arch = "wasm32"))]
const REQUIRED_STACK_SPACE: usize = 1024 * 100;

/// Basic result for typechecking
#[derive(Debug)]
pub enum PolicyCheck {
    /// Policy will evaluate to a bool
    Success(Expr<Option<Type>>),
    /// Policy will always evaluate to false, and may have errors
    Irrelevant(Vec<ValidationError>, Expr<Option<Type>>),
    /// Policy will have errors
    Fail(Vec<ValidationError>),
}

/// This structure implements typechecking for Cedar policies through the
/// entry point `typecheck_policy`.
#[derive(Debug)]
pub struct Typechecker<'a> {
    schema: &'a ValidatorSchema,
    extensions: &'static ExtensionSchemas<'static>,
    mode: ValidationMode,
}

impl<'a> Typechecker<'a> {
    /// Construct a new typechecker. All extensions are enabled by default.
    pub fn new(schema: &'a ValidatorSchema, mode: ValidationMode) -> Typechecker<'a> {
        Self {
            schema,
            extensions: ExtensionSchemas::all_available(),
            mode,
        }
    }

    /// The main entry point for typechecking policies. Checks that the policy
    /// expression has type boolean. If typechecking succeeds, then the method
    /// will return true, and no items will be added to the output list.
    /// Otherwise, the function returns false and the `type_errors` list is
    /// populated with any errors encountered while typechecking. Note that it
    /// is possible for _no_ errors to be added in this case because the
    /// relevant error is expected to be added by a different pass. Finally,
    /// warnings may be added to the `warnings` list, although these will not
    /// impact the boolean return value.
    pub fn typecheck_policy(
        &self,
        t: &Template,
        type_errors: &mut HashSet<ValidationError>,
        warnings: &mut HashSet<ValidationWarning>,
    ) -> bool {
        let typecheck_answers = self.typecheck_by_request_env(t);

        // consolidate the results from each query environment
        let (all_false, all_succ) = typecheck_answers.into_iter().fold(
            (true, true),
            |(all_false, all_succ), (_, check)| match check {
                PolicyCheck::Success(_) => (false, all_succ),
                PolicyCheck::Irrelevant(err, _) => {
                    let no_err = err.is_empty();
                    type_errors.extend(err);
                    (all_false, all_succ && no_err)
                }
                PolicyCheck::Fail(err) => {
                    type_errors.extend(err);
                    (false, false)
                }
            },
        );

        // If every policy typechecked with type false, then the policy cannot
        // possibly apply to any request.
        if all_false {
            warnings.insert(ValidationWarning::impossible_policy(
                t.loc().cloned(),
                t.id().clone(),
            ));
        }

        all_succ
    }

    /// Secondary entry point for typechecking requests. This method takes a policy and
    /// typechecks it under every schema-defined request environment. The result contains
    /// these environments and the individual typechecking response for each, in no
    /// particular order.
    ///
    /// Callers using this as the toplevel entry point, rather than
    /// `typecheck_policy()`, will not get `impossible_policy` validation
    /// warnings.
    pub fn typecheck_by_request_env<'b>(
        &'b self,
        t: &'b Template,
    ) -> Vec<(RequestEnv<'b>, PolicyCheck)> {
        let map = self.typecheck_multi_by_request_env([t]);
        map.into_values()
            .filter(|(v, _)| !v.is_empty())
            .next()
            .unwrap_or_default() // if all the entries have empty vecs, return an empty vec
            .0
    }

    /// Same as `typecheck_by_request_env()`, but typechecks multiple policies
    /// at once and returns all the results indexed by policy ID, more
    /// efficiently than calling `typecheck_by_request_env()` multiple times.
    ///
    /// The `Loc` of each policy is also returned, for error reporting purposes.
    ///
    /// Callers using this as the toplevel entry point, rather than
    /// `typecheck_policy()`, will not get `impossible_policy` validation
    /// warnings.
    pub fn typecheck_multi_by_request_env<'b>(
        &'b self,
        ts: impl IntoIterator<Item = &'b Template>,
    ) -> HashMap<PolicyID, (Vec<(RequestEnv<'b>, PolicyCheck)>, Option<Loc>)> {
        self.apply_typecheck_fn_by_request_env(ts, |request_env, policy_id, expr| {
            let mut type_errors = Vec::new();
            let single_env_typechecker = SingleEnvTypechecker {
                schema: self.schema,
                extensions: self.extensions,
                mode: self.mode,
                policy_id,
                request_env,
            };
            let empty_prior_capability = CapabilitySet::new();
            let ans = single_env_typechecker.expect_type(
                &empty_prior_capability,
                expr,
                Type::primitive_boolean(),
                &mut type_errors,
                |_| None,
            );

            let is_false = ans.contains_type(&Type::singleton_boolean(false));
            match (is_false, ans.typechecked(), ans.into_typed_expr()) {
                (false, true, None) => PolicyCheck::Fail(type_errors),
                (false, true, Some(e)) => PolicyCheck::Success(e),
                (false, false, _) => PolicyCheck::Fail(type_errors),
                (true, _, Some(e)) => PolicyCheck::Irrelevant(type_errors, e),
                // PANIC SAFETY: `is_false` implies `e` has a type implies `Some(e)`.
                #[allow(clippy::unreachable)]
                (true, _, None) => unreachable!(),
            }
        })
    }

    /// Apply `typecheck_fn` to each policy in every schema-defined request
    /// environment, and collect all the results.
    ///
    /// Results are returned indexed by the policy ID of the policy they belong to.
    /// Results for a single policy are returned in no particular order.
    /// The `Loc` of each policy is also returned, for error reporting purposes.
    fn apply_typecheck_fn_by_request_env<'b, F, C>(
        &'b self,
        ts: impl IntoIterator<Item = &'b Template>,
        typecheck_fn: F,
    ) -> HashMap<PolicyID, (Vec<(RequestEnv<'b>, C)>, Option<Loc>)>
    where
        F: Fn(&RequestEnv<'b>, &PolicyID, &Expr) -> C,
    {
        let mut ret = HashMap::new();

        // compute `.condition()` just once for each policy, and cache it here
        let ts: Vec<(&'b Template, Expr)> = ts.into_iter().map(|t| (t, t.condition())).collect();

        // initialize the entry for each `PolicyID` by inserting the appropriate loc
        for (t, _) in &ts {
            ret.insert(t.id().clone(), (Vec::new(), t.loc().cloned()));
        }

        // Validate each (principal, resource) pair with the substituted policy
        // for the corresponding action.
        //
        // this ordering of loop nesting is chosen in order to call
        // `unlinked_request_envs()` just once for all policies
        for unlinked_e in self.unlinked_request_envs() {
            for (t, cond) in &ts {
                // PANIC SAFETY: already inserted this key above
                #[allow(clippy::expect_used)]
                ret.get_mut(t.id())
                    .expect("already inserted this key above")
                    .0
                    .extend(self.link_request_env(&unlinked_e, t).map(|linked_e| {
                        let check = typecheck_fn(&linked_e, t.id(), cond);
                        (linked_e, check)
                    }));
            }
        }
        ret
    }

    fn unlinked_request_envs(&self) -> impl Iterator<Item = RequestEnv<'_>> + '_ {
        // Gather all of the actions declared in the schema.
        let all_actions = self
            .schema
            .known_action_ids()
            .filter_map(|a| self.schema.get_action_id(a));

        // For every action compute the cross product of the principal and
        // resource applies_to sets.
        all_actions
            .flat_map(|action| {
                action.applies_to_principals().flat_map(|principal| {
                    action
                        .applies_to_resources()
                        .map(|resource| RequestEnv::DeclaredAction {
                            principal,
                            action: &action.name,
                            resource,
                            context: &action.context,
                            principal_slot: None,
                            resource_slot: None,
                        })
                })
            })
            .chain(if self.mode.is_partial() {
                // A partial schema might not list all actions, and may not
                // include all principal and resource types for the listed ones.
                // So we typecheck with a fully unknown request to handle these
                // missing cases.
                Some(RequestEnv::UndeclaredAction)
            } else {
                None
            })
    }

    /// Given a request environment and a template, return new environments
    /// formed by linking template slots with possible entity types.
    fn link_request_env<'b, 'c>(
        &'b self,
        env: &'c RequestEnv<'b>,
        t: &'b Template,
    ) -> Box<dyn Iterator<Item = RequestEnv<'b>> + 'c> {
        match env {
            RequestEnv::UndeclaredAction => Box::new(std::iter::once(RequestEnv::UndeclaredAction)),
            RequestEnv::DeclaredAction {
                principal,
                action,
                resource,
                context,
                ..
            } => Box::new(
                self.possible_slot_links(
                    t,
                    SlotId::principal(),
                    principal,
                    t.principal_constraint().as_inner(),
                )
                .flat_map(move |p_slot| {
                    self.possible_slot_links(
                        t,
                        SlotId::resource(),
                        resource,
                        t.resource_constraint().as_inner(),
                    )
                    .map(move |r_slot| RequestEnv::DeclaredAction {
                        principal,
                        action,
                        resource,
                        context,
                        principal_slot: p_slot.clone(),
                        resource_slot: r_slot,
                    })
                }),
            ),
        }
    }

    /// Get the entity types which could link the slot given in this
    /// template based on the policy scope constraints. We use this function to
    /// avoid typechecking with slot bindings that will always be false based
    /// only on the scope constraints.
    fn possible_slot_links(
        &self,
        t: &Template,
        slot_id: SlotId,
        var: &'a EntityType,
        constraint: &PrincipalOrResourceConstraint,
    ) -> Box<dyn Iterator<Item = Option<EntityType>> + 'a> {
        if t.slots().any(|t_slot| t_slot.id == slot_id) {
            let all_entity_types = self.schema.entity_types();
            match constraint {
                // The condition is `var = ?slot`, so the policy can only apply
                // if the slot has the same entity type as `var`.
                PrincipalOrResourceConstraint::Eq(_) => {
                    Box::new(std::iter::once(Some(var.clone())))
                }
                // The condition is `var in ?slot` or `var is type in ?slot`, so
                // the policy can only apply if the var is some descendant of
                // the slot. We ignore the `is type` portion because this
                // constrains the `var` and not the slot.
                PrincipalOrResourceConstraint::IsIn(_, _)
                | PrincipalOrResourceConstraint::In(_) => Box::new(
                    all_entity_types
                        .filter(|(_, ety)| ety.has_descendant_entity_type(var))
                        .map(|(name, _)| Some(name.clone()))
                        .chain(std::iter::once(Some(var.clone()))),
                ),
                // The template uses the slot, but without a scope constraint.
                // This can't happen for the moment because slots may only
                // appear in scope constraints, but if we ever see this, then the
                // only correct way to proceed is by returning all entity types
                // as possible links.
                PrincipalOrResourceConstraint::Is(_) | PrincipalOrResourceConstraint::Any => {
                    Box::new(all_entity_types.map(|(name, _)| Some(name.clone())))
                }
            }
        } else {
            // If the template does not contain this slot, then we don't need to
            // consider its links.
            Box::new(std::iter::once(None))
        }
    }
}

/// Struct which implements typechecking for policies within a single request
/// env.
struct SingleEnvTypechecker<'a> {
    schema: &'a ValidatorSchema,
    extensions: &'a ExtensionSchemas<'a>,
    mode: ValidationMode,
    /// ID of the policy we're typechecking; used for associating any validation
    /// errors with the correct policy ID
    policy_id: &'a PolicyID,
    /// The single env which we're performing typechecking for
    request_env: &'a RequestEnv<'a>,
}

impl<'a> SingleEnvTypechecker<'a> {
    /// This method handles the majority of the work. Given an expression, and
    /// the prior capability, return the result of typechecking the expression
    /// in the single env this typechecker was constructed for, and add any
    /// errors encountered into the `type_errors` list.
    fn typecheck<'b>(
        &self,
        prior_capability: &CapabilitySet<'b>,
        e: &'b Expr,
        type_errors: &mut Vec<ValidationError>,
    ) -> TypecheckAnswer<'b> {
        #[cfg(not(target_arch = "wasm32"))]
        if stacker::remaining_stack().unwrap_or(0) < REQUIRED_STACK_SPACE {
            return TypecheckAnswer::RecursionLimit;
        }

        match e.expr_kind() {
            // Principal, resource, and context have types defined by
            // the request type.
            ExprKind::Var(Var::Principal) => TypecheckAnswer::success(
                ExprBuilder::with_data(Some(self.request_env.principal_type()))
                    .with_same_source_loc(e)
                    .var(Var::Principal),
            ),
            // While the EntityUID for Action is held in the request context,
            // entity types do not consider the id of the entity (only the
            // entity type), so the type of Action is only the entity type name
            // taken from the euid.
            ExprKind::Var(Var::Action) => {
                match self.request_env.action_type(self.schema) {
                    Some(ty) => TypecheckAnswer::success(
                        ExprBuilder::with_data(Some(ty))
                            .with_same_source_loc(e)
                            .var(Var::Action),
                    ),
                    // `None` if the action entity is not defined in the schema.
                    // This will only show up if we're typechecking with a
                    // request environment that was not constructed from the
                    // schema cross product, which will not happen through our
                    // public entry points, but it can occur if calling
                    // `typecheck` directly which happens in our tests.
                    None => TypecheckAnswer::fail(
                        ExprBuilder::new().with_same_source_loc(e).var(Var::Action),
                    ),
                }
            }
            ExprKind::Var(Var::Resource) => TypecheckAnswer::success(
                ExprBuilder::with_data(Some(self.request_env.resource_type()))
                    .with_same_source_loc(e)
                    .var(Var::Resource),
            ),
            ExprKind::Var(Var::Context) => TypecheckAnswer::success(
                ExprBuilder::with_data(Some(self.request_env.context_type()))
                    .with_same_source_loc(e)
                    .var(Var::Context),
            ),
            ExprKind::Unknown(u) => {
                TypecheckAnswer::fail(ExprBuilder::with_data(None).unknown(u.clone()))
            }
            // Template Slots, always has to be an entity.
            ExprKind::Slot(slotid) => TypecheckAnswer::success(
                ExprBuilder::with_data(Some(if slotid.is_principal() {
                    self.request_env
                        .principal_slot()
                        .clone()
                        .map(Type::named_entity_reference)
                        .unwrap_or_else(Type::any_entity_reference)
                } else if slotid.is_resource() {
                    self.request_env
                        .resource_slot()
                        .clone()
                        .map(Type::named_entity_reference)
                        .unwrap_or_else(Type::any_entity_reference)
                } else {
                    Type::any_entity_reference()
                }))
                .with_same_source_loc(e)
                .slot(*slotid),
            ),

            // Literal booleans get singleton type according to their value.
            ExprKind::Lit(Literal::Bool(val)) => TypecheckAnswer::success(
                ExprBuilder::with_data(Some(Type::singleton_boolean(*val)))
                    .with_same_source_loc(e)
                    .val(*val),
            ),
            // Other literal primitive values have the type of that primitive value.
            ExprKind::Lit(Literal::Long(val)) => TypecheckAnswer::success(
                ExprBuilder::with_data(Some(Type::primitive_long()))
                    .with_same_source_loc(e)
                    .val(*val),
            ),
            ExprKind::Lit(Literal::String(val)) => TypecheckAnswer::success(
                ExprBuilder::with_data(Some(Type::primitive_string()))
                    .with_same_source_loc(e)
                    .val(val.clone()),
            ),

            // Literal entity reference have a type based on the entity type
            // that can be looked up in the schema.
            ExprKind::Lit(Literal::EntityUID(euid)) => {
                // Unknown entity types/actions ids and unspecified entities will be
                // detected by a different part of the validator, so a ValidationError is
                // not generated here. We still return `TypecheckFail` so that
                // typechecking is not considered successful.
                match Type::euid_literal(euid.as_ref(), self.schema) {
                    // The entity type is undeclared, but that's OK for a
                    // partial schema. The attributes record will be empty if we
                    // try to access it later, so all attributes will have the
                    // bottom type.
                    None if self.mode.is_partial() => TypecheckAnswer::success(
                        ExprBuilder::with_data(Some(Type::named_entity_reference(
                            euid.entity_type().clone(),
                        )))
                        .with_same_source_loc(e)
                        .val(euid.clone()),
                    ),
                    Some(ty) => TypecheckAnswer::success(
                        ExprBuilder::with_data(Some(ty))
                            .with_same_source_loc(e)
                            .val(euid.clone()),
                    ),
                    None => TypecheckAnswer::fail(
                        ExprBuilder::new().with_same_source_loc(e).val(euid.clone()),
                    ),
                }
            }

            ExprKind::If {
                test_expr,
                then_expr,
                else_expr,
            } => {
                // The guard expression must be boolean.
                let ans_test = self.expect_type(
                    prior_capability,
                    test_expr,
                    Type::primitive_boolean(),
                    type_errors,
                    |_| None,
                );
                ans_test.then_typecheck(|typ_test, test_capability| {
                    // If the guard has type `true` or `false`, we short circuit,
                    // looking at only the relevant branch.
                    if typ_test.data() == &Some(Type::singleton_boolean(true)) {
                        // The `then` branch needs to be typechecked using the
                        // prior capability of the `if` and any new capability generated
                        // by `test`. This enables an attribute access
                        // `principal.foo` after a condition `principal has foo`.
                        let ans_then = self.typecheck(
                            &prior_capability.union(&test_capability),
                            then_expr,
                            type_errors,
                        );

                        ans_then.then_typecheck(|typ_then, then_capability| {
                            TypecheckAnswer::success_with_capability(
                                typ_then,
                                // The output capability of the whole `if` expression also
                                // needs to contain the capability of the condition.
                                then_capability.union(&test_capability),
                            )
                        })
                    } else if typ_test.data() == &Some(Type::singleton_boolean(false)) {
                        // The `else` branch cannot use the `test` capability since
                        // we know in the `else` branch that the condition
                        // evaluated to `false`. It still can use the original
                        // prior capability.
                        let ans_else = self.typecheck(prior_capability, else_expr, type_errors);

                        ans_else.then_typecheck(|typ_else, else_capability| {
                            TypecheckAnswer::success_with_capability(typ_else, else_capability)
                        })
                    } else {
                        // When we don't short circuit, the `then` and `else`
                        // branches are individually typechecked with the same
                        // prior capability are in their individual cases.
                        let ans_then = self
                            .typecheck(
                                &prior_capability.union(&test_capability),
                                then_expr,
                                type_errors,
                            )
                            .map_capability(|capability| capability.union(&test_capability));
                        let ans_else = self.typecheck(prior_capability, else_expr, type_errors);
                        // The type of the if expression is then the least
                        // upper bound of the types of the then and else
                        // branches.  If either of these fails to typecheck, the
                        // other is still be typechecked to detect errors that
                        // may exist in that branch. This failure, in addition
                        // to any failure that may have occurred in the test
                        // expression, will propagate to final TypecheckAnswer.
                        ans_then.then_typecheck(|typ_then, then_capability| {
                            ans_else.then_typecheck(|typ_else, else_capability| {
                                let lub_ty = self.least_upper_bound_or_error(
                                    e,
                                    vec![typ_then.data().clone(), typ_else.data().clone()],
                                    type_errors,
                                    LubContext::Conditional,
                                );
                                let has_lub = lub_ty.is_some();
                                let annot_expr = ExprBuilder::with_data(lub_ty)
                                    .with_same_source_loc(e)
                                    .ite(typ_test, typ_then, typ_else);
                                if has_lub {
                                    // Capabilities are not handled in the LUB computation,
                                    // so we need to compute the resulting capability here. When
                                    // the `||` evaluates to `true`, we know that
                                    // one operand evaluated to true, but we don't
                                    // know which. This is handled by returning a
                                    // capability set that is the intersection of the
                                    // operand capability sets.
                                    TypecheckAnswer::success_with_capability(
                                        annot_expr,
                                        else_capability.intersect(&then_capability),
                                    )
                                } else {
                                    TypecheckAnswer::fail(annot_expr)
                                }
                            })
                        })
                    }
                })
            }

            ExprKind::And { left, right } => {
                let ans_left = self.expect_type(
                    prior_capability,
                    left,
                    Type::primitive_boolean(),
                    type_errors,
                    |_| None,
                );
                ans_left.then_typecheck(|typ_left, capability_left| {
                    match typ_left.data() {
                        // First argument is false, so short circuit the `&&` to
                        // false _without_ typechecking the second argument.
                        // Since the type of the `&&` is `false`, it is known to
                        // always evaluate to `false` at run time. The `&&`
                        // expression typechecks with an empty capability rather
                        // than the capability of the lhs.
                        // The right operand is not typechecked, so it is not
                        // included in the type annotated AST.
                        Some(Type::False) => TypecheckAnswer::success(typ_left),
                        _ => {
                            // Similar to the `then` branch of an `if`
                            // expression, the rhs of an `&&` is typechecked
                            // using an updated prior capability that includes
                            // the capability from the lhs to enable
                            // typechecking expressions like
                            // `principal has foo && principal.foo`. This is
                            // valid because `&&` short circuits at run time, so
                            // the right will only be evaluated after the left
                            // evaluated to `true`.
                            let ans_right = self.expect_type(
                                &prior_capability.union(&capability_left),
                                right,
                                Type::primitive_boolean(),
                                type_errors,
                                |_| None,
                            );
                            ans_right.then_typecheck(|typ_right, capability_right| {
                                match (typ_left.data(), typ_right.data()) {
                                    // The second argument is false, so the `&&`
                                    // is false. The capability is empty for the
                                    // same reason as when the first argument
                                    // was false.
                                    (Some(_), Some(Type::False)) => TypecheckAnswer::success(
                                        ExprBuilder::with_data(Some(Type::False))
                                            .with_same_source_loc(e)
                                            .and(typ_left, typ_right),
                                    ),

                                    // When either argument is true, the result type is
                                    // the type of the other argument. Here, and
                                    // in the remaining successful cases, the
                                    // capability of the `&&` is the union of the
                                    // lhs and rhs because both operands must be
                                    // true for the whole `&&` to be true.
                                    (Some(_), Some(Type::True)) => {
                                        TypecheckAnswer::success_with_capability(
                                            ExprBuilder::with_data(typ_left.data().clone())
                                                .with_same_source_loc(e)
                                                .and(typ_left, typ_right),
                                            capability_left.union(&capability_right),
                                        )
                                    }
                                    (Some(Type::True), Some(_)) => {
                                        TypecheckAnswer::success_with_capability(
                                            ExprBuilder::with_data(typ_right.data().clone())
                                                .with_same_source_loc(e)
                                                .and(typ_left, typ_right),
                                            capability_right.union(&capability_right),
                                        )
                                    }

                                    // Neither argument was true or false, so we only
                                    // know the result type is boolean.
                                    (Some(_), Some(_)) => TypecheckAnswer::success_with_capability(
                                        ExprBuilder::with_data(Some(Type::primitive_boolean()))
                                            .with_same_source_loc(e)
                                            .and(typ_left, typ_right),
                                        capability_left.union(&capability_right),
                                    ),

                                    // One or both of the left and the right failed to
                                    // typecheck, so the `&&` expression also fails.
                                    _ => TypecheckAnswer::fail(
                                        ExprBuilder::with_data(Some(Type::primitive_boolean()))
                                            .with_same_source_loc(e)
                                            .and(typ_left, typ_right),
                                    ),
                                }
                            })
                        }
                    }
                })
            }

            // `||` follows the same pattern as `&&`, but with short circuiting
            // capability propagation adjusted as necessary.
            ExprKind::Or { left, right } => {
                let ans_left = self.expect_type(
                    prior_capability,
                    left,
                    Type::primitive_boolean(),
                    type_errors,
                    |_| None,
                );
                ans_left.then_typecheck(|ty_expr_left, capability_left| match ty_expr_left.data() {
                    // Contrary to `&&` where short circuiting did not permit
                    // any capability, a capability can be maintained when short
                    // circuiting `||`. We know the left operand is `true`, so
                    // its capability is maintained. The right operand is not
                    // evaluated, so its capability does not need to be considered.
                    // The right operand is not typechecked, so it is not
                    // included in the type annotated AST.
                    Some(Type::True) => TypecheckAnswer::success(ty_expr_left),
                    _ => {
                        // The right operand of an `||` cannot be typechecked
                        // using the capability learned from the left because the
                        // left could have evaluated to either `true` or `false`
                        // when the left is evaluated.
                        let ans_right = self.expect_type(
                            prior_capability,
                            right,
                            Type::primitive_boolean(),
                            type_errors,
                            |_| None,
                        );
                        ans_right.then_typecheck(|ty_expr_right, capability_right| {
                            match (ty_expr_left.data(), ty_expr_right.data()) {
                                // Now the right operand is always `true`, so we can
                                // use its capability as the result capability. The left
                                // operand might have been `true` or `false`, but it
                                // does not affect the value of the `||` if the
                                // right is always `true`.
                                (Some(_), Some(Type::True)) => {
                                    TypecheckAnswer::success_with_capability(
                                        ExprBuilder::with_data(Some(Type::True))
                                            .with_same_source_loc(e)
                                            .or(ty_expr_left, ty_expr_right),
                                        capability_right,
                                    )
                                }
                                // If the right or left operand is always `false`,
                                // then the only way the `||` expression can be
                                // `true` is if the other operand is `true`. This
                                // lets us pass the capability of the other operand
                                // through to the capability of the `||`.
                                (Some(typ_left), Some(Type::False)) => {
                                    TypecheckAnswer::success_with_capability(
                                        ExprBuilder::with_data(Some(typ_left.clone()))
                                            .with_same_source_loc(e)
                                            .or(ty_expr_left, ty_expr_right),
                                        capability_left,
                                    )
                                }
                                (Some(Type::False), Some(typ_right)) => {
                                    TypecheckAnswer::success_with_capability(
                                        ExprBuilder::with_data(Some(typ_right.clone()))
                                            .with_same_source_loc(e)
                                            .or(ty_expr_left, ty_expr_right),
                                        capability_right,
                                    )
                                }
                                // When neither has a constant value, the `||`
                                // evaluates to true if one or both is `true`. This
                                // means we can only keep capabilities in the
                                // intersection of their capability sets.
                                (Some(_), Some(_)) => TypecheckAnswer::success_with_capability(
                                    ExprBuilder::with_data(Some(Type::primitive_boolean()))
                                        .with_same_source_loc(e)
                                        .or(ty_expr_left, ty_expr_right),
                                    capability_right.intersect(&capability_left),
                                ),
                                _ => TypecheckAnswer::fail(
                                    ExprBuilder::with_data(Some(Type::primitive_boolean()))
                                        .with_same_source_loc(e)
                                        .or(ty_expr_left, ty_expr_right),
                                ),
                            }
                        })
                    }
                })
            }

            ExprKind::UnaryApp { .. } => {
                // INVARIANT: typecheck_unary requires a `UnaryApp`, we've just ensured this
                self.typecheck_unary(prior_capability, e, type_errors)
            }
            ExprKind::BinaryApp { .. } => {
                // INVARIANT: typecheck_binary requires a `BinaryApp`, we've just ensured this
                self.typecheck_binary(prior_capability, e, type_errors)
            }
            ExprKind::ExtensionFunctionApp { .. } => {
                // INVARIANT: typecheck_extension requires a `ExtensionFunctionApp`, we've just ensured this
                self.typecheck_extension(prior_capability, e, type_errors)
            }

            ExprKind::GetAttr { expr, attr } => {
                // Accessing an attribute requires either an entity or a record
                // that has the attribute.
                let actual = self.expect_one_of_types(
                    prior_capability,
                    expr,
                    &[Type::any_entity_reference(), Type::any_record()],
                    type_errors,
                    |_| None,
                );

                actual.then_typecheck(|typ_expr_actual, _| match typ_expr_actual.data() {
                    Some(typ_actual) => {
                        let all_attrs = typ_actual.all_attributes(self.schema);
                        let attr_ty = Type::lookup_attribute_type(self.schema, typ_actual, attr);
                        let annot_expr = ExprBuilder::with_data(
                            attr_ty.clone().map(|attr_ty| attr_ty.attr_type),
                        )
                        .with_same_source_loc(e)
                        .get_attr(typ_expr_actual.clone(), attr.clone());
                        match attr_ty {
                            Some(ty) => {
                                // A safe access to an attribute requires either
                                // that the attribute is required (always
                                // present), or that the attribute is in the
                                // prior capability set (the current expression is
                                // guarded by a condition that will only
                                // evaluate to `true` when the attribute is
                                // present).
                                if ty.is_required
                                    || prior_capability
                                        .contains(&Capability::new_attribute(expr, attr.clone()))
                                {
                                    TypecheckAnswer::success(annot_expr)
                                } else {
                                    type_errors.push(
                                        ValidationError::unsafe_optional_attribute_access(
                                            e.source_loc().cloned(),
                                            self.policy_id.clone(),
                                            AttributeAccess::from_expr(
                                                self.request_env,
                                                &typ_expr_actual,
                                                attr.clone(),
                                            ),
                                        ),
                                    );
                                    TypecheckAnswer::fail(annot_expr)
                                }
                            }
                            // In partial schema validation, if we can't find
                            // the attribute but there may be additional
                            // attributes, we do not fail and instead return the
                            // bottom type (`Never`).
                            None if self.mode.is_partial()
                                && Type::may_have_attr(self.schema, typ_actual, attr) =>
                            {
                                TypecheckAnswer::success(
                                    ExprBuilder::with_data(Some(Type::Never))
                                        .with_same_source_loc(e)
                                        .get_attr(typ_expr_actual, attr.clone()),
                                )
                            }
                            None => {
                                let borrowed =
                                    all_attrs.iter().map(|s| s.as_str()).collect::<Vec<_>>();
                                let suggestion = fuzzy_search(attr, &borrowed);
                                type_errors.push(ValidationError::unsafe_attribute_access(
                                    e.source_loc().cloned(),
                                    self.policy_id.clone(),
                                    AttributeAccess::from_expr(
                                        self.request_env,
                                        &typ_expr_actual,
                                        attr.clone(),
                                    ),
                                    suggestion,
                                    Type::may_have_attr(self.schema, typ_actual, attr),
                                ));
                                TypecheckAnswer::fail(annot_expr)
                            }
                        }
                    }
                    None => TypecheckAnswer::fail(
                        ExprBuilder::new()
                            .with_same_source_loc(e)
                            .get_attr(typ_expr_actual, attr.clone()),
                    ),
                })
            }

            ExprKind::HasAttr { expr, attr } => {
                // `has` applies to an entity or a record
                let actual = self.expect_one_of_types(
                    prior_capability,
                    expr,
                    &[Type::any_entity_reference(), Type::any_record()],
                    type_errors,
                    |actual| match actual {
                        Type::Set { .. } => Some(UnexpectedTypeHelp::TryUsingContains),
                        Type::Primitive {
                            primitive_type: Primitive::String,
                        } => Some(UnexpectedTypeHelp::TryUsingLike),
                        _ => None,
                    },
                );
                actual.then_typecheck(|typ_expr_actual, _| match typ_expr_actual.data() {
                    Some(typ_actual) => {
                        match Type::lookup_attribute_type(self.schema, typ_actual, attr) {
                            Some(AttributeType {
                                is_required: true, ..
                            }) => {
                                // Since an entity doesn't always have to exist
                                // in the entity store, and `has` evaluates to
                                // `false` when this is the case, we can't
                                // conclude that `has` is true just because an
                                // attribute is required for an entity type.
                                let exists_in_store = matches!(
                                    typ_actual,
                                    Type::EntityOrRecord(EntityRecordKind::Record { .. })
                                );
                                // However, we can make an exception when the attribute
                                // access of the expression is already in the prior capability,
                                // which means the entity must exist.
                                let in_prior_capability = prior_capability
                                    .contains(&Capability::new_attribute(expr, attr.clone()));
                                let type_of_has = if exists_in_store || in_prior_capability {
                                    Type::singleton_boolean(true)
                                } else {
                                    Type::primitive_boolean()
                                };
                                TypecheckAnswer::success_with_capability(
                                    ExprBuilder::with_data(Some(type_of_has))
                                        .with_same_source_loc(e)
                                        .has_attr(typ_expr_actual, attr.clone()),
                                    CapabilitySet::singleton(Capability::new_attribute(
                                        expr,
                                        attr.clone(),
                                    )),
                                )
                            }
                            // This is where capability information is generated. If
                            // the `HasAttr` for an optional attribute evaluates
                            // to `true`, then we know that it is safe to access
                            // that attribute, so we add an entry to the capability
                            // set.
                            Some(AttributeType {
                                is_required: false, ..
                            }) => TypecheckAnswer::success_with_capability(
                                ExprBuilder::with_data(Some(
                                    // The optional attribute `HasAttr` can have
                                    // type `true` if it occurs after the attribute
                                    // access of the expression is already in the
                                    // prior capability.
                                    if prior_capability
                                        .contains(&Capability::new_attribute(expr, attr.clone()))
                                    {
                                        Type::singleton_boolean(true)
                                    } else {
                                        Type::primitive_boolean()
                                    },
                                ))
                                .with_same_source_loc(e)
                                .has_attr(typ_expr_actual, attr.clone()),
                                CapabilitySet::singleton(Capability::new_attribute(
                                    expr,
                                    attr.clone(),
                                )),
                            ),
                            None => TypecheckAnswer::success(
                                ExprBuilder::with_data(Some(
                                    if Type::may_have_attr(self.schema, typ_actual, attr) {
                                        // The type might have the attribute, but we
                                        // can not conclude one way or the other.
                                        // This applies to record types and least
                                        // upper bounds between entity reference
                                        // types where one member of the lub has the
                                        // attribute.
                                        Type::primitive_boolean()
                                    } else {
                                        // The type definitely does not have the
                                        // attribute. This applies to entity least
                                        // upper bounds where none of the members
                                        // have the attribute.
                                        Type::singleton_boolean(false)
                                    },
                                ))
                                .with_same_source_loc(e)
                                .has_attr(typ_expr_actual, attr.clone()),
                            ),
                        }
                    }
                    None => TypecheckAnswer::fail(
                        ExprBuilder::with_data(Some(Type::primitive_boolean()))
                            .with_same_source_loc(e)
                            .has_attr(typ_expr_actual, attr.clone()),
                    ),
                })
            }

            ExprKind::Like { expr, pattern } => {
                // `like` applies to a string
                let actual = self.expect_type(
                    prior_capability,
                    expr,
                    Type::primitive_string(),
                    type_errors,
                    |actual| match actual {
                        Type::EntityOrRecord(
                            EntityRecordKind::AnyEntity
                            | EntityRecordKind::Entity(_)
                            | EntityRecordKind::ActionEntity { .. },
                        ) => Some(UnexpectedTypeHelp::TryUsingIs),
                        _ => None,
                    },
                );
                actual.then_typecheck(|actual_expr_ty, _| {
                    TypecheckAnswer::success(
                        ExprBuilder::with_data(Some(Type::primitive_boolean()))
                            .with_same_source_loc(e)
                            .like(actual_expr_ty, pattern.clone()),
                    )
                })
            }

            ExprKind::Is { expr, entity_type } => {
                self.expect_type(
                    prior_capability,
                    expr,
                    Type::any_entity_reference(),
                    type_errors,
                    |_| Some(UnexpectedTypeHelp::TypeTestNotSupported),
                )
                .then_typecheck(|expr_ty, _| {
                    match expr_ty.data() {
                        Some(Type::EntityOrRecord(EntityRecordKind::Entity(actual_lub))) => {
                            let type_of_is = if !actual_lub.contains_entity_type(entity_type) {
                                // The actual EntityLUB does not contain the entity type
                                // we're testing for, so the `is` will always be `false`
                                Type::singleton_boolean(false)
                            } else if actual_lub.get_single_entity() == Some(entity_type) {
                                // The actual EntityLUB is exactly the entity type we're
                                // testing for with `is`, so the expression is always `true`
                                Type::singleton_boolean(true)
                            } else {
                                // The actual EntityLUB contains the entity type, so
                                // the `is` could be `true`, but it may also be `false`
                                Type::primitive_boolean()
                            };

                            TypecheckAnswer::success(
                                ExprBuilder::with_data(Some(type_of_is))
                                    .with_same_source_loc(e)
                                    .is_entity_type(expr_ty, entity_type.clone()),
                            )
                        }
                        Some(Type::EntityOrRecord(EntityRecordKind::ActionEntity {
                            name, ..
                        })) => {
                            let type_of_is = if name == entity_type {
                                // The actual action entity type is exactly the entity type we're
                                // testing for with `is`, so the expression is always `true`
                                Type::singleton_boolean(true)
                            } else {
                                // The actual action entity type is not the entity type
                                // we're testing for, so the `is` will always be `false`
                                Type::singleton_boolean(false)
                            };

                            TypecheckAnswer::success(
                                ExprBuilder::with_data(Some(type_of_is))
                                    .with_same_source_loc(e)
                                    .is_entity_type(expr_ty, entity_type.clone()),
                            )
                        }
                        // For `AnyEntity` we don't know anything about what
                        // entity type it could be, so we just return `Bool`.
                        Some(Type::EntityOrRecord(EntityRecordKind::AnyEntity { .. })) => {
                            TypecheckAnswer::success(
                                ExprBuilder::with_data(Some(Type::primitive_boolean()))
                                    .with_same_source_loc(e)
                                    .is_entity_type(expr_ty, entity_type.clone()),
                            )
                        }
                        // Expression type is not an entity type or is `None`.
                        // In either case a type error was already reported.
                        _ => TypecheckAnswer::fail(
                            ExprBuilder::with_data(Some(Type::primitive_boolean()))
                                .with_same_source_loc(e)
                                .is_entity_type(expr_ty, entity_type.clone()),
                        ),
                    }
                })
            }

            // Literal sets have a list type where the type of the set element
            // is the least upper bound of all the types of expression in the set.
            ExprKind::Set(exprs) => {
                let elem_types = exprs
                    .iter()
                    .map(|elem| self.typecheck(prior_capability, elem, type_errors))
                    .collect::<Vec<_>>();

                // If we cannot compute a least upper bound for the element
                // types, then a type error will be generated by
                // `least_upper_bound_or_error` and TypecheckFail will be
                // returned. It will also return TypecheckFail if any of the
                // individual element failed to typecheck (were TypecheckFail).
                TypecheckAnswer::sequence_all_then_typecheck(elem_types, |types_and_capabilities| {
                    let (elem_expr_types, _): (Vec<Expr<Option<Type>>>, Vec<_>) =
                        types_and_capabilities.into_iter().unzip();
                    let elem_lub = self.least_upper_bound_or_error(
                        e,
                        elem_expr_types.iter().map(|ety| ety.data().clone()),
                        type_errors,
                        LubContext::Set,
                    );
                    match elem_lub {
                        _ if self.mode.is_strict() && exprs.is_empty() => {
                            type_errors.push(ValidationError::empty_set_forbidden(
                                e.source_loc().cloned(),
                                self.policy_id.clone(),
                            ));
                            TypecheckAnswer::fail(
                                ExprBuilder::new()
                                    .with_same_source_loc(e)
                                    .set(elem_expr_types),
                            )
                        }
                        Some(elem_lub) => TypecheckAnswer::success(
                            ExprBuilder::with_data(Some(Type::set(elem_lub)))
                                .with_same_source_loc(e)
                                .set(elem_expr_types),
                        ),
                        None => TypecheckAnswer::fail(
                            ExprBuilder::new()
                                .with_same_source_loc(e)
                                .set(elem_expr_types),
                        ),
                    }
                })
            }

            // For records, each (attribute, value) pair in the initializer need
            // to be individually accounted for in the record type.
            ExprKind::Record(map) => {
                // Typecheck each attribute initializer expression individually.
                let record_attr_tys = map
                    .values()
                    .map(|value| self.typecheck(prior_capability, value, type_errors));
                // This will cause the return value to be `TypecheckFail` if any
                // of the attributes did not typecheck.
                TypecheckAnswer::sequence_all_then_typecheck(
                    record_attr_tys,
                    |record_attr_tys_and_capabilities| {
                        let (record_attr_expr_tys, _): (Vec<Expr<Option<Type>>>, Vec<_>) =
                            record_attr_tys_and_capabilities.into_iter().unzip();
                        // If any of the attributes could not be assigned a type
                        // (recall that a expression can fail to typecheck but still
                        // be assigned a type), then we cannot assign any type to
                        // this expression.
                        let record_attr_tys = record_attr_expr_tys
                            .iter()
                            .map(|e| e.data().clone())
                            .collect::<Option<Vec<_>>>();
                        let ty = record_attr_tys.map(|record_attr_tys| {
                            // Given the attribute types which we know know
                            // exist, we pair them with the corresponding
                            // attribute names to get a record type.
                            let record_attrs = map.keys().cloned();
                            let record_type_entries = std::iter::zip(record_attrs, record_attr_tys);
                            Type::record_with_required_attributes(
                                record_type_entries,
                                OpenTag::ClosedAttributes,
                            )
                        });
                        let is_success = ty.is_some();
                        // PANIC SAFETY: can't have duplicate keys because the keys are the same as those in `map` which was already a BTreeMap
                        #[allow(clippy::expect_used)]
                        let expr = ExprBuilder::with_data(ty)
                            .with_same_source_loc(e)
                            .record(map.keys().cloned().zip(record_attr_expr_tys))
                            .expect("this can't have duplicate keys because the keys are the same as those in `map` which was already a BTreeMap");
                        if is_success {
                            TypecheckAnswer::success(expr)
                        } else {
                            TypecheckAnswer::fail(expr)
                        }
                    },
                )
            }
        }
    }

    // Return if `ty` is a valid comparison operator type
    // Currently, only primitive long and certain extension types are valid
    fn is_valid_comparison_op_type(&self, ty: &Type) -> bool {
        match ty {
            Type::Primitive {
                primitive_type: Primitive::Long,
            } => true,
            Type::ExtensionType { name } => {
                self.extensions.has_type_with_operator_overloading(name)
            }
            _ => false,
        }
    }

    // Get all valid types satisfying `is_valid_comparison_op_type`
    // Only used for error message construction
    fn expected_comparison_op_types(&self) -> Vec<Type> {
        let expected_types = self
            .extensions
            .types_with_operator_overloading()
            .cloned()
            .map(Type::extension)
            .chain(std::iter::once(Type::primitive_long()))
            .collect_vec();
        expected_types
    }

    /// A utility called by the main typecheck method to handle binary operator
    /// application.
    /// INVARIANT: `bin_expr` must be a `BinaryApp`
    fn typecheck_binary<'b>(
        &self,
        prior_capability: &CapabilitySet<'b>,
        bin_expr: &'b Expr,
        type_errors: &mut Vec<ValidationError>,
    ) -> TypecheckAnswer<'b> {
        // PANIC SAFETY: maintained by invariant on this function
        #[allow(clippy::panic)]
        let ExprKind::BinaryApp { op, arg1, arg2 } = bin_expr.expr_kind() else {
            panic!("`typecheck_binary` called with an expression kind other than `BinaryApp`");
        };

        match op {
            // The arguments to `==` may typecheck with any type, but we will
            // return false if the types are disjoint.
            BinaryOp::Eq => {
                let lhs_ty = self.typecheck(prior_capability, arg1, type_errors);
                let rhs_ty = self.typecheck(prior_capability, arg2, type_errors);
                lhs_ty.then_typecheck(|lhs_ty, _| {
                    rhs_ty.then_typecheck(|rhs_ty, _| {
                        let type_of_eq = self.type_of_equality(
                            arg1,
                            lhs_ty.data().as_ref(),
                            arg2,
                            rhs_ty.data().as_ref(),
                        );

                        if self.mode.is_strict() {
                            let annotated_eq = ExprBuilder::with_data(Some(type_of_eq))
                                .with_same_source_loc(bin_expr)
                                .binary_app(*op, lhs_ty.clone(), rhs_ty.clone());
                            self.enforce_strict_equality(
                                bin_expr,
                                annotated_eq,
                                lhs_ty.data().as_ref(),
                                rhs_ty.data().as_ref(),
                                type_errors,
                                LubContext::Equality,
                            )
                        } else {
                            TypecheckAnswer::success(
                                ExprBuilder::with_data(Some(type_of_eq))
                                    .with_same_source_loc(bin_expr)
                                    .binary_app(*op, lhs_ty, rhs_ty),
                            )
                        }
                    })
                })
            }

            BinaryOp::Less | BinaryOp::LessEq => {
<<<<<<< HEAD
                let ans_arg1 = self.typecheck(request_env, prior_capability, arg1, type_errors);
=======
                let expected_types = Extensions::iter_type_with_operator_overloading()
                    .cloned()
                    .map(Type::extension)
                    .chain(std::iter::once(Type::primitive_long()))
                    .collect_vec();
                let ans_arg1 = self.typecheck(prior_capability, arg1, type_errors);
>>>>>>> 569aecfd
                ans_arg1.then_typecheck(|expr_ty_arg1, _| {
                    let ans_arg2 = self.typecheck(prior_capability, arg2, type_errors);
                    ans_arg2.then_typecheck(|expr_ty_arg2, _| {
                        let expr = ExprBuilder::with_data(Some(Type::primitive_boolean()))
                            .with_same_source_loc(bin_expr)
                            .binary_app(*op, expr_ty_arg1.clone(), expr_ty_arg2.clone());
                        let t1 = expr_ty_arg1.data().as_ref();
                        let t2 = expr_ty_arg2.data().as_ref();
                        match (t1, t2) {
                            (Some(Type::Never), Some(Type::Never)) => TypecheckAnswer::fail(expr),
                            (Some(Type::Never), Some(other)) => {
                                if self.is_valid_comparison_op_type(other) {
                                    TypecheckAnswer::success(expr)
                                } else {
                                    type_errors.push(ValidationError::expected_one_of_types(
                                        expr_ty_arg2.source_loc().cloned(),
                                        self.policy_id.clone(),
                                        self.expected_comparison_op_types(),
                                        other.clone(),
                                        None,
                                    ));
                                    TypecheckAnswer::fail(expr)
                                }
                            }
                            (Some(other), Some(Type::Never)) => {
                                if self.is_valid_comparison_op_type(other) {
                                    TypecheckAnswer::success(expr)
                                } else {
                                    type_errors.push(ValidationError::expected_one_of_types(
                                        expr_ty_arg1.source_loc().cloned(),
                                        self.policy_id.clone(),
                                        self.expected_comparison_op_types(),
                                        other.clone(),
                                        None,
                                    ));
                                    TypecheckAnswer::fail(expr)
                                }
                            }
                            (Some(t1), Some(t2))
                                if t1 == t2 && self.is_valid_comparison_op_type(t1) =>
                            {
                                TypecheckAnswer::success(expr)
                            }
                            (
                                Some(Type::Primitive {
                                    primitive_type: Primitive::Long,
                                }),
                                Some(other),
                            ) => {
                                type_errors.push(ValidationError::expected_one_of_types(
                                    expr_ty_arg2.source_loc().cloned(),
                                    self.policy_id.clone(),
                                    vec![Type::primitive_long()],
                                    other.clone(),
                                    None,
                                ));
                                TypecheckAnswer::fail(expr)
                            }
                            (
                                Some(other),
                                Some(Type::Primitive {
                                    primitive_type: Primitive::Long,
                                }),
                            ) => {
                                type_errors.push(ValidationError::expected_one_of_types(
                                    expr_ty_arg1.source_loc().cloned(),
                                    self.policy_id.clone(),
                                    vec![Type::primitive_long()],
                                    other.clone(),
                                    None,
                                ));
                                TypecheckAnswer::fail(expr)
                            }
                            (Some(lhs), Some(rhs)) if self.is_valid_comparison_op_type(lhs) => {
                                type_errors.push(ValidationError::expected_one_of_types(
                                    expr_ty_arg2.source_loc().cloned(),
                                    self.policy_id.clone(),
                                    vec![lhs.clone()],
                                    rhs.clone(),
                                    None,
                                ));
                                TypecheckAnswer::fail(expr)
                            }
                            (Some(lhs), Some(rhs)) if self.is_valid_comparison_op_type(rhs) => {
                                type_errors.push(ValidationError::expected_one_of_types(
                                    expr_ty_arg1.source_loc().cloned(),
                                    self.policy_id.clone(),
                                    vec![rhs.clone()],
                                    lhs.clone(),
                                    None,
                                ));
                                TypecheckAnswer::fail(expr)
                            }
                            (Some(lhs), Some(rhs)) => {
                                let expected_types = self.expected_comparison_op_types();
                                type_errors.push(ValidationError::expected_one_of_types(
                                    expr_ty_arg1.source_loc().cloned(),
                                    self.policy_id.clone(),
                                    expected_types.clone(),
                                    lhs.clone(),
                                    None,
                                ));
                                type_errors.push(ValidationError::expected_one_of_types(
                                    expr_ty_arg2.source_loc().cloned(),
                                    self.policy_id.clone(),
                                    expected_types,
                                    rhs.clone(),
                                    None,
                                ));
                                TypecheckAnswer::fail(expr)
                            }
                            _ => TypecheckAnswer::fail(expr),
                        }
                    })
                })
            }

            BinaryOp::Add | BinaryOp::Sub | BinaryOp::Mul => {
                let help_builder = |actual: &Type| match (op, actual) {
                    (
                        BinaryOp::Add,
                        Type::Primitive {
                            primitive_type: Primitive::String,
                        },
                    ) => Some(UnexpectedTypeHelp::ConcatenationNotSupported),
                    (_, Type::Set { .. }) => Some(UnexpectedTypeHelp::SetOperationsNotSupported),
                    _ => None,
                };
                let ans_arg1 = self.expect_type(
                    prior_capability,
                    arg1,
                    Type::primitive_long(),
                    type_errors,
                    help_builder,
                );
                ans_arg1.then_typecheck(|expr_ty_arg1, _| {
                    let ans_arg2 = self.expect_type(
                        prior_capability,
                        arg2,
                        Type::primitive_long(),
                        type_errors,
                        help_builder,
                    );
                    ans_arg2.then_typecheck(|expr_ty_arg2, _| {
                        TypecheckAnswer::success(
                            ExprBuilder::with_data(Some(Type::primitive_long()))
                                .with_same_source_loc(bin_expr)
                                .binary_app(*op, expr_ty_arg1, expr_ty_arg2),
                        )
                    })
                })
            }

            BinaryOp::In => self.typecheck_in(prior_capability, bin_expr, arg1, arg2, type_errors),

            BinaryOp::Contains => {
                // The first argument must be a set.
                self.expect_type(
                    prior_capability,
                    arg1,
                    Type::any_set(),
                    type_errors,
                    |actual| match actual {
                        Type::EntityOrRecord(
                            EntityRecordKind::AnyEntity
                            | EntityRecordKind::Entity(_)
                            | EntityRecordKind::ActionEntity { .. },
                        ) => Some(UnexpectedTypeHelp::TryUsingIn),
                        Type::EntityOrRecord(EntityRecordKind::Record { .. }) => {
                            Some(UnexpectedTypeHelp::TryUsingHas)
                        }
                        Type::Primitive {
                            primitive_type: Primitive::String,
                        } => Some(UnexpectedTypeHelp::TryUsingLike),
                        _ => None,
                    },
                )
                .then_typecheck(|expr_ty_arg1, _| {
                    // The second argument may be any type. We do not care if the element type cannot be in the set.
                    self.typecheck(prior_capability, arg2, type_errors)
                        .then_typecheck(|expr_ty_arg2, _| {
                            if self.mode.is_strict() {
                                let annotated_expr =
                                    ExprBuilder::with_data(Some(Type::primitive_boolean()))
                                        .with_same_source_loc(bin_expr)
                                        .binary_app(
                                            *op,
                                            expr_ty_arg1.clone(),
                                            expr_ty_arg2.clone(),
                                        );
                                self.enforce_strict_equality(
                                    bin_expr,
                                    annotated_expr,
                                    match expr_ty_arg1.data() {
                                        Some(Type::Set {
                                            element_type: Some(ty),
                                        }) => Some(ty.as_ref()),
                                        _ => None,
                                    },
                                    expr_ty_arg2.data().as_ref(),
                                    type_errors,
                                    LubContext::Contains,
                                )
                            } else {
                                TypecheckAnswer::success(
                                    ExprBuilder::with_data(Some(Type::primitive_boolean()))
                                        .with_same_source_loc(bin_expr)
                                        .binary_app(*op, expr_ty_arg1, expr_ty_arg2),
                                )
                            }
                        })
                })
            }

            BinaryOp::ContainsAll | BinaryOp::ContainsAny => {
                // Both arguments to a `containsAll` or `containsAny` must be sets.
                self.expect_type(
                    prior_capability,
                    arg1,
                    Type::any_set(),
                    type_errors,
                    |actual| match actual {
                        Type::EntityOrRecord(
                            EntityRecordKind::AnyEntity
                            | EntityRecordKind::Entity(_)
                            | EntityRecordKind::ActionEntity { .. },
                        ) => Some(UnexpectedTypeHelp::TryUsingIn),
                        Type::EntityOrRecord(EntityRecordKind::Record { .. }) => {
                            Some(UnexpectedTypeHelp::TryUsingHas)
                        }
                        Type::Primitive {
                            primitive_type: Primitive::String,
                        } => Some(UnexpectedTypeHelp::TryUsingLike),
                        _ => None,
                    },
                )
                .then_typecheck(|expr_ty_arg1, _| {
                    self.expect_type(prior_capability, arg2, Type::any_set(), type_errors, |_| {
                        Some(UnexpectedTypeHelp::TryUsingSingleContains)
                    })
                    .then_typecheck(|expr_ty_arg2, _| {
                        if self.mode.is_strict() {
                            let annotated_expr =
                                ExprBuilder::with_data(Some(Type::primitive_boolean()))
                                    .with_same_source_loc(bin_expr)
                                    .binary_app(*op, expr_ty_arg1.clone(), expr_ty_arg2.clone());
                            self.enforce_strict_equality(
                                bin_expr,
                                annotated_expr,
                                expr_ty_arg1.data().as_ref(),
                                expr_ty_arg2.data().as_ref(),
                                type_errors,
                                LubContext::ContainsAnyAll,
                            )
                        } else {
                            TypecheckAnswer::success(
                                ExprBuilder::with_data(Some(Type::primitive_boolean()))
                                    .with_same_source_loc(bin_expr)
                                    .binary_app(*op, expr_ty_arg1, expr_ty_arg2),
                            )
                        }
                    })
                })
            }

            BinaryOp::HasTag => self
                .expect_type(
                    prior_capability,
                    arg1,
                    Type::any_entity_reference(),
                    type_errors,
                    |_| None,
                )
                .then_typecheck(|expr_ty_arg1, _| {
                    self.expect_type(
                        prior_capability,
                        arg2,
                        Type::primitive_string(),
                        type_errors,
                        |_| None,
                    )
                    .then_typecheck(|expr_ty_arg2, _| {
                        let kind = match expr_ty_arg1.data() {
                            Some(Type::EntityOrRecord(kind)) => kind,
                            None => {
                                // should have already reported an error in this case.
                                // just return a failure.
                                return TypecheckAnswer::fail(
                                    ExprBuilder::new()
                                        .with_same_source_loc(bin_expr)
                                        .has_tag(expr_ty_arg1, expr_ty_arg2),
                                );
                            }
                            _ => {
                                // should be unreachable, as we already typechecked that this matches
                                // `Type::any_entity_reference()`
                                type_errors.push(ValidationError::internal_invariant_violation(
                                    bin_expr.source_loc().cloned(),
                                    self.policy_id.clone(),
                                ));
                                return TypecheckAnswer::fail(
                                    ExprBuilder::new()
                                        .with_same_source_loc(bin_expr)
                                        .has_tag(expr_ty_arg1, expr_ty_arg2),
                                );
                            }
                        };
                        let type_of_has = match self.tag_types(kind) {
                            Ok(tag_types) if tag_types.is_empty() => {
                                // impossible for the type to have any tags, thus the `has` will always be `False`
                                Type::singleton_boolean(false)
                            }
                            Err(()) => {
                                // Not an entity type; should be unreachable, as we already typechecked
                                // that this matches `Type::any_entity_reference()`
                                type_errors.push(ValidationError::internal_invariant_violation(
                                    bin_expr.source_loc().cloned(),
                                    self.policy_id.clone(),
                                ));
                                return TypecheckAnswer::fail(
                                    ExprBuilder::new()
                                        .with_same_source_loc(bin_expr)
                                        .has_tag(expr_ty_arg1, expr_ty_arg2),
                                );
                            }
                            _ => Type::primitive_boolean(),
                        };
                        TypecheckAnswer::success_with_capability(
                            ExprBuilder::with_data(Some(type_of_has))
                                .with_same_source_loc(bin_expr)
                                .binary_app(BinaryOp::HasTag, expr_ty_arg1, expr_ty_arg2),
                            CapabilitySet::singleton(Capability::new_borrowed_tag(arg1, arg2)),
                        )
                    })
                }),

            BinaryOp::GetTag => {
                self.expect_type(
                    prior_capability,
                    arg1,
                    Type::any_entity_reference(),
                    type_errors,
                    |_actual| None,
                )
                .then_typecheck(|expr_ty_arg1, _| {
                    self.expect_type(
                        prior_capability,
                        arg2,
                        Type::primitive_string(),
                        type_errors,
                        |_| None,
                    )
                    .then_typecheck(|expr_ty_arg2, _| {
                        let kind = match expr_ty_arg1.data() {
                            Some(Type::EntityOrRecord(kind)) => kind,
                            None => {
                                // should have already reported an error in this case.
                                // just return a failure.
                                return TypecheckAnswer::fail(
                                    ExprBuilder::new()
                                        .with_same_source_loc(bin_expr)
                                        .get_tag(expr_ty_arg1, expr_ty_arg2),
                                );
                            }
                            _ => {
                                // should be unreachable, as we already typechecked that this matches
                                // `Type::any_entity_reference()`
                                type_errors.push(ValidationError::internal_invariant_violation(
                                    bin_expr.source_loc().cloned(),
                                    self.policy_id.clone(),
                                ));
                                return TypecheckAnswer::fail(
                                    ExprBuilder::new()
                                        .with_same_source_loc(bin_expr)
                                        .get_tag(expr_ty_arg1, expr_ty_arg2),
                                );
                            }
                        };
                        if prior_capability.contains(&Capability::new_borrowed_tag(arg1, arg2)) {
                            // Determine the set of possible tag types for this access.
                            let tag_types = match self.tag_types(kind) {
                                Ok(tag_types) => tag_types,
                                Err(()) => {
                                    // `kind` was not an entity type.
                                    // should be unreachable, as we already typechecked that this matches
                                    // `Type::any_entity_reference()`
                                    type_errors.push(
                                        ValidationError::internal_invariant_violation(
                                            bin_expr.source_loc().cloned(),
                                            self.policy_id.clone(),
                                        ),
                                    );
                                    return TypecheckAnswer::fail(
                                        ExprBuilder::new()
                                            .with_same_source_loc(bin_expr)
                                            .get_tag(expr_ty_arg1, expr_ty_arg2),
                                    );
                                }
                            };
                            if tag_types.is_empty() {
                                // no entities in the LUB are allowed to have tags.
                                // This is a somewhat weird case where we did do a `has` check (we
                                // already confirmed farther above that we have the capability for
                                // this tag), but the entity type(s) we're operating on just can't
                                // have tags.
                                let entity_ty = match kind {
                                    EntityRecordKind::Entity(lub) => lub.get_single_entity(),
                                    EntityRecordKind::AnyEntity => None,
                                    EntityRecordKind::ActionEntity { name, .. } => Some(name),
                                    EntityRecordKind::Record { .. } => None,
                                };
                                type_errors.push(ValidationError::no_tags_allowed(
                                    bin_expr.source_loc().cloned(),
                                    self.policy_id.clone(),
                                    entity_ty.cloned(),
                                ));
                                TypecheckAnswer::fail(
                                    ExprBuilder::new()
                                        .with_same_source_loc(bin_expr)
                                        .get_tag(expr_ty_arg1, expr_ty_arg2),
                                )
                            } else {
                                // one or more entities in the LUB are allowed to have tags.
                                // compute the LUB of all the relevant tag types, and assign that
                                // as the type.
                                let tag_type = match Type::reduce_to_least_upper_bound(
                                    self.schema,
                                    tag_types.clone(),
                                    self.mode,
                                ) {
                                    Ok(ty) => ty,
                                    Err(e) => {
                                        type_errors.push(ValidationError::incompatible_types(
                                            bin_expr.source_loc().cloned(),
                                            self.policy_id.clone(),
                                            tag_types.into_iter().cloned(),
                                            e,
                                            LubContext::GetTag,
                                        ));
                                        return TypecheckAnswer::fail(
                                            ExprBuilder::new()
                                                .with_same_source_loc(bin_expr)
                                                .get_tag(expr_ty_arg1, expr_ty_arg2),
                                        );
                                    }
                                };
                                TypecheckAnswer::success(
                                    ExprBuilder::with_data(Some(tag_type))
                                        .with_same_source_loc(bin_expr)
                                        .get_tag(expr_ty_arg1, expr_ty_arg2),
                                )
                            }
                        } else {
                            type_errors.push(ValidationError::unsafe_tag_access(
                                bin_expr.source_loc().cloned(),
                                self.policy_id.clone(),
                                match kind {
                                    EntityRecordKind::Entity(lub) => Some(lub.clone()),
                                    _ => None,
                                },
                                expr_ty_arg2.clone(),
                            ));
                            TypecheckAnswer::fail(
                                ExprBuilder::new()
                                    .with_same_source_loc(bin_expr)
                                    .get_tag(expr_ty_arg1, expr_ty_arg2),
                            )
                        }
                    })
                })
            }
        }
    }

    fn enforce_strict_equality<'b>(
        &self,
        unannotated_expr: &'b Expr,
        annotated_expr: Expr<Option<Type>>,
        lhs_ty: Option<&Type>,
        rhs_ty: Option<&Type>,
        type_errors: &mut Vec<ValidationError>,
        context: LubContext,
    ) -> TypecheckAnswer<'b> {
        match annotated_expr.data() {
            Some(Type::False) => {
                TypecheckAnswer::success(ExprBuilder::with_data(Some(Type::False)).val(false))
            }
            Some(Type::True) => {
                TypecheckAnswer::success(ExprBuilder::with_data(Some(Type::True)).val(true))
            }
            _ => match (lhs_ty, rhs_ty) {
                (Some(lhs_ty), Some(rhs_ty)) => {
                    if let Err(lub_hint) =
                        Type::least_upper_bound(self.schema, lhs_ty, rhs_ty, self.mode)
                    {
                        type_errors.push(ValidationError::incompatible_types(
                            unannotated_expr.source_loc().cloned(),
                            self.policy_id.clone(),
                            [lhs_ty.clone(), rhs_ty.clone()],
                            lub_hint,
                            context,
                        ));
                        TypecheckAnswer::fail(annotated_expr)
                    } else {
                        // We had `Some` type for lhs and rhs and these types
                        // were compatible.
                        TypecheckAnswer::success(annotated_expr)
                    }
                }
                // We failed to compute a type for either lhs or rhs, meaning
                // we already failed typechecking for that expression.
                _ => TypecheckAnswer::success(annotated_expr),
            },
        }
    }

    /// Get the type for an `==` expression given the input types.
    fn type_of_equality<'b>(
        &self,
        lhs_expr: &'b Expr,
        lhs_ty: Option<&Type>,
        rhs_expr: &'b Expr,
        rhs_ty: Option<&Type>,
    ) -> Type {
        // If we know the types are disjoint, then we can return give the
        // expression type False. See `are_types_disjoint` definition for
        // explanation of why fewer types are disjoint than may be expected.
        let disjoint_types = match (lhs_ty, rhs_ty) {
            (Some(lhs_ty), Some(rhs_ty)) => Type::are_types_disjoint(lhs_ty, rhs_ty),
            _ => false,
        };
        if disjoint_types {
            Type::False
        } else {
            // The types are not disjoint. Look at the actual
            // expressions to see if they are matching or disjoint entity
            // literals.  If both the lhs and rhs expression are literal euid or
            // the action variable (which is converted into a literal euid
            // according to the binding in the request environment), then we
            // compare the euids on either side.
            let lhs_euid = self.euid_from_euid_literal_or_action(lhs_expr);
            let rhs_euid = self.euid_from_euid_literal_or_action(rhs_expr);
            if let (Some(lhs_euid), Some(rhs_euid)) = (lhs_euid, rhs_euid) {
                if lhs_euid == rhs_euid {
                    // If lhs and rhs euid are the same, the equality has type `True`.
                    Type::singleton_boolean(true)
                } else {
                    // If lhs and rhs euid are different, the type is `False`.
                    Type::singleton_boolean(false)
                }
            } else {
                // When the left and right expressions are not both literal
                // euids, the validator does not attempt to give a more specific
                // type than boolean.
                Type::primitive_boolean()
            }
        }
    }

    /// Get the set of types that are possible tag types for `kind`.
    ///
    /// If `kind` is not an entity type (e.g., a record type), this returns `Err`.
    /// If `kind` is an entity type without a `tags` declaration, this returns
    /// `Ok` with the empty set.
    ///
    /// If `kind` is a LUB containing some entity types that have tags and some
    /// that do not, this ignores the entity types that do not; we just assume
    /// the access is not on one of those entity types.
    fn tag_types<'s>(&'s self, kind: &EntityRecordKind) -> Result<HashSet<&'s Type>, ()> {
        use crate::schema::ValidatorEntityType;
        match kind {
            EntityRecordKind::Entity(lub) => Ok(lub
                .iter()
                .filter_map(|ety| {
                    self.schema
                        .get_entity_type(ety)
                        .and_then(ValidatorEntityType::tag_type)
                })
                .collect()),
            EntityRecordKind::AnyEntity => Ok(self
                .schema
                .entity_types()
                .filter_map(|(_, vety)| vety.tag_type())
                .collect()),
            EntityRecordKind::ActionEntity { .. } => Ok(HashSet::new()), // currently, action entities cannot be declared with tags in the schema
            EntityRecordKind::Record { .. } => Err(()),
        }
    }

    /// Handles typechecking of `in` expressions. This is complicated because it
    /// requires searching the schema to determine if an `in` expression
    /// consisting of variables and literals can ever be true. When we find that
    /// an `in` expression is always false, this function returns the singleton
    /// type false, allowing for short circuiting in `if` and `and` expressions.
    fn typecheck_in<'b>(
        &self,
        prior_capability: &CapabilitySet<'b>,
        in_expr: &Expr,
        lhs: &'b Expr,
        rhs: &'b Expr,
        type_errors: &mut Vec<ValidationError>,
    ) -> TypecheckAnswer<'b> {
        // First, the basic typechecking rules for `in` that apply regardless of
        // the syntactic special cases that follow.
        let ty_lhs = self.expect_type(
            prior_capability,
            lhs,
            Type::any_entity_reference(),
            type_errors,
            |_| Some(UnexpectedTypeHelp::TryUsingContains),
        );
        let ty_rhs = self.expect_one_of_types(
            prior_capability,
            rhs,
            &[
                Type::set(Type::any_entity_reference()),
                Type::any_entity_reference(),
            ],
            type_errors,
            |actual| match actual {
                Type::Set { .. } => Some(UnexpectedTypeHelp::TryUsingContains),
                Type::Primitive {
                    primitive_type: Primitive::String,
                } => Some(UnexpectedTypeHelp::TryUsingLike),
                _ => None,
            },
        );

        let lhs_typechecked = ty_lhs.typechecked();
        let rhs_typechecked = ty_rhs.typechecked();

        ty_lhs.then_typecheck(|lhs_expr, _lhs_capabilities| {
            ty_rhs.then_typecheck(|rhs_expr, _rhs_capabilities| {
                // If either failed to typecheck, then the whole expression fails to
                // typecheck.
                if !lhs_typechecked || !rhs_typechecked {
                    return TypecheckAnswer::fail(
                        ExprBuilder::with_data(Some(Type::primitive_boolean()))
                            .with_same_source_loc(in_expr)
                            .is_in(lhs_expr, rhs_expr),
                    );
                }
                let lhs_ty = lhs_expr.data().clone();
                let rhs_ty = rhs_expr.data().clone();
                let lhs_as_euid_lit = self.replace_action_var_with_euid(lhs);
                let rhs_as_euid_lit = self.replace_action_var_with_euid(rhs);
                match (lhs_as_euid_lit.expr_kind(), rhs_as_euid_lit.expr_kind()) {
                    // var in EntityLiteral. Lookup the descendant types of the entity
                    // literals.  If the principal/resource type is not one of the
                    // descendants, than it can never be `in` the literals (return false).
                    // Otherwise, it could be (return boolean).
                    (
                        ExprKind::Var(var @ (Var::Principal | Var::Resource)),
                        ExprKind::Lit(Literal::EntityUID(_)),
                    ) => self.type_of_var_in_entity_literals(
                        *var,
                        [rhs_as_euid_lit.as_ref()],
                        in_expr,
                        lhs_expr,
                        rhs_expr,
                    ),

                    // var in [EntityLiteral, ...]. As above, but now the
                    // principal/resource just needs to be in the descendants sets for
                    // any member of the set.
                    (
                        ExprKind::Var(var @ (Var::Principal | Var::Resource)),
                        ExprKind::Set(elems),
                    ) => self.type_of_var_in_entity_literals(
                        *var,
                        elems.as_ref(),
                        in_expr,
                        lhs_expr,
                        rhs_expr,
                    ),

                    // EntityLiteral in EntityLiteral. Follows similar logic to the
                    // first case, but with the added complication that this case
                    // handles Action entities (including the action variable due to the
                    // action-var -> action-entity-literal substitution applied), whose
                    // hierarchy is based on EntityUids (type name + id) rather than
                    // entity type names.
                    (
                        ExprKind::Lit(Literal::EntityUID(euid0)),
                        ExprKind::Lit(Literal::EntityUID(_)),
                    ) => self.type_of_entity_literal_in_entity_literals(
                        euid0,
                        [rhs_as_euid_lit.as_ref()],
                        in_expr,
                        lhs_expr,
                        rhs_expr,
                    ),

                    // As above, with the same complication, but applied to set of entities.
                    (ExprKind::Lit(Literal::EntityUID(euid)), ExprKind::Set(elems)) => self
                        .type_of_entity_literal_in_entity_literals(
                            euid,
                            elems.as_ref(),
                            in_expr,
                            lhs_expr,
                            rhs_expr,
                        ),

                    // If none of the cases apply, then all we know is that `in` has
                    // type boolean. Importantly for partial schema
                    // validation, this case captures an `in` between entity
                    // literals where the LHS is not an action defined in
                    // the schema and does not have an entity type defined
                    // in the schema.
                    _ => TypecheckAnswer::success(
                        ExprBuilder::with_data(Some(Type::primitive_boolean()))
                            .with_same_source_loc(in_expr)
                            .is_in(lhs_expr, rhs_expr),
                    ),
                }
                .then_typecheck(|type_of_in, _| {
                    if !self.mode.is_strict() {
                        TypecheckAnswer::success(type_of_in)
                    } else if matches!(type_of_in.data(), Some(Type::False)) {
                        TypecheckAnswer::success(
                            ExprBuilder::with_data(Some(Type::False)).val(false),
                        )
                    } else if matches!(type_of_in.data(), Some(Type::True)) {
                        TypecheckAnswer::success(ExprBuilder::with_data(Some(Type::True)).val(true))
                    } else {
                        match (lhs_ty, rhs_ty) {
                            (Some(lhs_ty), Some(rhs_ty)) => {
                                match (
                                    Self::get_as_single_entity_type(lhs_ty),
                                    Self::get_as_single_entity_type(rhs_ty),
                                ) {
                                    (Some(lhs_name), Some(rhs_name)) => {
                                        let lhs_ty_in_rhs_ty = self
                                            .schema
                                            .get_entity_type(&rhs_name)
                                            .map(|ety| ety.descendants.contains(&lhs_name))
                                            .unwrap_or(false);
                                        // A schema may always declare that an action entity is a member of another action entity,
                                        // regardless of their exact types (i.e., their namespaces), so we shouldn't treat it as an error.
                                        let action_in_action =
                                            lhs_name.is_action() && rhs_name.is_action();
                                        if lhs_name == rhs_name
                                            || action_in_action
                                            || lhs_ty_in_rhs_ty
                                        {
                                            TypecheckAnswer::success(type_of_in)
                                        } else {
                                            // We could actually just return `Type::False`, but this is incurs a larger Dafny proof update.
                                            type_errors.push(
                                                ValidationError::hierarchy_not_respected(
                                                    in_expr.source_loc().cloned(),
                                                    self.policy_id.clone(),
                                                    Some(lhs_name),
                                                    Some(rhs_name),
                                                ),
                                            );
                                            TypecheckAnswer::fail(type_of_in)
                                        }
                                    }
                                    _ => {
                                        type_errors.push(ValidationError::hierarchy_not_respected(
                                            in_expr.source_loc().cloned(),
                                            self.policy_id.clone(),
                                            None,
                                            None,
                                        ));
                                        TypecheckAnswer::fail(type_of_in)
                                    }
                                }
                            }
                            // An argument type is `None`, so one the arguments must have failed to typecheck already.
                            // There's no other interesting error to report in this case.
                            _ => TypecheckAnswer::fail(type_of_in),
                        }
                    }
                })
            })
        })
    }

    fn get_as_single_entity_type(ty: Type) -> Option<EntityType> {
        match ty {
            Type::EntityOrRecord(EntityRecordKind::Entity(lub)) => lub.into_single_entity(),
            Type::EntityOrRecord(EntityRecordKind::ActionEntity { name, .. }) => Some(name),
            Type::Set {
                element_type: Some(element_type),
            } => match *element_type {
                Type::EntityOrRecord(EntityRecordKind::Entity(lub)) => lub.into_single_entity(),
                Type::EntityOrRecord(EntityRecordKind::ActionEntity { name, .. }) => Some(name),
                _ => None,
            },
            _ => None,
        }
    }

    // Given an expression, if that expression is a literal or the `action`
    // variable, return it as an EntityUID. Return `None` otherwise.
    fn euid_from_euid_literal_or_action(&self, e: &Expr) -> Option<EntityUID> {
        match self.replace_action_var_with_euid(e).expr_kind() {
            ExprKind::Lit(Literal::EntityUID(e)) => Some((**e).clone()),
            _ => None,
        }
    }

    // Convert all expressions in the input to EntityUIDs if an EntityUID can be
    // extracted by `euid_from_uid_literal_or_action`. Return `None` if any
    // cannot be converted.
    fn euids_from_euid_literals_or_action<'b>(
        &self,
        exprs: impl IntoIterator<Item = &'b Expr>,
    ) -> Option<Vec<EntityUID>> {
        exprs
            .into_iter()
            .map(|e| self.euid_from_euid_literal_or_action(e))
            .collect::<Option<Vec<_>>>()
    }

    /// Handles `in` expression where the `principal` or `resource` is `in` an
    /// entity literal or set of entity literals.
    fn type_of_var_in_entity_literals<'b, 'c>(
        &self,
        lhs_var: Var,
        rhs_elems: impl IntoIterator<Item = &'b Expr>,
        in_expr: &Expr,
        lhs_expr: Expr<Option<Type>>,
        rhs_expr: Expr<Option<Type>>,
    ) -> TypecheckAnswer<'c> {
        if let Some(rhs) = self.euids_from_euid_literals_or_action(rhs_elems) {
            let var_etype = if matches!(lhs_var, Var::Principal) {
                self.request_env.principal_entity_type()
            } else {
                self.request_env.resource_entity_type()
            };
            match var_etype {
                None => {
                    // We failed to get the principal/resource entity type because
                    // we are typechecking a request for some action which isn't
                    // declared in the schema.  We don't know if the euid would be
                    // in the descendants or not, so give it type boolean.
                    let in_expr = ExprBuilder::with_data(Some(Type::primitive_boolean()))
                        .with_same_source_loc(in_expr)
                        .is_in(lhs_expr, rhs_expr);
                    if self.mode.is_partial() {
                        TypecheckAnswer::success(in_expr)
                    } else {
                        // This should only happen when doing partial validation
                        // since we never construct the undeclared action
                        // request environment otherwise.
                        TypecheckAnswer::fail(in_expr)
                    }
                }
                Some(var_name) => {
                    let all_rhs_known = rhs
                        .iter()
                        .all(|e| self.schema.euid_has_known_entity_type(e));
                    if self.schema.is_known_entity_type(var_name) && all_rhs_known {
                        let descendants = self.schema.get_entity_types_in_set(rhs.iter());
                        Self::entity_in_descendants(
                            var_name,
                            descendants,
                            in_expr,
                            lhs_expr,
                            rhs_expr,
                        )
                    } else {
                        let annotated_expr =
                            ExprBuilder::with_data(Some(Type::primitive_boolean()))
                                .with_same_source_loc(in_expr)
                                .is_in(lhs_expr, rhs_expr);
                        if self.mode.is_partial() {
                            // In partial schema mode, undeclared entity types are
                            // expected.
                            TypecheckAnswer::success(annotated_expr)
                        } else {
                            TypecheckAnswer::fail(annotated_expr)
                        }
                    }
                }
            }
        } else {
            // One or more of the elements on the right is not an entity
            // literal, so this does not apply. The `in` is still valid, so
            // typechecking succeeds with type Boolean.
            // Note that we could still return `False` in the specific case
            // where LHS is Unspecified and RHS cannot contain any Unspecified,
            // but in that case, we return `False` before ever reaching this
            // function, due to earlier checks.
            TypecheckAnswer::success(
                ExprBuilder::with_data(Some(Type::primitive_boolean()))
                    .with_same_source_loc(in_expr)
                    .is_in(lhs_expr, rhs_expr),
            )
        }
    }

    fn type_of_entity_literal_in_entity_literals<'b, 'c>(
        &self,
        lhs_euid: &EntityUID,
        rhs_elems: impl IntoIterator<Item = &'b Expr>,
        in_expr: &Expr,
        lhs_expr: Expr<Option<Type>>,
        rhs_expr: Expr<Option<Type>>,
    ) -> TypecheckAnswer<'c> {
        if let Some(rhs) = self.euids_from_euid_literals_or_action(rhs_elems) {
            let name = lhs_euid.entity_type();
            // We don't want to apply the action hierarchy check to
            // non-action entities, but now we have a set of entities.
            // We can apply the check as long as any are actions. The
            // non-actions are omitted from the check, but they can
            // never be an ancestor of `Action`.
            let lhs_is_action = name.is_action();
            let (actions, non_actions): (Vec<_>, Vec<_>) =
                rhs.into_iter().partition(|e| e.entity_type().is_action());
            if lhs_is_action && !actions.is_empty() {
                self.type_of_action_in_actions(
                    lhs_euid,
                    actions.iter(),
                    in_expr,
                    lhs_expr,
                    rhs_expr,
                )
            } else if !lhs_is_action && !non_actions.is_empty() {
                self.type_of_non_action_in_entities(
                    lhs_euid,
                    &non_actions,
                    in_expr,
                    lhs_expr,
                    rhs_expr,
                )
            } else {
                // This hard codes the assumption that `Action` can
                // never be a member of any other entity type, and no
                // other entity type can ever be a member of `Action`,
                // and by extension any particular action entity.
                TypecheckAnswer::success(
                    ExprBuilder::with_data(Some(Type::False))
                        .with_same_source_loc(in_expr)
                        .is_in(lhs_expr, rhs_expr),
                )
            }
        } else {
            // One or more of the elements on the right is not an entity
            // literal, so this does not apply. The `in` is still valid, so
            // typechecking succeeds with type Boolean.
            TypecheckAnswer::success(
                ExprBuilder::with_data(Some(Type::primitive_boolean()))
                    .with_same_source_loc(in_expr)
                    .is_in(lhs_expr, rhs_expr),
            )
        }
    }

    // Get the type for `in` when it is applied to an action EUID literal and a
    // set of EUID literals. We can look up all ancestors of the action in the
    // schema, so the type will be `False` if the none of the rhs actions are an
    // ancestor of the lhs.
    fn type_of_action_in_actions<'b>(
        &self,
        lhs: &EntityUID,
        rhs: impl IntoIterator<Item = &'a EntityUID> + 'a,
        in_expr: &Expr,
        lhs_expr: Expr<Option<Type>>,
        rhs_expr: Expr<Option<Type>>,
    ) -> TypecheckAnswer<'b> {
        let rhs_descendants = self.schema.get_actions_in_set(rhs);
        if let Some(rhs_descendants) = rhs_descendants {
            Self::entity_in_descendants(lhs, rhs_descendants, in_expr, lhs_expr, rhs_expr)
        } else {
            let annotated_expr = ExprBuilder::with_data(Some(Type::primitive_boolean()))
                .with_same_source_loc(in_expr)
                .is_in(lhs_expr, rhs_expr);
            if self.mode.is_partial() {
                TypecheckAnswer::success(annotated_expr)
            } else {
                TypecheckAnswer::fail(annotated_expr)
            }
        }
    }

    // Get the type for `in` when it is applied to an non-action EUID literal
    // and a set of EUID literals. We can't conclude anything about membership
    // based on the precise EUIDs when they're not actions, so we only look at
    // entity types. The type will be `False` is none of the entities on the rhs
    // have a type which may be an ancestor of the rhs entity type.
    fn type_of_non_action_in_entities<'b, 'c>(
        &self,
        lhs: &EntityUID,
        rhs: &'c [EntityUID],
        in_expr: &Expr,
        lhs_expr: Expr<Option<Type>>,
        rhs_expr: Expr<Option<Type>>,
    ) -> TypecheckAnswer<'b> {
        let lhs_ety = lhs.entity_type();
        let all_rhs_known = rhs
            .iter()
            .all(|e| self.schema.euid_has_known_entity_type(e));
        if self.schema.is_known_entity_type(lhs_ety) && all_rhs_known {
            let rhs_descendants = self.schema.get_entity_types_in_set(rhs.iter());
            Self::entity_in_descendants(lhs_ety, rhs_descendants, in_expr, lhs_expr, rhs_expr)
        } else {
            let annotated_expr = ExprBuilder::with_data(Some(Type::primitive_boolean()))
                .with_same_source_loc(in_expr)
                .is_in(lhs_expr, rhs_expr);
            if self.mode.is_partial() {
                TypecheckAnswer::success(annotated_expr)
            } else {
                TypecheckAnswer::fail(annotated_expr)
            }
        }
    }

    /// Check if the entity is in the list of descendants. Return the singleton
    /// type false if it is not, and boolean otherwise.
    fn entity_in_descendants<'b, 'c, K: 'c>(
        lhs_entity: &K,
        rhs_descendants: impl IntoIterator<Item = &'c K>,
        in_expr: &Expr,
        lhs_expr: Expr<Option<Type>>,
        rhs_expr: Expr<Option<Type>>,
    ) -> TypecheckAnswer<'b>
    where
        K: PartialEq + 'a,
    {
        let is_var_in_descendants = rhs_descendants.into_iter().any(|e| e == lhs_entity);
        TypecheckAnswer::success(
            ExprBuilder::with_data(Some(if is_var_in_descendants {
                Type::primitive_boolean()
            } else {
                Type::singleton_boolean(false)
            }))
            .with_same_source_loc(in_expr)
            .is_in(lhs_expr, rhs_expr),
        )
    }

    /// A utility called by the main typecheck method to handle unary operator
    /// application.
    /// INVARIANT: `unary_expr` must be of kind `UnaryApp`
    fn typecheck_unary<'b>(
        &self,
        prior_capability: &CapabilitySet<'b>,
        unary_expr: &'b Expr,
        type_errors: &mut Vec<ValidationError>,
    ) -> TypecheckAnswer<'b> {
        // PANIC SAFETY maintained by invariant on this function
        #[allow(clippy::panic)]
        let ExprKind::UnaryApp { op, arg } = unary_expr.expr_kind() else {
            panic!("`typecheck_unary` called with an expression kind other than `UnaryApp`");
        };
        match op {
            UnaryOp::Not => {
                let ans_arg = self.expect_type(
                    prior_capability,
                    arg,
                    Type::primitive_boolean(),
                    type_errors,
                    |_| None,
                );
                ans_arg.then_typecheck(|typ_expr_arg, _| match typ_expr_arg.data() {
                    Some(typ_arg) => {
                        TypecheckAnswer::success(if typ_arg == &Type::singleton_boolean(true) {
                            ExprBuilder::with_data(Some(Type::singleton_boolean(false)))
                                .with_same_source_loc(unary_expr)
                                .not(typ_expr_arg)
                        } else if typ_arg == &Type::singleton_boolean(false) {
                            ExprBuilder::with_data(Some(Type::singleton_boolean(true)))
                                .with_same_source_loc(unary_expr)
                                .not(typ_expr_arg)
                        } else {
                            ExprBuilder::with_data(Some(Type::primitive_boolean()))
                                .with_same_source_loc(unary_expr)
                                .not(typ_expr_arg)
                        })
                    }
                    None => TypecheckAnswer::fail(
                        ExprBuilder::with_data(Some(Type::primitive_boolean()))
                            .with_same_source_loc(unary_expr)
                            .not(typ_expr_arg),
                    ),
                })
            }
            UnaryOp::Neg => {
                let ans_arg = self.expect_type(
                    prior_capability,
                    arg,
                    Type::primitive_long(),
                    type_errors,
                    |_| None,
                );
                ans_arg.then_typecheck(|typ_expr_arg, _| {
                    TypecheckAnswer::success(
                        ExprBuilder::with_data(Some(Type::primitive_long()))
                            .with_same_source_loc(unary_expr)
                            .neg(typ_expr_arg),
                    )
                })
            }
            UnaryOp::IsEmpty => {
                let ans_arg = self.expect_type(
                    prior_capability,
                    arg,
                    Type::any_set(),
                    type_errors,
                    |actual| match actual {
                        Type::Primitive {
                            primitive_type: Primitive::String,
                        } => Some(UnexpectedTypeHelp::TryUsingEqEmptyString),
                        _ => None,
                    },
                );
                ans_arg.then_typecheck(|typ_expr_arg, _| {
                    TypecheckAnswer::success(
                        ExprBuilder::with_data(Some(Type::primitive_boolean()))
                            .with_same_source_loc(unary_expr)
                            .is_empty(typ_expr_arg),
                    )
                })
            }
        }
    }

    /// Check that an expression has a type that is a subtype of one of the
    /// given types. If not, generate a type error and return `TypecheckFail`.
    /// Return `TypecheckSuccess` with the type otherwise.
    fn expect_one_of_types<'b, F>(
        &self,
        prior_capability: &CapabilitySet<'b>,
        expr: &'b Expr,
        expected: &[Type],
        type_errors: &mut Vec<ValidationError>,
        type_error_help: F,
    ) -> TypecheckAnswer<'b>
    where
        F: FnOnce(&Type) -> Option<UnexpectedTypeHelp>,
    {
        let actual = self.typecheck(prior_capability, expr, type_errors);
        actual.then_typecheck(|mut typ_actual, capability| match typ_actual.data() {
            Some(actual_ty) => {
                if !expected.iter().any(|expected_ty| {
                    // This check uses `ValidationMode::Permissive` even in
                    // strict typechecking because we use this function and
                    // `expect_type` to require that an operand is a record type
                    // or an entity type by calling this function with
                    // `AnyEntity` or `{}` as the expected type. In either case,
                    // we need to make the check using width subtyping to avoid
                    // reporting an error every time we see a `GetAttr` on a
                    // non-empty record.
                    Type::is_subtype(
                        self.schema,
                        actual_ty,
                        expected_ty,
                        ValidationMode::Permissive,
                    )
                }) {
                    type_errors.push(ValidationError::expected_one_of_types(
                        expr.source_loc().cloned(),
                        self.policy_id.clone(),
                        expected.to_vec(),
                        actual_ty.clone(),
                        type_error_help(actual_ty),
                    ));
                    // Some code (e.g., typechecking And) depends on
                    // `expect_type` not returning an expression with a type
                    // other than one of the expected types. At the same time,
                    // we need to return an Expr with the source location,
                    // children, and kind as the original expression. The
                    // easiest way to do this is to mutate `typ_actual`.
                    typ_actual.set_data(None);
                    TypecheckAnswer::fail(typ_actual)
                } else {
                    TypecheckAnswer::success_with_capability(typ_actual, capability)
                }
            }
            None => {
                typ_actual.set_data(None);
                TypecheckAnswer::fail(typ_actual)
            }
        })
    }

    /// Check that an expression has a type that is a subtype of a given type.
    /// If not, generate a type error and return None. Otherwise, return the
    /// type.
    fn expect_type<'b, F>(
        &self,
        prior_capability: &CapabilitySet<'b>,
        expr: &'b Expr,
        expected: Type,
        type_errors: &mut Vec<ValidationError>,
        type_error_help: F,
    ) -> TypecheckAnswer<'b>
    where
        F: FnOnce(&Type) -> Option<UnexpectedTypeHelp>,
    {
        self.expect_one_of_types(
            prior_capability,
            expr,
            &[expected],
            type_errors,
            type_error_help,
        )
    }

    /// Return the least upper bound of all types is the `types` vector. If
    /// there isn't a least upper bound, then a type error is reported and
    /// `TypecheckFail` is returned. Note that this function does not preserve the
    /// capabilities of the input [`TypecheckAnswers`].
    fn least_upper_bound_or_error(
        &self,
        expr: &Expr,
        answers: impl IntoIterator<Item = Option<Type>>,
        type_errors: &mut Vec<ValidationError>,
        context: LubContext,
    ) -> Option<Type> {
        answers
            .into_iter()
            // Inverting this to `Option<Vec<_>>` will cause this to fail to
            // find a least upper bound if any of the input types were not
            // defined.
            .collect::<Option<Vec<_>>>()
            .and_then(|typechecked_types| {
                let lub =
                    Type::reduce_to_least_upper_bound(self.schema, &typechecked_types, self.mode);
                match lub {
                    Err(lub_hint) => {
                        // A type error is generated if we could not find a least
                        // upper bound for the types. The computed least upper bound
                        // will be None, so this function will correctly report this
                        // as a failure.
                        type_errors.push(ValidationError::incompatible_types(
                            expr.source_loc().cloned(),
                            self.policy_id.clone(),
                            typechecked_types,
                            lub_hint,
                            context,
                        ));
                        None
                    }
                    Ok(lub) => Some(lub),
                }
            })
    }

    /// If the `maybe_action_var` expression is `Expr::Var(Var::Action)`, return
    /// a expression for the entity uid for the action variable in the request
    /// environment. Otherwise, return the expression unchanged.
    fn replace_action_var_with_euid(&self, maybe_action_var: &'a Expr) -> Cow<'a, Expr> {
        match maybe_action_var.expr_kind() {
            ExprKind::Var(Var::Action) => match self.request_env.action_entity_uid() {
                Some(action) => Cow::Owned(Expr::val(action.clone())),
                None => Cow::Borrowed(maybe_action_var),
            },
            _ => Cow::Borrowed(maybe_action_var),
        }
    }

    /// Lookup an extension function type by name.
    fn lookup_extension_function(
        &self,
        f: &Name,
        e: &Expr,
    ) -> Result<&ExtensionFunctionType, ValidationError> {
        self.extensions.func_type(f).ok_or_else(|| {
            ValidationError::undefined_extension(
                e.source_loc().cloned(),
                self.policy_id.clone(),
                f.to_string(),
            )
        })
    }

    /// Utility called by the main typecheck method to handle extension function
    /// application.
    /// INVARIANT `ext_expr` must be a `ExtensionFunctionApp`
    fn typecheck_extension<'b>(
        &self,
        prior_capability: &CapabilitySet<'b>,
        ext_expr: &'b Expr,
        type_errors: &mut Vec<ValidationError>,
    ) -> TypecheckAnswer<'b> {
        // PANIC SAFETY maintained by invariant on this function
        #[allow(clippy::panic)]
        let ExprKind::ExtensionFunctionApp { fn_name, args } = ext_expr.expr_kind() else {
            panic!("`typecheck_extension` called with an expression kind other than `ExtensionFunctionApp`");
        };

        let typed_arg_exprs = |type_errors: &mut Vec<ValidationError>| {
            args.iter()
                .map(|arg| {
                    self.typecheck(prior_capability, arg, type_errors)
                        .into_typed_expr()
                })
                .collect::<Option<Vec<_>>>()
        };

        match self.lookup_extension_function(fn_name, ext_expr) {
            Ok(efunc) => {
                let arg_tys = efunc.argument_types();
                let ret_ty = efunc.return_type();
                let mut failed = false;
                if args.len() != arg_tys.len() {
                    type_errors.push(ValidationError::wrong_number_args(
                        ext_expr.source_loc().cloned(),
                        self.policy_id.clone(),
                        arg_tys.len(),
                        args.len(),
                    ));
                    failed = true;
                }
                if let Err(msg) = efunc.check_arguments(args) {
                    type_errors.push(ValidationError::function_argument_validation(
                        ext_expr.source_loc().cloned(),
                        self.policy_id.clone(),
                        msg,
                    ));
                    failed = true;
                }

                if self.mode.is_strict()
                    && efunc.has_argument_check()
                    && !args
                        .iter()
                        .all(|e| matches!(e.expr_kind(), ExprKind::Lit(_)))
                {
                    type_errors.push(ValidationError::non_lit_ext_constructor(
                        ext_expr.source_loc().cloned(),
                        self.policy_id.clone(),
                    ));
                    failed = true;
                }

                if failed {
                    match typed_arg_exprs(type_errors) {
                        Some(exprs) => TypecheckAnswer::fail(
                            ExprBuilder::with_data(Some(ret_ty.clone()))
                                .with_same_source_loc(ext_expr)
                                .call_extension_fn(fn_name.clone(), exprs),
                        ),
                        None => TypecheckAnswer::RecursionLimit,
                    }
                } else {
                    let typechecked_args = zip(args.as_ref(), arg_tys).map(|(arg, ty)| {
                        self.expect_type(prior_capability, arg, ty.clone(), type_errors, |_| None)
                    });
                    TypecheckAnswer::sequence_all_then_typecheck(
                        typechecked_args,
                        |arg_exprs_capabilities| {
                            let (typed_arg_exprs, _): (Vec<Expr<Option<Type>>>, Vec<_>) =
                                arg_exprs_capabilities.into_iter().unzip();
                            TypecheckAnswer::success(
                                ExprBuilder::with_data(Some(ret_ty.clone()))
                                    .with_same_source_loc(ext_expr)
                                    .call_extension_fn(fn_name.clone(), typed_arg_exprs),
                            )
                        },
                    )
                }
            }
            Err(typ_err) => {
                type_errors.push(typ_err);
                match typed_arg_exprs(type_errors) {
                    Some(typed_args) => TypecheckAnswer::fail(
                        ExprBuilder::with_data(None)
                            .with_same_source_loc(ext_expr)
                            .call_extension_fn(fn_name.clone(), typed_args),
                    ),
                    None => TypecheckAnswer::RecursionLimit,
                }
            }
        }
    }
}<|MERGE_RESOLUTION|>--- conflicted
+++ resolved
@@ -49,11 +49,7 @@
         PrincipalOrResourceConstraint, SlotId, Template, UnaryOp, Var,
     },
     expr_builder::ExprBuilder as _,
-<<<<<<< HEAD
-=======
-    extensions::Extensions,
     parser::Loc,
->>>>>>> 569aecfd
 };
 
 #[cfg(not(target_arch = "wasm32"))]
@@ -1274,16 +1270,7 @@
             }
 
             BinaryOp::Less | BinaryOp::LessEq => {
-<<<<<<< HEAD
-                let ans_arg1 = self.typecheck(request_env, prior_capability, arg1, type_errors);
-=======
-                let expected_types = Extensions::iter_type_with_operator_overloading()
-                    .cloned()
-                    .map(Type::extension)
-                    .chain(std::iter::once(Type::primitive_long()))
-                    .collect_vec();
                 let ans_arg1 = self.typecheck(prior_capability, arg1, type_errors);
->>>>>>> 569aecfd
                 ans_arg1.then_typecheck(|expr_ty_arg1, _| {
                     let ans_arg2 = self.typecheck(prior_capability, arg2, type_errors);
                     ans_arg2.then_typecheck(|expr_ty_arg2, _| {
