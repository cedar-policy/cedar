--- conflicted
+++ resolved
@@ -42,11 +42,7 @@
     static AUTHORIZER: Authorizer = Authorizer::new();
 );
 
-<<<<<<< HEAD
 /// Basic interface, using [`AuthorizationCall`] and [`AuthorizationAnswer`] types
-=======
-/// Construct and ask the authorizer the request.
->>>>>>> 38754319
 pub fn is_authorized(call: AuthorizationCall) -> AuthorizationAnswer {
     match call.get_components() {
         Ok((request, policies, entities)) => {
@@ -56,7 +52,7 @@
                     .into(),
             })
         }
-        Err(errors) => AuthorizationAnswer::Failure { errors },
+        Err(errors) => AuthorizationAnswer::ParseFailed { errors },
     }
 }
 
@@ -81,22 +77,6 @@
 pub fn is_authorized_partial(call: AuthorizationCall) -> PartialAuthorizationAnswer {
     match call.get_components_partial() {
         Ok((request, policies, entities)) => AUTHORIZER.with(|authorizer| {
-<<<<<<< HEAD
-            match authorizer.is_authorized_partial(&request, &policies, &entities) {
-                concrete_response @ crate::PartialResponse::Concrete(_) => {
-                    match concrete_response.try_into() {
-                        Ok(response) => PartialAuthorizationAnswer::Concrete { response },
-                        Err(errors) => PartialAuthorizationAnswer::Failure { errors },
-                    }
-                }
-                residual_response @ crate::PartialResponse::Residual(_) => {
-                    match residual_response.try_into() {
-                        Ok(response) => PartialAuthorizationAnswer::Residuals { response },
-                        Err(errors) => PartialAuthorizationAnswer::Failure { errors },
-                    }
-                }
-            }
-=======
             let response = authorizer.is_authorized_partial(&request, &policies, &entities);
             // Allowing this lint warning because the suggestion causes type inference to break
             #[allow(clippy::map_unwrap_or)]
@@ -108,7 +88,6 @@
                 .unwrap_or_else(|e| PartialAuthorizationAnswer::ParseFailed {
                     errors: vec![e.to_string()],
                 })
->>>>>>> 38754319
         }),
         Err(errors) => PartialAuthorizationAnswer::ParseFailed { errors },
     }
@@ -118,26 +97,11 @@
 /// encoding of [`PartialAuthorizationAnswer`]
 #[doc = include_str!("../../experimental_warning.md")]
 #[cfg(feature = "partial-eval")]
-<<<<<<< HEAD
 pub fn is_authorized_json_partial(
     json: serde_json::Value,
 ) -> Result<serde_json::Value, serde_json::Error> {
     let ans = is_authorized_partial(serde_json::from_value(json)?);
     serde_json::to_value(ans)
-=======
-pub fn json_is_authorized_partial(input: &str) -> InterfaceResult {
-    serde_json::from_str::<AuthorizationCall>(input).map_or_else(
-        |e| InterfaceResult::fail_internally(format!("error parsing call: {e:}")),
-        |call| match is_authorized_partial(call) {
-            answer @ PartialAuthorizationAnswer::Residuals { .. } => {
-                InterfaceResult::succeed(answer)
-            }
-            PartialAuthorizationAnswer::ParseFailed { errors } => {
-                InterfaceResult::fail_bad_request(errors)
-            }
-        },
-    )
->>>>>>> 38754319
 }
 
 /// Input and output are strings containing serialized JSON, in the shapes
@@ -208,28 +172,10 @@
 }
 
 #[cfg(feature = "partial-eval")]
-<<<<<<< HEAD
 impl TryFrom<crate::PartialResponse> for Response {
-    type Error = Vec<String>;
+    type Error = Infallible;
 
     fn try_from(partial_response: crate::PartialResponse) -> Result<Self, Self::Error> {
-        match partial_response {
-            crate::PartialResponse::Concrete(concrete) => Ok(Self::new(
-                concrete.decision(),
-                concrete.diagnostics().reason().cloned().collect(),
-                concrete
-                    .diagnostics()
-                    .errors()
-                    .map(ToString::to_string)
-                    .collect(),
-            )),
-            crate::PartialResponse::Residual(_) => Err(vec!["unsupported".into()]),
-        }
-=======
-impl TryFrom<PartialResponse> for InterfaceResponse {
-    type Error = Infallible;
-
-    fn try_from(partial_response: PartialResponse) -> Result<Self, Self::Error> {
         let concrete = partial_response.concretize();
         Ok(Self::new(
             concrete.decision(),
@@ -240,7 +186,6 @@
                 .map(ToString::to_string)
                 .collect(),
         ))
->>>>>>> 38754319
     }
 }
 
@@ -261,30 +206,8 @@
 /// (de)serialization
 #[doc = include_str!("../../experimental_warning.md")]
 #[cfg(feature = "partial-eval")]
-<<<<<<< HEAD
-#[derive(Debug, PartialEq, Eq, Clone, Serialize, Deserialize)]
+#[derive(Debug, Clone, Serialize, Deserialize)]
 pub struct ResidualResponse {
-    /// A residual set of policies. Determining the concrete response requires further processing.
-    residuals: HashMap<PolicyId, serde_json::Value>,
-    /// Diagnostics providing more information on how this decision was reached
-    diagnostics: Diagnostics,
-}
-
-#[cfg(feature = "partial-eval")]
-impl ResidualResponse {
-    /// Construct a `ResidualResponse`
-    pub fn new(
-        residuals: HashMap<PolicyId, serde_json::Value>,
-        reason: HashSet<PolicyId>,
-        errors: HashSet<String>,
-    ) -> Self {
-        Self {
-            residuals,
-            diagnostics: Diagnostics { reason, errors },
-        }
-=======
-#[derive(Debug, Clone, Serialize, Deserialize)]
-pub struct InterfaceResidualResponse {
     decision: Option<Decision>,
     satisfied: HashSet<PolicyId>,
     errored: HashSet<PolicyId>,
@@ -295,7 +218,7 @@
 }
 
 #[cfg(feature = "partial-eval")]
-impl InterfaceResidualResponse {
+impl ResidualResponse {
     /// Tri-state decision
     pub fn decision(&self) -> Option<Decision> {
         self.decision
@@ -350,42 +273,14 @@
     ///  Iterator over the set of non-trivial residual policy ids
     pub fn nontrivial_residual_ids(&self) -> impl Iterator<Item = &PolicyId> {
         self.nontrivial_residuals.iter()
->>>>>>> 38754319
     }
 }
 
 #[cfg(feature = "partial-eval")]
-<<<<<<< HEAD
 impl TryFrom<crate::PartialResponse> for ResidualResponse {
-    type Error = Vec<String>;
+    type Error = Box<dyn miette::Diagnostic>;
 
     fn try_from(partial_response: crate::PartialResponse) -> Result<Self, Self::Error> {
-        match partial_response {
-            crate::PartialResponse::Residual(residual) => Ok(Self::new(
-                residual
-                    .residuals()
-                    .policies()
-                    .map(|policy| match policy.to_json() {
-                        Ok(json) => Ok((policy.id().clone(), json)),
-                        Err(errors) => Err(vec![errors.to_string()]),
-                    })
-                    .collect::<Result<Vec<(PolicyId, serde_json::Value)>, Self::Error>>()?
-                    .into_iter()
-                    .collect(),
-                residual.diagnostics().reason().cloned().collect(),
-                residual
-                    .diagnostics()
-                    .errors()
-                    .map(ToString::to_string)
-                    .collect(),
-            )),
-            crate::PartialResponse::Concrete(_) => Err(vec!["unsupported".into()]),
-        }
-=======
-impl TryFrom<PartialResponse> for InterfaceResidualResponse {
-    type Error = Box<dyn miette::Diagnostic>;
-
-    fn try_from(partial_response: PartialResponse) -> Result<Self, Self::Error> {
         Ok(Self {
             decision: partial_response.decision(),
             satisfied: partial_response.definitely_satisfied().cloned().collect(),
@@ -401,7 +296,6 @@
                 .map(|e| e.to_json().map(|json| (e.id().clone(), json)))
                 .collect::<Result<_, _>>()?,
         })
->>>>>>> 38754319
     }
 }
 
@@ -411,9 +305,8 @@
 #[cfg_attr(feature = "wasm", derive(tsify::Tsify))]
 #[cfg_attr(feature = "wasm", tsify(into_wasm_abi, from_wasm_abi))]
 pub enum AuthorizationAnswer {
-<<<<<<< HEAD
     /// Represents a failure to parse or call the authorizer entirely
-    Failure {
+    ParseFailed {
         /// Errors encountered
         errors: Vec<String>,
     },
@@ -423,17 +316,6 @@
         /// Authorization decision and diagnostics, which may include policy
         /// evaluation errors
         response: Response,
-=======
-    /// Represents a failure to parse and call the authorizer
-    Failure {
-        /// Parsing errors
-        errors: Vec<String>,
-    },
-    /// Represents a successful authorization call
-    Success {
-        /// Details of the authorization decision
-        response: InterfaceResponse,
->>>>>>> 38754319
     },
 }
 
@@ -441,32 +323,17 @@
 #[cfg(feature = "partial-eval")]
 #[derive(Debug, Serialize, Deserialize)]
 #[serde(untagged)]
-<<<<<<< HEAD
 pub enum PartialAuthorizationAnswer {
     /// Represents a failure to parse or call the authorizer entirely
-    Failure {
+    ParseFailed {
         /// Errors encountered
         errors: Vec<String>,
     },
-    /// Represents a successful authorization call with a concrete answer (although
-    /// individual policy evaluation may still have errors)
-    Concrete {
-        /// Authorization decision and diagnostics, which may include policy
-        /// evaluation errors
-        response: Response,
-    },
-    /// Represents a successful authorization call resulting in residuals
+    /// Represents a successful authorization call with either a partial or
+    /// concrete answer.  Individual policy evaluation may still have errors.
     Residuals {
         /// Information about the authorization decision and residuals
         response: ResidualResponse,
-=======
-enum PartialAuthorizationAnswer {
-    ParseFailed {
-        errors: Vec<String>,
-    },
-    Residuals {
-        response: Box<InterfaceResidualResponse>,
->>>>>>> 38754319
     },
 }
 
@@ -494,14 +361,8 @@
     /// If present, this will inform the parsing: for instance, it will allow
     /// `__entity` and `__extn` escapes to be implicit, and it will error if
     /// attributes have the wrong types (e.g., string instead of integer).
-<<<<<<< HEAD
-    #[cfg_attr(feature = "wasm", tsify(type = "Schema"))]
+    #[cfg_attr(feature = "wasm", tsify(optional, type = "Schema"))]
     schema: Option<Schema>,
-=======
-    #[serde(rename = "schema")]
-    #[cfg_attr(feature = "wasm", tsify(optional, type = "Schema"))]
-    schema: Option<JsonValueWithNoDuplicateKeys>,
->>>>>>> 38754319
     /// If this is `true` and a schema is provided, perform request validation.
     /// If this is `false`, the schema will only be used for schema-based
     /// parsing of `context`, and not for request validation.
@@ -983,7 +844,7 @@
         let ans_val =
             is_authorized_json(json).expect("expected it to at least parse into AuthorizationCall");
         let result: Result<AuthorizationAnswer, _> = serde_json::from_value(ans_val);
-        assert_matches!(result, Ok(AuthorizationAnswer::Failure { errors }) => {
+        assert_matches!(result, Ok(AuthorizationAnswer::ParseFailed { errors }) => {
             assert!(
                 errors.iter().any(|e| e.contains(err)),
                 "Expected to see error(s) containing `{err}`, but saw {errors:?}");
@@ -1988,7 +1849,6 @@
         });
     }
 
-<<<<<<< HEAD
     #[track_caller] // report the caller's location as the location of the panic, not the location in this function
     fn assert_is_not_authorized_json_partial(call: serde_json::Value) {
         let ans_val = is_authorized_json_partial(call).unwrap();
@@ -1999,32 +1859,6 @@
             assert_eq!(errors.len(), 0, "{errors:?}");
         });
     }
-=======
-        #[test]
-        fn test_authorized_partial_residual_no_principal_scope() {
-            let call = r#"
-              {
-                "action": {
-                 "type": "Photo",
-                 "id": "view"
-                },
-                "resource" : {
-                    "type" : "Photo",
-                    "id" : "door"
-                },
-                "context": {},
-                "slice": {
-                 "policies": {
-                  "ID1": "permit(principal == User::\"alice\", action, resource);"
-                 },
-                 "entities": []
-                },
-                "partial_evaluation": true
-              }
-            "#;
-            assert_is_residual(json_is_authorized_partial(call), &HashSet::from(["ID1"]));
-        }
->>>>>>> 38754319
 
     #[track_caller] // report the caller's location as the location of the panic, not the location in this function
     fn assert_is_residual(call: serde_json::Value, residual_ids: HashSet<&str>) {
@@ -2059,18 +1893,10 @@
                 "policies": {
                 "ID1": "permit(principal == User::\"alice\", action, resource);"
                 },
-<<<<<<< HEAD
                 "entities": []
             },
             "partial_evaluation": true
         });
-=======
-                "partial_evaluation": true
-              }
-            "#;
-            assert_is_residual(json_is_authorized_partial(call), &HashSet::from(["ID1"]));
-        }
->>>>>>> 38754319
 
         assert_is_authorized_json_partial(call);
     }
@@ -2139,7 +1965,6 @@
                 "policies": {
                 "ID1": "permit(principal, action, resource) when { principal == User::\"alice\" };"
                 },
-<<<<<<< HEAD
                 "entities": []
             },
             "partial_evaluation": true
@@ -2171,54 +1996,5 @@
         });
 
         assert_is_residual(call, HashSet::from(["ID1"]));
-=======
-                "partial_evaluation": true
-              }
-            "#;
-            assert_is_residual(json_is_authorized_partial(call), &HashSet::from(["ID1"]));
-        }
-
-        #[track_caller] // report the caller's location as the location of the panic, not the location in this function
-        fn assert_is_authorized(result: InterfaceResult) {
-            assert_matches!(result, InterfaceResult::Success { result } => {
-                let parsed_result: PartialAuthorizationAnswer = serde_json::from_str(result.as_str()).unwrap();
-                assert_matches!(parsed_result,
-                    PartialAuthorizationAnswer::Residuals { response } => {
-                        assert_eq!(response.decision(), Some(Decision::Allow));
-                        assert_eq!(response.errored().count(), 0);
-                    }
-                );
-            });
-        }
-
-        #[track_caller] // report the caller's location as the location of the panic, not the location in this function
-        fn assert_is_not_authorized(result: InterfaceResult) {
-            assert_matches!(result, InterfaceResult::Success { result } => {
-                let parsed_result: PartialAuthorizationAnswer = serde_json::from_str(result.as_str()).unwrap();
-                assert_matches!(parsed_result, PartialAuthorizationAnswer::Residuals { response } => {
-                    assert_eq!(response.decision(), Some(Decision::Deny));
-                    assert_eq!(response.errored().count(), 0);
-                });
-            });
-        }
-
-        #[track_caller] // report the caller's location as the location of the panic, not the location in this function
-        fn assert_is_residual(result: InterfaceResult, residual_ids: &HashSet<&str>) {
-            assert_matches!(result, InterfaceResult::Success { result } => {
-                let parsed_result: PartialAuthorizationAnswer = serde_json::from_str(result.as_str()).unwrap();
-                assert_matches!(parsed_result, PartialAuthorizationAnswer::Residuals { response } => {
-                    let num_errors = response.errored().count();
-                    assert_eq!(num_errors, 0, "got {num_errors} errors");
-                    let residuals = response.nontrivial_residual_ids().collect::<HashSet<_>>();
-                    for id in residual_ids {
-                        assert!(residuals.contains(&PolicyId::from_str(id).ok().unwrap()), "expected residual for {id}, but it's missing");
-                    }
-                    for key in residuals {
-                        assert!(residual_ids.contains(key.to_string().as_str()),"found unexpected residual for {key}");
-                    }
-                });
-            });
-        }
->>>>>>> 38754319
     }
 }