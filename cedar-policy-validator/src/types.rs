/*
 * Copyright Cedar Contributors
 *
 * Licensed under the Apache License, Version 2.0 (the "License");
 * you may not use this file except in compliance with the License.
 * You may obtain a copy of the License at
 *
 *      https://www.apache.org/licenses/LICENSE-2.0
 *
 * Unless required by applicable law or agreed to in writing, software
 * distributed under the License is distributed on an "AS IS" BASIS,
 * WITHOUT WARRANTIES OR CONDITIONS OF ANY KIND, either express or implied.
 * See the License for the specific language governing permissions and
 * limitations under the License.
 */

//! Defines the type structure for typechecking and various utilities for
//! constructing and manipulating types.

mod effect;
pub use effect::*;
mod request_env;
pub use request_env::*;

use itertools::Itertools;
use serde::Serialize;
use smol_str::SmolStr;
use std::{
    collections::{BTreeMap, BTreeSet, HashMap, HashSet},
    fmt::Display,
};

use cedar_policy_core::{
    ast::{
        BorrowedRestrictedExpr, EntityType, EntityUID, Name, PartialValue, RestrictedExpr, Value,
    },
    entities::{conformance::typecheck_restricted_expr_against_schematype, GetSchemaTypeError},
    extensions::Extensions,
};

use crate::{validation_errors::LubHelp, ValidationMode};

use super::schema::{ValidatorActionId, ValidatorEntityType, ValidatorSchema};

/// The main type structure.
#[derive(Hash, Ord, PartialOrd, Eq, PartialEq, Debug, Clone, Serialize)]
pub enum Type {
    /// Bottom type. Sub-type of all types.
    Never,

    /// Singleton boolean type true
    True,
    /// Singleton boolean type false
    False,

    /// Primitive types: bool, long, and string.
    Primitive {
        /// Which primitive type: bool, long, or string
        #[serde(rename = "primitiveType")]
        primitive_type: Primitive,
    },

    /// The type of sets containing some type.
    Set {
        /// The type of the elements in the set, or None if it represents an
        /// arbitrary set type. This should only be None when the type is being
        /// used in a subtype comparison (commonly done through `expect_type` in
        /// `typecheck.rs`) or for error reporting through the `TypeError`
        /// structure.
        #[serde(rename = "elementType")]
        element_type: Option<Box<Type>>,
    },

    /// Record and entity types
    EntityOrRecord(EntityRecordKind),

    /// Extension types
    ExtensionType {
        /// Name of the extension type
        name: Name,
    },
}

impl Type {
    pub(crate) fn singleton_boolean(val: bool) -> Type {
        if val {
            Type::True
        } else {
            Type::False
        }
    }

    pub(crate) fn primitive_boolean() -> Type {
        Type::Primitive {
            primitive_type: Primitive::Bool,
        }
    }

    pub(crate) fn primitive_long() -> Type {
        Type::Primitive {
            primitive_type: Primitive::Long,
        }
    }

    pub(crate) fn primitive_string() -> Type {
        Type::Primitive {
            primitive_type: Primitive::String,
        }
    }

    /// Construct a type for a literal EUID. This type will be a named entity
    /// type for the type of the [`EntityUID`].
    pub(crate) fn euid_literal(entity: EntityUID, schema: &ValidatorSchema) -> Option<Type> {
        if entity.entity_type().is_action() {
            schema
                .get_action_id(&entity)
                .map(Type::entity_reference_from_action_id)
        } else {
            schema
                .get_entity_type(entity.entity_type())
                .map(Type::entity_reference_from_entity_type)
        }
    }

    pub(crate) fn any_set() -> Type {
        Type::Set { element_type: None }
    }

    pub(crate) fn set(ety: Type) -> Type {
        Type::Set {
            element_type: Some(Box::new(ety)),
        }
    }

    pub(crate) fn any_record() -> Type {
        // OpenAttributes <: ClosedAttributes, so this makes `any_record` a
        // super type of all records.
        Type::record_with_attributes(None, OpenTag::OpenAttributes)
    }

    pub(crate) fn record_with_required_attributes(
        required_attrs: impl IntoIterator<Item = (SmolStr, Type)>,
        open_attributes: OpenTag,
    ) -> Type {
        Type::EntityOrRecord(EntityRecordKind::Record {
            attrs: Attributes::with_required_attributes(required_attrs),
            open_attributes,
        })
    }

    pub(crate) fn record_with_attributes(
        attrs: impl IntoIterator<Item = (SmolStr, AttributeType)>,
        open_attributes: OpenTag,
    ) -> Type {
        Type::EntityOrRecord(EntityRecordKind::Record {
            attrs: Attributes::with_attributes(attrs),
            open_attributes,
        })
    }

    pub(crate) fn entity_reference_from_entity_type(
        validator_entity_type: &ValidatorEntityType,
    ) -> Type {
        Type::named_entity_reference(validator_entity_type.name.clone())
    }

    pub(crate) fn entity_reference_from_action_id(validator_action_id: &ValidatorActionId) -> Type {
        Type::EntityOrRecord(EntityRecordKind::ActionEntity {
            name: validator_action_id.name.entity_type().clone(),
            attrs: Attributes::with_attributes(validator_action_id.attribute_types.clone()),
        })
    }

    pub(crate) fn named_entity_reference(name: EntityType) -> Type {
        Type::EntityOrRecord(EntityRecordKind::Entity(EntityLUB::single_entity(name)))
    }

    pub(crate) fn any_entity_reference() -> Type {
        Type::EntityOrRecord(EntityRecordKind::AnyEntity)
    }

    pub(crate) fn extension(name: Name) -> Type {
        Type::ExtensionType { name }
    }

    /// Implements a subtype relation for the type structure. This requires a
    /// `schema` so that the declared attributes for named entity types can be
    /// retrieved. This is used to determine subtyping between a named entity
    /// type and a record type.
    pub(crate) fn is_subtype(
        schema: &ValidatorSchema,
        ty0: &Type,
        ty1: &Type,
        mode: ValidationMode,
    ) -> bool {
        match (ty0, ty1) {
            // Never is a subtype of every type.
            (Type::Never, _) => true,

            (
                Type::True | Type::False,
                Type::Primitive {
                    primitive_type: Primitive::Bool,
                },
            ) => true,
            (Type::True, Type::True) => true,
            (Type::False, Type::False) => true,

            // Subtypes between two primitives only occurs when the primitive
            // types are the same.
            (Type::Primitive { primitive_type: _ }, Type::Primitive { primitive_type: _ }) => {
                ty0 == ty1
            }

            // A set type is a subtype other set type when its element type is a subtype.
            (
                Type::Set {
                    element_type: e_ty0,
                },
                Type::Set {
                    element_type: e_ty1,
                },
            ) => match (e_ty0, e_ty1) {
                (Some(e_ty0), Some(e_ty1)) => Type::is_subtype(schema, e_ty0, e_ty1, mode),
                (Some(_), None) => true,
                (None, Some(_)) => false,
                (None, None) => true,
            },

            (Type::EntityOrRecord(rk0), Type::EntityOrRecord(rk1)) => {
                EntityRecordKind::is_subtype(schema, rk0, rk1, mode)
            }

            // Subtypes between extension types only occurs when the extension
            // types are the same.
            (Type::ExtensionType { .. }, Type::ExtensionType { .. }) => ty0 == ty1,

            // If none of the above apply, then ty0 is not a subtype of ty1.
            _ => false,
        }
    }

    /// Compute the least upper bound of two types. This is a type such that each
    /// type is a subtype of the least upper bound.
    pub(crate) fn least_upper_bound(
        schema: &ValidatorSchema,
        ty0: &Type,
        ty1: &Type,
        mode: ValidationMode,
    ) -> Result<Type, LubHelp> {
        match (ty0, ty1) {
            _ if Type::is_subtype(schema, ty0, ty1, mode) => Ok(ty1.clone()),
            _ if Type::is_subtype(schema, ty1, ty0, mode) => Ok(ty0.clone()),

            (Type::True | Type::False, Type::True | Type::False) => Ok(Type::primitive_boolean()),

            // `None` as an element type represents the top type for the set
            // element, so every other set is a subtype of set<None>, making a
            // least upper bound containing  set<None> and another set type
            // equal to set<None>. This case should be impossible due to the
            // subtype checks in the first two match cases, but we handle it
            // explicitly as an alternative to panicking if it occurs.
            (ty_lub @ Type::Set { element_type: None }, Type::Set { .. })
            | (Type::Set { .. }, ty_lub @ Type::Set { element_type: None }) => Ok(ty_lub.clone()),

            // The least upper bound of two set types is a set with
            // an element type that is the element type least upper bound.
            (
                Type::Set {
                    element_type: Some(te0),
                },
                Type::Set {
                    element_type: Some(te1),
                },
            ) => Ok(Type::set(Type::least_upper_bound(schema, te0, te1, mode)?)),

            (Type::EntityOrRecord(rk0), Type::EntityOrRecord(rk1)) => Ok(Type::EntityOrRecord(
                EntityRecordKind::least_upper_bound(schema, rk0, rk1, mode)?,
            )),

            _ => Err(LubHelp::None),
        }
    }

    // Return `true` if the parameter types are definitely disjoint, i.e., there
    // are no values which inhabit both types. It is tempting to say that types
    // are disjoint if neither is a subtype of the other, but this would be
    // incorrect for set types where the set can be empty.  set<int> and
    // set<bool> would then be considered disjoint, but both are inhabited by
    // the empty set. This function could safely decide that more types are
    // disjoint than it currently does, e.g., it is correct to say `long` and
    // `bool` are disjoint, but it is also safe to conservatively approximate
    // this function by deciding that fewer types are disjoint than are in
    // reality. Declaring types disjoint when they are not disjoint would, on
    // the other hand, cause soundness errors in the typechecker.
    pub(crate) fn are_types_disjoint(ty1: &Type, ty2: &Type) -> bool {
        match (ty1, ty2) {
            // Entity types least-upper-bounds that have no entity types in
            // common.
            (Type::EntityOrRecord(k1), Type::EntityOrRecord(k2)) => {
                match (k1.as_entity_lub(), k2.as_entity_lub()) {
                    (Some(lub1), Some(lub2)) => lub1.is_disjoint(&lub2),
                    _ => false,
                }
            }
            _ => false,
        }
    }

    /// Given a list of types, compute the least upper bound of all types in the
    /// list. The least upper bound of an empty list is Never.
    pub(crate) fn reduce_to_least_upper_bound(
        schema: &ValidatorSchema,
        tys: &[Type],
        mode: ValidationMode,
    ) -> Result<Type, LubHelp> {
        tys.iter().try_fold(Type::Never, |lub, next| {
            Type::least_upper_bound(schema, &lub, next, mode)
        })
    }

    /// Get the type of the specified attribute of an entity or record type.
    /// If the type is not an entity or record type, or does not have the
    /// required attribute, then `None` is returned.
    pub(crate) fn lookup_attribute_type(
        schema: &ValidatorSchema,
        ty: &Type,
        attr: &str,
    ) -> Option<AttributeType> {
        match ty {
            Type::EntityOrRecord(rk) => rk.get_attr(schema, attr),
            _ => None,
        }
    }

    /// Get all statically known attributes of an entity or record type.
    /// Returns an empty vector if no attributes or type is not an entity or record type.
    pub fn all_attributes(&self, schema: &ValidatorSchema) -> Vec<SmolStr> {
        match self {
            Type::EntityOrRecord(e) => e.all_attrs(schema),
            _ => vec![],
        }
    }

    /// Return true if the Type `ty` could possibly contain the attribute
    /// `attr`. Record and entity types can contain attributes, so we check if
    /// the type can contain the specific attribute. Other types cannot have
    /// attributes, so we return false.
    pub(crate) fn may_have_attr(schema: &ValidatorSchema, ty: &Type, attr: &str) -> bool {
        match ty {
            // Never, being the bottom type, is a subtype of EntityOrRecord, so
            // it could have any attributes.
            Type::Never => true,
            // An EntityOrRecord might have an open attributes record, in which
            // case it could have any attribute.
            Type::EntityOrRecord(k) if k.has_open_attributes_record(schema) => true,
            // In this case and all following `EntityOrRecord` cases, we know it
            // does not have an open attributes record, so we know that an
            // attribute may not exist if it is not explicitly listed in the
            // type. For an entity, we look this up in the schema.  For an
            // entity least upper bound resulting from multiple entity
            // types, the type might have the attribute if any of the
            // constituent entity types have the attribute in the schema.
            Type::EntityOrRecord(EntityRecordKind::Entity(entity_lub)) => {
                entity_lub.lub_elements.iter().any(|entity| {
                    schema
                        .get_entity_type(entity)
                        .map_or(false, |entity_type| entity_type.attr(attr).is_some())
                })
            }
            // UBs of ActionEntities are AnyEntity. So if we have an ActionEntity here its attrs are known.
            Type::EntityOrRecord(EntityRecordKind::ActionEntity { attrs, .. }) => {
                attrs.iter().any(|(found_attr, _)| attr.eq(found_attr))
            }
            // A record will have an attribute if the attribute is in its
            // attributes map. Records computed as a LUB may have an open
            // attributes record, but that is handled by the first match case.
            Type::EntityOrRecord(EntityRecordKind::Record { attrs, .. }) => {
                attrs.get_attr(attr).is_some()
            }
            // No other types may have attributes.
            _ => false,
        }
    }

    /// Is this validator type "consistent with" the given Core `SchemaType`.
    /// Meaning, is there at least some value that could have this `SchemaType` and
    /// this validator type simultaneously.
    pub(crate) fn is_consistent_with(
        &self,
        core_type: &cedar_policy_core::entities::SchemaType,
    ) -> bool {
        use cedar_policy_core::entities::SchemaType as CoreSchemaType;
        match core_type {
            CoreSchemaType::Bool => matches!(
                self,
                Type::True
                    | Type::False
                    | Type::Primitive {
                        primitive_type: Primitive::Bool
                    }
            ),
            CoreSchemaType::Long => matches!(
                self,
                Type::Primitive {
                    primitive_type: Primitive::Long
                }
            ),
            CoreSchemaType::String => matches!(
                self,
                Type::Primitive {
                    primitive_type: Primitive::String
                }
            ),
            CoreSchemaType::Set { element_ty } => {
                matches!(self, Type::Set { element_type: Some(element_type) } if element_type.is_consistent_with(element_ty))
            }
            CoreSchemaType::EmptySet => {
                // for any given validator Set type, there is some value (namely, the empty set)
                // that could have the EmptySet CoreSchemaType and that validator Set type.
                matches!(self, Type::Set { .. })
            }
            CoreSchemaType::Record {
                attrs: core_attrs,
                open_attrs: core_open,
            } => match self {
                Type::EntityOrRecord(kind) => match kind {
                    EntityRecordKind::Record {
                        attrs: self_attrs,
                        open_attributes: self_open,
                    } => {
                        core_attrs.iter().all(|(k, core_attr_ty)| {
                            match self_attrs.get_attr(k) {
                                Some(self_attr_ty) => {
                                    // both have the attribute, doesn't matter
                                    // if one or both consider it required or
                                    // optional
                                    self_attr_ty
                                        .attr_type
                                        .is_consistent_with(core_attr_ty.schema_type())
                                }
                                None => {
                                    // core_attrs has the attribute, self_attrs does not.
                                    // if required in core_attrs, incompatible.
                                    // otherwise fine
                                    !core_attr_ty.is_required() || self_open.is_open()
                                }
                            }
                        }) && self_attrs.iter().all(|(k, self_attr_ty)| {
                            match core_attrs.get(k) {
                                Some(core_attr_ty) => {
                                    // both have the attribute, doesn't matter
                                    // if one or both consider it required or
                                    // optional
                                    self_attr_ty
                                        .attr_type
                                        .is_consistent_with(core_attr_ty.schema_type())
                                }
                                None => {
                                    // self_attrs has the attribute, core_attrs does not.
                                    // if required in self_attrs, incompatible.
                                    // otherwise fine
                                    !self_attr_ty.is_required || *core_open
                                }
                            }
                        })
                    }
                    EntityRecordKind::Entity(_)
                    | EntityRecordKind::AnyEntity
                    | EntityRecordKind::ActionEntity { .. } => false,
                },
                _ => false,
            },
            CoreSchemaType::Entity { ty: concrete_name } => match self {
                Type::EntityOrRecord(kind) => match kind {
                    EntityRecordKind::Entity(lub) => {
                        lub.lub_elements.iter().any(|n| n == concrete_name)
                    }
                    EntityRecordKind::AnyEntity => true,
                    EntityRecordKind::Record { .. } => false,
                    EntityRecordKind::ActionEntity { name, .. } => concrete_name.eq(name),
                },
                _ => false,
            },
            CoreSchemaType::Extension { name } => {
                matches!(self, Type::ExtensionType { name: n } if name == n)
            }
        }
    }

    /// Does the given `PartialValue` have this validator type?
    ///
    /// If the `PartialValue` is a residual with not enough information to
    /// determine conclusively that it either does or does not typecheck (i.e.,
    /// it does typecheck for some permissible substitutions of the unknowns,
    /// but does not typecheck for other permissible substitutions), this is
    /// reported as an error.
    ///
    /// TODO(#437): Handling of `Unknown`s is not yet complete and doesn't
    /// properly behave according to the above description, as of this writing.
    pub(crate) fn typecheck_partial_value(
        &self,
        value: &PartialValue,
        extensions: Extensions<'_>,
    ) -> Result<bool, GetSchemaTypeError> {
        match value {
            PartialValue::Value(value) => self.typecheck_value(value, extensions),
            PartialValue::Residual(expr) => match BorrowedRestrictedExpr::new(expr) {
                Ok(rexpr) => self.typecheck_restricted_expr(rexpr, extensions),
                Err(_) => Ok(false), // TODO(#437): instead of just reporting typecheck fails for all nontrivial residuals, we should do something more intelligent
            },
        }
    }

    /// Does the given `Value` have this validator type?
    pub(crate) fn typecheck_value(
        &self,
        value: &Value,
        extensions: Extensions<'_>,
    ) -> Result<bool, GetSchemaTypeError> {
        // we accept the overhead of cloning the `Value` and converting to
        // `RestrictedExpr` in order to improve code reuse and maintainability
        let rexpr = RestrictedExpr::from(value.clone());
        self.typecheck_restricted_expr(rexpr.as_borrowed(), extensions)
    }

    /// Does the given `BorrowedRestrictedExpr` have this validator type?
    ///
    /// TODO(#437): Handling of restricted exprs containing `Unknown`s is not
    /// yet complete or correct, as of this writing.
    pub(crate) fn typecheck_restricted_expr(
        &self,
        restricted_expr: BorrowedRestrictedExpr<'_>,
        extensions: Extensions<'_>,
    ) -> Result<bool, GetSchemaTypeError> {
        match self {
            Type::Never => Ok(false), // no expr has type Never
            Type::Primitive {
                primitive_type: Primitive::Bool,
            } => Ok(restricted_expr.as_bool().is_some()),
            Type::Primitive {
                primitive_type: Primitive::Long,
            } => Ok(restricted_expr.as_long().is_some()),
            Type::Primitive {
                primitive_type: Primitive::String,
            } => Ok(restricted_expr.as_string().is_some()),
            Type::True => Ok(restricted_expr.as_bool() == Some(true)),
            Type::False => Ok(restricted_expr.as_bool() == Some(false)),
            Type::Set { element_type: None } => Ok(restricted_expr.as_set_elements().is_some()),
            Type::Set {
                element_type: Some(el_type),
            } => match restricted_expr.as_set_elements() {
                Some(elts) => {
                    for elt in elts {
                        if !el_type.typecheck_restricted_expr(elt, extensions)? {
                            return Ok(false);
                        }
                    }
                    Ok(true)
                }
                None => Ok(false),
            },
            Type::EntityOrRecord(EntityRecordKind::Entity(lub)) => {
                match restricted_expr.as_euid() {
                    Some(euid) => Ok(lub.contains(euid.entity_type())),
                    None => Ok(false),
                }
            }
            Type::EntityOrRecord(EntityRecordKind::ActionEntity { name, .. }) => {
                match restricted_expr.as_euid() {
                    Some(euid) if euid.is_action() => Ok(euid.entity_type() == name),
                    _ => Ok(false),
                }
            }
            Type::EntityOrRecord(EntityRecordKind::AnyEntity) => {
                Ok(restricted_expr.as_euid().is_some())
            }
            Type::EntityOrRecord(EntityRecordKind::Record {
                attrs,
                open_attributes,
            }) => match restricted_expr.as_record_pairs() {
                Some(pairs) => {
                    let record: HashMap<_, BorrowedRestrictedExpr<'_>> = pairs.collect();
                    for (k, attr_val) in &record {
                        match attrs.get_attr(k) {
                            Some(attr_ty) => {
                                if !attr_ty
                                    .attr_type
                                    .typecheck_restricted_expr(attr_val.to_owned(), extensions)?
                                {
                                    return Ok(false);
                                }
                            }
                            None => {
                                if open_attributes != &OpenTag::OpenAttributes {
                                    // the restricted expr has an attribute not
                                    // listed in the Type, and the Type doesn't
                                    // have open attributes
                                    return Ok(false);
                                }
                            }
                        }
                    }
                    // we've now checked that all of the attrs in `restricted_expr` are OK and have the right types.
                    // what remains is making sure that all the required attrs are actually in `restricted_expr`
                    for (k, attr_ty) in attrs.iter() {
                        if attr_ty.is_required && !record.contains_key(k) {
                            return Ok(false);
                        }
                    }
                    Ok(true)
                }
                None => Ok(false),
            },
            Type::ExtensionType { name } => match restricted_expr.as_extn_fn_call() {
                Some((fn_name, args)) => {
                    let func = extensions.func(fn_name)?;
                    match func.return_type() {
                        Some(cedar_policy_core::entities::SchemaType::Extension {
                            name: actual_name,
                        }) => {
                            if actual_name != name {
                                return Ok(false);
                            }
                        }
                        _ => return Ok(false),
                    }
                    for (actual_arg, expected_arg_ty) in args.zip(func.arg_types()) {
                        match expected_arg_ty {
                            None => {} // in this case, the docs on `.arg_types()` say that multiple types are allowed, we just approximate as saying you can pass any type to this argument
                            Some(ty) => {
                                if typecheck_restricted_expr_against_schematype(
                                    actual_arg, ty, extensions,
                                )
                                .is_err()
                                {
                                    return Ok(false);
                                }
                            }
                        }
                    }
                    // if we got here, then the return type and arg types typecheck
                    Ok(true)
                }
                None => Ok(false), // no other kinds of restricted expr (other than fn calls) can produce extension-typed values
            },
        }
    }
}

impl Display for Type {
    fn fmt(&self, f: &mut std::fmt::Formatter<'_>) -> std::fmt::Result {
        match self {
            Type::Never => write!(f, "__cedar::internal::Never"),
            Type::True => write!(f, "__cedar::internal::True"),
            Type::False => write!(f, "__cedar::internal::False"),
            Type::Primitive {
                primitive_type: Primitive::Long,
            } => write!(f, "Long"),
            Type::Primitive {
                primitive_type: Primitive::Bool,
            } => write!(f, "Bool"),
            Type::Primitive {
                primitive_type: Primitive::String,
            } => write!(f, "String"),
            Type::Set { element_type } => match element_type {
                Some(element_type) => write!(f, "Set<{element_type}>"),
                None => write!(f, "Set<__cedar::internal::Any>"),
            },
            Type::EntityOrRecord(EntityRecordKind::AnyEntity) => {
                write!(f, "__cedar::internal::AnyEntity")
            }
            // Ignoring action attributes for display purposes.
            Type::EntityOrRecord(EntityRecordKind::ActionEntity {
                name,
                attrs: _attrs,
            }) => write!(f, "{name}"),
            Type::EntityOrRecord(EntityRecordKind::Entity(elub)) => {
                match elub.get_single_entity() {
                    Some(e) => write!(f, "{e}"),
                    None => write!(
                        f,
                        "__cedar::internal::Union<{}>",
                        elub.iter().map(ToString::to_string).join(", ")
                    ),
                }
            }
            Type::EntityOrRecord(EntityRecordKind::Record {
                attrs,
                open_attributes,
            }) => {
                if open_attributes.is_open() {
                    write!(f, "__cedar::internal::OpenRecord")?;
                }
                write!(f, "{{")?;
                for (name, ty) in attrs.iter() {
                    write!(f, "{name}")?;
                    if !ty.is_required {
                        write!(f, "?")?;
                    }
                    write!(f, ": {},", ty.attr_type)?;
                }
                write!(f, "}}")
            }
            Type::ExtensionType { name } => write!(f, "{name}"),
        }
    }
}

impl TryFrom<Type> for cedar_policy_core::entities::SchemaType {
    type Error = String;
    fn try_from(ty: Type) -> Result<cedar_policy_core::entities::SchemaType, String> {
        use cedar_policy_core::entities::AttributeType as CoreAttributeType;
        use cedar_policy_core::entities::SchemaType as CoreSchemaType;
        match ty {
            Type::Never => Err("'Never' type is not representable in core::SchemaType".into()),
            Type::True | Type::False => Ok(CoreSchemaType::Bool),
            Type::Primitive {
                primitive_type: Primitive::Bool,
            } => Ok(CoreSchemaType::Bool),
            Type::Primitive {
                primitive_type: Primitive::Long,
            } => Ok(CoreSchemaType::Long),
            Type::Primitive {
                primitive_type: Primitive::String,
            } => Ok(CoreSchemaType::String),
            Type::Set {
                element_type: Some(element_type),
            } => Ok(CoreSchemaType::Set {
                element_ty: Box::new(CoreSchemaType::try_from(*element_type)?),
            }),
            Type::Set { element_type: None } => Ok(CoreSchemaType::EmptySet),
            Type::EntityOrRecord(kind @ EntityRecordKind::AnyEntity) => Err(format!(
                "any-entity type is not representable in core::SchemaType: {kind:?}"
            )),
            Type::EntityOrRecord(EntityRecordKind::ActionEntity { name, .. }) => {
                Ok(CoreSchemaType::Entity { ty: name })
            }
            Type::EntityOrRecord(EntityRecordKind::Record {
                attrs,
                open_attributes,
            }) => Ok(CoreSchemaType::Record {
                attrs: {
                    attrs
                        .into_iter()
                        .map(|(k, v)| {
                            let schema_type = v.attr_type.try_into()?;
                            Ok((
                                k,
                                match v.is_required {
                                    true => CoreAttributeType::required(schema_type),
                                    false => CoreAttributeType::optional(schema_type),
                                },
                            ))
                        })
                        .collect::<Result<_, String>>()?
                },
                open_attrs: open_attributes.is_open(),
            }),
            Type::EntityOrRecord(EntityRecordKind::Entity(lub)) => match lub.into_single_entity() {
                Some(name) => Ok(CoreSchemaType::Entity { ty: name }),
                None => Err(
                    "non-singleton LUB type is not representable in core::SchemaType".to_string(),
                ),
            },
            Type::ExtensionType { name } => Ok(CoreSchemaType::Extension { name }),
        }
    }
}

/// Represents the least upper bound of multiple entity types. This can be used
/// to represent the least upper bound of a single entity type, in which case it
/// is exactly that entity type.
#[derive(Hash, Ord, PartialOrd, Eq, PartialEq, Debug, Clone, Serialize)]
pub struct EntityLUB {
    // INVARIANT: Non-empty set.
    lub_elements: BTreeSet<EntityType>,
}

impl EntityLUB {
    /// Create a least upper bound of a single entity type. This is the same as
    /// just that entity type.
    pub(crate) fn single_entity(entity_type_name: EntityType) -> Self {
        Self {
            lub_elements: [entity_type_name].into_iter().collect(),
        }
    }

    /// Check if this LUB is a singleton, and if so, return a reference to its entity type
    pub fn get_single_entity(&self) -> Option<&EntityType> {
        let mut names = self.lub_elements.iter();
        // PANIC SAFETY: Invariant on `lub_elements` guarantees the set is non-empty.
        #[allow(clippy::expect_used)]
        let first = names.next().expect("should have one element by invariant");
        match names.next() {
            Some(_) => None, // there are two or more names
            None => Some(first),
        }
    }

    /// Like `get_single_entity()`, but consumes the [`EntityLUB`] and produces an
    /// owned entity type name
    pub fn into_single_entity(self) -> Option<EntityType> {
        let mut names = self.lub_elements.into_iter();
        // PANIC SAFETY: Invariant on `lub_elements` guarantees the set is non-empty.
        #[allow(clippy::expect_used)]
        let first = names.next().expect("should have one element by invariant");
        match names.next() {
            Some(_) => None, // there are two or more names
            None => Some(first),
        }
    }

    /// Check if the entity least upper bound is a subtype of another. This is
    /// the case when the entity types in the least upper bound are a subset of
    /// the entity types in the other.
    fn is_subtype(&self, other: &EntityLUB) -> bool {
        self.lub_elements.is_subset(&other.lub_elements)
    }

    /// Retrieve the attributes and their types. If this is a single entity type,
    /// then return exactly the attributes stored in schema for that entity
    /// type. Otherwise, retrieve all attribute maps for all entities in the
    /// least upper bound and compute the least upper bound of these maps. This
    /// will keep only the common attributes with a type that is the least upper
    /// bound of the all the attribute type.
    fn get_attribute_types(&self, schema: &ValidatorSchema) -> Attributes {
        let mut lub_element_attributes = self.lub_elements.iter().map(|name| {
            schema
                .get_entity_type(name)
                .map(|entity_type| entity_type.attributes.clone())
                .unwrap_or_else(|| Attributes::with_attributes(None))
        });

        // If I wanted to write this as a fold over a possibly empty set, I
        // would need a bottom record type that would contain every attribute with a
        // bottom type. We don't have that, so I instead restrict EntityLUB to
        // be a least upper bound of one or more entities.
        // PANIC SAFETY: Invariant on `lub_elements` guarantees the set is non-empty.
        #[allow(clippy::expect_used)]
        let arbitrary_first = Attributes::with_attributes(
            lub_element_attributes
                .next()
                .expect("Invariant violated: EntityLUB set must be non-empty."),
        );
        lub_element_attributes.fold(arbitrary_first, |acc, elem| {
            // Use the permissive version of least upper bound here for two
            // reasons. First, when in permissive mode, the attributes least
            // upper bound can never fail. We could call the main lub function
            // with an unwrap, but this avoids a chance at a panic. Second, when
            // in strict mode, an entity LUB will only ever have a single
            // element, so that LUB can never fail, and the strict
            // attributes lub is the same as permissive if there is only one
            // attribute.
            Attributes::permissive_least_upper_bound(
                schema,
                &acc,
                &Attributes::with_attributes(elem),
            )
        })
    }

    /// Generate the least upper bound of this [`EntityLUB`] and another. This
    /// returns an [`EntityLUB`] for the union of the entity types in both argument
    /// LUBs. The attributes of the LUB are not computed.
    pub(crate) fn least_upper_bound(&self, other: &EntityLUB) -> EntityLUB {
        EntityLUB {
            lub_elements: self
                .lub_elements
                .union(&other.lub_elements)
                .cloned()
                .collect::<BTreeSet<_>>(),
        }
    }

    /// Return true if the set of entity types composing this [`EntityLUB`] is
    /// disjoint from th entity types composing another [`EntityLUB`].
    pub(crate) fn is_disjoint(&self, other: &EntityLUB) -> bool {
        self.lub_elements.is_disjoint(&other.lub_elements)
    }

    /// Return true if the given entity type [`Name`] is in the set of entity
    /// types comprising this [`EntityLUB`].
    pub(crate) fn contains(&self, ty: &EntityType) -> bool {
        self.lub_elements.contains(ty)
    }

    /// An iterator over the entity type [`Name`]s in the set of entity types
    /// comprising this [`EntityLUB`].
    pub(crate) fn iter(&self) -> impl Iterator<Item = &EntityType> {
        self.lub_elements.iter()
    }

    // Check if this [`EntityLUB`] contains a particular entity type.
    pub(crate) fn contains_entity_type(&self, ety: &EntityType) -> bool {
        self.lub_elements.contains(ety)
    }
}

/// Represents the attributes of a record or entity type. Each attribute has an
/// identifier, a flag indicating weather it is required, and a type.
#[derive(Hash, Ord, PartialOrd, Eq, PartialEq, Debug, Clone, Serialize)]
pub struct Attributes {
    /// Attributes map
    pub attrs: BTreeMap<SmolStr, AttributeType>,
}

impl Attributes {
    /// Construct an Attributes with some required attributes.
    pub(crate) fn with_required_attributes(
        required_attrs: impl IntoIterator<Item = (SmolStr, Type)>,
    ) -> Self {
        Self {
            attrs: required_attrs
                .into_iter()
                .map(|(attr, ty)| (attr, AttributeType::required_attribute(ty)))
                .collect(),
        }
    }

    /// Construct an Attributes with some attributes that may be required or
    /// optional.
    pub(crate) fn with_attributes(
        attrs: impl IntoIterator<Item = (SmolStr, AttributeType)>,
    ) -> Self {
        Self {
            attrs: attrs.into_iter().collect(),
        }
    }

    /// Iterate over the attributes of this record with their types
    pub fn iter(&self) -> impl Iterator<Item = (&SmolStr, &AttributeType)> {
        self.attrs.iter()
    }

    /// Iterate over the attribute names of this record
    pub fn keys(&self) -> impl Iterator<Item = &SmolStr> {
        self.attrs.keys()
    }

    /// Get a tuple containing a boolean flag specifying if a attribute is
    /// required in the record and the type of the attribute. Returns None when
    /// the attribute is not in the record.
    pub(crate) fn get_attr(&self, attr: &str) -> Option<&AttributeType> {
        self.attrs.get(attr)
    }

    pub(crate) fn is_subtype(
        &self,
        schema: &ValidatorSchema,
        other: &Attributes,
        mode: ValidationMode,
    ) -> bool {
        // For a one record type to subtype another, all the attributes of the
        // second must be present in the first, and each attribute types must
        // subtype the corresponding attribute type. If an attribute in the
        // first is not required (optional), then that attribute must also be
        // optional in the second.
        other.attrs.iter().all(|(k, other_ty)| {
            self.attrs
                .get(k)
                .map(|self_ty| {
                    (if mode.is_strict() {
                        self_ty.is_required == other_ty.is_required
                    } else {
                        self_ty.is_required || !other_ty.is_required
                    }) && Type::is_subtype(schema, &self_ty.attr_type, &other_ty.attr_type, mode)
                })
                .unwrap_or(false)
        })
    }

    // Determine if the attributes subtype while only allowing for depth
    // subtyping. This forbids width subtyping, so there may not be attributes
    // present in the subtype that do not exist in the super type.
    pub(crate) fn is_subtype_depth_only(
        &self,
        schema: &ValidatorSchema,
        other: &Attributes,
        mode: ValidationMode,
    ) -> bool {
        other.attrs.keys().collect::<HashSet<_>>() == self.attrs.keys().collect::<HashSet<_>>()
            && self.is_subtype(schema, other, mode)
    }

    pub(crate) fn least_upper_bound(
        schema: &ValidatorSchema,
        attrs0: &Attributes,
        attrs1: &Attributes,
        mode: ValidationMode,
    ) -> Result<Attributes, LubHelp> {
        if mode.is_strict() {
            Self::strict_least_upper_bound(schema, attrs0, attrs1)
        } else {
            Ok(Self::permissive_least_upper_bound(schema, attrs0, attrs1))
        }
    }

    fn attributes_lub_iter<'a>(
        schema: &'a ValidatorSchema,
        attrs0: &'a Attributes,
        attrs1: &'a Attributes,
        mode: ValidationMode,
    ) -> impl Iterator<Item = Result<(SmolStr, AttributeType), LubHelp>> + 'a {
        attrs0.attrs.iter().map(move |(attr, ty0)| {
            let ty1 = attrs1.attrs.get(attr).ok_or(LubHelp::RecordWidth)?;
            Type::least_upper_bound(schema, &ty0.attr_type, &ty1.attr_type, mode).and_then(|lub| {
                let is_lub_required = ty0.is_required && ty1.is_required;
                if mode.is_strict() && ty0.is_required != ty1.is_required {
                    Err(LubHelp::AttributeQualifier)
                } else {
                    Ok((attr.clone(), AttributeType::new(lub, is_lub_required)))
                }
            })
        })
    }

    pub(crate) fn strict_least_upper_bound(
        schema: &ValidatorSchema,
        attrs0: &Attributes,
        attrs1: &Attributes,
    ) -> Result<Attributes, LubHelp> {
        if attrs0.keys().collect::<HashSet<_>>() != attrs1.keys().collect::<HashSet<_>>() {
            return Err(LubHelp::RecordWidth);
        }
        Self::attributes_lub_iter(schema, attrs0, attrs1, ValidationMode::Strict)
            .collect::<Result<Vec<_>, _>>()
            .map(Attributes::with_attributes)
    }

    pub(crate) fn permissive_least_upper_bound(
        schema: &ValidatorSchema,
        attrs0: &Attributes,
        attrs1: &Attributes,
    ) -> Attributes {
        Attributes::with_attributes(
            Self::attributes_lub_iter(schema, attrs0, attrs1, ValidationMode::Permissive).flatten(),
        )
    }
}

impl IntoIterator for Attributes {
    type Item = (SmolStr, AttributeType);

    type IntoIter = <BTreeMap<SmolStr, AttributeType> as IntoIterator>::IntoIter;

    fn into_iter(self) -> Self::IntoIter {
        self.attrs.into_iter()
    }
}

/// Used to tag record types to indicate if their attributes record is open or
/// closed.
#[derive(Hash, Ord, PartialOrd, Eq, PartialEq, Debug, Copy, Clone, Serialize)]
pub enum OpenTag {
    /// The attributes are open. A value of this type may have attributes other
    /// than those listed.
    OpenAttributes,
    /// The attributes are closed. The attributes for a value of this type must
    /// exactly match the attributes listed in the type.
    ClosedAttributes,
}

impl OpenTag {
    pub(crate) fn is_open(self) -> bool {
        match self {
            OpenTag::OpenAttributes => true,
            OpenTag::ClosedAttributes => false,
        }
    }
}

/// Represents whether a type is an entity type, record type, or could be either
///
/// The subtyping lattice for these types is that
/// `Entity` <: `AnyEntity`. `Record` does not subtype anything.
#[derive(Hash, Ord, PartialOrd, Eq, PartialEq, Debug, Clone, Serialize)]
pub enum EntityRecordKind {
    /// A record type, with these attributes
    Record {
        /// The attributes that we know must exist (or may exist in the case of
        /// optional attributes) for a record with this type along with the
        /// types the attributes must have if they do exist.
        attrs: Attributes,
        /// Encodes whether the attributes for this record are open or closed.
        open_attributes: OpenTag,
    },
    /// Any entity type
    AnyEntity,
    /// An entity reference type. An entity reference might be a reference to one
    /// of multiple possible entity types when the entity references is the
    /// result of a least upper bound. An arbitrary entity without a name is
    /// represented using the `AnyEntity` record kind.
    ///
    /// Attributes in this case are not stored inline but must be looked up in
    /// the schema, based on the elements of the [`EntityLUB`].
    Entity(EntityLUB),

    /// We special case action entities, which store their attributes directly, like `Record`s do
    ActionEntity {
        /// Type name of the action entity
        name: EntityType,
        /// Attributes of the action entity
        attrs: Attributes,
    },
}

impl EntityRecordKind {
    pub(crate) fn as_entity_lub(&self) -> Option<EntityLUB> {
        match self {
            EntityRecordKind::Record { .. } => None,
            EntityRecordKind::AnyEntity => None,
            EntityRecordKind::Entity(lub) => Some(lub.clone()),
            EntityRecordKind::ActionEntity { name, .. } => {
                Some(EntityLUB::single_entity(name.clone()))
            }
        }
    }

    /// Return `true` if this entity or record may have additional undeclared
    /// attributes.
    pub(crate) fn has_open_attributes_record(&self, schema: &ValidatorSchema) -> bool {
        match self {
            // Records explicitly store this information.
            EntityRecordKind::Record {
                open_attributes, ..
            } => open_attributes.is_open(),
            // We know Actions never have additional attributes. This is true
            // because the upper bound for any two action entities is
            // `AnyEntity`, so if we have an ActionEntity here its attributes
            // are known precisely.
            EntityRecordKind::ActionEntity { .. } => false,
            // The `AnyEntity` type has no declared attributes, but it is a
            // super type of all other entity types which may have attributes,
            // so it clearly may have additional attributes.
            EntityRecordKind::AnyEntity => true,
            // An entity LUB may have additional attributes if any of the
            // elements may have additional attributes.
            EntityRecordKind::Entity(lub) => lub.iter().any(|e_name| {
                schema
                    .get_entity_type(e_name)
                    .map(|e_type| e_type.open_attributes)
                    // The entity type was not found in the schema, so we know
                    // nothing about it and must assume that it may have
                    // additional attributes.
                    .unwrap_or(OpenTag::OpenAttributes)
                    .is_open()
            }),
        }
    }

    /// Get the type of the given attribute in this entity or record, or `None`
    /// if it doesn't exist (or not known to exist)
    pub(crate) fn get_attr(&self, schema: &ValidatorSchema, attr: &str) -> Option<AttributeType> {
        match self {
            EntityRecordKind::Record { attrs, .. } => attrs.get_attr(attr).cloned(),
            EntityRecordKind::ActionEntity { attrs, .. } => attrs.get_attr(attr).cloned(),
            EntityRecordKind::AnyEntity => None,
            EntityRecordKind::Entity(lub) => {
                lub.get_attribute_types(schema).get_attr(attr).cloned()
            }
        }
    }

    /// Get all the attribute names for this entity or record
    pub fn all_attrs(&self, schema: &ValidatorSchema) -> Vec<SmolStr> {
        // Wish the clone here could be avoided, but `get_attribute_types` returns an owned `Attributes`.
        match self {
            EntityRecordKind::Record { attrs, .. } => attrs.attrs.keys().cloned().collect(),
            EntityRecordKind::ActionEntity { attrs, .. } => attrs.attrs.keys().cloned().collect(),
            EntityRecordKind::AnyEntity => vec![],
            EntityRecordKind::Entity(lub) => {
                lub.get_attribute_types(schema).attrs.into_keys().collect()
            }
        }
    }

    pub(crate) fn least_upper_bound(
        schema: &ValidatorSchema,
        rk0: &EntityRecordKind,
        rk1: &EntityRecordKind,
        mode: ValidationMode,
    ) -> Result<EntityRecordKind, LubHelp> {
        use EntityRecordKind::*;
        match (rk0, rk1) {
            (
                Record {
                    attrs: attrs0,
                    open_attributes: open0,
                },
                Record {
                    attrs: attrs1,
                    open_attributes: open1,
                },
            ) => {
                let attrs = Attributes::least_upper_bound(schema, attrs0, attrs1, mode)?;

                // Even though this function will never be called when the
                // records are in a subtype relation, it is still possible that
                // the LUB attribute set is the same the attribute key sets for
                // `rk0` and `rk1`. This occurs when `rk0` and `rk1` have
                // identical attribute keys sets with all corresponding
                // attributes having a LUB while at least one pair of
                // corresponding attributes is not in a subtype relation.
                // E.g., Given `{a: true}` and `{a: false}`, the LUB is `{a: bool}`,
                // and we know that `a` is the only attribute for this (closed)
                // record even though neither is subtype of the other.
                let open_attributes = if open0.is_open()
                    || open1.is_open()
                    || (attrs.keys().collect::<BTreeSet<_>>()
                        != (attrs0.keys().chain(attrs1.keys()).collect::<BTreeSet<_>>()))
                {
                    OpenTag::OpenAttributes
                } else {
                    OpenTag::ClosedAttributes
                };
                Ok(Record {
                    attrs,
                    open_attributes,
                })
            }
            //We cannot, in general, have precise upper bounds between action
            //entities because `may_have_attr` assumes the list of attrs is
            //complete.
            (
                ActionEntity {
                    name: action_type1,
                    attrs: attrs1,
                },
                ActionEntity {
                    name: action_type2,
                    attrs: attrs2,
                },
            ) => {
                if action_type1 == action_type2 {
                    // Same action type. Ensure that the actions have the same
                    // attributes. Computing the LUB under strict mode disables
                    // means that the LUB does not exist if either record has as
                    // an attribute that does not exist in the other, so we know
                    // that list of attributes is complete, as is assumed by
                    // `may_have_attr`. As long as actions have empty an
                    // attribute records, the LUB no-ops, allowing for LUBs
                    // between actions with the same action entity type even in
                    // strict validation mode.
                    Attributes::least_upper_bound(schema, attrs1, attrs2, ValidationMode::Strict)
                        .map(|attrs| ActionEntity {
                            name: action_type1.clone(),
                            attrs,
                        })
                } else if mode.is_strict() {
                    Err(LubHelp::EntityType)
                } else {
                    Ok(AnyEntity)
                }
            }
            (Entity(lub0), Entity(lub1)) => {
                if mode.is_strict() && lub0 != lub1 {
                    Err(LubHelp::EntityType)
                } else {
                    Ok(Entity(lub0.least_upper_bound(lub1)))
                }
            }

            (AnyEntity, AnyEntity) => Ok(AnyEntity),

            (AnyEntity, Entity(_))
            | (Entity(_), AnyEntity)
            | (AnyEntity, ActionEntity { .. })
            | (ActionEntity { .. }, AnyEntity) => {
                if mode.is_strict() {
                    Err(LubHelp::EntityType)
                } else {
                    Ok(AnyEntity)
                }
            }

            // Entity and record types do not have a least upper bound to avoid
            // a non-terminating case.
            (AnyEntity, Record { .. }) | (Record { .. }, AnyEntity) => Err(LubHelp::EntityRecord),
            (Record { .. }, Entity(_)) | (Entity(_), Record { .. }) => Err(LubHelp::EntityRecord),

            //Likewise, we can't mix action entities and records
            (ActionEntity { .. }, Record { .. }) | (Record { .. }, ActionEntity { .. }) => {
                Err(LubHelp::EntityRecord)
            }
            //Action entities can be mixed with Entities. In this case, the LUB is AnyEntity
            (ActionEntity { .. }, Entity(_)) | (Entity(_), ActionEntity { .. }) => {
                if mode.is_strict() {
                    Err(LubHelp::EntityType)
                } else {
                    Ok(AnyEntity)
                }
            }
        }
    }

    /// Record/entity subtype is based on the lattice named entity <: arbitrary
    /// entity. We do not support subtyping between records and entities.
    pub(crate) fn is_subtype(
        schema: &ValidatorSchema,
        rk0: &EntityRecordKind,
        rk1: &EntityRecordKind,
        mode: ValidationMode,
    ) -> bool {
        use EntityRecordKind::*;
        match (rk0, rk1) {
            (
                Record {
                    attrs: attrs0,
                    open_attributes: open0,
                },
                Record {
                    attrs: attrs1,
                    open_attributes: open1,
                },
            ) => {
                // Closed attributes subtype open attributes. A record type with
                // open attributes may contain a value that is not in a record
                // type with closed attributes, so open attribute record types
                // can never subtype closed attribute record types.
                (!open0.is_open() || open1.is_open())
                // When `rk1` has open attributes, width subtyping applies since
                // there may be attributes in `rk0` that are not listed in
                // `rk1`.  When `rk1` is closed, a subtype of `rk1` may not have
                // any attributes that are not listed in `rk1`, so we apply
                // depth subtyping only. We apply this same restriction in
                // strict mode, i.e., strict mode applies depth subtyping but
                // not width subtyping.
                    && ((open1.is_open() && !mode.is_strict() && attrs0.is_subtype(schema, attrs1, mode))
                        || attrs0.is_subtype_depth_only(schema, attrs1, mode))
            }
            (ActionEntity { .. }, ActionEntity { .. }) => false,
            (Entity(lub0), Entity(lub1)) => {
                if mode.is_strict() {
                    lub0 == lub1
                } else {
                    lub0.is_subtype(lub1)
                }
            }

            (AnyEntity, AnyEntity) => true,
            (Entity(_) | ActionEntity { .. }, AnyEntity) => !mode.is_strict(),

            // Entities cannot subtype records because their LUB is undefined to
            // avoid a non-terminating case.
            (Entity(_) | AnyEntity | ActionEntity { .. }, Record { .. }) => false,

            (Record { .. }, Entity(_) | AnyEntity | ActionEntity { .. }) => false,
            (ActionEntity { .. }, Entity(_)) => false,
            (AnyEntity, Entity(_)) => false,
            (Entity(_) | AnyEntity, ActionEntity { .. }) => false,
        }
    }
}

/// Contains the type of a record attribute and if the attribute is required.
#[derive(Hash, Ord, PartialOrd, Eq, PartialEq, Debug, Clone, Serialize)]
#[serde(rename_all = "camelCase")]
pub struct AttributeType {
    /// The type of the attribute.
    pub attr_type: Type,

    /// True when the attribute must be present. False if it is optional, and so
    /// may not be present in a record or entity.
    pub is_required: bool,
}

impl AttributeType {
    /// Construct an [`AttributeType`] with some type that may be required or
    /// optional as specified by the `is_required` parameter.
    pub fn new(attr_type: Type, is_required: bool) -> Self {
        Self {
            attr_type,
            is_required,
        }
    }

    /// Construct an [`AttributeType`] for an attribute that must be present given
    /// the type of the attribute.
    pub fn required_attribute(attr_type: Type) -> Self {
        Self::new(attr_type, true)
    }
}

/// Represent the possible primitive types.
#[derive(Hash, Ord, PartialOrd, Eq, PartialEq, Debug, Clone, Serialize)]
pub enum Primitive {
    /// Primitive boolean type.
    Bool,
    /// Primitive long type.
    Long,
    /// Primitive string type.
    String,
}

// PANIC SAFETY unit tests
#[allow(clippy::panic)]
// PANIC SAFETY unit tests
#[allow(clippy::indexing_slicing)]
#[cfg(test)]
mod test {
    use super::*;
    use crate::{
        human_schema::parser::parse_type, schema::try_schema_type_into_validator_type,
        ActionBehavior,
    };
    use cool_asserts::assert_matches;
    use std::collections::HashMap;

    impl Type {
        pub(crate) fn entity_lub<'a>(es: impl IntoIterator<Item = &'a str>) -> Type {
            let lub = EntityLUB {
                lub_elements: es.into_iter().map(|e| e.parse().unwrap()).collect(),
            };
            assert!(!lub.lub_elements.is_empty());
            Type::EntityOrRecord(EntityRecordKind::Entity(lub))
        }

        pub(crate) fn open_record_with_required_attributes(
            required_attrs: impl IntoIterator<Item = (SmolStr, Type)>,
        ) -> Type {
            Type::EntityOrRecord(EntityRecordKind::Record {
                attrs: Attributes::with_required_attributes(required_attrs),
                open_attributes: OpenTag::OpenAttributes,
            })
        }

        pub(crate) fn closed_record_with_required_attributes(
            required_attrs: impl IntoIterator<Item = (SmolStr, Type)>,
        ) -> Type {
            Type::record_with_required_attributes(required_attrs, OpenTag::ClosedAttributes)
        }

        pub(crate) fn open_record_with_attributes(
            attrs: impl IntoIterator<Item = (SmolStr, AttributeType)>,
        ) -> Type {
            Self::record_with_attributes(attrs, OpenTag::OpenAttributes)
        }

        pub(crate) fn closed_record_with_attributes(
            attrs: impl IntoIterator<Item = (SmolStr, AttributeType)>,
        ) -> Type {
            Self::record_with_attributes(attrs, OpenTag::ClosedAttributes)
        }
    }

    #[track_caller] // report the caller's location as the location of the panic, not the location in this function
    fn assert_least_upper_bound(
        schema: ValidatorSchema,
        lhs: Type,
        rhs: Type,
        lub: Result<Type, LubHelp>,
    ) {
        assert_eq!(
            Type::least_upper_bound(&schema, &lhs, &rhs, ValidationMode::Permissive),
            lub,
            "assert_least_upper_bound({:?}, {:?}, {:?})",
            lhs,
            rhs,
            lub
        );
    }

    #[track_caller] // report the caller's location as the location of the panic, not the location in this function
    fn assert_entity_lub(
        schema: ValidatorSchema,
        lhs: Type,
        rhs: Type,
        lub_names: &[&str],
        lub_attrs: &[(&str, Type)],
    ) {
        let lub = Type::least_upper_bound(&schema, &lhs, &rhs, ValidationMode::Permissive);
        assert_matches!(lub, Ok(Type::EntityOrRecord(EntityRecordKind::Entity(entity_lub))) => {
            assert_eq!(
                lub_names
                    .iter()
                    .map(|s| s.parse().expect("Expected valid entity type name."))
                    .collect::<BTreeSet<_>>(),
                entity_lub.lub_elements,
                "Incorrect entity types composing LUB."
            );
            assert_eq!(
                Attributes::with_attributes(
                    lub_attrs
                        .iter()
                        .map(|(s, t)| (
                            AsRef::<str>::as_ref(s).into(),
                            AttributeType::required_attribute(t.clone())
                        ))
                        .collect::<BTreeMap<_, _>>()
                ),
                entity_lub.get_attribute_types(&schema),
                "Incorrect computed record type for LUB."
            );
        });
    }

    fn empty_schema() -> ValidatorSchema {
        ValidatorSchema::empty()
    }

    #[track_caller] // report the caller's location as the location of the panic, not the location in this function
    fn assert_least_upper_bound_empty_schema(lhs: Type, rhs: Type, lub: Result<Type, LubHelp>) {
        assert_least_upper_bound(empty_schema(), lhs, rhs, lub);
    }

    #[test]
    fn test_primitive_lub() {
        assert_least_upper_bound_empty_schema(
            Type::False,
            Type::True,
            Ok(Type::primitive_boolean()),
        );
        assert_least_upper_bound_empty_schema(Type::False, Type::False, Ok(Type::False));
        assert_least_upper_bound_empty_schema(
            Type::False,
            Type::primitive_boolean(),
            Ok(Type::primitive_boolean()),
        );

        assert_least_upper_bound_empty_schema(Type::True, Type::True, Ok(Type::True));
        assert_least_upper_bound_empty_schema(
            Type::True,
            Type::False,
            Ok(Type::primitive_boolean()),
        );
        assert_least_upper_bound_empty_schema(
            Type::True,
            Type::primitive_boolean(),
            Ok(Type::primitive_boolean()),
        );

        assert_least_upper_bound_empty_schema(
            Type::primitive_boolean(),
            Type::False,
            Ok(Type::primitive_boolean()),
        );
        assert_least_upper_bound_empty_schema(
            Type::primitive_boolean(),
            Type::True,
            Ok(Type::primitive_boolean()),
        );
        assert_least_upper_bound_empty_schema(
            Type::primitive_boolean(),
            Type::primitive_boolean(),
            Ok(Type::primitive_boolean()),
        );
        assert_least_upper_bound_empty_schema(
            Type::primitive_string(),
            Type::primitive_string(),
            Ok(Type::primitive_string()),
        );

        assert_least_upper_bound_empty_schema(
            Type::primitive_long(),
            Type::primitive_long(),
            Ok(Type::primitive_long()),
        );

        assert_least_upper_bound_empty_schema(
            Type::False,
            Type::primitive_string(),
            Err(LubHelp::None),
        );
        assert_least_upper_bound_empty_schema(
            Type::False,
            Type::primitive_long(),
            Err(LubHelp::None),
        );
        assert_least_upper_bound_empty_schema(
            Type::True,
            Type::primitive_string(),
            Err(LubHelp::None),
        );
        assert_least_upper_bound_empty_schema(
            Type::True,
            Type::primitive_long(),
            Err(LubHelp::None),
        );
        assert_least_upper_bound_empty_schema(
            Type::primitive_boolean(),
            Type::primitive_string(),
            Err(LubHelp::None),
        );
        assert_least_upper_bound_empty_schema(
            Type::primitive_boolean(),
            Type::primitive_long(),
            Err(LubHelp::None),
        );
        assert_least_upper_bound_empty_schema(
            Type::primitive_string(),
            Type::primitive_long(),
            Err(LubHelp::None),
        );
    }

    #[test]
    fn test_extension_lub() {
        let ipaddr: Name = "ipaddr".parse().expect("should be a valid identifier");
        assert_least_upper_bound_empty_schema(
            Type::extension(ipaddr.clone()),
            Type::extension(ipaddr.clone()),
            Ok(Type::extension(ipaddr.clone())),
        );
        assert_least_upper_bound_empty_schema(
            Type::extension(ipaddr.clone()),
            Type::extension("test".parse().expect("should be a valid identifier")),
            Err(LubHelp::None),
        );
        assert_least_upper_bound_empty_schema(
            Type::extension(ipaddr.clone()),
            Type::False,
            Err(LubHelp::None),
        );
        assert_least_upper_bound_empty_schema(
            Type::extension(ipaddr.clone()),
            Type::primitive_string(),
            Err(LubHelp::None),
        );
        assert_least_upper_bound_empty_schema(
            Type::extension(ipaddr),
            Type::any_entity_reference(),
            Err(LubHelp::None),
        );
    }

    #[test]
    fn test_set_lub() {
        assert_least_upper_bound_empty_schema(
            Type::set(Type::True),
            Type::set(Type::True),
            Ok(Type::set(Type::True)),
        );
        assert_least_upper_bound_empty_schema(
            Type::set(Type::False),
            Type::set(Type::True),
            Ok(Type::set(Type::primitive_boolean())),
        );

        assert_least_upper_bound_empty_schema(
            Type::set(Type::primitive_boolean()),
            Type::set(Type::primitive_long()),
            Err(LubHelp::None),
        );
        assert_least_upper_bound_empty_schema(
            Type::set(Type::primitive_boolean()),
            Type::primitive_boolean(),
            Err(LubHelp::None),
        );
    }

    #[test]
    fn test_record_undef_lub() {
        assert_least_upper_bound_empty_schema(
            Type::open_record_with_attributes(None),
            Type::primitive_string(),
            Err(LubHelp::None),
        );

        assert_least_upper_bound_empty_schema(
            Type::closed_record_with_attributes(None),
            Type::primitive_string(),
            Err(LubHelp::None),
        );

        assert_least_upper_bound_empty_schema(
            Type::closed_record_with_attributes(None),
            Type::set(Type::primitive_boolean()),
            Err(LubHelp::None),
        );
    }

    #[test]
    fn test_record_lub() {
        assert_least_upper_bound_empty_schema(
            Type::closed_record_with_attributes(None),
            Type::closed_record_with_attributes(None),
            Ok(Type::closed_record_with_attributes(None)),
        );
        assert_least_upper_bound_empty_schema(
            Type::closed_record_with_attributes(None),
            Type::open_record_with_attributes(None),
            Ok(Type::open_record_with_attributes(None)),
        );
        assert_least_upper_bound_empty_schema(
            Type::open_record_with_attributes(None),
            Type::closed_record_with_attributes(None),
            Ok(Type::open_record_with_attributes(None)),
        );
        assert_least_upper_bound_empty_schema(
            Type::open_record_with_attributes(None),
            Type::open_record_with_attributes(None),
            Ok(Type::open_record_with_attributes(None)),
        );

        assert_least_upper_bound_empty_schema(
            Type::closed_record_with_required_attributes([
                ("foo".into(), Type::False),
                ("bar".into(), Type::primitive_long()),
            ]),
            Type::closed_record_with_required_attributes([
                ("foo".into(), Type::primitive_string()),
                ("bar".into(), Type::primitive_long()),
            ]),
            Ok(Type::open_record_with_required_attributes([(
                "bar".into(),
                Type::primitive_long(),
            )])),
        );

        assert_least_upper_bound_empty_schema(
            Type::closed_record_with_required_attributes([("bar".into(), Type::primitive_long())]),
            Type::closed_record_with_required_attributes([
                ("foo".into(), Type::primitive_string()),
                ("bar".into(), Type::primitive_long()),
            ]),
            Ok(Type::open_record_with_required_attributes([(
                "bar".into(),
                Type::primitive_long(),
            )])),
        );

        assert_least_upper_bound_empty_schema(
            Type::closed_record_with_required_attributes([
                ("foo".into(), Type::False),
                ("bar".into(), Type::primitive_long()),
            ]),
            Type::closed_record_with_required_attributes([
                ("foo".into(), Type::True),
                ("baz".into(), Type::primitive_long()),
            ]),
            Ok(Type::open_record_with_required_attributes([(
                "foo".into(),
                Type::primitive_boolean(),
            )])),
        );

        assert_least_upper_bound_empty_schema(
            Type::closed_record_with_required_attributes([("foo".into(), Type::False)]),
            Type::closed_record_with_required_attributes([("foo".into(), Type::True)]),
            Ok(Type::closed_record_with_required_attributes([(
                "foo".into(),
                Type::primitive_boolean(),
            )])),
        );

        assert_least_upper_bound_empty_schema(
            Type::closed_record_with_attributes([
                (
                    "foo".into(),
                    AttributeType::new(Type::primitive_long(), false),
                ),
                (
                    "bar".into(),
                    AttributeType::new(Type::primitive_long(), false),
                ),
            ]),
            Type::closed_record_with_attributes([
                (
                    "foo".into(),
                    AttributeType::new(Type::primitive_long(), true),
                ),
                (
                    "bar".into(),
                    AttributeType::new(Type::primitive_long(), false),
                ),
            ]),
            Ok(Type::closed_record_with_attributes([
                (
                    "foo".into(),
                    AttributeType::new(Type::primitive_long(), false),
                ),
                (
                    "bar".into(),
                    AttributeType::new(Type::primitive_long(), false),
                ),
            ])),
        );

        assert_least_upper_bound_empty_schema(
            Type::closed_record_with_required_attributes([("a".into(), Type::primitive_long())]),
            Type::closed_record_with_attributes([]),
            Ok(Type::open_record_with_attributes([])),
        );
    }

    fn simple_schema() -> ValidatorSchema {
        ValidatorSchema::from_schema_frag(
            serde_json::from_value(serde_json::json!({ "":
            {
                "entityTypes": {
                    "foo": {},
                    "bar": {}
                },
                "actions": {}
            }}))
            .expect("Expected valid schema"),
            ActionBehavior::PermitAttributes,
            Extensions::all_available(),
        )
        .expect("Expected valid schema")
    }

    #[track_caller] // report the caller's location as the location of the panic, not the location in this function
    fn assert_least_upper_bound_simple_schema(lhs: Type, rhs: Type, lub: Result<Type, LubHelp>) {
        assert_least_upper_bound(simple_schema(), lhs, rhs, lub);
    }

    #[track_caller] // report the caller's location as the location of the panic, not the location in this function
    fn assert_entity_lub_attrs_simple_schema(
        lhs: Type,
        rhs: Type,
        lub_names: &[&str],
        lub_attrs: &[(&str, Type)],
    ) {
        assert_entity_lub(simple_schema(), lhs, rhs, lub_names, lub_attrs);
    }

    #[test]
    fn test_entity_lub() {
        assert_least_upper_bound_simple_schema(
            Type::any_entity_reference(),
            Type::any_entity_reference(),
            Ok(Type::any_entity_reference()),
        );
        assert_entity_lub_attrs_simple_schema(
            Type::named_entity_reference_from_str("foo"),
            Type::named_entity_reference_from_str("bar"),
            &["foo", "bar"],
            &[],
        );
        assert_entity_lub_attrs_simple_schema(
            Type::named_entity_reference_from_str("foo"),
            Type::named_entity_reference_from_str("foo"),
            &["foo"],
            &[],
        );
        assert_least_upper_bound_simple_schema(
            Type::any_entity_reference(),
            Type::named_entity_reference_from_str("foo"),
            Ok(Type::any_entity_reference()),
        );
        assert_least_upper_bound_simple_schema(
            Type::named_entity_reference_from_str("foo"),
            Type::primitive_boolean(),
            Err(LubHelp::None),
        );
        assert_least_upper_bound_simple_schema(
            Type::named_entity_reference_from_str("foo"),
            Type::set(Type::any_entity_reference()),
            Err(LubHelp::None),
        );
    }

    /// Test cases with entity type Action are interesting because Action
    /// does not need to be declared in the entity type list.
    #[test]
    fn test_action_entity_lub() {
        assert_entity_lub_attrs_simple_schema(
            Type::named_entity_reference_from_str("Action"),
            Type::named_entity_reference_from_str("Action"),
            &["Action"],
            &[],
        );
        assert_entity_lub_attrs_simple_schema(
            Type::named_entity_reference_from_str("Action"),
            Type::named_entity_reference_from_str("foo"),
            &["Action", "foo"],
            &[],
        );
        assert_least_upper_bound_simple_schema(
            Type::named_entity_reference_from_str("Action"),
            Type::any_entity_reference(),
            Ok(Type::any_entity_reference()),
        );
    }

    fn attr_schema() -> ValidatorSchema {
        ValidatorSchema::from_schema_frag(
            serde_json::from_value(serde_json::json!(
            {"": {
                "entityTypes": {
                    "foo": {},
                    "bar": {},
                    "baz": {
                        "shape": {
                            "type": "Record",
                            "attributes": {
                                "a": {"type": "Long"},
                                "b": {"type": "String"},
                                "c": {"type": "Entity", "name": "foo"}
                            }
                        }
                    },
                    "buz": {
                        "shape": {
                            "type": "Record",
                            "attributes": {
                                "a": {"type": "Long"},
                                "b": {"type": "Long"},
                                "c": {"type": "Entity", "name": "bar"}
                            }
                        }
                    }
                },
                "actions": {}
            }}))
            .expect("Expected valid schema"),
            ActionBehavior::PermitAttributes,
            Extensions::all_available(),
        )
        .expect("Expected valid schema")
    }

    #[track_caller] // report the caller's location as the location of the panic, not the location in this function
    fn assert_least_upper_bound_attr_schema(lhs: Type, rhs: Type, lub: Result<Type, LubHelp>) {
        assert_least_upper_bound(attr_schema(), lhs, rhs, lub);
    }

    #[track_caller] // report the caller's location as the location of the panic, not the location in this function
    fn assert_entity_lub_attrs_attr_schema(
        lhs: Type,
        rhs: Type,
        lub_names: &[&str],
        lub_attrs: &[(&str, Type)],
    ) {
        assert_entity_lub(attr_schema(), lhs, rhs, lub_names, lub_attrs);
    }

    #[test]
    fn test_entity_lub_with_attributes() {
        assert_entity_lub_attrs_attr_schema(
            Type::named_entity_reference_from_str("baz"),
            Type::named_entity_reference_from_str("baz"),
            &["baz"],
            &[
                ("a", Type::primitive_long()),
                ("b", Type::primitive_string()),
                ("c", Type::named_entity_reference_from_str("foo")),
            ],
        );
        assert_entity_lub_attrs_attr_schema(
            Type::named_entity_reference_from_str("baz"),
            Type::named_entity_reference_from_str("foo"),
            &["baz", "foo"],
            &[],
        );
        assert_entity_lub_attrs_attr_schema(
            Type::named_entity_reference_from_str("baz"),
            Type::named_entity_reference_from_str("buz"),
            &["baz", "buz"],
            &[
                ("a", Type::primitive_long()),
                (
                    "c",
                    Type::EntityOrRecord(EntityRecordKind::Entity(EntityLUB {
                        lub_elements: ["foo".to_string(), "bar".to_string()]
                            .into_iter()
                            .map(|n| n.parse().expect("Expected valid entity type name."))
                            .collect::<BTreeSet<_>>(),
                    })),
                ),
            ],
        );
    }

    #[test]
    fn test_record_entity_lub() {
        assert_least_upper_bound_empty_schema(
            Type::any_entity_reference(),
            Type::any_record(),
            Err(LubHelp::EntityRecord),
        );
        assert_least_upper_bound_empty_schema(
            Type::closed_record_with_attributes(None),
            Type::any_entity_reference(),
            Err(LubHelp::EntityRecord),
        );
        assert_least_upper_bound_empty_schema(
            Type::closed_record_with_required_attributes([
                ("foo".into(), Type::False),
                ("bar".into(), Type::primitive_long()),
            ]),
            Type::any_entity_reference(),
            Err(LubHelp::EntityRecord),
        );
        assert_least_upper_bound_attr_schema(
            Type::named_entity_reference_from_str("foo"),
            Type::any_record(),
            Err(LubHelp::EntityRecord),
        );
        assert_least_upper_bound_attr_schema(
            Type::named_entity_reference_from_str("baz"),
            Type::any_record(),
            Err(LubHelp::EntityRecord),
        );
        assert_least_upper_bound_attr_schema(
            Type::named_entity_reference_from_str("buz"),
            Type::closed_record_with_required_attributes(vec![
                ("a".into(), Type::primitive_long()),
                ("b".into(), Type::primitive_long()),
                ("c".into(), Type::named_entity_reference_from_str("bar")),
            ]),
            Err(LubHelp::EntityRecord),
        );
    }

    // Direct test of LUB computation which causes a non-termination bug.
    #[test]
    fn record_entity_lub_non_term() {
        let schema = ValidatorSchema::from_schema_frag(
            serde_json::from_value(serde_json::json!(
            {"": {
                "entityTypes": {
                    "U": {
                        "shape": {
                            "type": "Record",
                            "attributes": {
                                "foo": {
                                    "type": "Record",
                                    "attributes": {
                                        "foo": {
                                            "type": "Entity",
                                            "name": "U"
                                        }
                                    }
                                }
                            }
                        }
                    }
                },
                "actions": {}
            }}))
            .expect("Expected valid schema"),
            ActionBehavior::PermitAttributes,
            Extensions::all_available(),
        )
        .expect("Expected valid schema");

        assert_least_upper_bound(
            schema,
            Type::named_entity_reference_from_str("U"),
            Type::closed_record_with_required_attributes([(
                "foo".into(),
                Type::named_entity_reference_from_str("U"),
            )]),
            Err(LubHelp::EntityRecord),
        );
    }

    fn rec_schema() -> ValidatorSchema {
        ValidatorSchema::from_schema_frag(
            serde_json::from_value(serde_json::json!(
                {"": {
                    "entityTypes": {
                        "biz": {
                            "shape": {
                                "type": "Record",
                                "attributes": {
                                    "c": {"type": "Entity", "name": "biz"}
                                }
                            }
                        },
                        "fiz": {
                            "shape": {
                                "type": "Record",
                                "attributes": {
                                    "c": {"type": "Entity", "name": "fiz"}
                                }
                            }
                        }
                    },
                    "actions": {}
                }}
            ))
            .expect("Expected valid schema"),
            ActionBehavior::PermitAttributes,
            Extensions::all_available(),
        )
        .expect("Expected valid schema")
    }

    #[track_caller] // report the caller's location as the location of the panic, not the location in this function
    fn assert_entity_lub_attrs_rec_schema(
        lhs: Type,
        rhs: Type,
        lub_names: &[&str],
        lub_attrs: &[(&str, Type)],
    ) {
        assert_entity_lub(rec_schema(), lhs, rhs, lub_names, lub_attrs);
    }

    #[test]
    fn test_with_recursive_types() {
        assert_entity_lub_attrs_rec_schema(
            Type::named_entity_reference_from_str("biz"),
            Type::named_entity_reference_from_str("biz"),
            &["biz"],
            &[("c", Type::named_entity_reference_from_str("biz"))],
        );
        assert_entity_lub_attrs_rec_schema(
            Type::named_entity_reference_from_str("biz"),
            Type::named_entity_reference_from_str("fiz"),
            &["biz", "fiz"],
            &[(
                "c",
                Type::EntityOrRecord(EntityRecordKind::Entity(EntityLUB {
                    lub_elements: ["biz".to_string(), "fiz".to_string()]
                        .into_iter()
                        .map(|n| n.parse().expect("Expected valid entity type name."))
                        .collect::<BTreeSet<_>>(),
                })),
            )],
        );
    }

    #[track_caller] // report the caller's location as the location of the panic, not the location in this function
    fn assert_type_display_roundtrip(ty: Type) {
        let type_str = ty.to_string();
        println!("{type_str}");
        let parsed_schema_type = parse_type(&type_str)
            .expect("String representation should have parsed into a schema type");
<<<<<<< HEAD
        let type_from_schema_type = ValidatorNamespaceDef::try_schema_type_into_validator_type(
            parsed_schema_type.qualify_type_references(None).unwrap(),
=======
        let type_from_schema_type = try_schema_type_into_validator_type(
            parsed_schema_type.qualify_type_references(None),
>>>>>>> b68be932
            Extensions::all_available(),
        )
        .expect("Schema type should have converted to type.")
        .resolve_type_defs(&HashMap::new())
        .unwrap();
        assert_eq!(ty, type_from_schema_type);
    }

    #[test]
    fn type_display_roundtrip() {
        assert_type_display_roundtrip(Type::primitive_boolean());
        assert_type_display_roundtrip(Type::primitive_long());
        assert_type_display_roundtrip(Type::primitive_string());
        assert_type_display_roundtrip(Type::set(Type::primitive_boolean()));
        assert_type_display_roundtrip(Type::set(Type::primitive_string()));
        assert_type_display_roundtrip(Type::set(Type::primitive_long()));
        assert_type_display_roundtrip(Type::closed_record_with_attributes(None));
        assert_type_display_roundtrip(Type::closed_record_with_attributes([(
            "a".into(),
            AttributeType::required_attribute(Type::primitive_boolean()),
        )]));
        assert_type_display_roundtrip(Type::closed_record_with_attributes([
            (
                "a".into(),
                AttributeType::required_attribute(Type::primitive_boolean()),
            ),
            (
                "b".into(),
                AttributeType::new(Type::primitive_long(), false),
            ),
        ]));
    }

    #[track_caller] // report the caller's location as the location of the panic, not the location in this function
    fn assert_displays_as(ty: Type, repr: &str) {
        assert_eq!(
            ty.to_string(),
            repr,
            "Unexpected Display output for type {:?}",
            ty
        );
    }

    // Test display for types that don't roundtrip.
    #[test]
    fn test_type_display() {
        // Entity types don't roundtrip because the human format type parser
        // checks that they are defined already, so we'd need to provide a
        // complete schema. TODO: the final stage of schema parsing already does
        // this. Can we remove duplicated checks from human schema parsing?
        assert_displays_as(Type::named_entity_reference_from_str("Foo"), "Foo");
        assert_displays_as(
            Type::named_entity_reference_from_str("Foo::Bar"),
            "Foo::Bar",
        );
        assert_displays_as(
            Type::named_entity_reference_from_str("Foo::Bar::Baz"),
            "Foo::Bar::Baz",
        );

        // These type aren't representable in a schema.
        assert_displays_as(Type::Never, "__cedar::internal::Never");
        assert_displays_as(Type::True, "__cedar::internal::True");
        assert_displays_as(Type::False, "__cedar::internal::False");
        assert_displays_as(Type::any_set(), "Set<__cedar::internal::Any>");
        assert_displays_as(Type::any_entity_reference(), "__cedar::internal::AnyEntity");
        assert_displays_as(
            Type::least_upper_bound(
                &ValidatorSchema::empty(),
                &Type::named_entity_reference_from_str("Foo"),
                &Type::named_entity_reference_from_str("Bar"),
                ValidationMode::Permissive,
            )
            .expect("Expected a least upper bound to exist."),
            "__cedar::internal::Union<Bar, Foo>",
        );
    }

    #[test]
    #[cfg(feature = "ipaddr")]
    fn text_extension_type_dislay() {
        let ipaddr = Name::parse_unqualified_name("ipaddr").expect("should be a valid identifier");
        assert_type_display_roundtrip(Type::extension(ipaddr));
    }
}<|MERGE_RESOLUTION|>--- conflicted
+++ resolved
@@ -2120,13 +2120,8 @@
         println!("{type_str}");
         let parsed_schema_type = parse_type(&type_str)
             .expect("String representation should have parsed into a schema type");
-<<<<<<< HEAD
-        let type_from_schema_type = ValidatorNamespaceDef::try_schema_type_into_validator_type(
+        let type_from_schema_type = try_schema_type_into_validator_type(
             parsed_schema_type.qualify_type_references(None).unwrap(),
-=======
-        let type_from_schema_type = try_schema_type_into_validator_type(
-            parsed_schema_type.qualify_type_references(None),
->>>>>>> b68be932
             Extensions::all_available(),
         )
         .expect("Schema type should have converted to type.")
