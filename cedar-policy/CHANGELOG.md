# Changelog

## Unreleased

<<<<<<< HEAD
- Move public API for partial evaluation behind experimental feature flag.
- Added an option to eagerly evaluate entity attributes and re-use across calls to `is_authorized`
- Revamped errors in cst-to-ast transformation
- Adds APIs to `Entities` to make it easy to add a collection of entities to an existing `Entities` structure
- Implements RFC #19, making validation slightly more strict, but more explainable.

=======
>>>>>>> 631cc479
### Added

- Added an option to eagerly evaluate entity attributes and re-use across calls to `is_authorized`
- Adds APIs to `Entities` to make it easy to add a collection of entities to an existing `Entities` structure
- New methods exported for `EntityTypeName`.
  - `basename` to get the basename (without namespaces).
  - `namespace_components` to get the namespace as an iterator over its components.
  - `namespace` to get the namespace as a single string.
- Support `Request`s with `Unknown` fields for partial evaluation.
- Export the `cedar_policy_core::evaluator::{EvaluationError, EvaluationErrorKind}` and
  `cedar_policy_core::authorizer::AuthorizationError` error types.

### Changed

- Revamped errors in cst-to-ast transformation
- Added list of attributes that do exist to `RecordAttrDoesNotExist` error message.
- Removed deprecated `__expr` escapes from integration tests.
- Improved error messages for some schema type parsing errors
  - When an entity type shape or action context is declared with type other
    than `Record`, the error message will indicate the effected entity type or
    action.
- Some error types now carry more information about the error, with error
  messages updated appropriately
- Update how record types are treated by the validator to support "open" and
  "closed" record types.  Record types written in schema are now closed. In
  particular, this applies to the action context, so `context has attr` can now
  have type False where before it had type Boolean, creating some new
  short-circuiting opportunities.  The same applies to record literals.
- Renamed `cedar_policy_core::est::EstToAstError` to `cedar_policy_core::est::FromJsonError`
- Renamed `cedar_policy_core::entities::JsonDeserializationError::ExtensionsError` to `cedar_policy_core::entities::JsonDeserializationError::FailedExtensionsFunctionLookup`.
- Renamed variants in `cedar_policy::SchemaError`
- The `Diagnostics::errors()` function now returns an iterator over `AuthorizationError`s.
- The `Response::new()` constructor now expects a `Vec<AuthorizationError>` as its third argument.
- Improved validation error messages for access to undeclared attributes and
  unsafe access to optional attributes to report the target of the access (fix #175).

## 2.3.3

### Added
- Re-export `cedar_policy_core::entities::EntitiesError`.
- Fixed bug (#150) around implicit namespaces for actions in `memberOf` lists in
  schemas. An action without an explicit namespace in a `memberOf` now
  correctly uses the default namespace.

### Changed
- Improved error messages and documentation for some errors raised during
  policy parsing, validation, and evaluation.
- More precise "expected tokens" lists in some parse errors.

## 2.3.2

### Removed
- Move public API for partial evaluation behind experimental feature flag. To
  continue using this feature you must enable the `partial-eval` feature flag.

### Changed

- Improved error detection in schema based parsing (fix issues #73, #74).
  - Detect entities with parents of an incorrect entity type.
  - Detect entities with an undeclared entity type.
- Slightly improved error text on some validation type errors
- Improved error messages for some schema type parsing errors
  - Parsing a schema type without the `"type"` field will generate an error
    stating that `"type"` is a required field instead of an inscrutable error
    complaining about the untagged enum `SchemaType`.
  - Parsing a schema type with a `"type"` field corresponding to one of the
    builtin types but missing a required field for that type will generate an
    error stating that a required field is missing instead of claiming that it
    could not find "common types" definition for that builtin type.

## 2.3.1

### Fixed

- Fix a panic in `PolicySet::link()` that could occur when the function was called
  with a policy id corresponding to a static policy.

## 2.3.0

### Changed

- Implementation of
[RFC 9](https://github.com/cedar-policy/rfcs/blob/main/text/0009-disallow-whitespace-in-entityuid.md)
which disallows embedded whitespace, comments, and control characters in the
inputs to several Rust API functions including `EntityTypeName::from_str()` and
`EntityNamespace::from_str()`, as well as in some fields of the Cedar JSON
schema format (e.g., namespace declarations, entity type names), Cedar JSON
entities format (e.g., entity type names, extension function names) and the
Cedar JSON policy format used by `Policy::from_json()` (e.g., entity type names,
extension function names). The risk that this may be a breaking change for some
Cedar users was accepted due to the potential security ramifications; see
discussion in the RFC.

## 2.2.0

### Added

- `Entities::write_to_json` function to api.rs

## 2.1.0

### Added

- `Schema::action_entities` to provide access to action entities defined in a schema.

### Changed

- Update `cedar-policy-core` dependency.

### Fixed

- Resolve warning in `Cargo.toml` due to having both `license` and `license-file` metadata entries.

## 2.0.3

### Fixed

- Update `Cargo.toml` metadata to correctly represent this crate as Apache-2.0 licensed.

## 2.0.2

## 2.0.1

## 2.0.0

Initial release of `cedar-policy`.<|MERGE_RESOLUTION|>--- conflicted
+++ resolved
@@ -2,15 +2,6 @@
 
 ## Unreleased
 
-<<<<<<< HEAD
-- Move public API for partial evaluation behind experimental feature flag.
-- Added an option to eagerly evaluate entity attributes and re-use across calls to `is_authorized`
-- Revamped errors in cst-to-ast transformation
-- Adds APIs to `Entities` to make it easy to add a collection of entities to an existing `Entities` structure
-- Implements RFC #19, making validation slightly more strict, but more explainable.
-
-=======
->>>>>>> 631cc479
 ### Added
 
 - Added an option to eagerly evaluate entity attributes and re-use across calls to `is_authorized`
@@ -46,6 +37,7 @@
 - The `Response::new()` constructor now expects a `Vec<AuthorizationError>` as its third argument.
 - Improved validation error messages for access to undeclared attributes and
   unsafe access to optional attributes to report the target of the access (fix #175).
+- Implements RFC #19, making validation slightly more strict, but more explainable.
 
 ## 2.3.3
 
