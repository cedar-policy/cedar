--- conflicted
+++ resolved
@@ -3995,9 +3995,10 @@
             expect_err(
                 &est_json,
                 &miette::Report::new(e),
-                &ExpectedErrorMessageBuilder::error("error deserializing a policy/template from JSON: found template slot ?principal in a `when` clause")
-                .help("slots are currently unsupported in `when` clauses")
-                .build(),
+                &ExpectedErrorMessageBuilder::error("error deserializing a policy/template from JSON")
+                    .source("found template slot ?principal in a `when` clause")
+                    .help("slots are currently unsupported in `when` clauses")
+                    .build(),
             );
         });
     }
@@ -4628,19 +4629,12 @@
         ]});
 
         let err = PolicySet::from_json_value(value).err().unwrap();
-<<<<<<< HEAD
         expect_err(
             "",
             &Report::new(err),
             &ExpectedErrorMessageBuilder::error("unable to link template")
                 .source("failed to find a template with id `non_existent`")
                 .build(),
-=======
-        let template1 = PolicyId::new("non_existent").into();
-        assert_matches!(
-            err,
-            PolicySetError::Linking(policy_set_errors::LinkingError { inner: ast::LinkingError::NoSuchTemplate { id }}) if id == template1
->>>>>>> 2a7de82b
         );
     }
 
@@ -4712,7 +4706,6 @@
         ]});
 
         let err = PolicySet::from_json_value(value).err().unwrap();
-<<<<<<< HEAD
         expect_err(
             "",
             &Report::new(err),
@@ -4768,15 +4761,6 @@
             &ExpectedErrorMessageBuilder::error("unable to link template")
                 .source("template-linked policy id `link` conflicts with an existing policy id")
                 .build(),
-=======
-        let just_principal = vec![SlotId::principal().into()];
-        assert_matches!(
-            err,
-            PolicySetError::Linking(policy_set_errors::LinkingError { inner: ast::LinkingError::ArityError {
-                unbound_values,
-                extra_values
-            }}) if extra_values.is_empty() && unbound_values == just_principal
->>>>>>> 2a7de82b
         );
     }
 
@@ -4851,22 +4835,12 @@
         ]});
 
         let err = PolicySet::from_json_value(value).err().unwrap();
-<<<<<<< HEAD
         expect_err(
             "",
             &Report::new(err),
             &ExpectedErrorMessageBuilder::error("unable to link template")
                 .source("the following slots were provided as arguments, but did not exist in the template: ?resource")
                 .build(),
-=======
-        let just_resource = vec![SlotId::resource().into()];
-        assert_matches!(
-            err,
-            PolicySetError::Linking(policy_set_errors::LinkingError { inner: ast::LinkingError::ArityError {
-                unbound_values,
-                extra_values
-            }}) if unbound_values.is_empty() && extra_values == just_resource
->>>>>>> 2a7de82b
         );
     }
 
