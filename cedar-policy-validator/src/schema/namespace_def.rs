--- conflicted
+++ resolved
@@ -125,7 +125,7 @@
         namespace: Option<InternalName>,
         namespace_def: NamespaceDefinition<RawName>,
         action_behavior: ActionBehavior,
-        extensions: Extensions<'_>,
+        extensions: &Extensions<'_>,
     ) -> crate::err::Result<ValidatorNamespaceDef<ConditionalName, ConditionalName>> {
         // Return early with an error if actions cannot be in groups or have
         // attributes, but the schema contains action groups or attributes.
@@ -135,23 +135,10 @@
         // file into the representation used by the validator.
         let common_types =
             CommonTypeDefs::from_raw_common_types(namespace_def.common_types, namespace.as_ref())?;
-<<<<<<< HEAD
         let actions =
             ActionsDef::from_raw_actions(namespace_def.actions, namespace.as_ref(), extensions)?;
         let entity_types =
             EntityTypesDef::from_raw_entity_types(namespace_def.entity_types, namespace.as_ref())?;
-=======
-        let actions = ActionsDef::from_raw_actions(
-            namespace_def.actions,
-            namespace.as_ref(),
-            extensions.clone(),
-        )?;
-        let entity_types = EntityTypesDef::from_raw_entity_types(
-            namespace_def.entity_types,
-            namespace.as_ref(),
-            extensions,
-        )?;
->>>>>>> a7b6d5c3
 
         Ok(ValidatorNamespaceDef {
             namespace,
@@ -435,12 +422,7 @@
                     ventry.insert(EntityTypeFragment::from_raw_entity_type(
                         entity_type,
                         schema_namespace,
-<<<<<<< HEAD
                     ));
-=======
-                        extensions.clone(),
-                    )?);
->>>>>>> a7b6d5c3
                 }
                 Entry::Occupied(entry) => {
                     return Err(DuplicateEntityTypeError(entry.key().clone()).into());
@@ -601,7 +583,7 @@
     pub(crate) fn from_raw_actions(
         schema_file_actions: HashMap<SmolStr, ActionType<RawName>>,
         schema_namespace: Option<&InternalName>,
-        extensions: Extensions<'_>,
+        extensions: &Extensions<'_>,
     ) -> crate::err::Result<Self> {
         let mut actions = HashMap::with_capacity(schema_file_actions.len());
         for (action_id_str, action_type) in schema_file_actions {
@@ -613,7 +595,7 @@
                         ventry.key(),
                         action_type,
                         schema_namespace,
-                        extensions.clone(),
+                        extensions,
                     )?;
                     ventry.insert(frag);
                 }
@@ -697,7 +679,7 @@
         action_uid: &EntityUID,
         action_type: schema_file_format::ActionType<RawName>,
         schema_namespace: Option<&InternalName>,
-        extensions: Extensions<'_>,
+        extensions: &Extensions<'_>,
     ) -> crate::err::Result<Self> {
         let (principal_types, resource_types, context) = action_type
             .applies_to
@@ -709,32 +691,6 @@
                 )
             })
             .unwrap_or_default();
-<<<<<<< HEAD
-=======
-
-        // Convert the entries in the `appliesTo` lists into sets of
-        // `EntityTypes`. If one of the lists is `None` (absent from the
-        // schema), then the specification is undefined.
-        let applies_to = ValidatorApplySpec::new(
-            Self::parse_apply_spec_type_list(principal_types, schema_namespace)?,
-            Self::parse_apply_spec_type_list(resource_types, schema_namespace)?,
-        );
-
-        let context = try_schema_type_into_validator_type(
-            context
-                .into_inner()
-                .qualify_type_references(schema_namespace),
-            extensions.clone(),
-        )?;
-
-        let parents = action_type
-            .member_of
-            .unwrap_or_default()
-            .into_iter()
-            .map(|parent| parse_action_id_with_namespace(parent, schema_namespace))
-            .collect::<std::result::Result<HashSet<EntityUID>, ReservedNameError>>()?;
-
->>>>>>> a7b6d5c3
         let (attribute_types, attributes) = Self::convert_attr_jsonval_map_to_attributes(
             action_type.attributes.unwrap_or_default(),
             action_uid,
@@ -808,7 +764,7 @@
     fn convert_attr_jsonval_map_to_attributes(
         m: HashMap<SmolStr, CedarValueJson>,
         action_id: &EntityUID,
-        extensions: Extensions<'_>,
+        extensions: &Extensions<'_>,
     ) -> crate::err::Result<(Attributes, BTreeMap<SmolStr, PartialValueSerializedAsExpr>)> {
         let mut attr_types: HashMap<SmolStr, Type> = HashMap::with_capacity(m.len());
         let mut attr_values: BTreeMap<SmolStr, PartialValueSerializedAsExpr> = BTreeMap::new();
@@ -987,7 +943,7 @@
             None,
             self,
             ActionBehavior::default(),
-            Extensions::all_available(),
+            &Extensions::all_available(),
         )
     }
 }
@@ -1000,7 +956,7 @@
 /// not yet implemented in the typechecking logic.
 pub(crate) fn try_schema_type_into_validator_type(
     schema_ty: SchemaType<InternalName>,
-    extensions: Extensions<'_>,
+    extensions: &Extensions<'_>,
 ) -> crate::err::Result<WithUnresolvedCommonTypeRefs<Type>> {
     match schema_ty {
         SchemaType::Type(SchemaTypeVariant::String) => Ok(Type::primitive_string().into()),
@@ -1096,7 +1052,7 @@
 /// validator, and return the result as an [`Attributes`] structure.
 fn parse_record_attributes(
     attrs: impl IntoIterator<Item = (SmolStr, TypeOfAttribute<InternalName>)>,
-    extensions: Extensions<'_>,
+    extensions: &Extensions<'_>,
 ) -> crate::err::Result<WithUnresolvedCommonTypeRefs<Attributes>> {
     let attrs_with_common_type_refs = attrs
         .into_iter()
@@ -1104,7 +1060,7 @@
             Ok((
                 attr,
                 (
-                    try_schema_type_into_validator_type(ty.ty, extensions.clone())?,
+                    try_schema_type_into_validator_type(ty.ty, extensions)?,
                     ty.required,
                 ),
             ))
