--- conflicted
+++ resolved
@@ -4455,9 +4455,5 @@
     schema: &Schema,
     pset: &PolicySet,
 ) -> Result<EntityManifest, EntityManifestError> {
-<<<<<<< HEAD
     entity_manifest::compute_entity_manifest(&schema.0, &pset.ast).map_err(std::convert::Into::into)
-=======
-    entity_manifest::compute_entity_manifest(&schema.0, &pset.ast).map_err(Into::into)
->>>>>>> a81e0b98
 }