/*
 * Copyright Cedar Contributors
 *
 * Licensed under the Apache License, Version 2.0 (the "License");
 * you may not use this file except in compliance with the License.
 * You may obtain a copy of the License at
 *
 *      https://www.apache.org/licenses/LICENSE-2.0
 *
 * Unless required by applicable law or agreed to in writing, software
 * distributed under the License is distributed on an "AS IS" BASIS,
 * WITHOUT WARRANTIES OR CONDITIONS OF ANY KIND, either express or implied.
 * See the License for the specific language governing permissions and
 * limitations under the License.
 */

use super::id::Id;
use itertools::Itertools;
use miette::Diagnostic;
use ref_cast::RefCast;
use serde::{Deserialize, Deserializer, Serialize, Serializer};
use smol_str::ToSmolStr;
use std::fmt::Display;
use std::str::FromStr;
use std::sync::Arc;

use crate::parser::err::{ParseError, ParseErrors, ToASTError};
use crate::parser::Loc;
use crate::FromNormalizedStr;

<<<<<<< HEAD
#[cfg(feature = "protobuffers")]
use crate::ast::proto;

use super::PrincipalOrResource;
=======
use super::{PrincipalOrResource, UnreservedId};
use thiserror::Error;
>>>>>>> 3458cd20

/// Represents the name of an entity type, function, etc.
/// The name may include namespaces.
/// Clone is O(1).
///
/// This type may contain any name valid for use internally, including names
/// with reserved `__cedar` components (and also names without `__cedar`).
#[derive(Debug, Clone)]
pub struct InternalName {
    /// Basename
    pub(crate) id: Id,
    /// Namespaces
    pub(crate) path: Arc<Vec<Id>>,
    /// Location of the name in source
    pub(crate) loc: Option<Loc>,
}

/// `PartialEq` implementation ignores the `loc`.
impl PartialEq for InternalName {
    fn eq(&self, other: &Self) -> bool {
        self.id == other.id && self.path == other.path
    }
}
impl Eq for InternalName {}

impl std::hash::Hash for InternalName {
    fn hash<H: std::hash::Hasher>(&self, state: &mut H) {
        // hash the id and path, in line with the `PartialEq` impl which
        // compares the id and path.
        self.id.hash(state);
        self.path.hash(state);
    }
}

impl PartialOrd for InternalName {
    fn partial_cmp(&self, other: &Self) -> Option<std::cmp::Ordering> {
        Some(self.cmp(other))
    }
}
impl Ord for InternalName {
    fn cmp(&self, other: &Self) -> std::cmp::Ordering {
        self.id.cmp(&other.id).then(self.path.cmp(&other.path))
    }
}

/// A shortcut for [`InternalName::unqualified_name`]
impl From<Id> for InternalName {
    fn from(value: Id) -> Self {
        Self::unqualified_name(value)
    }
}

/// Convert a [`InternalName`] to an [`Id`]
/// The error type is the unit type because the reason the conversion fails
/// is obvious
impl TryFrom<InternalName> for Id {
    type Error = ();
    fn try_from(value: InternalName) -> Result<Self, Self::Error> {
        if value.is_unqualified() {
            Ok(value.id)
        } else {
            Err(())
        }
    }
}

impl InternalName {
    /// A full constructor for [`InternalName`]
    pub fn new(basename: Id, path: impl IntoIterator<Item = Id>, loc: Option<Loc>) -> Self {
        Self {
            id: basename,
            path: Arc::new(path.into_iter().collect()),
            loc,
        }
    }

    /// Create an [`InternalName`] with no path (no namespaces).
    pub fn unqualified_name(id: Id) -> Self {
        Self {
            id,
            path: Arc::new(vec![]),
            loc: None,
        }
    }

    /// Get the [`InternalName`] representing the reserved `__cedar` namespace
    pub fn __cedar() -> Self {
        // using `Id::new_unchecked()` for performance reasons -- this function is called many times by validator code
        Self::unqualified_name(Id::new_unchecked("__cedar"))
    }

    /// Create an [`InternalName`] with no path (no namespaces).
    /// Returns an error if `s` is not a valid identifier.
    pub fn parse_unqualified_name(s: &str) -> Result<Self, ParseErrors> {
        Ok(Self {
            id: s.parse()?,
            path: Arc::new(vec![]),
            loc: None,
        })
    }

    /// Given a type basename and a namespace (as an [`InternalName`] itself),
    /// return an [`InternalName`] representing the type's fully qualified name
    pub fn type_in_namespace(
        basename: Id,
        namespace: InternalName,
        loc: Option<Loc>,
    ) -> InternalName {
        let mut path = Arc::unwrap_or_clone(namespace.path);
        path.push(namespace.id);
        InternalName::new(basename, path, loc)
    }

    /// Get the source location
    pub fn loc(&self) -> Option<&Loc> {
        self.loc.as_ref()
    }

    /// Get the basename of the [`InternalName`] (ie, with namespaces stripped).
    pub fn basename(&self) -> &Id {
        &self.id
    }

    /// Get the namespace of the [`InternalName`], as components
    pub fn namespace_components(&self) -> impl Iterator<Item = &Id> {
        self.path.iter()
    }

    /// Get the full namespace of the [`InternalName`], as a single string.
    ///
    /// Examples:
    /// - `foo::bar` --> the namespace is `"foo"`
    /// - `bar` --> the namespace is `""`
    /// - `foo::bar::baz` --> the namespace is `"foo::bar"`
    pub fn namespace(&self) -> String {
        self.path.iter().join("::")
    }

    /// Qualify the name with a namespace
    ///
    /// If the name already has a non-empty namespace, this method does not
    /// apply any prefix and instead returns a copy of `self`.
    ///
    /// If `namespace` is `None`, that represents the empty namespace, so no
    /// prefixing will be done.
    ///
    /// If the name does not already have an explicit namespace (i.e., it's
    /// just a single `Id`), this applies `namespace` as a prefix (if it is
    /// present).
    ///
    /// Examples:
    /// - `A::B`.qualify_with(None) is `A::B`
    /// - `A::B`.qualify_with(Some(C)) is also `A::B`
    /// - `A`.qualify_with(None) is `A`
    /// - `A`.qualify_with(Some(C)) is `C::A`
    /// - `A`.qualify_with(Some(B::C)) is `B::C::A`
    pub fn qualify_with(&self, namespace: Option<&InternalName>) -> InternalName {
        if self.is_unqualified() {
            match namespace {
                Some(namespace) => Self::new(
                    self.basename().clone(),
                    namespace
                        .namespace_components()
                        .chain(std::iter::once(namespace.basename()))
                        .cloned(),
                    self.loc.clone(),
                ),
                None => self.clone(),
            }
        } else {
            self.clone()
        }
    }

    /// Like `qualify_with()`, but accepts a [`Name`] as the namespace to qualify with
    pub fn qualify_with_name(&self, namespace: Option<&Name>) -> InternalName {
        let ns = namespace.map(AsRef::as_ref);
        self.qualify_with(ns)
    }

    /// Test if an [`InternalName`] is an [`Id`]
    pub fn is_unqualified(&self) -> bool {
        self.path.is_empty()
    }

    /// Test if an [`InternalName`] is reserved
    /// i.e., any of its components matches `__cedar`
    pub fn is_reserved(&self) -> bool {
        self.path
            .iter()
            .chain(std::iter::once(&self.id))
            .any(|id| id.is_reserved())
    }
}

impl std::fmt::Display for InternalName {
    fn fmt(&self, f: &mut std::fmt::Formatter<'_>) -> std::fmt::Result {
        for elem in self.path.as_ref() {
            write!(f, "{}::", elem)?;
        }
        write!(f, "{}", self.id)?;
        Ok(())
    }
}

/// Serialize an [`InternalName`] using its `Display` implementation
/// This serialization implementation is used in the JSON schema format.
impl Serialize for InternalName {
    fn serialize<S>(&self, serializer: S) -> Result<S::Ok, S::Error>
    where
        S: Serializer,
    {
        self.to_smolstr().serialize(serializer)
    }
}

// allow `.parse()` on a string to make an [`InternalName`]
impl std::str::FromStr for InternalName {
    type Err = ParseErrors;

    fn from_str(s: &str) -> Result<Self, Self::Err> {
        crate::parser::parse_internal_name(s)
    }
}

impl FromNormalizedStr for InternalName {
    fn describe_self() -> &'static str {
        "internal name"
    }
}

#[cfg(feature = "arbitrary")]
impl<'a> arbitrary::Arbitrary<'a> for InternalName {
    fn arbitrary(u: &mut arbitrary::Unstructured<'a>) -> arbitrary::Result<Self> {
        let path_size = u.int_in_range(0..=8)?;
        Ok(Self {
            id: u.arbitrary()?,
            path: Arc::new(
                (0..path_size)
                    .map(|_| u.arbitrary())
                    .collect::<Result<Vec<Id>, _>>()?,
            ),
            loc: None,
        })
    }
}

#[cfg(feature = "protobuffers")]
impl From<&proto::Name> for Name {
    fn from(v: &proto::Name) -> Self {
        let loc: Option<Loc> = v.loc.as_ref().map(Loc::from);
        let path: Arc<Vec<Id>> = Arc::new(v.path.iter().map(Id::new_unchecked).collect());

        Self {
            id: Id::new_unchecked(&v.id),
            path: path,
            loc: loc,
        }
    }
}

#[cfg(feature = "protobuffers")]
impl From<&Name> for proto::Name {
    fn from(v: &Name) -> Self {
        let mut path: Vec<String> = Vec::with_capacity(v.path.as_ref().len());
        for value in v.path.as_ref() {
            path.push(String::from(value.as_ref()));
        }

        Self {
            id: String::from(v.id.as_ref()),
            path: path,
            loc: v.loc.as_ref().map(proto::Loc::from),
        }
    }
}

struct NameVisitor;

impl<'de> serde::de::Visitor<'de> for NameVisitor {
    type Value = InternalName;

    fn expecting(&self, formatter: &mut std::fmt::Formatter<'_>) -> std::fmt::Result {
        formatter.write_str("a name consisting of an optional namespace and id")
    }

    fn visit_str<E>(self, value: &str) -> Result<Self::Value, E>
    where
        E: serde::de::Error,
    {
        InternalName::from_normalized_str(value)
            .map_err(|err| serde::de::Error::custom(format!("invalid name `{value}`: {err}")))
    }
}

/// Deserialize an [`InternalName`] using `from_normalized_str`.
/// This deserialization implementation is used in the JSON schema format.
impl<'de> Deserialize<'de> for InternalName {
    fn deserialize<D>(deserializer: D) -> Result<Self, D::Error>
    where
        D: Deserializer<'de>,
    {
        deserializer.deserialize_str(NameVisitor)
    }
}

/// Identifier for a slot
/// Clone is O(1).
// This simply wraps a separate enum -- currently [`ValidSlotId`] -- in case we
// want to generalize later
#[derive(Debug, Clone, Copy, Eq, PartialEq, PartialOrd, Ord, Hash, Serialize, Deserialize)]
#[serde(transparent)]
pub struct SlotId(pub(crate) ValidSlotId);

impl SlotId {
    /// Get the slot for `principal`
    pub fn principal() -> Self {
        Self(ValidSlotId::Principal)
    }

    /// Get the slot for `resource`
    pub fn resource() -> Self {
        Self(ValidSlotId::Resource)
    }

    /// Check if a slot represents a principal
    pub fn is_principal(&self) -> bool {
        matches!(self, Self(ValidSlotId::Principal))
    }

    /// Check if a slot represents a resource
    pub fn is_resource(&self) -> bool {
        matches!(self, Self(ValidSlotId::Resource))
    }
}

impl From<PrincipalOrResource> for SlotId {
    fn from(v: PrincipalOrResource) -> Self {
        match v {
            PrincipalOrResource::Principal => SlotId::principal(),
            PrincipalOrResource::Resource => SlotId::resource(),
        }
    }
}

impl std::fmt::Display for SlotId {
    fn fmt(&self, f: &mut std::fmt::Formatter<'_>) -> std::fmt::Result {
        write!(f, "{}", self.0)
    }
}

#[cfg(feature = "protobuffers")]
impl From<&proto::SlotId> for SlotId {
    fn from(v: &proto::SlotId) -> Self {
        match v {
            proto::SlotId::Principal => SlotId::principal(),
            proto::SlotId::Resource => SlotId::resource(),
        }
    }
}

#[cfg(feature = "protobuffers")]
impl From<&SlotId> for proto::SlotId {
    fn from(v: &SlotId) -> Self {
        match v {
            SlotId(ValidSlotId::Principal) => proto::SlotId::Principal,
            SlotId(ValidSlotId::Resource) => proto::SlotId::Resource,
        }
    }
}

/// Two possible variants for Slots
#[derive(Debug, Clone, Copy, Eq, PartialEq, PartialOrd, Ord, Hash, Serialize, Deserialize)]
pub(crate) enum ValidSlotId {
    #[serde(rename = "?principal")]
    Principal,
    #[serde(rename = "?resource")]
    Resource,
}

impl std::fmt::Display for ValidSlotId {
    fn fmt(&self, f: &mut std::fmt::Formatter<'_>) -> std::fmt::Result {
        let s = match self {
            ValidSlotId::Principal => "principal",
            ValidSlotId::Resource => "resource",
        };
        write!(f, "?{s}")
    }
}

/// [`SlotId`] plus a source location
#[derive(Debug, Clone)]
pub struct Slot {
    /// [`SlotId`]
    pub id: SlotId,
    /// Source location, if available
    pub loc: Option<Loc>,
}

/// `PartialEq` implementation ignores the `loc`. Slots are equal if their ids
/// are equal.
impl PartialEq for Slot {
    fn eq(&self, other: &Self) -> bool {
        self.id == other.id
    }
}
impl Eq for Slot {}

impl std::hash::Hash for Slot {
    fn hash<H: std::hash::Hasher>(&self, state: &mut H) {
        // hash only the id, in line with the `PartialEq` impl which compares
        // only the id
        self.id.hash(state);
    }
}

#[cfg(test)]
mod vars_test {
    use super::*;
    // Make sure the vars always parse correctly
    #[test]
    fn vars_correct() {
        SlotId::principal();
        SlotId::resource();
    }

    #[test]
    fn display() {
        assert_eq!(format!("{}", SlotId::principal()), "?principal")
    }
}

/// A new type which indicates that the contained [`InternalName`] does not
/// contain reserved `__cedar`, as specified by RFC 52.
/// This represents names which are legal for end-users to _define_, while
/// [`InternalName`] represents names which are legal for end-users to
/// _reference_.
#[derive(Debug, Clone, PartialEq, Eq, Ord, PartialOrd, Hash, Serialize, RefCast)]
#[repr(transparent)]
#[serde(transparent)]
pub struct Name(pub(crate) InternalName);

impl From<UnreservedId> for Name {
    fn from(value: UnreservedId) -> Self {
        Self::unqualified_name(value)
    }
}

impl TryFrom<Name> for UnreservedId {
    type Error = ();
    fn try_from(value: Name) -> Result<Self, Self::Error> {
        if value.0.is_unqualified() {
            Ok(value.basename())
        } else {
            Err(())
        }
    }
}

impl Display for Name {
    fn fmt(&self, f: &mut std::fmt::Formatter<'_>) -> std::fmt::Result {
        self.0.fmt(f)
    }
}

impl FromStr for Name {
    type Err = ParseErrors;
    fn from_str(s: &str) -> Result<Self, Self::Err> {
        let n: InternalName = s.parse()?;
        n.try_into().map_err(ParseErrors::singleton)
    }
}

impl FromNormalizedStr for Name {
    fn describe_self() -> &'static str {
        "Name"
    }
}

/// Deserialize a [`Name`] using `from_normalized_str`
/// This deserialization implementation is used in the JSON schema format.
impl<'de> Deserialize<'de> for Name {
    fn deserialize<D>(deserializer: D) -> Result<Self, D::Error>
    where
        D: Deserializer<'de>,
    {
        deserializer
            .deserialize_str(NameVisitor)
            .and_then(|n| n.try_into().map_err(serde::de::Error::custom))
    }
}

impl Name {
    /// Create a [`Name`] with no path (no namespaces).
    /// Returns an error if `s` is not a valid identifier.
    pub fn parse_unqualified_name(s: &str) -> Result<Self, ParseErrors> {
        InternalName::parse_unqualified_name(s)
            .and_then(|n| n.try_into().map_err(ParseErrors::singleton))
    }

    /// Create a [`Name`] with no path (no namespaces).
    pub fn unqualified_name(id: UnreservedId) -> Self {
        // This is safe (upholds the `Name` invariant) because `id` must be an `UnreservedId`
        Self(InternalName::unqualified_name(id.0))
    }

    /// Get the basename of the [`Name`] (ie, with namespaces stripped).
    /// Return a reference to [`Id`]
    pub fn basename_as_ref(&self) -> &Id {
        self.0.basename()
    }

    /// Get the basename of the [`Name`] (ie, with namespaces stripped).
    /// Return an [`UnreservedId`]
    pub fn basename(&self) -> UnreservedId {
        // PANIC SAFETY: Any component of a `Name` is a `UnreservedId`
        #![allow(clippy::unwrap_used)]
        self.0.basename().clone().try_into().unwrap()
    }

    /// Test if a [`Name`] is an [`Id`]
    pub fn is_unqualified(&self) -> bool {
        self.0.is_unqualified()
    }

    /// Qualify the name with an optional namespace
    ///
    /// This method has the same behavior as [`InternalName::qualify_with()`]
    pub fn qualify_with(&self, namespace: Option<&InternalName>) -> InternalName {
        self.0.qualify_with(namespace)
    }

    /// Qualify the name with an optional namespace
    ///
    /// This method has the same behavior as [`InternalName::qualify_with_name()`] except that
    /// it's guaranteed to return [`Name`], not [`InternalName`]
    pub fn qualify_with_name(&self, namespace: Option<&Self>) -> Self {
        // This is safe (upholds the `Name` invariant) because both `self` and `namespace`
        // cannot contain `__cedar` -- they were already `Name`s
        Self(self.as_ref().qualify_with(namespace.map(|n| n.as_ref())))
    }

    /// Get the source location
    pub fn loc(&self) -> Option<&Loc> {
        self.0.loc()
    }
}

/// Error when a reserved name is used where it is not allowed
#[derive(Debug, Clone, PartialEq, Eq, Error, Diagnostic, Hash)]
#[error("The name `{0}` contains `__cedar`, which is reserved")]
pub struct ReservedNameError(pub(crate) InternalName);

impl ReservedNameError {
    /// The [`InternalName`] which contained a reserved component
    pub fn name(&self) -> &InternalName {
        &self.0
    }
}

impl From<ReservedNameError> for ParseError {
    fn from(value: ReservedNameError) -> Self {
        ParseError::ToAST(ToASTError::new(
            value.clone().into(),
            match &value.0.loc {
                Some(loc) => loc.clone(),
                None => {
                    let name_str = value.0.to_string();
                    Loc::new(0..(name_str.len()), name_str.into())
                }
            },
        ))
    }
}

impl TryFrom<InternalName> for Name {
    type Error = ReservedNameError;
    fn try_from(value: InternalName) -> Result<Self, Self::Error> {
        if value.is_reserved() {
            Err(ReservedNameError(value))
        } else {
            Ok(Self(value))
        }
    }
}

impl<'a> TryFrom<&'a InternalName> for &'a Name {
    type Error = ReservedNameError;
    fn try_from(value: &'a InternalName) -> Result<&'a Name, ReservedNameError> {
        if value.is_reserved() {
            Err(ReservedNameError(value.clone()))
        } else {
            Ok(<Name as RefCast>::ref_cast(value))
        }
    }
}

impl From<Name> for InternalName {
    fn from(value: Name) -> Self {
        value.0
    }
}

impl AsRef<InternalName> for Name {
    fn as_ref(&self) -> &InternalName {
        &self.0
    }
}

#[cfg(feature = "arbitrary")]
impl<'a> arbitrary::Arbitrary<'a> for Name {
    fn arbitrary(u: &mut arbitrary::Unstructured<'a>) -> arbitrary::Result<Self> {
        let basename: UnreservedId = u.arbitrary()?;
        let path: Vec<UnreservedId> = u.arbitrary()?;
        let name = InternalName::new(basename.into(), path.into_iter().map(|id| id.into()), None);
        // PANIC SAFETY: `name` is made of `UnreservedId`s and thus should be a valid `Name`
        #[allow(clippy::unwrap_used)]
        Ok(name.try_into().unwrap())
    }

    fn size_hint(depth: usize) -> (usize, Option<usize>) {
        <InternalName as arbitrary::Arbitrary>::size_hint(depth)
    }
}

#[cfg(test)]
mod test {
    use super::*;

    #[test]
    fn normalized_name() {
        InternalName::from_normalized_str("foo").expect("should be OK");
        InternalName::from_normalized_str("foo::bar").expect("should be OK");
        InternalName::from_normalized_str(r#"foo::"bar""#).expect_err("shouldn't be OK");
        InternalName::from_normalized_str(" foo").expect_err("shouldn't be OK");
        InternalName::from_normalized_str("foo ").expect_err("shouldn't be OK");
        InternalName::from_normalized_str("foo\n").expect_err("shouldn't be OK");
        InternalName::from_normalized_str("foo//comment").expect_err("shouldn't be OK");
    }

    #[test]
    fn qualify_with() {
        assert_eq!(
            "foo::bar::baz",
            InternalName::from_normalized_str("baz")
                .unwrap()
                .qualify_with(Some(&"foo::bar".parse().unwrap()))
                .to_smolstr()
        );
        assert_eq!(
            "C::D",
            InternalName::from_normalized_str("C::D")
                .unwrap()
                .qualify_with(Some(&"A::B".parse().unwrap()))
                .to_smolstr()
        );
        assert_eq!(
            "A::B::C::D",
            InternalName::from_normalized_str("D")
                .unwrap()
                .qualify_with(Some(&"A::B::C".parse().unwrap()))
                .to_smolstr()
        );
        assert_eq!(
            "B::C::D",
            InternalName::from_normalized_str("B::C::D")
                .unwrap()
                .qualify_with(Some(&"A".parse().unwrap()))
                .to_smolstr()
        );
        assert_eq!(
            "A",
            InternalName::from_normalized_str("A")
                .unwrap()
                .qualify_with(None)
                .to_smolstr()
        )
    }

<<<<<<< HEAD
    #[cfg(feature = "protobuffers")]
    #[test]
    fn protobuf_roundtrip() {
        let orig_name: Name = Name::from_normalized_str("B::C::D").unwrap();
        assert_eq!(orig_name, Name::from(&proto::Name::from(&orig_name)));

        let orig_slot1: SlotId = SlotId::principal();
        assert_eq!(orig_slot1, SlotId::from(&proto::SlotId::from(&orig_slot1)));

        let orig_slot2: SlotId = SlotId::resource();
        assert_eq!(orig_slot2, SlotId::from(&proto::SlotId::from(&orig_slot2)));
=======
    #[test]
    fn test_reserved() {
        for n in [
            "__cedar",
            "__cedar::A",
            "__cedar::A::B",
            "A::__cedar",
            "A::__cedar::B",
        ] {
            assert!(InternalName::from_normalized_str(n).unwrap().is_reserved());
        }

        for n in ["__cedarr", "A::_cedar", "A::___cedar::B"] {
            assert!(!InternalName::from_normalized_str(n).unwrap().is_reserved());
        }
>>>>>>> 3458cd20
    }
}<|MERGE_RESOLUTION|>--- conflicted
+++ resolved
@@ -28,15 +28,11 @@
 use crate::parser::Loc;
 use crate::FromNormalizedStr;
 
-<<<<<<< HEAD
 #[cfg(feature = "protobuffers")]
 use crate::ast::proto;
 
-use super::PrincipalOrResource;
-=======
 use super::{PrincipalOrResource, UnreservedId};
 use thiserror::Error;
->>>>>>> 3458cd20
 
 /// Represents the name of an entity type, function, etc.
 /// The name may include namespaces.
@@ -284,36 +280,6 @@
     }
 }
 
-#[cfg(feature = "protobuffers")]
-impl From<&proto::Name> for Name {
-    fn from(v: &proto::Name) -> Self {
-        let loc: Option<Loc> = v.loc.as_ref().map(Loc::from);
-        let path: Arc<Vec<Id>> = Arc::new(v.path.iter().map(Id::new_unchecked).collect());
-
-        Self {
-            id: Id::new_unchecked(&v.id),
-            path: path,
-            loc: loc,
-        }
-    }
-}
-
-#[cfg(feature = "protobuffers")]
-impl From<&Name> for proto::Name {
-    fn from(v: &Name) -> Self {
-        let mut path: Vec<String> = Vec::with_capacity(v.path.as_ref().len());
-        for value in v.path.as_ref() {
-            path.push(String::from(value.as_ref()));
-        }
-
-        Self {
-            id: String::from(v.id.as_ref()),
-            path: path,
-            loc: v.loc.as_ref().map(proto::Loc::from),
-        }
-    }
-}
-
 struct NameVisitor;
 
 impl<'de> serde::de::Visitor<'de> for NameVisitor {
@@ -529,6 +495,9 @@
     }
 }
 
+
+
+
 impl Name {
     /// Create a [`Name`] with no path (no namespaces).
     /// Returns an error if `s` is not a valid identifier.
@@ -582,6 +551,35 @@
     /// Get the source location
     pub fn loc(&self) -> Option<&Loc> {
         self.0.loc()
+    }
+}
+
+#[cfg(feature = "protobuffers")]
+impl From<&proto::Name> for Name {
+    fn from(v: &proto::Name) -> Self {
+        let loc: Option<Loc> = v.loc.as_ref().map(Loc::from);
+        let path: Arc<Vec<Id>> = Arc::new(v.path.iter().map(Id::new_unchecked).collect());
+        Self(InternalName {
+            id: Id::new_unchecked(&v.id),
+            path: path,
+            loc: loc,
+        })
+    }
+}
+
+#[cfg(feature = "protobuffers")]
+impl From<&Name> for proto::Name {
+    fn from(v: &Name) -> Self {
+        let mut path: Vec<String> = Vec::with_capacity(v.0.path.as_ref().len());
+        for value in v.0.path.as_ref() {
+            path.push(String::from(value.as_ref()));
+        }
+
+        Self {
+            id: String::from(v.0.id.as_ref()),
+            path: path,
+            loc: v.0.loc.as_ref().map(proto::Loc::from),
+        }
     }
 }
 
@@ -716,7 +714,6 @@
         )
     }
 
-<<<<<<< HEAD
     #[cfg(feature = "protobuffers")]
     #[test]
     fn protobuf_roundtrip() {
@@ -728,7 +725,8 @@
 
         let orig_slot2: SlotId = SlotId::resource();
         assert_eq!(orig_slot2, SlotId::from(&proto::SlotId::from(&orig_slot2)));
-=======
+    }
+
     #[test]
     fn test_reserved() {
         for n in [
@@ -744,6 +742,5 @@
         for n in ["__cedarr", "A::_cedar", "A::___cedar::B"] {
             assert!(!InternalName::from_normalized_str(n).unwrap().is_reserved());
         }
->>>>>>> 3458cd20
     }
 }