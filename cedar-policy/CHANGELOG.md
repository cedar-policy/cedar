--- conflicted
+++ resolved
@@ -32,12 +32,9 @@
   `ValidationWarningKind::ImpossiblePolicy` so future improvements to Cedar
   typing precision will not result in breaking changes. (resolving #539)
 - Made `is_authorized` and `validate` functions in the frontend public, as well as their related structs: `AuthorizationAnswer`, `AuthorizationCall`, `ValidationCall`, `ValidationSettings`, `ValidationEnabled`, `ValidationError`, `ValidationWarning`, `ValidationAnswer`. (#737)
-<<<<<<< HEAD
+- Improved `Display` implementation for Cedar schemas, both JSON and human syntax. (#780)
 - Changed policy validation to reject comparisons and conditionals between
   record type that differ in whether an attribute is required or optional.
-=======
-- Improved `Display` implementation for Cedar schemas, both JSON and human syntax. (#780)
->>>>>>> 9599c8bd
 
 ## [3.1.2] - 2024-03-29
 
