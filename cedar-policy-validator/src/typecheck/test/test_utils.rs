--- conflicted
+++ resolved
@@ -104,15 +104,9 @@
              "Type equality assertion failed: the actual type is not a subtype of the expected type.\nexpected: {:#?}\nactual: {:#?}", expected, actual);
 }
 
-<<<<<<< HEAD
-/// Assert that every `ValidationError` in the expected list of type errors appears
-/// in the expected list of type errors, and that the expected number of
-/// type errors were generated. Equality of types in `ValidationErrors` is
-=======
 /// Assert that every [`ValidationError`] in the expected list of type errors appears
 /// in the expected list of type errors, and that the expected number of
 /// type errors were generated. Equality of types in [`ValidationError`]s is
->>>>>>> f057d093
 /// determined in the same way as in `assert_types_eq`.
 #[track_caller] // report the caller's location as the location of the panic, not the location in this function
 pub(crate) fn assert_expected_type_errors(
