[package]
name = "cedar-testing"
edition.workspace = true
version.workspace = true
license.workspace = true
publish = false

[dependencies]
<<<<<<< HEAD
cedar-policy = { version = "=4.4.0", path = "../cedar-policy", features = ["partial-eval"] }
=======
cedar-policy = { version = "=4.5.0", path = "../cedar-policy" }
cedar-policy-core = { version = "=4.5.0", path = "../cedar-policy-core" }
>>>>>>> aff4fbaf
serde = { version = "1.0", features = ["derive"] }
serde_json = "1.0"
smol_str = { version = "0.3", features = ["serde"] }
miette = { version = "7.6.0", features = ["fancy"] }

[features]
default = ["ipaddr", "decimal"]
decimal = ["cedar-policy/decimal"]
ipaddr = ["cedar-policy/ipaddr"]
integration-testing = []
entity-manifest = ["cedar-policy/entity-manifest"]

[dev-dependencies]
assert_cmd = "2.0"
tempfile = "3"

[lints]
workspace = true<|MERGE_RESOLUTION|>--- conflicted
+++ resolved
@@ -6,12 +6,7 @@
 publish = false
 
 [dependencies]
-<<<<<<< HEAD
-cedar-policy = { version = "=4.4.0", path = "../cedar-policy", features = ["partial-eval"] }
-=======
-cedar-policy = { version = "=4.5.0", path = "../cedar-policy" }
-cedar-policy-core = { version = "=4.5.0", path = "../cedar-policy-core" }
->>>>>>> aff4fbaf
+cedar-policy = { version = "=4.5.0", path = "../cedar-policy", features = ["partial-eval"] }
 serde = { version = "1.0", features = ["derive"] }
 serde_json = "1.0"
 smol_str = { version = "0.3", features = ["serde"] }
