--- conflicted
+++ resolved
@@ -3691,81 +3691,4 @@
             );
         });
     }
-<<<<<<< HEAD
-}
-
-#[cfg(feature = "protobufs")]
-#[cfg(test)]
-mod protobuf_tests {
-    use super::*;
-    use smol_str::SmolStr;
-    use std::collections::{BTreeMap, HashSet};
-    use std::iter;
-
-    #[test]
-    fn roundtrip() {
-        // Empty Test
-        let entities1: Entities = Entities::new();
-        assert_eq!(
-            entities1,
-            Entities::from(&proto::Entities::from(&entities1))
-        );
-
-        // Single Element Test
-        let attrs = (1..=7)
-            .map(|id| (format!("{id}").into(), RestrictedExpr::val(true)))
-            .collect::<HashMap<SmolStr, _>>();
-        let entity: Arc<Entity> = Arc::new(
-            Entity::new(
-                r#"Foo::"bar""#.parse().unwrap(),
-                attrs.clone(),
-                HashSet::new(),
-                HashSet::new(),
-                BTreeMap::new(),
-                Extensions::none(),
-            )
-            .unwrap(),
-        );
-        let mut entities2: Entities = Entities::new();
-        entities2 = entities2
-            .add_entities(
-                iter::once(entity.clone()),
-                None::<&NoEntitiesSchema>,
-                TCComputation::AssumeAlreadyComputed,
-                Extensions::none(),
-            )
-            .unwrap();
-        assert_eq!(
-            entities2,
-            Entities::from(&proto::Entities::from(&entities2))
-        );
-
-        // Two Element Test
-        let entity2: Arc<Entity> = Arc::new(
-            Entity::new(
-                r#"Bar::"foo""#.parse().unwrap(),
-                attrs,
-                HashSet::new(),
-                HashSet::new(),
-                BTreeMap::new(),
-                Extensions::none(),
-            )
-            .unwrap(),
-        );
-        let mut entities3: Entities = Entities::new();
-        entities3 = entities3
-            .add_entities(
-                iter::once(entity).chain(iter::once(entity2)),
-                None::<&NoEntitiesSchema>,
-                TCComputation::AssumeAlreadyComputed,
-                Extensions::none(),
-            )
-            .unwrap();
-        assert_eq!(
-            entities3,
-            Entities::from(&proto::Entities::from(&entities3))
-        );
-    }
-=======
->>>>>>> bd98a8d4
 }