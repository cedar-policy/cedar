/*
 * Copyright Cedar Contributors
 *
 * Licensed under the Apache License, Version 2.0 (the "License");
 * you may not use this file except in compliance with the License.
 * You may obtain a copy of the License at
 *
 *      https://www.apache.org/licenses/LICENSE-2.0
 *
 * Unless required by applicable law or agreed to in writing, software
 * distributed under the License is distributed on an "AS IS" BASIS,
 * WITHOUT WARRANTIES OR CONDITIONS OF ANY KIND, either express or implied.
 * See the License for the specific language governing permissions and
 * limitations under the License.
 */

#![cfg(test)]
// PANIC SAFETY unit tests
#![allow(clippy::panic)]

use super::*;

use authorizer::Decision;
use cedar_policy_core::ast;
use cedar_policy_core::authorizer;
use cedar_policy_core::entities::{self};
use cedar_policy_core::test_utils::{expect_err, ExpectedErrorMessageBuilder};
use miette::Report;
use std::collections::{HashMap, HashSet};
use std::str::FromStr;

mod entity_uid_tests {
    use super::*;
    use cool_asserts::assert_matches;

    /// building an `EntityUid` from components
    #[test]
    fn entity_uid_from_parts() {
        let entity_id = EntityId::from_str("bobby").expect("failed at constructing EntityId");
        let entity_type_name = EntityTypeName::from_str("Chess::Master")
            .expect("failed at constructing EntityTypeName");
        let euid = EntityUid::from_type_name_and_id(entity_type_name, entity_id);
        assert_eq!(euid.id().as_ref(), "bobby");
        assert_eq!(euid.type_name().to_string(), "Chess::Master");
        assert_eq!(euid.type_name().basename(), "Master");
        assert_eq!(euid.type_name().namespace(), "Chess");
        assert_eq!(euid.type_name().namespace_components().count(), 1);
    }

    /// building an `EntityUid` from components, with no namespace
    #[test]
    fn entity_uid_no_namespace() {
        let entity_id = EntityId::from_str("bobby").expect("failed at constructing EntityId");
        let entity_type_name =
            EntityTypeName::from_str("User").expect("failed at constructing EntityTypeName");
        let euid = EntityUid::from_type_name_and_id(entity_type_name, entity_id);
        assert_eq!(euid.id().as_ref(), "bobby");
        assert_eq!(euid.type_name().to_string(), "User");
        assert_eq!(euid.type_name().basename(), "User");
        assert_eq!(euid.type_name().namespace(), String::new());
        assert_eq!(euid.type_name().namespace_components().count(), 0);
    }

    /// building an `EntityUid` from components, with many nested namespaces
    #[test]
    fn entity_uid_nested_namespaces() {
        let entity_id = EntityId::from_str("bobby").expect("failed at constructing EntityId");
        let entity_type_name = EntityTypeName::from_str("A::B::C::D::Z")
            .expect("failed at constructing EntityTypeName");
        let euid = EntityUid::from_type_name_and_id(entity_type_name, entity_id);
        assert_eq!(euid.id().as_ref(), "bobby");
        assert_eq!(euid.type_name().to_string(), "A::B::C::D::Z");
        assert_eq!(euid.type_name().basename(), "Z");
        assert_eq!(euid.type_name().namespace(), "A::B::C::D");
        assert_eq!(euid.type_name().namespace_components().count(), 4);
    }

    /// building an `EntityUid` from components, including escapes
    #[test]
    fn entity_uid_with_escape() {
        // EntityId contains some things that look like escapes
        let entity_id = EntityId::from_str(r"bobby\'s sister:\nVeronica")
            .expect("failed at constructing EntityId");
        let entity_type_name = EntityTypeName::from_str("Hockey::Master")
            .expect("failed at constructing EntityTypeName");
        let euid = EntityUid::from_type_name_and_id(entity_type_name, entity_id);
        // these are passed through (no escape interpretation):
        //   the EntityId has the literal backslash characters in it
        assert_eq!(euid.id().as_ref(), r"bobby\'s sister:\nVeronica");
        assert_eq!(euid.type_name().to_string(), "Hockey::Master");
        assert_eq!(euid.type_name().basename(), "Master");
        assert_eq!(euid.type_name().namespace(), "Hockey");
        assert_eq!(euid.type_name().namespace_components().count(), 1);
    }

    /// building an `EntityUid` from components, including backslashes
    #[test]
    fn entity_uid_with_backslashes() {
        // backslashes preceding a variety of characters
        let entity_id =
            EntityId::from_str(r#"\ \a \b \' \" \\"#).expect("failed at constructing EntityId");
        let entity_type_name =
            EntityTypeName::from_str("Test::User").expect("failed at constructing EntityTypeName");
        let euid = EntityUid::from_type_name_and_id(entity_type_name, entity_id);
        // the backslashes appear the same way in the EntityId
        assert_eq!(euid.id().as_ref(), r#"\ \a \b \' \" \\"#);
        assert_eq!(euid.type_name().to_string(), "Test::User");
    }

    /// building an `EntityUid` from components, including single and double quotes (and backslashes)
    #[test]
    fn entity_uid_with_quotes() {
        let euid: EntityUid = EntityUid::from_type_name_and_id(
            EntityTypeName::from_str("Test::User").unwrap(),
            EntityId::from_str(r#"b'ob"by\'s sis\"ter"#).unwrap(),
        );
        // EntityId is passed through (no escape interpretation):
        //   the EntityId has all the same literal characters in it
        assert_eq!(euid.id().as_ref(), r#"b'ob"by\'s sis\"ter"#);
        assert_eq!(euid.type_name().to_string(), r"Test::User");
    }

    /// building an `EntityUid` from components, including whitespace in various places
    #[test]
    fn entity_uid_with_whitespace() {
        EntityTypeName::from_str("A ::   B::C").expect_err("should fail due to RFC 9");
        EntityTypeName::from_str(" A :: B\n::C \n  ::D\n").expect_err("should fail due to RFC 9");

        // but embedded whitespace should be OK when parsing an actual policy
        let policy = Policy::from_str(
            r#"permit(principal == A ::   B::C :: " hi there are spaces ", action, resource);"#,
        )
        .expect("should succeed, see RFC 9");
        let PrincipalConstraint::Eq(euid) = policy.principal_constraint() else {
            panic!("expected `Eq` constraint");
        };
        assert_eq!(euid.id().as_ref(), " hi there are spaces ");
        assert_eq!(euid.type_name().to_string(), "A::B::C"); // expect to have been normalized
        assert_eq!(euid.type_name().basename(), "C");
        assert_eq!(euid.type_name().namespace(), "A::B");
        assert_eq!(euid.type_name().namespace_components().count(), 2);

        let policy = Policy::from_str(
            r#"
permit(principal ==  A :: B
    ::C
    :: D
    ::  " hi there are
    spaces and
    newlines ", action, resource);"#,
        )
        .expect("should succeed, see RFC 9");
        let PrincipalConstraint::Eq(euid) = policy.principal_constraint() else {
            panic!("expected `Eq` constraint")
        };
        assert_eq!(
            euid.id().as_ref(),
            " hi there are\n    spaces and\n    newlines "
        );
        assert_eq!(euid.type_name().to_string(), "A::B::C::D"); // expect to have been normalized
        assert_eq!(euid.type_name().basename(), "D");
        assert_eq!(euid.type_name().namespace(), "A::B::C");
        assert_eq!(euid.type_name().namespace_components().count(), 3);
    }

    #[test]
    fn malformed_entity_type_name_should_fail() {
        let src = "I'm an invalid name";
        let result = EntityTypeName::from_str(src);

        assert_matches!(result, Err(_));
        let error = result.unwrap_err();
        expect_err(
            src,
            &Report::new(error),
            &ExpectedErrorMessageBuilder::error("invalid token")
                .exactly_one_underline("")
                .build(),
        );
    }

    /// parsing an `EntityUid` from string
    #[test]
    fn parse_euid() {
        let parsed_eid: EntityUid = r#"Test::User::"bobby""#.parse().expect("Failed to parse");
        assert_eq!(parsed_eid.id().as_ref(), r"bobby");
        assert_eq!(parsed_eid.type_name().to_string(), r"Test::User");
    }

    /// parsing an `EntityUid` from string, including escapes
    #[test]
    fn parse_euid_with_escape() {
        // the EntityUid string has an escaped single-quote and escaped double-quote
        let parsed_eid: EntityUid = r#"Test::User::"b\'ob\"by""#.parse().expect("Failed to parse");
        // the escapes were interpreted:
        //   the EntityId has single-quote and double-quote characters (but no backslash characters)
        assert_eq!(parsed_eid.id().as_ref(), r#"b'ob"by"#);
        assert_eq!(parsed_eid.type_name().to_string(), r"Test::User");
    }

    /// parsing an `EntityUid` from string, including both escaped and unescaped single-quotes
    #[test]
    fn parse_euid_single_quotes() {
        // the EntityUid string has an unescaped and escaped single-quote
        let euid_str = r#"Test::User::"b'obby\'s sister""#;
        EntityUid::from_str(euid_str).expect_err("Should fail, not normalized -- see RFC 9");
        // but this should be accepted in an actual policy
        let policy_str = "permit(principal == ".to_string() + euid_str + ", action, resource);";
        let policy = Policy::from_str(&policy_str).expect("Should parse; see RFC 9");
        let PrincipalConstraint::Eq(parsed_euid) = policy.principal_constraint() else {
            panic!("Expected an Eq constraint");
        };
        // the escape was interpreted:
        //   the EntityId has both single-quote characters (but no backslash characters)
        assert_eq!(parsed_euid.id().as_ref(), r"b'obby's sister");
        assert_eq!(parsed_euid.type_name().to_string(), r"Test::User");
    }

    /// parsing an `EntityUid` from string, including whitespace
    #[test]
    fn parse_euid_whitespace() {
        let euid_str = " A ::B :: C:: D \n :: \n E\n :: \"hi\"";
        EntityUid::from_str(euid_str).expect_err("Should fail, not normalized -- see RFC 9");
        // but this should be accepted in an actual policy
        let policy_str = "permit(principal == ".to_string() + euid_str + ", action, resource);";
        let policy = Policy::from_str(&policy_str).expect("Should parse; see RFC 9");
        let PrincipalConstraint::Eq(parsed_euid) = policy.principal_constraint() else {
            panic!("Expected an Eq constraint");
        };
        assert_eq!(parsed_euid.id().as_ref(), "hi");
        assert_eq!(parsed_euid.type_name().to_string(), "A::B::C::D::E"); // expect to have been normalized
        assert_eq!(parsed_euid.type_name().basename(), "E");
        assert_eq!(parsed_euid.type_name().namespace(), "A::B::C::D");
        assert_eq!(parsed_euid.type_name().namespace_components().count(), 4);
    }

    /// test that we can parse the `Display` output of `EntityUid`
    #[test]
    fn euid_roundtrip() {
        let parsed_euid: EntityUid = r#"Test::User::"b\'ob""#.parse().expect("Failed to parse");
        assert_eq!(parsed_euid.id().as_ref(), r"b'ob");
        let reparsed: EntityUid = format!("{parsed_euid}")
            .parse()
            .expect("failed to roundtrip");
        assert_eq!(reparsed.id().as_ref(), r"b'ob");
    }
}

mod scope_constraints_tests {
    use super::*;

    #[test]
    fn principal_constraint_inline() {
        let p = Policy::from_str("permit(principal,action,resource);").unwrap();
        assert_eq!(p.principal_constraint(), PrincipalConstraint::Any);
        let euid = EntityUid::from_strs("T", "a");
        assert_eq!(euid.id().as_ref(), "a");
        assert_eq!(
            euid.type_name(),
            &EntityTypeName::from_str("T").expect("Failed to parse EntityTypeName")
        );
        let p =
            Policy::from_str("permit(principal == T::\"a\",action,resource == T::\"b\");").unwrap();
        assert_eq!(
            p.principal_constraint(),
            PrincipalConstraint::Eq(euid.clone())
        );
        let p = Policy::from_str("permit(principal in T::\"a\",action,resource);").unwrap();
        assert_eq!(
            p.principal_constraint(),
            PrincipalConstraint::In(euid.clone())
        );
        let p = Policy::from_str("permit(principal is T,action,resource);").unwrap();
        assert_eq!(
            p.principal_constraint(),
            PrincipalConstraint::Is(EntityTypeName::from_str("T").unwrap())
        );
        let p = Policy::from_str("permit(principal is T in T::\"a\",action,resource);").unwrap();
        assert_eq!(
            p.principal_constraint(),
            PrincipalConstraint::IsIn(EntityTypeName::from_str("T").unwrap(), euid)
        );
    }

    #[test]
    fn action_constraint_inline() {
        let p = Policy::from_str("permit(principal,action,resource);").unwrap();
        assert_eq!(p.action_constraint(), ActionConstraint::Any);
        let euid = EntityUid::from_strs("NN::N::Action", "a");
        assert_eq!(
            euid.type_name(),
            &EntityTypeName::from_str("NN::N::Action").expect("Failed to parse EntityTypeName")
        );
        let p = Policy::from_str(
            "permit(principal == T::\"b\",action == NN::N::Action::\"a\",resource == T::\"c\");",
        )
        .unwrap();
        assert_eq!(p.action_constraint(), ActionConstraint::Eq(euid.clone()));
        let p = Policy::from_str("permit(principal,action in [NN::N::Action::\"a\"],resource);")
            .unwrap();
        assert_eq!(p.action_constraint(), ActionConstraint::In(vec![euid]));
    }

    #[test]
    fn resource_constraint_inline() {
        let p = Policy::from_str("permit(principal,action,resource);").unwrap();
        assert_eq!(p.resource_constraint(), ResourceConstraint::Any);
        let euid = EntityUid::from_strs("NN::N::T", "a");
        assert_eq!(
            euid.type_name(),
            &EntityTypeName::from_str("NN::N::T").expect("Failed to parse EntityTypeName")
        );
        let p =
            Policy::from_str("permit(principal == T::\"b\",action,resource == NN::N::T::\"a\");")
                .unwrap();
        assert_eq!(
            p.resource_constraint(),
            ResourceConstraint::Eq(euid.clone())
        );
        let p = Policy::from_str("permit(principal,action,resource in NN::N::T::\"a\");").unwrap();
        assert_eq!(
            p.resource_constraint(),
            ResourceConstraint::In(euid.clone())
        );
        let p = Policy::from_str("permit(principal,action,resource is NN::N::T);").unwrap();
        assert_eq!(
            p.resource_constraint(),
            ResourceConstraint::Is(EntityTypeName::from_str("NN::N::T").unwrap())
        );
        let p =
            Policy::from_str("permit(principal,action,resource is NN::N::T in NN::N::T::\"a\");")
                .unwrap();
        assert_eq!(
            p.resource_constraint(),
            ResourceConstraint::IsIn(EntityTypeName::from_str("NN::N::T").unwrap(), euid)
        );
    }

    #[test]
    fn principal_constraint_link() {
        let euid = EntityUid::from_strs("T", "a");
        let map: HashMap<SlotId, EntityUid> =
            std::iter::once((SlotId::principal(), euid.clone())).collect();
        let p = link(
            "permit(principal in ?principal,action,resource);",
            map.clone(),
        );
        assert_eq!(
            p.principal_constraint(),
            PrincipalConstraint::In(euid.clone())
        );
        let p = link("permit(principal == ?principal,action,resource);", map);
        assert_eq!(p.principal_constraint(), PrincipalConstraint::Eq(euid));
    }

    #[test]
    fn resource_constraint_link() {
        let euid = EntityUid::from_strs("T", "a");
        let map: HashMap<SlotId, EntityUid> =
            std::iter::once((SlotId::resource(), euid.clone())).collect();
        let p = link(
            "permit(principal,action,resource in ?resource);",
            map.clone(),
        );
        assert_eq!(
            p.resource_constraint(),
            ResourceConstraint::In(euid.clone())
        );
        let p = link(
            "permit(principal,action,resource == ?resource);",
            map.clone(),
        );
        assert_eq!(
            p.resource_constraint(),
            ResourceConstraint::Eq(euid.clone())
        );
        let p = link("permit(principal,action,resource is T in ?resource);", map);
        assert_eq!(
            p.resource_constraint(),
            ResourceConstraint::IsIn(EntityTypeName::from_str("T").unwrap(), euid)
        );
    }

    #[track_caller]
    fn link(src: &str, values: HashMap<SlotId, EntityUid>) -> Policy {
        let mut pset = PolicySet::new();
        let template = Template::parse(Some(PolicyId::new("Id")), src).unwrap();

        pset.add_template(template).unwrap();

        let link_id = PolicyId::new("link");
        pset.link(PolicyId::new("Id"), link_id.clone(), values)
            .unwrap();
        pset.policy(&link_id).unwrap().clone()
    }
}

/// Tests in this module are adapted from Core's `policy_set.rs` tests
mod policy_set_tests {
    use super::*;
    use cool_asserts::assert_matches;

    #[test]
    fn no_unknown_feature() {
        let src = r#"
        permit(principal,action,resource) when {
            unknown("foo")
        };
        "#;
        let pset: Result<PolicySet, _> = src.parse();
        #[cfg(not(feature = "partial-eval"))]
        {
            let err_string = pset.unwrap_err().to_string();
            assert!(err_string.contains("`unknown` is not a valid function"));
        }
        #[cfg(feature = "partial-eval")]
        {
            assert!(pset.is_ok());
        }
    }

    #[test]
    fn template_link_lookup() {
        let mut pset = PolicySet::new();
        let p = Policy::parse(
            Some(PolicyId::new("p")),
            "permit(principal,action,resource);",
        )
        .expect("Failed to parse");
        pset.add(p).expect("Failed to add");
        let template = Template::parse(
            Some(PolicyId::new("t")),
            "permit(principal == ?principal, action, resource);",
        )
        .expect("Failed to parse");
        pset.add_template(template).expect("Add failed");

        let env: HashMap<SlotId, EntityUid> =
            std::iter::once((SlotId::principal(), EntityUid::from_strs("Test", "test"))).collect();
        pset.link(PolicyId::new("t"), PolicyId::new("id"), env.clone())
            .expect("Failed to link");

        let p0 = pset.policy(&PolicyId::new("p")).unwrap();
        let tp = pset.policy(&PolicyId::new("id")).unwrap();

        assert_eq!(
            p0.template_links(),
            None,
            "A normal policy should not have template links"
        );
        assert_eq!(
            tp.template_links(),
            Some(env),
            "A template-linked policy's links should be stored properly"
        );
    }

    #[test]
    fn link_conflicts() {
        let mut pset = PolicySet::new();
        let p1 = Policy::parse(
            Some(PolicyId::new("id")),
            "permit(principal,action,resource);",
        )
        .expect("Failed to parse");
        pset.add(p1).expect("Failed to add");
        let template = Template::parse(
            Some(PolicyId::new("t")),
            "permit(principal == ?principal, action, resource);",
        )
        .expect("Failed to parse");
        pset.add_template(template).expect("Add failed");

        let env: HashMap<SlotId, EntityUid> =
            std::iter::once((SlotId::principal(), EntityUid::from_strs("Test", "test"))).collect();

        let before_link = pset.clone();
        let r = pset.link(PolicyId::new("t"), PolicyId::new("id"), env);

        assert_matches!(
            r,
            Err(PolicySetError::Linking(policy_set_errors::LinkingError { inner: ast::LinkingError::PolicyIdConflict { id } })) =>{
                assert_eq!(id, ast::PolicyID::from_string("id"));
            }
        );
        assert_eq!(
            pset, before_link,
            "A failed link shouldn't mutate the policy set"
        );
    }

    #[test]
    fn policyset_add() {
        let mut pset = PolicySet::new();
        let static_policy = Policy::parse(
            Some(PolicyId::new("id")),
            "permit(principal,action,resource);",
        )
        .expect("Failed to parse");
        pset.add(static_policy).expect("Failed to add");

        let template = Template::parse(
            Some(PolicyId::new("t")),
            "permit(principal == ?principal, action, resource);",
        )
        .expect("Failed to parse");
        pset.add_template(template).expect("Failed to add");

        let env1: HashMap<SlotId, EntityUid> =
            std::iter::once((SlotId::principal(), EntityUid::from_strs("Test", "test1"))).collect();
        pset.link(PolicyId::new("t"), PolicyId::new("link"), env1)
            .expect("Failed to link");

        let env2: HashMap<SlotId, EntityUid> =
            std::iter::once((SlotId::principal(), EntityUid::from_strs("Test", "test2"))).collect();

        let err = pset
            .link(PolicyId::new("t"), PolicyId::new("link"), env2.clone())
            .expect_err("Should have failed due to conflict with existing link id");
        match err {
            PolicySetError::Linking(_) => (),
            e => panic!("Wrong error: {e}"),
        }

        pset.link(PolicyId::new("t"), PolicyId::new("link2"), env2)
            .expect("Failed to link");

        let template2 = Template::parse(
            Some(PolicyId::new("t")),
            "forbid(principal, action, resource == ?resource);",
        )
        .expect("Failed to parse");
        pset.add_template(template2)
            .expect_err("should have failed due to conflict on template id");
        let template2 = Template::parse(
            Some(PolicyId::new("t2")),
            "forbid(principal, action, resource == ?resource);",
        )
        .expect("Failed to parse");
        pset.add_template(template2)
            .expect("Failed to add template");
        let env3: HashMap<SlotId, EntityUid> =
            std::iter::once((SlotId::resource(), EntityUid::from_strs("Test", "test3"))).collect();

        pset.link(PolicyId::new("t"), PolicyId::new("unique3"), env3.clone())
            .expect_err("should have failed due to conflict on template id");

        pset.link(PolicyId::new("t2"), PolicyId::new("unique3"), env3)
            .expect("should succeed with unique ids");
    }

    #[test]
    fn policyset_remove() {
        let authorizer = Authorizer::new();
        let request = Request::new(
            EntityUid::from_strs("Test", "test"),
            EntityUid::from_strs("Action", "a"),
            EntityUid::from_strs("Resource", "b"),
            Context::empty(),
            None,
        )
        .unwrap();

        let e = r#"[
            {
                "uid": {"type":"Test","id":"test"},
                "attrs": {},
                "parents": []
            },
            {
                "uid": {"type":"Action","id":"a"},
                "attrs": {},
                "parents": []
            },
            {
                "uid": {"type":"Resource","id":"b"},
                "attrs": {},
                "parents": []
            }
        ]"#;
        let entities = Entities::from_json_str(e, None).expect("entity error");

        let mut pset = PolicySet::new();
        let static_policy = Policy::parse(
            Some(PolicyId::new("id")),
            "permit(principal,action,resource);",
        )
        .expect("Failed to parse");
        pset.add(static_policy).expect("Failed to add");

        //Allow
        let response = authorizer.is_authorized(&request, &pset, &entities);
        assert_eq!(response.decision(), Decision::Allow);

        pset.remove_static(PolicyId::new("id"))
            .expect("Failed to remove static policy");

        //Deny
        let response = authorizer.is_authorized(&request, &pset, &entities);
        assert_eq!(response.decision(), Decision::Deny);

        let template = Template::parse(
            Some(PolicyId::new("t")),
            "permit(principal == ?principal, action, resource);",
        )
        .expect("Failed to parse");
        pset.add_template(template).expect("Failed to add");

        let linked_policy_id = PolicyId::new("linked");
        let env1: HashMap<SlotId, EntityUid> =
            std::iter::once((SlotId::principal(), EntityUid::from_strs("Test", "test"))).collect();
        pset.link(PolicyId::new("t"), linked_policy_id.clone(), env1)
            .expect("Failed to link");

        //Allow
        let response = authorizer.is_authorized(&request, &pset, &entities);
        assert_eq!(response.decision(), Decision::Allow);

        assert_matches!(
            pset.remove_static(PolicyId::new("t")),
            Err(PolicySetError::PolicyNonexistent(_))
        );

        let result = pset.unlink(linked_policy_id.clone());
        assert_matches!(result, Ok(_));

        assert_matches!(
            pset.remove_static(PolicyId::new("t")),
            Err(PolicySetError::PolicyNonexistent(_))
        );

        //Deny
        let response = authorizer.is_authorized(&request, &pset, &entities);
        assert_eq!(response.decision(), Decision::Deny);

        let env1: HashMap<SlotId, EntityUid> =
            std::iter::once((SlotId::principal(), EntityUid::from_strs("Test", "test"))).collect();
        pset.link(PolicyId::new("t"), linked_policy_id.clone(), env1)
            .expect("Failed to link");

        //Allow
        let response = authorizer.is_authorized(&request, &pset, &entities);
        assert_eq!(response.decision(), Decision::Allow);

        //Can't remove template that is still linked
        assert_matches!(
            pset.remove_template(PolicyId::new("t")),
            Err(PolicySetError::RemoveTemplateWithActiveLinks(_))
        );

        //Unlink first, then remove
        let result = pset.unlink(linked_policy_id);
        assert_matches!(result, Ok(_));
        pset.remove_template(PolicyId::new("t"))
            .expect("Failed to remove policy template");

        //Deny
        let response = authorizer.is_authorized(&request, &pset, &entities);
        assert_eq!(response.decision(), Decision::Deny);
    }

    #[test]
    fn pset_removal_prop_test_1() {
        let template = Template::parse(
            Some(PolicyId::new("policy0")),
            "permit(principal == ?principal, action, resource);",
        )
        .expect("Template Parse Failure");
        let mut pset = PolicySet::new();
        pset.add_template(template).unwrap();
        let env: HashMap<SlotId, EntityUid> =
            std::iter::once((SlotId::principal(), EntityUid::from_strs("Test", "test"))).collect();
        pset.link(PolicyId::new("policy0"), PolicyId::new("policy3"), env)
            .unwrap();
        let template = Template::parse(
            Some(PolicyId::new("policy3")),
            "permit(principal == ?principal, action, resource);",
        )
        .expect("Template Parse Failure");

        assert_matches!(
            pset.add_template(template),
            Err(PolicySetError::AlreadyDefined(_))
        );
        assert_matches!(
            pset.remove_static(PolicyId::new("policy3")),
            Err(PolicySetError::PolicyNonexistent(_))
        );
        assert_matches!(
            pset.remove_template(PolicyId::new("policy3")),
            Err(PolicySetError::TemplateNonexistent(_))
        );
    }

    #[test]
    fn pset_requests() {
        let template = Template::parse(
            Some(PolicyId::new("template")),
            "permit(principal == ?principal, action, resource);",
        )
        .expect("Template Parse Failure");
        let static_policy = Policy::parse(
            Some(PolicyId::new("static")),
            "permit(principal, action, resource);",
        )
        .expect("Static parse failure");
        let mut pset = PolicySet::new();
        pset.add_template(template).unwrap();
        pset.add(static_policy).unwrap();
        pset.link(
            PolicyId::new("template"),
            PolicyId::new("linked"),
            std::iter::once((SlotId::principal(), EntityUid::from_strs("Test", "test"))).collect(),
        )
        .expect("Link failure");

        assert_eq!(pset.num_of_templates(), 1);
        assert_eq!(pset.num_of_policies(), 2);
        assert_eq!(pset.policies().filter(|p| p.is_static()).count(), 1);

        assert_eq!(
            pset.template(&"template".parse().unwrap())
                .expect("lookup failed")
                .id(),
            &"template".parse().unwrap()
        );
        assert_eq!(
            pset.policy(&"static".parse().unwrap())
                .expect("lookup failed")
                .id(),
            &"static".parse().unwrap()
        );
        assert_eq!(
            pset.policy(&"linked".parse().unwrap())
                .expect("lookup failed")
                .id(),
            &"linked".parse().unwrap()
        );
    }

    #[test]
    fn link_static_policy() {
        // Linking the `PolicyId` of a static policy should not be allowed.
        // Attempting it should cause an `ExpectedTemplate` error.
        let static_policy = Policy::parse(
            Some(PolicyId::new("static")),
            "permit(principal, action, resource);",
        )
        .expect("Static parse failure");
        let mut pset = PolicySet::new();
        pset.add(static_policy).unwrap();

        let before_link = pset.clone();
        let result = pset.link(
            PolicyId::new("static"),
            PolicyId::new("linked"),
            HashMap::new(),
        );
        assert_matches!(result, Err(PolicySetError::ExpectedTemplate(_)));
        assert_eq!(
            pset, before_link,
            "A failed link shouldn't mutate the policy set"
        );
    }

    #[test]
    fn link_linked_policy() {
        let template = Template::parse(
            Some(PolicyId::new("template")),
            "permit(principal == ?principal, action, resource);",
        )
        .expect("Template Parse Failure");
        let mut pset = PolicySet::new();
        pset.add_template(template).unwrap();

        pset.link(
            PolicyId::new("template"),
            PolicyId::new("linked"),
            std::iter::once((SlotId::principal(), EntityUid::from_strs("Test", "test"))).collect(),
        )
        .unwrap();

        let before_link = pset.clone();
        let result = pset.link(
            PolicyId::new("linked"),
            PolicyId::new("linked2"),
            HashMap::new(),
        );
        assert_matches!(result, Err(PolicySetError::ExpectedTemplate(_)));
        assert_eq!(
            pset, before_link,
            "A failed link shouldn't mutate the policy set"
        );
    }

    #[cfg(feature = "partial-eval")]
    #[test]
    fn unknown_entities() {
        let ast = ast::Policy::from_when_clause(
            ast::Effect::Permit,
            ast::Expr::unknown(ast::Unknown::new_with_type(
                "test_entity_type::\"unknown\"",
                ast::Type::Entity {
                    ty: "test_entity_type".parse().unwrap(),
                },
            )),
            ast::PolicyID::from_smolstr("static".into()),
            None,
        );
        let static_policy = Policy::from_ast(ast);
        let mut pset = PolicySet::new();
        pset.add(static_policy).unwrap();

        let entity_uids = pset.unknown_entities();
        entity_uids.contains(&"test_entity_type::\"unknown\"".parse().unwrap());
    }

    #[test]
    fn unlink_linked_policy() {
        let template = Template::parse(
            Some(PolicyId::new("template")),
            "permit(principal == ?principal, action, resource);",
        )
        .expect("Template Parse Failure");
        let mut pset = PolicySet::new();
        pset.add_template(template).unwrap();

        let linked_policy_id = PolicyId::new("linked");
        pset.link(
            PolicyId::new("template"),
            linked_policy_id.clone(),
            std::iter::once((SlotId::principal(), EntityUid::from_strs("Test", "test"))).collect(),
        )
        .unwrap();

        let authorizer = Authorizer::new();
        let request = Request::new(
            EntityUid::from_strs("Test", "test"),
            EntityUid::from_strs("Action", "a"),
            EntityUid::from_strs("Resource", "b"),
            Context::empty(),
            None,
        )
        .unwrap();

        let e = r#"[
            {
                "uid": {"type":"Test","id":"test"},
                "attrs": {},
                "parents": []
            },
            {
                "uid": {"type":"Action","id":"a"},
                "attrs": {},
                "parents": []
            },
            {
                "uid": {"type":"Resource","id":"b"},
                "attrs": {},
                "parents": []
            }
        ]"#;
        let entities = Entities::from_json_str(e, None).expect("entity error");

        // Allow
        let response = authorizer.is_authorized(&request, &pset, &entities);
        assert_eq!(response.decision(), Decision::Allow);

        let result = pset.unlink(linked_policy_id.clone());
        assert_matches!(result, Ok(_));

        //Deny
        let response = authorizer.is_authorized(&request, &pset, &entities);
        assert_eq!(response.decision(), Decision::Deny);

        let result = pset.unlink(linked_policy_id);
        assert_matches!(result, Err(PolicySetError::LinkNonexistent(_)));
    }

    #[test]
    fn get_linked_policy() {
        let mut pset = PolicySet::new();

        let template = Template::parse(
            Some(PolicyId::new("template")),
            "permit(principal == ?principal, action, resource);",
        )
        .expect("Template Parse Failure");
        pset.add_template(template).unwrap();

        let linked_policy_id = PolicyId::new("linked");
        pset.link(
            PolicyId::new("template"),
            linked_policy_id.clone(),
            std::iter::once((SlotId::principal(), EntityUid::from_strs("Test", "test"))).collect(),
        )
        .unwrap();

        //add link, count 1
        assert_eq!(
            pset.get_linked_policies(PolicyId::new("template"))
                .unwrap()
                .count(),
            1
        );
        let result = pset.unlink(linked_policy_id.clone());
        assert_matches!(result, Ok(_));
        //remove link, count 0
        assert_eq!(
            pset.get_linked_policies(PolicyId::new("template"))
                .unwrap()
                .count(),
            0
        );
        let result = pset.unlink(linked_policy_id.clone());
        assert_matches!(result, Err(PolicySetError::LinkNonexistent(_)));

        pset.link(
            PolicyId::new("template"),
            linked_policy_id.clone(),
            std::iter::once((SlotId::principal(), EntityUid::from_strs("Test", "test"))).collect(),
        )
        .unwrap();
        assert_eq!(
            pset.get_linked_policies(PolicyId::new("template"))
                .unwrap()
                .count(),
            1
        );
        pset.link(
            PolicyId::new("template"),
            PolicyId::new("linked2"),
            std::iter::once((SlotId::principal(), EntityUid::from_strs("Test", "test"))).collect(),
        )
        .unwrap();
        assert_eq!(
            pset.get_linked_policies(PolicyId::new("template"))
                .unwrap()
                .count(),
            2
        );

        //Can't re-add template
        let template = Template::parse(
            Some(PolicyId::new("template")),
            "permit(principal == ?principal, action, resource);",
        )
        .expect("Template Parse Failure");
        assert_matches!(
            pset.add_template(template),
            Err(PolicySetError::AlreadyDefined(_))
        );

        //Add another template
        let template = Template::parse(
            Some(PolicyId::new("template2")),
            "permit(principal == ?principal, action, resource);",
        )
        .expect("Template Parse Failure");
        pset.add_template(template).unwrap();

        //template2 count 0
        assert_eq!(
            pset.get_linked_policies(PolicyId::new("template2"))
                .unwrap()
                .count(),
            0
        );

        //template count 2
        assert_eq!(
            pset.get_linked_policies(PolicyId::new("template"))
                .unwrap()
                .count(),
            2
        );

        //Can't remove template
        assert_matches!(
            pset.remove_template(PolicyId::new("template")),
            Err(PolicySetError::RemoveTemplateWithActiveLinks(_))
        );

        //Can't add policy named template
        let illegal_template_policy = Policy::parse(
            Some(PolicyId::new("template")),
            "permit(principal, action, resource);",
        )
        .expect("Static parse failure");
        assert_matches!(
            pset.add(illegal_template_policy),
            Err(PolicySetError::AlreadyDefined(_))
        );

        //Can't add policy named linked
        let illegal_linked_policy = Policy::parse(
            Some(PolicyId::new("linked")),
            "permit(principal, action, resource);",
        )
        .expect("Static parse failure");
        assert_matches!(
            pset.add(illegal_linked_policy),
            Err(PolicySetError::AlreadyDefined(_))
        );

        //Can add policy named `policy`
        let static_policy = Policy::parse(
            Some(PolicyId::new("policy")),
            "permit(principal, action, resource);",
        )
        .expect("Static parse failure");
        pset.add(static_policy).unwrap();

        //Can remove `policy`
        pset.remove_static(PolicyId::new("policy"))
            .expect("should be able to remove policy");

        //Cannot remove "linked"
        assert_matches!(
            pset.remove_static(PolicyId::new("linked")),
            Err(PolicySetError::PolicyNonexistent(_))
        );

        //Cannot remove "template"
        assert_matches!(
            pset.remove_static(PolicyId::new("template")),
            Err(PolicySetError::PolicyNonexistent(_))
        );

        //template count 2
        assert_eq!(
            pset.get_linked_policies(PolicyId::new("template"))
                .unwrap()
                .count(),
            2
        );

        //unlink one policy, template count 1
        let result = pset.unlink(linked_policy_id);
        assert_matches!(result, Ok(_));
        assert_eq!(
            pset.get_linked_policies(PolicyId::new("template"))
                .unwrap()
                .count(),
            1
        );

        //remove template2
        assert_matches!(pset.remove_template(PolicyId::new("template2")), Ok(_));

        //can't remove template1
        assert_matches!(
            pset.remove_template(PolicyId::new("template")),
            Err(PolicySetError::RemoveTemplateWithActiveLinks(_))
        );

        //unlink other policy, template count 0
        let result = pset.unlink(PolicyId::new("linked2"));
        assert_matches!(result, Ok(_));
        assert_eq!(
            pset.get_linked_policies(PolicyId::new("template"))
                .unwrap()
                .count(),
            0
        );

        //remove template
        assert_matches!(pset.remove_template(PolicyId::new("template")), Ok(_));

        //can't get count for nonexistent template
        assert_matches!(
            pset.get_linked_policies(PolicyId::new("template"))
                .err()
                .unwrap(),
            PolicySetError::TemplateNonexistent(_)
        );
    }

    #[test]
    fn pset_add_conflict() {
        let template = Template::parse(
            Some(PolicyId::new("policy0")),
            "permit(principal == ?principal, action, resource);",
        )
        .expect("Template Parse Failure");
        let mut pset = PolicySet::new();
        pset.add_template(template).unwrap();
        let env: HashMap<SlotId, EntityUid> =
            std::iter::once((SlotId::principal(), EntityUid::from_strs("Test", "test"))).collect();
        pset.link(PolicyId::new("policy0"), PolicyId::new("policy1"), env)
            .unwrap();

        //fails for template; static
        let static_policy = Policy::parse(
            Some(PolicyId::new("policy0")),
            "permit(principal, action, resource);",
        )
        .expect("Static parse failure");
        assert_matches!(
            pset.add(static_policy),
            Err(PolicySetError::AlreadyDefined(_))
        );

        //fails for link; static
        let static_policy = Policy::parse(
            Some(PolicyId::new("policy1")),
            "permit(principal, action, resource);",
        )
        .expect("Static parse failure");
        assert_matches!(
            pset.add(static_policy),
            Err(PolicySetError::AlreadyDefined(_))
        );

        //fails for static; static
        let static_policy = Policy::parse(
            Some(PolicyId::new("policy2")),
            "permit(principal, action, resource);",
        )
        .expect("Static parse failure");
        pset.add(static_policy.clone()).unwrap();
        assert_matches!(
            pset.add(static_policy),
            Err(PolicySetError::AlreadyDefined(_))
        );
    }

    #[test]
    fn pset_add_template_conflict() {
        let template = Template::parse(
            Some(PolicyId::new("policy0")),
            "permit(principal == ?principal, action, resource);",
        )
        .expect("Template Parse Failure");
        let mut pset = PolicySet::new();
        pset.add_template(template).unwrap();
        let env: HashMap<SlotId, EntityUid> =
            std::iter::once((SlotId::principal(), EntityUid::from_strs("Test", "test"))).collect();
        pset.link(PolicyId::new("policy0"), PolicyId::new("policy3"), env)
            .unwrap();

        //fails for link; template
        let template = Template::parse(
            Some(PolicyId::new("policy3")),
            "permit(principal == ?principal, action, resource);",
        )
        .expect("Template Parse Failure");
        assert_matches!(
            pset.add_template(template),
            Err(PolicySetError::AlreadyDefined(_))
        );

        //fails for template; template
        let template = Template::parse(
            Some(PolicyId::new("policy0")),
            "permit(principal == ?principal, action, resource);",
        )
        .expect("Template Parse Failure");
        assert_matches!(
            pset.add_template(template),
            Err(PolicySetError::AlreadyDefined(_))
        );

        //fails for static; template
        let static_policy = Policy::parse(
            Some(PolicyId::new("policy1")),
            "permit(principal, action, resource);",
        )
        .expect("Static parse failure");
        pset.add(static_policy).unwrap();
        let template = Template::parse(
            Some(PolicyId::new("policy1")),
            "permit(principal == ?principal, action, resource);",
        )
        .expect("Template Parse Failure");
        assert_matches!(
            pset.add_template(template),
            Err(PolicySetError::AlreadyDefined(_))
        );
    }

    #[test]
    fn pset_link_conflict() {
        let template = Template::parse(
            Some(PolicyId::new("policy0")),
            "permit(principal == ?principal, action, resource);",
        )
        .expect("Template Parse Failure");
        let mut pset = PolicySet::new();
        pset.add_template(template).unwrap();
        let env: HashMap<SlotId, EntityUid> =
            std::iter::once((SlotId::principal(), EntityUid::from_strs("Test", "test"))).collect();

        //fails for link; link
        pset.link(
            PolicyId::new("policy0"),
            PolicyId::new("policy3"),
            env.clone(),
        )
        .unwrap();
        assert_matches!(
            pset.link(
                PolicyId::new("policy0"),
                PolicyId::new("policy3"),
                env.clone(),
            ),
            Err(PolicySetError::Linking(policy_set_errors::LinkingError {
                inner: ast::LinkingError::PolicyIdConflict { .. }
            }))
        );

        //fails for template; link
        assert_matches!(
            pset.link(
                PolicyId::new("policy0"),
                PolicyId::new("policy0"),
                env.clone(),
            ),
            Err(PolicySetError::Linking(policy_set_errors::LinkingError {
                inner: ast::LinkingError::PolicyIdConflict { .. }
            }))
        );

        //fails for static; link
        let static_policy = Policy::parse(
            Some(PolicyId::new("policy1")),
            "permit(principal, action, resource);",
        )
        .expect("Static parse failure");
        pset.add(static_policy).unwrap();
        assert_matches!(
            pset.link(PolicyId::new("policy0"), PolicyId::new("policy1"), env,),
            Err(PolicySetError::Linking(policy_set_errors::LinkingError {
                inner: ast::LinkingError::PolicyIdConflict { .. }
            }))
        );
    }
}

mod schema_tests {
    use super::*;
    use cool_asserts::assert_matches;
    use serde_json::json;

    /// A minimal test that a valid Schema parses
    #[test]
    fn valid_schema() {
        Schema::from_json_value(json!(
        { "": {
            "entityTypes": {
                "Photo": {
                    "memberOfTypes": [ "Album" ],
                    "shape": {
                        "type": "Record",
                        "attributes": {
                            "foo": {
                                "type": "Boolean",
                                "required": false
                            }
                        }
                    }
                },
                "Album": {
                    "memberOfTypes": [ ],
                    "shape": {
                        "type": "Record",
                        "attributes": {
                            "foo": {
                                "type": "Boolean",
                                "required": false
                            }
                        }
                    }
                }
            },
            "actions": {
                "view": {
                    "appliesTo": {
                        "principalTypes": ["Photo", "Album"],
                        "resourceTypes": ["Photo"]
                    }
                }
            }
        }}))
        .expect("schema should be valid");
    }

    /// Test that an invalid schema returns the appropriate error
    #[test]
    fn invalid_schema() {
        assert_matches!(
            Schema::from_json_str(
                // Written as a string because duplicate entity types are detected
                // by the serde-json string parser.
                r#"{"": {
                "entityTypes": {
                    "Photo": {
                        "memberOfTypes": [ "Album" ],
                        "shape": {
                            "type": "Record",
                            "attributes": {
                                "foo": {
                                    "type": "Boolean",
                                    "required": false
                                }
                            }
                        }
                    },
                    "Album": {
                        "memberOfTypes": [ ],
                        "shape": {
                            "type": "Record",
                            "attributes": {
                                "foo": {
                                    "type": "Boolean",
                                    "required": false
                                }
                            }
                        }
                    },
                    "Photo": {
                        "memberOfTypes": [ "Album" ],
                        "shape": {
                            "type": "Record",
                            "attributes": {
                                "foo": {
                                    "type": "Boolean",
                                    "required": false
                                }
                            }
                        }
                    }
                },
                "actions": {
                    "view": {
                        "appliesTo": {
                            "principalTypes": ["Photo", "Album"],
                            "resourceTypes": ["Photo"]
                        }
                    }
                }
            }}"#
            ),
            Err(e) =>
                expect_err(
                    "",
                    &Report::new(e),
                    &ExpectedErrorMessageBuilder::error("invalid entry: found duplicate key at line 39 column 17")
                        .build(),
                )
        );
    }
}

mod ancestors_tests {
    use super::*;

    #[test]
    fn test_ancestors() {
        let a_euid: EntityUid = EntityUid::from_strs("test", "A");
        let b_euid: EntityUid = EntityUid::from_strs("test", "b");
        let c_euid: EntityUid = EntityUid::from_strs("test", "C");
        let a = Entity::new_no_attrs(a_euid.clone(), HashSet::new());
        let b = Entity::new_no_attrs(b_euid.clone(), std::iter::once(a_euid.clone()).collect());
        let c = Entity::new_no_attrs(c_euid.clone(), std::iter::once(b_euid.clone()).collect());
        let es = Entities::from_entities([a, b, c], None).unwrap();
        let ans = es.ancestors(&c_euid).unwrap().collect::<HashSet<_>>();
        assert_eq!(ans.len(), 2);
        assert!(ans.contains(&b_euid));
        assert!(ans.contains(&a_euid));
    }
}

/// A few tests of validating entities.
/// Many other validation-related tests are in the separate module focusing on
/// schema-based parsing.
mod entity_validate_tests {
    use super::*;
    use cool_asserts::assert_matches;
    use entities::err::EntitiesError;
    use serde_json::json;

    fn schema() -> Schema {
        Schema::from_json_value(json!(
        {"": {
            "entityTypes": {
                "Employee": {
                    "memberOfTypes": [],
                    "shape": {
                        "type": "Record",
                        "attributes": {
                            "isFullTime": { "type": "Boolean" },
                            "numDirectReports": { "type": "Long" },
                            "department": { "type": "String" },
                            "manager": { "type": "Entity", "name": "Employee" },
                            "hr_contacts": { "type": "Set", "element": {
                                "type": "Entity", "name": "HR" } },
                            "json_blob": { "type": "Record", "attributes": {
                                "inner1": { "type": "Boolean" },
                                "inner2": { "type": "String" },
                                "inner3": { "type": "Record", "attributes": {
                                    "innerinner": { "type": "Entity", "name": "Employee" }
                                }}
                            }},
                            "home_ip": { "type": "Extension", "name": "ipaddr" },
                            "work_ip": { "type": "Extension", "name": "ipaddr" },
                            "trust_score": { "type": "Extension", "name": "decimal" },
                            "tricky": { "type": "Record", "attributes": {
                                "type": { "type": "String" },
                                "id": { "type": "String" }
                            }}
                        }
                    }
                },
                "HR": {
                    "memberOfTypes": []
                }
            },
            "actions": {
                "view": { }
            }
        }}
        ))
        .expect("should be a valid schema")
    }

    fn validate_entity(entity: Entity, schema: &Schema) -> Result<(), EntitiesError> {
        let _ = Entities::from_entities([entity], Some(schema))?;
        Ok(())
    }

    #[test]
    fn valid_entity() {
        let entity = Entity::new(
            EntityUid::from_strs("Employee", "123"),
            HashMap::from_iter([
                ("isFullTime".into(), RestrictedExpression::new_bool(false)),
                ("numDirectReports".into(), RestrictedExpression::new_long(3)),
                (
                    "department".into(),
                    RestrictedExpression::new_string("Sales".into()),
                ),
                (
                    "manager".into(),
                    RestrictedExpression::from_str(r#"Employee::"456""#).unwrap(),
                ),
                ("hr_contacts".into(), RestrictedExpression::new_set([])),
                (
                    "json_blob".into(),
                    RestrictedExpression::new_record([
                        ("inner1".into(), RestrictedExpression::new_bool(false)),
                        (
                            "inner2".into(),
                            RestrictedExpression::new_string("foo".into()),
                        ),
                        (
                            "inner3".into(),
                            RestrictedExpression::new_record([(
                                "innerinner".into(),
                                RestrictedExpression::from_str(r#"Employee::"abc""#).unwrap(),
                            )])
                            .unwrap(),
                        ),
                    ])
                    .unwrap(),
                ),
                (
                    "home_ip".into(),
                    RestrictedExpression::from_str(r#"ip("10.20.30.40")"#).unwrap(),
                ),
                (
                    "work_ip".into(),
                    RestrictedExpression::from_str(r#"ip("10.50.60.70")"#).unwrap(),
                ),
                (
                    "trust_score".into(),
                    RestrictedExpression::from_str(r#"decimal("36.53")"#).unwrap(),
                ),
                (
                    "tricky".into(),
                    RestrictedExpression::from_str(r#"{ type: "foo", id: "bar" }"#).unwrap(),
                ),
            ]),
            HashSet::new(),
        )
        .unwrap();
        validate_entity(entity.clone(), &schema()).unwrap();
        let (uid, attrs, parents) = entity.into_inner();
        validate_entity(Entity::new(uid, attrs, parents).unwrap(), &schema()).unwrap();
    }

    #[test]
    fn invalid_entities() {
        let schema = schema();
        let entity = Entity::new(
            EntityUid::from_strs("Employee", "123"),
            HashMap::from_iter([
                ("isFullTime".into(), RestrictedExpression::new_bool(false)),
                ("numDirectReports".into(), RestrictedExpression::new_long(3)),
                (
                    "department".into(),
                    RestrictedExpression::new_string("Sales".into()),
                ),
                (
                    "manager".into(),
                    RestrictedExpression::from_str(r#"Employee::"456""#).unwrap(),
                ),
                ("hr_contacts".into(), RestrictedExpression::new_set([])),
                (
                    "json_blob".into(),
                    RestrictedExpression::new_record([
                        ("inner1".into(), RestrictedExpression::new_bool(false)),
                        (
                            "inner2".into(),
                            RestrictedExpression::new_string("foo".into()),
                        ),
                        (
                            "inner3".into(),
                            RestrictedExpression::new_record([(
                                "innerinner".into(),
                                RestrictedExpression::from_str(r#"Employee::"abc""#).unwrap(),
                            )])
                            .unwrap(),
                        ),
                    ])
                    .unwrap(),
                ),
                (
                    "home_ip".into(),
                    RestrictedExpression::from_str(r#"ip("10.20.30.40")"#).unwrap(),
                ),
                (
                    "work_ip".into(),
                    RestrictedExpression::from_str(r#"ip("10.50.60.70")"#).unwrap(),
                ),
                (
                    "trust_score".into(),
                    RestrictedExpression::from_str(r#"decimal("36.53")"#).unwrap(),
                ),
                (
                    "tricky".into(),
                    RestrictedExpression::from_str(r#"{ type: "foo", id: "bar" }"#).unwrap(),
                ),
            ]),
            HashSet::from_iter([EntityUid::from_strs("Manager", "jane")]),
        )
        .unwrap();
        match validate_entity(entity, &schema) {
            Ok(()) => panic!("expected an error due to extraneous parent"),
            Err(e) => {
                expect_err(
                    "",
                    &Report::new(e),
                    &ExpectedErrorMessageBuilder::error("entity does not conform to the schema")
                        .source(r#"`Employee::"123"` is not allowed to have an ancestor of type `Manager` according to the schema"#)
                        .build()
                );
            }
        }

        let entity = Entity::new(
            EntityUid::from_strs("Employee", "123"),
            HashMap::from_iter([
                ("isFullTime".into(), RestrictedExpression::new_bool(false)),
                (
                    "department".into(),
                    RestrictedExpression::new_string("Sales".into()),
                ),
                (
                    "manager".into(),
                    RestrictedExpression::from_str(r#"Employee::"456""#).unwrap(),
                ),
                ("hr_contacts".into(), RestrictedExpression::new_set([])),
                (
                    "json_blob".into(),
                    RestrictedExpression::new_record([
                        ("inner1".into(), RestrictedExpression::new_bool(false)),
                        (
                            "inner2".into(),
                            RestrictedExpression::new_string("foo".into()),
                        ),
                        (
                            "inner3".into(),
                            RestrictedExpression::new_record([(
                                "innerinner".into(),
                                RestrictedExpression::from_str(r#"Employee::"abc""#).unwrap(),
                            )])
                            .unwrap(),
                        ),
                    ])
                    .unwrap(),
                ),
                (
                    "home_ip".into(),
                    RestrictedExpression::from_str(r#"ip("10.20.30.40")"#).unwrap(),
                ),
                (
                    "work_ip".into(),
                    RestrictedExpression::from_str(r#"ip("10.50.60.70")"#).unwrap(),
                ),
                (
                    "trust_score".into(),
                    RestrictedExpression::from_str(r#"decimal("36.53")"#).unwrap(),
                ),
                (
                    "tricky".into(),
                    RestrictedExpression::from_str(r#"{ type: "foo", id: "bar" }"#).unwrap(),
                ),
            ]),
            HashSet::new(),
        )
        .unwrap();
        match validate_entity(entity, &schema) {
            Ok(()) => panic!("expected an error due to missing attribute `numDirectReports`"),
            Err(e) => {
                expect_err(
                    "",
                    &Report::new(e),
                    &ExpectedErrorMessageBuilder::error("entity does not conform to the schema")
                        .source(r#"expected entity `Employee::"123"` to have attribute `numDirectReports`, but it does not"#)
                        .build()
                );
            }
        }

        let entity = Entity::new(
            EntityUid::from_strs("Employee", "123"),
            HashMap::from_iter([
                ("isFullTime".into(), RestrictedExpression::new_bool(false)),
                ("extra".into(), RestrictedExpression::new_bool(true)),
                ("numDirectReports".into(), RestrictedExpression::new_long(3)),
                (
                    "department".into(),
                    RestrictedExpression::new_string("Sales".into()),
                ),
                (
                    "manager".into(),
                    RestrictedExpression::from_str(r#"Employee::"456""#).unwrap(),
                ),
                ("hr_contacts".into(), RestrictedExpression::new_set([])),
                (
                    "json_blob".into(),
                    RestrictedExpression::new_record([
                        ("inner1".into(), RestrictedExpression::new_bool(false)),
                        (
                            "inner2".into(),
                            RestrictedExpression::new_string("foo".into()),
                        ),
                        (
                            "inner3".into(),
                            RestrictedExpression::new_record([(
                                "innerinner".into(),
                                RestrictedExpression::from_str(r#"Employee::"abc""#).unwrap(),
                            )])
                            .unwrap(),
                        ),
                    ])
                    .unwrap(),
                ),
                (
                    "home_ip".into(),
                    RestrictedExpression::from_str(r#"ip("10.20.30.40")"#).unwrap(),
                ),
                (
                    "work_ip".into(),
                    RestrictedExpression::from_str(r#"ip("10.50.60.70")"#).unwrap(),
                ),
                (
                    "trust_score".into(),
                    RestrictedExpression::from_str(r#"decimal("36.53")"#).unwrap(),
                ),
                (
                    "tricky".into(),
                    RestrictedExpression::from_str(r#"{ type: "foo", id: "bar" }"#).unwrap(),
                ),
            ]),
            HashSet::new(),
        )
        .unwrap();
        match validate_entity(entity, &schema) {
            Ok(()) => panic!("expected an error due to extraneous attribute"),
            Err(e) => {
                expect_err(
                    "",
                    &Report::new(e),
                    &ExpectedErrorMessageBuilder::error("entity does not conform to the schema")
                        .source(r#"attribute `extra` on `Employee::"123"` should not exist according to the schema"#)
                        .build()
                );
            }
        }

        let entity = Entity::new_no_attrs(EntityUid::from_strs("Manager", "jane"), HashSet::new());
        match validate_entity(entity, &schema) {
            Ok(()) => panic!("expected an error due to unexpected entity type"),
            Err(e) => {
                expect_err(
                    "",
                    &Report::new(e),
                    &ExpectedErrorMessageBuilder::error("entity does not conform to the schema")
                        .source(r#"entity `Manager::"jane"` has type `Manager` which is not declared in the schema"#)
                        .build()
                );
            }
        }
    }

    /// Record inside entity doesn't conform to schema
    #[test]
    fn issue_1176_should_fail1() {
        let (schema, _) = Schema::from_cedarschema_str(
            "
            entity E {
              rec: {
                foo: Long
              }
            };
            action Act appliesTo {
              principal: [E],
              resource: [E],
            };
        ",
        )
        .unwrap();
        let entity = Entity::new(
            EntityUid::from_str(r#"E::"abc""#).unwrap(),
            HashMap::from_iter([(
                "rec".into(),
                RestrictedExpression::new_record([
                    ("foo".into(), RestrictedExpression::new_long(4567)),
                    (
                        "extra".into(),
                        RestrictedExpression::new_string("bad".into()),
                    ),
                ])
                .unwrap(),
            )]),
            HashSet::new(),
        )
        .unwrap();
        assert_matches!(
            Entities::from_entities([entity], Some(&schema)),
            Err(e @ EntitiesError::InvalidEntity(_)) => {
                expect_err(
                    "",
                    &Report::new(e),
                    &ExpectedErrorMessageBuilder::error("entity does not conform to the schema")
                        .source(r#"in attribute `rec` on `E::"abc"`, type mismatch: value was expected to have type { "foo" => (required) long }, but it contains an unexpected attribute `extra`: `{"extra": "bad", "foo": 4567}`"#)
                        .build()
                );
            }
        );
    }

    #[test]
    fn from_entities_missing_attribute() {
        let (schema, _) = Schema::from_cedarschema_str(
            "
            entity E {
              rec: {
                foo: Long
              }
            };
            action Act appliesTo {
              principal: [E],
              resource: [E],
            };
        ",
        )
        .unwrap();
        let entity = Entity::new(
            EntityUid::from_str(r#"E::"abc""#).unwrap(),
            HashMap::from_iter([("rec".into(), RestrictedExpression::new_record([]).unwrap())]),
            HashSet::new(),
        )
        .unwrap();
        assert_matches!(
            Entities::from_entities([entity], Some(&schema)),
            Err(e @ EntitiesError::InvalidEntity(_)) => {
                expect_err(
                    "",
                    &Report::new(e),
                    &ExpectedErrorMessageBuilder::error("entity does not conform to the schema")
                        .source(r#"in attribute `rec` on `E::"abc"`, type mismatch: value was expected to have type { "foo" => (required) long }, but it is missing the required attribute `foo`: `{}`"#)
                        .build()
                );
            }
        );
    }

    /// Record inside entity doesn't conform to schema
    #[test]
    #[cfg(feature = "partial-validate")]
    fn issue_1176_should_fail2() {
        let schema = Schema::from_json_value(json!(
        {
            "": {
                "entityTypes": {
                    "User": {
                        "shape": {
                            "type": "Record",
                            "attributes": {
                                "rec": {
                                    "type": "Record",
                                    "attributes": {
                                        "foo": {
                                            "type": "Long"
                                        },
                                        "bar": {
                                            "type": "Boolean",
                                            "required": false
                                        }
                                    },
                                    "additionalAttributes": true
                                }
                            }
                        },
                        "memberOfTypes": []
                    }
                },
                "actions": {
                    "pull": {
                        "appliesTo": {
                            "principalTypes": [
                                "User"
                            ],
                            "resourceTypes": [
                                "User"
                            ]
                        }
                    }
                }
            }
        }
        ))
        .expect("should be a valid schema");
        let entity = Entity::new(
            EntityUid::from_str(r#"User::"abc""#).unwrap(),
            HashMap::from_iter([(
                "rec".into(),
                RestrictedExpression::new_record([
                    ("foo".into(), RestrictedExpression::new_long(4567)),
                    ("bar".into(), RestrictedExpression::new_string("bad".into())),
                ])
                .unwrap(),
            )]),
            HashSet::new(),
        )
        .unwrap();
        assert_matches!(
            Entities::from_entities([entity], Some(&schema)),
            Err(e @ EntitiesError::InvalidEntity(_)) => {
                expect_err(
                    "",
                    &Report::new(e),
                    &ExpectedErrorMessageBuilder::error("entity does not conform to the schema")
                        .source(r#"in attribute `rec` on `User::"abc"`, type mismatch: value was expected to have type bool, but it actually has type string: `"bad"`"#)
                        .build()
                );
            }
        );
    }

    /// Record inside entity doesn't conform to schema
    #[test]
    fn issue_1176_should_fail3() {
        let (schema, _) = Schema::from_cedarschema_str(
            r###"
entity A = {"foo": Set < Set < {"bar": __cedar::Bool, "baz"?: __cedar::Bool} > >};
action "g" appliesTo {
  principal: [A],
  resource: [A],
};
        "###,
        )
        .unwrap();
        let entity_str = r###"
        {
            "uid": {
              "type": "A",
              "id": "alice"
            },
            "attrs": {
              "foo": [
                [],
                [
                  {
                    "bar": false
                  },
                  {
                    "bar": true
                  },
                  {
                    "bar": true,
                    "baz": true
                  }
                ],
                [
                  {
                    "bar": false,
                    "baz": false
                  },
                  {
                    "bar": true
                  }
                ],
                [
                  {
                    "bar": true
                  },
                  {
                    "baz": false
                  }
                ]
              ]
            },
            "parents": []
          }
        "###;

        assert_matches!(
            Entity::from_json_str(entity_str, Some(&schema)),
            Err(e) => {
                expect_err(
                    "",
                    &Report::new(e),
                    &ExpectedErrorMessageBuilder::error("error during entity deserialization")
                        .source(r#"in attribute `foo` on `A::"alice"`, expected the record to have an attribute `bar`, but it does not"#)
                        .build()
                );
            }
        );
    }

    #[test]
    fn from_entities_non_constructor_extension() {
        let (schema, _) = Schema::from_cedarschema_str(
            "
            entity E {
              foo: { bar: Bool }
            };
            action Act appliesTo {
              principal: [E],
              resource: [E],
            };
        ",
        )
        .unwrap();
        let entity_json = json!({
            "uid": {
                "type": "E",
                "id": ""
            },
            "attrs": {
                "foo": {"bar": { "__extn": { "fn": "isLoopback", "arg": {"__extn": {"fn": "ip", "arg": "127.0.0.1"}}}}}
            },
            "parents": []
        });
        assert_matches!(Entity::from_json_value(entity_json, Some(&schema)), Ok(_));
    }

    #[test]
    fn should_pass_set_set_rec_one_req_one_opt() {
        let (schema, _) = Schema::from_cedarschema_str(
            r###"
entity A = {"foo": Set < Set < {"bar": __cedar::Bool, "baz"?: __cedar::Bool} > >};
action "g" appliesTo {
  principal: [A],
  resource: [A],
};
        "###,
        )
        .unwrap();
        let entity_str = r###"
        {
            "uid": {
              "type": "A",
              "id": "alice"
            },
            "attrs": {
              "foo": [
                [],
                [
                  {
                    "bar": false
                  },
                  {
                    "bar": true
                  },
                  {
                    "bar": true,
                    "baz": true
                  }
                ],
                [
                  {
                    "bar": false,
                    "baz": false
                  },
                  {
                    "bar": true
                  }
                ],
                [
                  {
                    "bar": true
                  },
                  {
                    "bar": true,
                    "baz": false
                  }
                ]
              ]
            },
            "parents": []
          }
        "###;

        assert_matches!(Entity::from_json_str(entity_str, Some(&schema)), Ok(_));
    }

    #[test]
    fn example_app_tags() {
        let (schema, _) = Schema::from_cedarschema_str(
            r###"
            entity User {
              allowedTagsForRole: {
                "Role-A"?: {
                    production_status?: Set<String>,
                    country?: Set<String>,
                    stage?: Set<String>,
                },
                "Role-B"?: {
                    production_status?: Set<String>,
                    country?: Set<String>,
                    stage?: Set<String>,
                },
              },
            };

            action UpdateWorkspace appliesTo {
              principal: User,
              resource: User,
            };
        "###,
        )
        .unwrap();
        let entity_str = r###"
        {
            "uid": {
                "type": "User",
                "id": "Alice"
            },
            "attrs": {
                "allowedTagsForRole": {
                    "Role-B": {
                        "production_status": [
                            "production"
                        ],
                        "country": [
                            "ALL"
                        ],
                        "stage": [
                            "valuation"
                        ]
                    }
                }
            },
            "parents": []
        }
        "###;
        assert_matches!(Entity::from_json_str(entity_str, Some(&schema)), Ok(_));
    }

    #[test]
    fn should_pass_set_set_record_one_req_one_opt() {
        let (schema, _) = Schema::from_cedarschema_str(
            r###"
            entity A = {"qqamncWam": Set < Set < {"": __cedar::Bool, "bbrb"?: __cedar::Bool} > >};
            action "g" appliesTo {
              principal: [A],
              resource: [A],
              context: {"vlipwwpm0am": Set < Set < {"": __cedar::String, "b"?: __cedar::Bool} > >}
            };
        "###,
        )
        .unwrap();
        let entity_str = r###"
        {
            "uid": {
              "type": "A",
              "id": ""
            },
            "attrs": {
              "qqamncWam": [
                [
                  {
                    "": false
                  },
                  {
                    "": false,
                    "bbrb": false
                  },
                  {
                    "": true
                  },
                  {
                    "": true,
                    "bbrb": false
                  },
                  {
                    "": true,
                    "bbrb": true
                  }
                ],
                [
                  {
                    "": false
                  },
                  {
                    "": false,
                    "bbrb": true
                  },
                  {
                    "": true,
                    "bbrb": false
                  }
                ],
                [
                  {
                    "": false,
                    "bbrb": false
                  },
                  {
                    "": false,
                    "bbrb": true
                  }
                ],
                [
                  {
                    "": true
                  },
                  {
                    "": true,
                    "bbrb": true
                  }
                ],
                [
                  {
                    "": true,
                    "bbrb": true
                  }
                ]
              ]
            },
            "parents": []
          }
        "###;
        assert_matches!(Entity::from_json_str(entity_str, Some(&schema)), Ok(_));
    }
}

/// The main unit tests for schema-based parsing live here, as they require both
/// the Validator and Core packages working together.
///
/// (Core has similar tests, but using a stubbed implementation of Schema.)
mod schema_based_parsing_tests {
    use super::*;
    use cedar_policy_core::extensions::Extensions;
    use entities::conformance::err::EntitySchemaConformanceError;
    use entities::err::EntitiesError;

    use cool_asserts::assert_matches;
    use serde_json::json;

    #[test]
    fn entity_parse1() {
        let e = r#"{
            "uid" : { "type" : "User", "id" : "Alice" },
            "attrs" : {},
            "parents" : []
            }"#;
        let e = Entity::from_json_str(e, None).unwrap();
        let (uid, attrs, parents) = e.into_inner();
        let expected = r#"User::"Alice""#.parse().unwrap();
        assert_eq!(uid, expected);
        assert!(attrs.is_empty());
        assert!(parents.is_empty());
    }

    /// Simple test that exercises a variety of attribute types for single entities
    #[test]
    #[allow(clippy::too_many_lines)]
    #[allow(clippy::cognitive_complexity)]
    fn single_attr_types() {
        let schema = Schema::from_json_value(json!(
        {"": {
            "entityTypes": {
                "Employee": {
                    "memberOfTypes": [],
                    "shape": {
                        "type": "Record",
                        "attributes": {
                            "isFullTime": { "type": "Boolean" },
                            "numDirectReports": { "type": "Long" },
                            "department": { "type": "String" },
                            "manager": { "type": "Entity", "name": "Employee" },
                            "hr_contacts": { "type": "Set", "element": {
                                "type": "Entity", "name": "HR" } },
                            "json_blob": { "type": "Record", "attributes": {
                                "inner1": { "type": "Boolean" },
                                "inner2": { "type": "String" },
                                "inner3": { "type": "Record", "attributes": {
                                    "innerinner": { "type": "Entity", "name": "Employee" }
                                }}
                            }},
                            "home_ip": { "type": "Extension", "name": "ipaddr" },
                            "work_ip": { "type": "Extension", "name": "ipaddr" },
                            "trust_score": { "type": "Extension", "name": "decimal" },
                            "tricky": { "type": "Record", "attributes": {
                                "type": { "type": "String" },
                                "id": { "type": "String" }
                            }}
                        }
                    }
                },
                "HR": {
                    "memberOfTypes": []
                }
            },
            "actions": {
                "view": { }
            }
        }}
        ))
        .expect("should be a valid schema");

        let entity = json!(
                {
                    "uid": { "type": "Employee", "id": "12UA45" },
                    "attrs": {
                        "isFullTime": true,
                        "numDirectReports": 3,
                        "department": "Sales",
                        "manager": { "type": "Employee", "id": "34FB87" },
                        "hr_contacts": [
                            { "type": "HR", "id": "aaaaa" },
                            { "type": "HR", "id": "bbbbb" }
                        ],
                        "json_blob": {
                            "inner1": false,
                            "inner2": "-*/",
                            "inner3": { "innerinner": { "type": "Employee", "id": "09AE76" }},
                        },
                        "home_ip": "222.222.222.101",
                        "work_ip": { "fn": "ip", "arg": "2.2.2.0/24" },
                        "trust_score": "5.7",
                        "tricky": { "type": "Employee", "id": "34FB87" }
                    },
                    "parents": []
                }
        );
        // without schema-based parsing, `home_ip` and `trust_score` are
        // strings, `manager` and `work_ip` are Records, `hr_contacts` contains
        // Records, and `json_blob.inner3.innerinner` is a Record
        let parsed = Entity::from_json_value(entity.clone(), None).unwrap();
        assert_matches!(
            parsed.attr("home_ip"),
            Some(Ok(EvalResult::String(s))) if &s == "222.222.222.101"
        );
        assert_matches!(
            parsed.attr("trust_score"),
            Some(Ok(EvalResult::String(s))) if &s == "5.7"
        );
        assert_matches!(parsed.attr("manager"), Some(Ok(EvalResult::Record(_))));
        assert_matches!(parsed.attr("work_ip"), Some(Ok(EvalResult::Record(_))));
        {
            let Some(Ok(EvalResult::Set(set))) = parsed.attr("hr_contacts") else {
                panic!("expected hr_contacts attr to exist and be a Set")
            };
            let contact = set.iter().next().expect("should be at least one contact");
            assert_matches!(contact, EvalResult::Record(_));
        };
        {
            let Some(Ok(EvalResult::Record(rec))) = parsed.attr("json_blob") else {
                panic!("expected json_blob attr to exist and be a Record")
            };
            let inner3 = rec.get("inner3").expect("expected inner3 attr to exist");
            let EvalResult::Record(rec) = inner3 else {
                panic!("expected inner3 to be a Record")
            };
            let innerinner = rec
                .get("innerinner")
                .expect("expected innerinner attr to exist");
            assert_matches!(innerinner, EvalResult::Record(_));
        };
        // but with schema-based parsing, we get these other types
        let parsed =
            Entity::from_json_value(entity, Some(&schema)).expect("Should parse without error");
        assert_matches!(parsed.attr("isFullTime"), Some(Ok(EvalResult::Bool(true))));
        assert_matches!(
            parsed.attr("numDirectReports"),
            Some(Ok(EvalResult::Long(3)))
        );
        assert_matches!(
            parsed.attr("department"),
            Some(Ok(EvalResult::String(s))) if &s == "Sales"
        );
        assert_matches!(
            parsed.attr("manager"),
            Some(Ok(EvalResult::EntityUid(euid))) if euid == EntityUid::from_strs(
                "Employee", "34FB87"
            )
        );
        {
            let Some(Ok(EvalResult::Set(set))) = parsed.attr("hr_contacts") else {
                panic!("expected hr_contacts attr to exist and be a Set")
            };
            let contact = set.iter().next().expect("should be at least one contact");
            assert_matches!(contact, EvalResult::EntityUid(_));
        };
        {
            let Some(Ok(EvalResult::Record(rec))) = parsed.attr("json_blob") else {
                panic!("expected json_blob attr to exist and be a Record")
            };
            let inner3 = rec.get("inner3").expect("expected inner3 attr to exist");
            let EvalResult::Record(rec) = inner3 else {
                panic!("expected inner3 to be a Record")
            };
            let innerinner = rec
                .get("innerinner")
                .expect("expected innerinner attr to exist");
            assert_matches!(innerinner, EvalResult::EntityUid(_));
        };
        assert_matches!(
            parsed.attr("home_ip"),
            Some(Ok(EvalResult::ExtensionValue(ev))) if &ev == "222.222.222.101/32"
        );
        assert_matches!(
            parsed.attr("work_ip"),
            Some(Ok(EvalResult::ExtensionValue(ev))) if &ev == "2.2.2.0/24"
        );
        assert_matches!(
            parsed.attr("trust_score"),
            Some(Ok(EvalResult::ExtensionValue(ev))) if &ev == "5.7000"
        );

        // simple type mismatch with expected type
        let entity = json!(
                {
                    "uid": { "type": "Employee", "id": "12UA45" },
                    "attrs": {
                        "isFullTime": true,
                        "numDirectReports": "3",
                        "department": "Sales",
                        "manager": { "type": "Employee", "id": "34FB87" },
                        "hr_contacts": [
                            { "type": "HR", "id": "aaaaa" },
                            { "type": "HR", "id": "bbbbb" }
                        ],
                        "json_blob": {
                            "inner1": false,
                            "inner2": "-*/",
                            "inner3": { "innerinner": { "type": "Employee", "id": "09AE76" }},
                        },
                        "home_ip": "222.222.222.101",
                        "work_ip": { "fn": "ip", "arg": "2.2.2.0/24" },
                        "trust_score": "5.7",
                        "tricky": { "type": "Employee", "id": "34FB87" }
                    },
                    "parents": []
                }
        );
        let err = Entity::from_json_value(entity, Some(&schema))
            .expect_err("should fail due to type mismatch on numDirectReports");
        expect_err(
            "",
            &Report::new(err),
            &ExpectedErrorMessageBuilder::error("entity does not conform to the schema")
                .source(r#"in attribute `numDirectReports` on `Employee::"12UA45"`, type mismatch: value was expected to have type long, but it actually has type string: `"3"`"#)
                .build()
        );

        // another simple type mismatch with expected type
        let entity = json!(
                {
                    "uid": { "type": "Employee", "id": "12UA45" },
                    "attrs": {
                        "isFullTime": true,
                        "numDirectReports": 3,
                        "department": "Sales",
                        "manager": "34FB87",
                        "hr_contacts": [
                            { "type": "HR", "id": "aaaaa" },
                            { "type": "HR", "id": "bbbbb" }
                        ],
                        "json_blob": {
                            "inner1": false,
                            "inner2": "-*/",
                            "inner3": { "innerinner": { "type": "Employee", "id": "09AE76" }},
                        },
                        "home_ip": "222.222.222.101",
                        "work_ip": { "fn": "ip", "arg": "2.2.2.0/24" },
                        "trust_score": "5.7",
                        "tricky": { "type": "Employee", "id": "34FB87" }
                    },
                    "parents": []
                }
        );
        let err = Entity::from_json_value(entity, Some(&schema))
            .expect_err("should fail due to type mismatch on manager");
        expect_err(
            "",
            &Report::new(err),
            &ExpectedErrorMessageBuilder::error("error during entity deserialization")
                .source(r#"in attribute `manager` on `Employee::"12UA45"`, expected a literal entity reference, but got `"34FB87"`"#)
                .help(r#"literal entity references can be made with `{ "type": "SomeType", "id": "SomeId" }`"#)
                .build()
        );

        // type mismatch where we expect a set and get just a single element
        let entity = json!(
                {
                    "uid": { "type": "Employee", "id": "12UA45" },
                    "attrs": {
                        "isFullTime": true,
                        "numDirectReports": 3,
                        "department": "Sales",
                        "manager": { "type": "Employee", "id": "34FB87" },
                        "hr_contacts": { "type": "HR", "id": "aaaaa" },
                        "json_blob": {
                            "inner1": false,
                            "inner2": "-*/",
                            "inner3": { "innerinner": { "type": "Employee", "id": "09AE76" }},
                        },
                        "home_ip": "222.222.222.101",
                        "work_ip": { "fn": "ip", "arg": "2.2.2.0/24" },
                        "trust_score": "5.7",
                        "tricky": { "type": "Employee", "id": "34FB87" }
                    },
                    "parents": []
                }
        );
        let err = Entity::from_json_value(entity, Some(&schema))
            .expect_err("should fail due to type mismatch on hr_contacts");
        expect_err(
            "",
            &Report::new(err),
            &ExpectedErrorMessageBuilder::error("error during entity deserialization")
                .source(r#"in attribute `hr_contacts` on `Employee::"12UA45"`, type mismatch: value was expected to have type [`HR`], but it actually has type record: `{"id": "aaaaa", "type": "HR"}`"#)
                .build()
        );

        // type mismatch where we just get the wrong entity type
        let entity = json!(
                {
                    "uid": { "type": "Employee", "id": "12UA45" },
                    "attrs": {
                        "isFullTime": true,
                        "numDirectReports": 3,
                        "department": "Sales",
                        "manager": { "type": "HR", "id": "34FB87" },
                        "hr_contacts": [
                            { "type": "HR", "id": "aaaaa" },
                            { "type": "HR", "id": "bbbbb" }
                        ],
                        "json_blob": {
                            "inner1": false,
                            "inner2": "-*/",
                            "inner3": { "innerinner": { "type": "Employee", "id": "09AE76" }},
                        },
                        "home_ip": "222.222.222.101",
                        "work_ip": { "fn": "ip", "arg": "2.2.2.0/24" },
                        "trust_score": "5.7",
                        "tricky": { "type": "Employee", "id": "34FB87" }
                    },
                    "parents": []
                }
        );
        let err = Entity::from_json_value(entity, Some(&schema))
            .expect_err("should fail due to type mismatch on manager");
        expect_err(
            "",
            &Report::new(err),
            &ExpectedErrorMessageBuilder::error("entity does not conform to the schema")
                .source(r#"in attribute `manager` on `Employee::"12UA45"`, type mismatch: value was expected to have type `Employee`, but it actually has type (entity of type `HR`): `HR::"34FB87"`"#)
                .build()
        );

        // type mismatch where we're expecting an extension type and get a
        // different extension type
        let entity = json!(
                {
                    "uid": { "type": "Employee", "id": "12UA45" },
                    "attrs": {
                        "isFullTime": true,
                        "numDirectReports": 3,
                        "department": "Sales",
                        "manager": { "type": "Employee", "id": "34FB87" },
                        "hr_contacts": [
                            { "type": "HR", "id": "aaaaa" },
                            { "type": "HR", "id": "bbbbb" }
                        ],
                        "json_blob": {
                            "inner1": false,
                            "inner2": "-*/",
                            "inner3": { "innerinner": { "type": "Employee", "id": "09AE76" }},
                        },
                        "home_ip": { "fn": "decimal", "arg": "3.33" },
                        "work_ip": { "fn": "ip", "arg": "2.2.2.0/24" },
                        "trust_score": "5.7",
                        "tricky": { "type": "Employee", "id": "34FB87" }
                    },
                    "parents": []
                }
        );
        let err = Entity::from_json_value(entity, Some(&schema))
            .expect_err("should fail due to type mismatch on home_ip");
        expect_err(
            "",
            &Report::new(err),
            &ExpectedErrorMessageBuilder::error("entity does not conform to the schema")
                .source(r#"in attribute `home_ip` on `Employee::"12UA45"`, type mismatch: value was expected to have type ipaddr, but it actually has type decimal: `decimal("3.33")`"#)
                .build()
        );

        // missing a record attribute entirely
        let entity = json!(
                {
                    "uid": { "type": "Employee", "id": "12UA45" },
                    "attrs": {
                        "isFullTime": true,
                        "numDirectReports": 3,
                        "department": "Sales",
                        "manager": { "type": "Employee", "id": "34FB87" },
                        "hr_contacts": [
                            { "type": "HR", "id": "aaaaa" },
                            { "type": "HR", "id": "bbbbb" }
                        ],
                        "json_blob": {
                            "inner1": false,
                            "inner3": { "innerinner": { "type": "Employee", "id": "09AE76" }},
                        },
                        "home_ip": "222.222.222.101",
                        "work_ip": { "fn": "ip", "arg": "2.2.2.0/24" },
                        "trust_score": "5.7",
                        "tricky": { "type": "Employee", "id": "34FB87" }
                    },
                    "parents": []
                }
        );
        let err = Entity::from_json_value(entity, Some(&schema))
            .expect_err("should fail due to missing attribute \"inner2\"");
        expect_err(
            "",
            &Report::new(err),
            &ExpectedErrorMessageBuilder::error("error during entity deserialization")
                .source(r#"in attribute `json_blob` on `Employee::"12UA45"`, expected the record to have an attribute `inner2`, but it does not"#)
                .build()
        );

        // record attribute has the wrong type
        let entity = json!(
                {
                    "uid": { "type": "Employee", "id": "12UA45" },
                    "attrs": {
                        "isFullTime": true,
                        "numDirectReports": 3,
                        "department": "Sales",
                        "manager": { "type": "Employee", "id": "34FB87" },
                        "hr_contacts": [
                            { "type": "HR", "id": "aaaaa" },
                            { "type": "HR", "id": "bbbbb" }
                        ],
                        "json_blob": {
                            "inner1": 33,
                            "inner2": "-*/",
                            "inner3": { "innerinner": { "type": "Employee", "id": "09AE76" }},
                        },
                        "home_ip": "222.222.222.101",
                        "work_ip": { "fn": "ip", "arg": "2.2.2.0/24" },
                        "trust_score": "5.7",
                        "tricky": { "type": "Employee", "id": "34FB87" }
                    },
                    "parents": []
                }
        );
        let err = Entity::from_json_value(entity, Some(&schema))
            .expect_err("should fail due to type mismatch on attribute \"inner1\"");
        expect_err(
            "",
            &Report::new(err),
            &ExpectedErrorMessageBuilder::error_starts_with("entity does not conform to the schema")
                .source(r#"in attribute `json_blob` on `Employee::"12UA45"`, type mismatch: value was expected to have type bool, but it actually has type long: `33`"#)
                .build()
        );

        let entity = json!(
                {
                    "uid": { "__entity": { "type": "Employee", "id": "12UA45" } },
                    "attrs": {
                        "isFullTime": true,
                        "numDirectReports": 3,
                        "department": "Sales",
                        "manager": { "__entity": { "type": "Employee", "id": "34FB87" } },
                        "hr_contacts": [
                            { "type": "HR", "id": "aaaaa" },
                            { "type": "HR", "id": "bbbbb" }
                        ],
                        "json_blob": {
                            "inner1": false,
                            "inner2": "-*/",
                            "inner3": { "innerinner": { "type": "Employee", "id": "09AE76" }},
                        },
                        "home_ip": { "__extn": { "fn": "ip", "arg": "222.222.222.101" } },
                        "work_ip": { "__extn": { "fn": "ip", "arg": "2.2.2.0/24" } },
                        "trust_score": { "__extn": { "fn": "decimal", "arg": "5.7" } },
                        "tricky": { "type": "Employee", "id": "34FB87" }
                    },
                    "parents": []
                }
        );

        Entity::from_json_value(entity, Some(&schema))
            .expect("this version with explicit __entity and __extn escapes should also pass");
    }

    /// Ensures that parsing multiple entities as a single entity fails
    #[test]
    fn entity_fails_multiple() {
        let json = json!(
        [
            {
                "uid" : { "type" : "User", "id" : "Alice" },
                "attrs" : {},
                "parents" : []
            },
            {
                "uid" : { "type" : "User", "id" : "Bob" },
                "attrs" : {},
                "parents" : []
            },
        ]);
        Entity::from_json_value(json, None).expect_err("Multiple entities should fail this parser");
        let json = json!(
        [
            {
                "uid" : { "type" : "User", "id" : "Alice" },
                "attrs" : {},
                "parents" : []
            }
        ]);
        Entity::from_json_value(json, None).expect_err("Multiple entities should fail this parser");
    }

    /// Simple test that exercises a variety of attribute types.
    #[test]
    #[allow(clippy::too_many_lines)]
    #[allow(clippy::cognitive_complexity)]
    fn attr_types() {
        let schema = Schema::from_json_value(json!(
        {"": {
            "entityTypes": {
                "Employee": {
                    "memberOfTypes": [],
                    "shape": {
                        "type": "Record",
                        "attributes": {
                            "isFullTime": { "type": "Boolean" },
                            "numDirectReports": { "type": "Long" },
                            "department": { "type": "String" },
                            "manager": { "type": "Entity", "name": "Employee" },
                            "hr_contacts": { "type": "Set", "element": {
                                "type": "Entity", "name": "HR" } },
                            "json_blob": { "type": "Record", "attributes": {
                                "inner1": { "type": "Boolean" },
                                "inner2": { "type": "String" },
                                "inner3": { "type": "Record", "attributes": {
                                    "innerinner": { "type": "Entity", "name": "Employee" }
                                }}
                            }},
                            "home_ip": { "type": "Extension", "name": "ipaddr" },
                            "work_ip": { "type": "Extension", "name": "ipaddr" },
                            "trust_score": { "type": "Extension", "name": "decimal" },
                            "tricky": { "type": "Record", "attributes": {
                                "type": { "type": "String" },
                                "id": { "type": "String" }
                            }}
                        }
                    }
                },
                "HR": {
                    "memberOfTypes": []
                }
            },
            "actions": {
                "view": { }
            }
        }}
        ))
        .expect("should be a valid schema");

        let entitiesjson = json!(
            [
                {
                    "uid": { "type": "Employee", "id": "12UA45" },
                    "attrs": {
                        "isFullTime": true,
                        "numDirectReports": 3,
                        "department": "Sales",
                        "manager": { "type": "Employee", "id": "34FB87" },
                        "hr_contacts": [
                            { "type": "HR", "id": "aaaaa" },
                            { "type": "HR", "id": "bbbbb" }
                        ],
                        "json_blob": {
                            "inner1": false,
                            "inner2": "-*/",
                            "inner3": { "innerinner": { "type": "Employee", "id": "09AE76" }},
                        },
                        "home_ip": "222.222.222.101",
                        "work_ip": { "fn": "ip", "arg": "2.2.2.0/24" },
                        "trust_score": "5.7",
                        "tricky": { "type": "Employee", "id": "34FB87" }
                    },
                    "parents": []
                }
            ]
        );
        // without schema-based parsing, `home_ip` and `trust_score` are
        // strings, `manager` and `work_ip` are Records, `hr_contacts` contains
        // Records, and `json_blob.inner3.innerinner` is a Record
        let parsed = Entities::from_json_value(entitiesjson.clone(), None)
            .expect("Should parse without error");
        assert_eq!(parsed.iter().count(), 1);
        let parsed = parsed
            .get(&EntityUid::from_strs("Employee", "12UA45"))
            .expect("that should be the employee id");
        assert_matches!(
            parsed.attr("home_ip"),
            Some(Ok(EvalResult::String(s))) if &s == "222.222.222.101"
        );
        assert_matches!(
            parsed.attr("trust_score"),
            Some(Ok(EvalResult::String(s))) if &s == "5.7"
        );
        assert_matches!(parsed.attr("manager"), Some(Ok(EvalResult::Record(_))));
        assert_matches!(parsed.attr("work_ip"), Some(Ok(EvalResult::Record(_))));
        {
            let Some(Ok(EvalResult::Set(set))) = parsed.attr("hr_contacts") else {
                panic!("expected hr_contacts attr to exist and be a Set")
            };
            let contact = set.iter().next().expect("should be at least one contact");
            assert_matches!(contact, EvalResult::Record(_));
        };
        {
            let Some(Ok(EvalResult::Record(rec))) = parsed.attr("json_blob") else {
                panic!("expected json_blob attr to exist and be a Record")
            };
            let inner3 = rec.get("inner3").expect("expected inner3 attr to exist");
            let EvalResult::Record(rec) = inner3 else {
                panic!("expected inner3 to be a Record")
            };
            let innerinner = rec
                .get("innerinner")
                .expect("expected innerinner attr to exist");
            assert_matches!(innerinner, EvalResult::Record(_));
        };
        // but with schema-based parsing, we get these other types
        let parsed = Entities::from_json_value(entitiesjson, Some(&schema))
            .expect("Should parse without error");
        assert_eq!(parsed.iter().count(), 2); // Employee::"12UA45" and the one action
        assert_eq!(
            parsed
                .iter()
                .filter(|e| e.uid().type_name().basename() == "Action")
                .count(),
            1
        );
        let parsed = parsed
            .get(&EntityUid::from_strs("Employee", "12UA45"))
            .expect("that should be the employee id");
        assert_matches!(parsed.attr("isFullTime"), Some(Ok(EvalResult::Bool(true))));
        assert_matches!(
            parsed.attr("numDirectReports"),
            Some(Ok(EvalResult::Long(3)))
        );
        assert_matches!(
            parsed.attr("department"),
            Some(Ok(EvalResult::String(s))) if &s == "Sales"
        );
        assert_matches!(
            parsed.attr("manager"),
            Some(Ok(EvalResult::EntityUid(euid))) if euid == EntityUid::from_strs(
                "Employee", "34FB87"
            )
        );
        {
            let Some(Ok(EvalResult::Set(set))) = parsed.attr("hr_contacts") else {
                panic!("expected hr_contacts attr to exist and be a Set")
            };
            let contact = set.iter().next().expect("should be at least one contact");
            assert_matches!(contact, EvalResult::EntityUid(_));
        };
        {
            let Some(Ok(EvalResult::Record(rec))) = parsed.attr("json_blob") else {
                panic!("expected json_blob attr to exist and be a Record")
            };
            let inner3 = rec.get("inner3").expect("expected inner3 attr to exist");
            let EvalResult::Record(rec) = inner3 else {
                panic!("expected inner3 to be a Record")
            };
            let innerinner = rec
                .get("innerinner")
                .expect("expected innerinner attr to exist");
            assert_matches!(innerinner, EvalResult::EntityUid(_));
        };
        assert_matches!(
            parsed.attr("home_ip"),
            Some(Ok(EvalResult::ExtensionValue(ev))) if &ev == "222.222.222.101/32"
        );
        assert_matches!(
            parsed.attr("work_ip"),
            Some(Ok(EvalResult::ExtensionValue(ev))) if &ev == "2.2.2.0/24"
        );
        assert_matches!(
            parsed.attr("trust_score"),
            Some(Ok(EvalResult::ExtensionValue(ev))) if &ev == "5.7000"
        );

        // simple type mismatch with expected type
        let entitiesjson = json!(
            [
                {
                    "uid": { "type": "Employee", "id": "12UA45" },
                    "attrs": {
                        "isFullTime": true,
                        "numDirectReports": "3",
                        "department": "Sales",
                        "manager": { "type": "Employee", "id": "34FB87" },
                        "hr_contacts": [
                            { "type": "HR", "id": "aaaaa" },
                            { "type": "HR", "id": "bbbbb" }
                        ],
                        "json_blob": {
                            "inner1": false,
                            "inner2": "-*/",
                            "inner3": { "innerinner": { "type": "Employee", "id": "09AE76" }},
                        },
                        "home_ip": "222.222.222.101",
                        "work_ip": { "fn": "ip", "arg": "2.2.2.0/24" },
                        "trust_score": "5.7",
                        "tricky": { "type": "Employee", "id": "34FB87" }
                    },
                    "parents": []
                }
            ]
        );
        let err = Entities::from_json_value(entitiesjson, Some(&schema))
            .expect_err("should fail due to type mismatch on numDirectReports");
        expect_err(
            "",
            &Report::new(err),
            &ExpectedErrorMessageBuilder::error("entity does not conform to the schema")
                .source(r#"in attribute `numDirectReports` on `Employee::"12UA45"`, type mismatch: value was expected to have type long, but it actually has type string: `"3"`"#)
                .build()
        );

        // another simple type mismatch with expected type
        let entitiesjson = json!(
            [
                {
                    "uid": { "type": "Employee", "id": "12UA45" },
                    "attrs": {
                        "isFullTime": true,
                        "numDirectReports": 3,
                        "department": "Sales",
                        "manager": "34FB87",
                        "hr_contacts": [
                            { "type": "HR", "id": "aaaaa" },
                            { "type": "HR", "id": "bbbbb" }
                        ],
                        "json_blob": {
                            "inner1": false,
                            "inner2": "-*/",
                            "inner3": { "innerinner": { "type": "Employee", "id": "09AE76" }},
                        },
                        "home_ip": "222.222.222.101",
                        "work_ip": { "fn": "ip", "arg": "2.2.2.0/24" },
                        "trust_score": "5.7",
                        "tricky": { "type": "Employee", "id": "34FB87" }
                    },
                    "parents": []
                }
            ]
        );
        let err = Entities::from_json_value(entitiesjson, Some(&schema))
            .expect_err("should fail due to type mismatch on manager");
        expect_err(
            "",
            &Report::new(err),
            &ExpectedErrorMessageBuilder::error("error during entity deserialization")
                .source(r#"in attribute `manager` on `Employee::"12UA45"`, expected a literal entity reference, but got `"34FB87"`"#)
                .help(r#"literal entity references can be made with `{ "type": "SomeType", "id": "SomeId" }`"#)
                .build()
        );

        // type mismatch where we expect a set and get just a single element
        let entitiesjson = json!(
            [
                {
                    "uid": { "type": "Employee", "id": "12UA45" },
                    "attrs": {
                        "isFullTime": true,
                        "numDirectReports": 3,
                        "department": "Sales",
                        "manager": { "type": "Employee", "id": "34FB87" },
                        "hr_contacts": { "type": "HR", "id": "aaaaa" },
                        "json_blob": {
                            "inner1": false,
                            "inner2": "-*/",
                            "inner3": { "innerinner": { "type": "Employee", "id": "09AE76" }},
                        },
                        "home_ip": "222.222.222.101",
                        "work_ip": { "fn": "ip", "arg": "2.2.2.0/24" },
                        "trust_score": "5.7",
                        "tricky": { "type": "Employee", "id": "34FB87" }
                    },
                    "parents": []
                }
            ]
        );
        let err = Entities::from_json_value(entitiesjson, Some(&schema))
            .expect_err("should fail due to type mismatch on hr_contacts");
        expect_err(
            "",
            &Report::new(err),
            &ExpectedErrorMessageBuilder::error("error during entity deserialization")
                .source(r#"in attribute `hr_contacts` on `Employee::"12UA45"`, type mismatch: value was expected to have type [`HR`], but it actually has type record: `{"id": "aaaaa", "type": "HR"}`"#)
                .build()
        );

        // type mismatch where we just get the wrong entity type
        let entitiesjson = json!(
            [
                {
                    "uid": { "type": "Employee", "id": "12UA45" },
                    "attrs": {
                        "isFullTime": true,
                        "numDirectReports": 3,
                        "department": "Sales",
                        "manager": { "type": "HR", "id": "34FB87" },
                        "hr_contacts": [
                            { "type": "HR", "id": "aaaaa" },
                            { "type": "HR", "id": "bbbbb" }
                        ],
                        "json_blob": {
                            "inner1": false,
                            "inner2": "-*/",
                            "inner3": { "innerinner": { "type": "Employee", "id": "09AE76" }},
                        },
                        "home_ip": "222.222.222.101",
                        "work_ip": { "fn": "ip", "arg": "2.2.2.0/24" },
                        "trust_score": "5.7",
                        "tricky": { "type": "Employee", "id": "34FB87" }
                    },
                    "parents": []
                }
            ]
        );
        let err = Entities::from_json_value(entitiesjson, Some(&schema))
            .expect_err("should fail due to type mismatch on manager");
        expect_err(
            "",
            &Report::new(err),
            &ExpectedErrorMessageBuilder::error("entity does not conform to the schema")
                .source(r#"in attribute `manager` on `Employee::"12UA45"`, type mismatch: value was expected to have type `Employee`, but it actually has type (entity of type `HR`): `HR::"34FB87"`"#)
                .build()
        );

        // type mismatch where we're expecting an extension type and get a
        // different extension type
        let entitiesjson = json!(
            [
                {
                    "uid": { "type": "Employee", "id": "12UA45" },
                    "attrs": {
                        "isFullTime": true,
                        "numDirectReports": 3,
                        "department": "Sales",
                        "manager": { "type": "Employee", "id": "34FB87" },
                        "hr_contacts": [
                            { "type": "HR", "id": "aaaaa" },
                            { "type": "HR", "id": "bbbbb" }
                        ],
                        "json_blob": {
                            "inner1": false,
                            "inner2": "-*/",
                            "inner3": { "innerinner": { "type": "Employee", "id": "09AE76" }},
                        },
                        "home_ip": { "fn": "decimal", "arg": "3.33" },
                        "work_ip": { "fn": "ip", "arg": "2.2.2.0/24" },
                        "trust_score": "5.7",
                        "tricky": { "type": "Employee", "id": "34FB87" }
                    },
                    "parents": []
                }
            ]
        );
        let err = Entities::from_json_value(entitiesjson, Some(&schema))
            .expect_err("should fail due to type mismatch on home_ip");
        expect_err(
            "",
            &Report::new(err),
            &ExpectedErrorMessageBuilder::error("entity does not conform to the schema")
                .source(r#"in attribute `home_ip` on `Employee::"12UA45"`, type mismatch: value was expected to have type ipaddr, but it actually has type decimal: `decimal("3.33")`"#)
                .build()
        );

        // missing a record attribute entirely
        let entitiesjson = json!(
            [
                {
                    "uid": { "type": "Employee", "id": "12UA45" },
                    "attrs": {
                        "isFullTime": true,
                        "numDirectReports": 3,
                        "department": "Sales",
                        "manager": { "type": "Employee", "id": "34FB87" },
                        "hr_contacts": [
                            { "type": "HR", "id": "aaaaa" },
                            { "type": "HR", "id": "bbbbb" }
                        ],
                        "json_blob": {
                            "inner1": false,
                            "inner3": { "innerinner": { "type": "Employee", "id": "09AE76" }},
                        },
                        "home_ip": "222.222.222.101",
                        "work_ip": { "fn": "ip", "arg": "2.2.2.0/24" },
                        "trust_score": "5.7",
                        "tricky": { "type": "Employee", "id": "34FB87" }
                    },
                    "parents": []
                }
            ]
        );
        let err = Entities::from_json_value(entitiesjson, Some(&schema))
            .expect_err("should fail due to missing attribute \"inner2\"");
        expect_err(
            "",
            &Report::new(err),
            &ExpectedErrorMessageBuilder::error("error during entity deserialization")
                .source(r#"in attribute `json_blob` on `Employee::"12UA45"`, expected the record to have an attribute `inner2`, but it does not"#)
                .build()
        );

        // record attribute has the wrong type
        let entitiesjson = json!(
            [
                {
                    "uid": { "type": "Employee", "id": "12UA45" },
                    "attrs": {
                        "isFullTime": true,
                        "numDirectReports": 3,
                        "department": "Sales",
                        "manager": { "type": "Employee", "id": "34FB87" },
                        "hr_contacts": [
                            { "type": "HR", "id": "aaaaa" },
                            { "type": "HR", "id": "bbbbb" }
                        ],
                        "json_blob": {
                            "inner1": 33,
                            "inner2": "-*/",
                            "inner3": { "innerinner": { "type": "Employee", "id": "09AE76" }},
                        },
                        "home_ip": "222.222.222.101",
                        "work_ip": { "fn": "ip", "arg": "2.2.2.0/24" },
                        "trust_score": "5.7",
                        "tricky": { "type": "Employee", "id": "34FB87" }
                    },
                    "parents": []
                }
            ]
        );
        let err = Entities::from_json_value(entitiesjson, Some(&schema))
            .expect_err("should fail due to type mismatch on attribute \"inner1\"");
        expect_err(
            "",
            &Report::new(err),
            &ExpectedErrorMessageBuilder::error("entity does not conform to the schema")
                .source(r#"in attribute `json_blob` on `Employee::"12UA45"`, type mismatch: value was expected to have type bool, but it actually has type long: `33`"#)
                .build()
        );

        let entitiesjson = json!(
            [
                {
                    "uid": { "__entity": { "type": "Employee", "id": "12UA45" } },
                    "attrs": {
                        "isFullTime": true,
                        "numDirectReports": 3,
                        "department": "Sales",
                        "manager": { "__entity": { "type": "Employee", "id": "34FB87" } },
                        "hr_contacts": [
                            { "type": "HR", "id": "aaaaa" },
                            { "type": "HR", "id": "bbbbb" }
                        ],
                        "json_blob": {
                            "inner1": false,
                            "inner2": "-*/",
                            "inner3": { "innerinner": { "type": "Employee", "id": "09AE76" }},
                        },
                        "home_ip": { "__extn": { "fn": "ip", "arg": "222.222.222.101" } },
                        "work_ip": { "__extn": { "fn": "ip", "arg": "2.2.2.0/24" } },
                        "trust_score": { "__extn": { "fn": "decimal", "arg": "5.7" } },
                        "tricky": { "type": "Employee", "id": "34FB87" }
                    },
                    "parents": []
                }
            ]
        );

        Entities::from_json_value(entitiesjson, Some(&schema))
            .expect("this version with explicit __entity and __extn escapes should also pass");
    }

    /// Test that involves namespaced entity types
    #[test]
    fn namespaces() {
        let schema = Schema::from_json_str(
            r#"
        {"XYZCorp": {
            "entityTypes": {
                "Employee": {
                    "memberOfTypes": [],
                    "shape": {
                        "type": "Record",
                        "attributes": {
                            "isFullTime": { "type": "Boolean" },
                            "department": { "type": "String" },
                            "manager": {
                                "type": "Entity",
                                "name": "XYZCorp::Employee"
                            }
                        }
                    }
                }
            },
            "actions": {
                "view": {}
            }
        }}
        "#,
        )
        .expect("should be a valid schema");

        let entitiesjson = json!(
            [
                {
                    "uid": { "type": "XYZCorp::Employee", "id": "12UA45" },
                    "attrs": {
                        "isFullTime": true,
                        "department": "Sales",
                        "manager": { "type": "XYZCorp::Employee", "id": "34FB87" }
                    },
                    "parents": []
                }
            ]
        );
        let parsed = Entities::from_json_value(entitiesjson, Some(&schema))
            .expect("Should parse without error");
        assert_eq!(parsed.iter().count(), 2); // XYZCorp::Employee::"12UA45" and one action
        assert_eq!(
            parsed
                .iter()
                .filter(|e| e.uid().type_name().basename() == "Action")
                .count(),
            1
        );
        let parsed = parsed
            .get(&EntityUid::from_strs("XYZCorp::Employee", "12UA45"))
            .expect("that should be the employee type and id");
        assert_matches!(parsed.attr("isFullTime"), Some(Ok(EvalResult::Bool(true))));
        assert_matches!(
            parsed.attr("department"),
            Some(Ok(EvalResult::String(s))) if &s == "Sales"
        );
        assert_matches!(
            parsed.attr("manager"),
            Some(Ok(EvalResult::EntityUid(euid))) if euid == EntityUid::from_strs(
                "XYZCorp::Employee",
                "34FB87"
            )
        );

        let entitiesjson = json!(
            [
                {
                    "uid": { "type": "XYZCorp::Employee", "id": "12UA45" },
                    "attrs": {
                        "isFullTime": true,
                        "department": "Sales",
                        "manager": { "type": "Employee", "id": "34FB87" }
                    },
                    "parents": []
                }
            ]
        );
        let err = Entities::from_json_value(entitiesjson, Some(&schema))
            .expect_err("should fail due to manager being wrong entity type (missing namespace)");
        expect_err(
            "",
            &Report::new(err),
            &ExpectedErrorMessageBuilder::error("entity does not conform to the schema")
                .source(r#"in attribute `manager` on `XYZCorp::Employee::"12UA45"`, type mismatch: value was expected to have type `XYZCorp::Employee`, but it actually has type (entity of type `Employee`): `Employee::"34FB87"`"#)
                .build()
        );
    }

    /// Test that involves optional attributes
    #[test]
    fn optional_attrs() {
        let schema = Schema::from_json_str(
            r#"
        {"": {
            "entityTypes": {
                "Employee": {
                    "memberOfTypes": [],
                    "shape": {
                        "type": "Record",
                        "attributes": {
                            "isFullTime": { "type": "Boolean" },
                            "department": { "type": "String", "required": false },
                            "manager": { "type": "Entity", "name": "Employee" }
                        }
                    }
                }
            },
            "actions": {
                "view": {}
            }
        }}
        "#,
        )
        .expect("should be a valid schema");

        // all good here
        let entitiesjson = json!(
            [
                {
                    "uid": { "type": "Employee", "id": "12UA45" },
                    "attrs": {
                        "isFullTime": true,
                        "department": "Sales",
                        "manager": { "type": "Employee", "id": "34FB87" }
                    },
                    "parents": []
                }
            ]
        );
        let parsed = Entities::from_json_value(entitiesjson, Some(&schema))
            .expect("Should parse without error");
        assert_eq!(parsed.iter().count(), 2); // Employee::"12UA45" and one action
        assert_eq!(
            parsed
                .iter()
                .filter(|e| e.uid().type_name().basename() == "Action")
                .count(),
            1
        );

        // "department" shouldn't be required
        let entitiesjson = json!(
            [
                {
                    "uid": { "type": "Employee", "id": "12UA45" },
                    "attrs": {
                        "isFullTime": true,
                        "manager": { "type": "Employee", "id": "34FB87" }
                    },
                    "parents": []
                }
            ]
        );
        let parsed = Entities::from_json_value(entitiesjson, Some(&schema))
            .expect("Should parse without error");
        assert_eq!(parsed.iter().count(), 2); // Employee::"12UA45" and the one action
        assert_eq!(
            parsed
                .iter()
                .filter(|e| e.uid().type_name().basename() == "Action")
                .count(),
            1
        );
    }

    #[test]
    fn schema_sanity_check() {
        let src = "{ , .. }";
        assert_matches!(
            Schema::from_json_str(src),
            Err(crate::SchemaError::JsonDeserialization(_))
        );
    }

    #[test]
    fn template_constraint_sanity_checks() {
        assert!(!TemplatePrincipalConstraint::Any.has_slot());
        assert!(!TemplatePrincipalConstraint::In(Some(EntityUid::from_strs("a", "a"))).has_slot());
        assert!(!TemplatePrincipalConstraint::Eq(Some(EntityUid::from_strs("a", "a"))).has_slot());
        assert!(TemplatePrincipalConstraint::In(None).has_slot());
        assert!(TemplatePrincipalConstraint::Eq(None).has_slot());
        assert!(!TemplateResourceConstraint::Any.has_slot());
        assert!(!TemplateResourceConstraint::In(Some(EntityUid::from_strs("a", "a"))).has_slot());
        assert!(!TemplateResourceConstraint::Eq(Some(EntityUid::from_strs("a", "a"))).has_slot());
        assert!(TemplateResourceConstraint::In(None).has_slot());
        assert!(TemplateResourceConstraint::Eq(None).has_slot());
    }

    #[test]
    fn template_principal_constraints() {
        let src = r"
            permit(principal == ?principal, action, resource);
        ";
        let t = Template::parse(None, src).unwrap();
        assert_eq!(
            t.principal_constraint(),
            TemplatePrincipalConstraint::Eq(None)
        );

        let src = r"
            permit(principal in ?principal, action, resource);
        ";
        let t = Template::parse(None, src).unwrap();
        assert_eq!(
            t.principal_constraint(),
            TemplatePrincipalConstraint::In(None)
        );

        let src = r"
            permit(principal is A in ?principal, action, resource);
        ";
        let t = Template::parse(None, src).unwrap();
        assert_eq!(
            t.principal_constraint(),
            TemplatePrincipalConstraint::IsIn(EntityTypeName::from_str("A").unwrap(), None)
        );
    }

    #[test]
    fn static_action_constraints() {
        let src = r"
            permit(principal, action, resource);
        ";
        let p = Policy::parse(None, src).unwrap();
        assert_eq!(p.action_constraint(), ActionConstraint::Any);

        let src = r#"
            permit(principal, action == Action::"A", resource);
        "#;
        let p = Policy::parse(None, src).unwrap();
        assert_eq!(
            p.action_constraint(),
            ActionConstraint::Eq(EntityUid::from_strs("Action", "A"))
        );

        let src = r#"
            permit(principal, action in [Action::"A", Action::"B"], resource);
        "#;
        let p = Policy::parse(None, src).unwrap();
        assert_eq!(
            p.action_constraint(),
            ActionConstraint::In(vec![
                EntityUid::from_strs("Action", "A"),
                EntityUid::from_strs("Action", "B")
            ])
        );
    }

    #[test]
    fn template_resource_constraints() {
        let src = r"
            permit(principal, action, resource == ?resource);
        ";
        let t = Template::parse(None, src).unwrap();
        assert_eq!(
            t.resource_constraint(),
            TemplateResourceConstraint::Eq(None)
        );

        let src = r"
            permit(principal, action, resource in ?resource);
        ";
        let t = Template::parse(None, src).unwrap();
        assert_eq!(
            t.resource_constraint(),
            TemplateResourceConstraint::In(None)
        );

        let src = r"
            permit(principal, action, resource is A in ?resource);
        ";
        let t = Template::parse(None, src).unwrap();
        assert_eq!(
            t.resource_constraint(),
            TemplateResourceConstraint::IsIn(EntityTypeName::from_str("A").unwrap(), None)
        );
    }

    #[test]
    fn schema_namespace() {
        let fragment: SchemaFragment = SchemaFragment::from_json_str(
            r#"
        {
            "Foo::Bar": {
                "entityTypes": {},
                "actions": {}
            }
        }
        "#,
        )
        .unwrap();
        let namespaces = fragment.namespaces().next().unwrap();
        assert_eq!(
            namespaces.map(|ns| ns.to_string()),
            Some("Foo::Bar".to_string())
        );
        let _schema: Schema = fragment.try_into().expect("Should convert to schema");

        let fragment: SchemaFragment = SchemaFragment::from_json_str(
            r#"
        {
            "": {
                "entityTypes": {},
                "actions": {}
            }
        }
        "#,
        )
        .unwrap();
        let namespaces = fragment.namespaces().next().unwrap();
        assert_eq!(namespaces, None);
        let _schema: Schema = fragment.try_into().expect("Should convert to schema");
    }

    #[test]
    fn load_multiple_namespaces() {
        let fragment = SchemaFragment::from_json_value(json!({
            "Foo::Bar": {
                "entityTypes": {
                    "Baz": {
                        "memberOfTypes": ["Bar::Foo::Baz"]
                    }
                },
                "actions": {}
            },
            "Bar::Foo": {
                "entityTypes": {
                    "Baz": {
                        "memberOfTypes": ["Foo::Bar::Baz"]
                    }
                },
                "actions": {}
            }
        }))
        .unwrap();

        let schema = Schema::from_schema_fragments([fragment]).unwrap();

        assert!(schema
            .0
            .get_entity_type(&"Foo::Bar::Baz".parse().unwrap())
            .is_some());
        assert!(schema
            .0
            .get_entity_type(&"Bar::Foo::Baz".parse().unwrap())
            .is_some());
    }

    #[test]
    fn get_attributes_from_schema() {
        let fragment: SchemaFragment = SchemaFragment::from_json_value(json!({
        "": {
            "entityTypes": {},
            "actions": {
                "A": {},
                "B": {
                    "memberOf": [{"id": "A"}]
                },
                "C": {
                    "memberOf": [{"id": "A"}]
                },
                "D": {
                    "memberOf": [{"id": "B"}, {"id": "C"}]
                },
                "E": {
                    "memberOf": [{"id": "D"}]
                }
            }
        }}))
        .unwrap();

        let schema = Schema::from_schema_fragments([fragment]).unwrap();
        let action_entities = schema.action_entities().unwrap();

        let a_euid = EntityUid::from_strs("Action", "A");
        let b_euid = EntityUid::from_strs("Action", "B");
        let c_euid = EntityUid::from_strs("Action", "C");
        let d_euid = EntityUid::from_strs("Action", "D");
        let e_euid = EntityUid::from_strs("Action", "E");

        assert_eq!(
            action_entities,
            Entities::from_entities(
                [
                    Entity::new_no_attrs(a_euid.clone(), HashSet::new()),
                    Entity::new_no_attrs(b_euid.clone(), HashSet::from([a_euid.clone()])),
                    Entity::new_no_attrs(c_euid.clone(), HashSet::from([a_euid.clone()])),
                    Entity::new_no_attrs(
                        d_euid.clone(),
                        HashSet::from([a_euid.clone(), b_euid.clone(), c_euid.clone()])
                    ),
                    Entity::new_no_attrs(e_euid, HashSet::from([a_euid, b_euid, c_euid, d_euid])),
                ],
                Some(&schema)
            )
            .unwrap()
        );
    }

    #[test]
    fn entities_duplicates_fail() {
        let json = serde_json::json!([
            {
                "uid" : {
                    "type" : "User",
                    "id" : "alice"
                },
                "attrs" : {},
                "parents": []
            },
            {
                "uid" : {
                    "type" : "User",
                    "id" : "alice"
                },
                "attrs" : {},
                "parents": []
            }
        ]);
        let r = Entities::from_json_value(json.clone(), None).unwrap_err();
        match r {
            EntitiesError::Duplicate(euid) => {
                expect_err(
                    &json,
                    &Report::new(euid),
                    &ExpectedErrorMessageBuilder::error(
                        r#"duplicate entity entry `User::"alice"`"#,
                    )
                    .build(),
                );
            }
            e => panic!("Wrong error. Expected `Duplicate`, got: {e:?}"),
        }
    }

    /// Test that schema-based parsing accepts unknowns in any position where any type is expected
    #[test]
    fn issue_418() {
        let json = json!(
        {"": {
            "entityTypes": {
                "Employee": {
                    "memberOfTypes": [],
                    "shape": {
                        "type": "Record",
                        "attributes": {
                            "isFullTime": { "type": "Boolean" },
                            "numDirectReports": { "type": "Long" },
                            "department": { "type": "String" },
                            "manager": { "type": "Entity", "name": "Employee" },
                            "hr_contacts": { "type": "Set", "element": {
                                "type": "Entity", "name": "HR" } },
                            "sales_contacts": { "type": "Set", "element": {
                                "type": "Entity", "name": "Employee" } },
                            "json_blob": { "type": "Record", "attributes": {
                                "inner1": { "type": "Boolean" },
                                "inner2": { "type": "String" },
                                "inner3": { "type": "Record", "attributes": {
                                    "innerinner": { "type": "Entity", "name": "Employee" }
                                }}
                            }},
                            "home_ip": { "type": "Extension", "name": "ipaddr" },
                            "work_ip": { "type": "Extension", "name": "ipaddr" },
                            "trust_score": { "type": "Extension", "name": "decimal" },
                            "tricky": { "type": "Record", "attributes": {
                                "type": { "type": "String" },
                                "id": { "type": "String" }
                            }}
                        }
                    }
                },
                "HR": {
                    "memberOfTypes": []
                }
            },
            "actions": {
                "view": { }
            }
        }}
        );
        let schema = Schema::from_json_value(json).expect("should be a valid schema");

        let entitiesjson = json!(
            [
                {
                    "uid": { "type": "Employee", "id": "12UA45" },
                    "attrs": {
                        "isFullTime": { "__extn": { "fn": "unknown", "arg": "abc" }},
                        "numDirectReports": { "__extn": { "fn": "unknown", "arg": "def" }},
                        "department": { "__extn": { "fn": "unknown", "arg": "zxy" }},
                        "manager": { "__extn": { "fn": "unknown", "arg": "www" }},
                        "hr_contacts": { "__extn": { "fn": "unknown", "arg": "yyy" }},
                        "sales_contacts": [
                            { "type": "Employee", "id": "aaaaa" },
                            { "__extn": { "fn": "unknown", "arg": "123" }}
                        ],
                        "json_blob": {
                            "inner1": false,
                            "inner2": { "__extn": { "fn": "unknown", "arg": "hhh" }},
                            "inner3": { "innerinner": { "__extn": { "fn": "unknown", "arg": "bbb" }}},
                        },
                        "home_ip": { "__extn": { "fn": "unknown", "arg": "uuu" }},
                        "work_ip": { "fn": "ip", "arg": "2.2.2.0/24" },
                        "trust_score": { "__extn": { "fn": "unknown", "arg": "dec" }},
                        "tricky": { "__extn": { "fn": "unknown", "arg": "ttt" }}
                    },
                    "parents": []
                }
            ]
        );

        let parsed = Entities::from_json_value(entitiesjson, Some(&schema))
            .expect("Should parse without error");
        let parsed = parsed
            .get(&EntityUid::from_strs("Employee", "12UA45"))
            .expect("that should be the employee id");
        let assert_contains_unknown = |err: &str, unk_name: &str| {
            assert!(
                err.contains("value contains a residual expression"),
                "actual error message was {err}"
            );
            assert!(err.contains(unk_name), "actual error message was {err}");
        };
        assert_matches!(
            parsed.attr("isFullTime"),
            Some(Err(e)) => assert_contains_unknown(&e.to_string(), "abc")
        );
        assert_matches!(
            parsed.attr("numDirectReports"),
            Some(Err(e)) => assert_contains_unknown(&e.to_string(), "def")
        );
        assert_matches!(
            parsed.attr("department"),
            Some(Err(e)) => assert_contains_unknown(&e.to_string(), "zxy")
        );
        assert_matches!(
            parsed.attr("manager"),
            Some(Err(e)) => assert_contains_unknown(&e.to_string(), "www")
        );
        assert_matches!(
            parsed.attr("hr_contacts"),
            Some(Err(e)) => assert_contains_unknown(&e.to_string(), "yyy")
        );
        assert_matches!(
            parsed.attr("sales_contacts"),
            Some(Err(e)) => assert_contains_unknown(&e.to_string(), "123")
        );
        assert_matches!(
            parsed.attr("json_blob"),
            Some(Err(e)) => assert_contains_unknown(&e.to_string(), "bbb")
        );
        assert_matches!(
            parsed.attr("home_ip"),
            Some(Err(e)) => assert_contains_unknown(&e.to_string(), "uuu")
        );
        assert_matches!(parsed.attr("work_ip"), Some(Ok(_)));
        assert_matches!(
            parsed.attr("trust_score"),
            Some(Err(e)) => assert_contains_unknown(&e.to_string(), "dec")
        );
        assert_matches!(
            parsed.attr("tricky"),
            Some(Err(e)) => assert_contains_unknown(&e.to_string(), "ttt")
        );
    }

    /// If a user passes actions through both the schema and the entities, then
    /// those actions should exactly match _unless_ the `TCComputation::ComputeNow`
    /// option is used, in which case only the TC has to match.
    #[test]
    fn issue_285() {
        let schema = Schema::from_json_value(json!(
        {"": {
            "entityTypes": {},
            "actions": {
                "A": {},
                "B": {
                    "memberOf": [{"id": "A"}]
                },
                "C": {
                    "memberOf": [{"id": "B"}]
                }
            }
        }}
        ))
        .expect("should be a valid schema");

        let entitiesjson_tc = json!(
            [
                {
                    "uid": { "type": "Action", "id": "A" },
                    "attrs": {},
                    "parents": []
                },
                {
                    "uid": { "type": "Action", "id": "B" },
                    "attrs": {},
                    "parents": [
                        { "type": "Action", "id": "A" }
                    ]
                },
                {
                    "uid": { "type": "Action", "id": "C" },
                    "attrs": {},
                    "parents": [
                        { "type": "Action", "id": "A" },
                        { "type": "Action", "id": "B" }
                    ]
                }
            ]
        );

        let entitiesjson_no_tc = json!(
            [
                {
                    "uid": { "type": "Action", "id": "A" },
                    "attrs": {},
                    "parents": []
                },
                {
                    "uid": { "type": "Action", "id": "B" },
                    "attrs": {},
                    "parents": [
                        { "type": "Action", "id": "A" }
                    ]
                },
                {
                    "uid": { "type": "Action", "id": "C" },
                    "attrs": {},
                    "parents": [
                        { "type": "Action", "id": "B" }
                    ]
                }
            ]
        );

        // Both entity jsons are ok (the default TC setting is `ComputeNow`)
        assert!(Entities::from_json_value(entitiesjson_tc, Some(&schema)).is_ok());
        assert!(Entities::from_json_value(entitiesjson_no_tc.clone(), Some(&schema)).is_ok());

        // Parsing will fail if the TC doesn't match
        let entitiesjson_bad = json!(
            [
                {
                    "uid": { "type": "Action", "id": "A" },
                    "attrs": {},
                    "parents": []
                },
                {
                    "uid": { "type": "Action", "id": "B" },
                    "attrs": {},
                    "parents": [
                        { "type": "Action", "id": "A" }
                    ]
                },
                {
                    "uid": { "type": "Action", "id": "C" },
                    "attrs": {},
                    "parents": [
                        { "type": "Action", "id": "A" }
                    ]
                }
            ]
        );
        assert!(matches!(
            Entities::from_json_value(entitiesjson_bad, Some(&schema)),
            Err(EntitiesError::InvalidEntity(
                EntitySchemaConformanceError::ActionDeclarationMismatch(_)
            ))
        ));

        // Parsing will fail if we change the TC setting
        let schema = cedar_policy_validator::CoreSchema::new(&schema.0);
        let parser_assume_computed = entities::EntityJsonParser::new(
            Some(&schema),
            Extensions::all_available(),
            entities::TCComputation::AssumeAlreadyComputed,
        );
        assert!(matches!(
            parser_assume_computed.from_json_value(entitiesjson_no_tc.clone()),
            Err(EntitiesError::InvalidEntity(
                EntitySchemaConformanceError::ActionDeclarationMismatch(_)
            ))
        ));

        let parser_enforce_computed = entities::EntityJsonParser::new(
            Some(&schema),
            Extensions::all_available(),
            entities::TCComputation::EnforceAlreadyComputed,
        );
        assert!(matches!(
            parser_enforce_computed.from_json_value(entitiesjson_no_tc),
            Err(EntitiesError::TransitiveClosureError(_))
        ));
    }
}

#[cfg(not(feature = "partial-validate"))]
#[test]
fn partial_schema_unsupported() {
    use cool_asserts::assert_matches;
    use serde_json::json;
    assert_matches!(
        Schema::from_json_value( json!({"": { "entityTypes": { "A": { "shape": { "type": "Record", "attributes": {}, "additionalAttributes": true } } }, "actions": {} }})),
        Err(e) =>
            expect_err(
                "",
                &Report::new(e),
                &ExpectedErrorMessageBuilder::error("unsupported feature used in schema")
                    .source("records and entities with `additionalAttributes` are experimental, but the experimental `partial-validate` feature is not enabled")
                    .build(),
            )
    );
}

#[cfg(feature = "partial-validate")]
mod partial_schema {
    use super::*;
    use serde_json::json;

    fn partial_schema() -> Schema {
        Schema::from_json_value(json!(
        {
            "": {
                "entityTypes": {
                    "User" : {},
                    "Folder" : {},
                    "Employee": {
                        "memberOfTypes": [],
                        "shape": {
                            "type": "Record",
                            "attributes": { },
                            "additionalAttributes": true,
                        },
                    }
                },
                "actions": {
                    "Act": {
                        "appliesTo": {
                            "principalTypes" : ["User"],
                            "resourceTypes" : ["Folder"],
                            "context": {
                                "type": "Record",
                                "attributes": {},
                                "additionalAttributes": true,
                            }
                        }
                    }
                }
            }
        }
        ))
        .unwrap()
    }

    #[test]
    fn entity_extra_attr() {
        let entitiesjson = json!(
            [
                {
                    "uid": { "type": "Employee", "id": "12UA45" },
                    "attrs": {
                        "isFullTime": true,
                        "foobar": 234,
                        "manager": { "type": "Employee", "id": "34FB87" }
                    },
                    "parents": []
                }
            ]
        );

        let schema = partial_schema();
        let parsed = Entities::from_json_value(entitiesjson.clone(), Some(&schema))
            .expect("Parsing with a partial schema should allow unknown attributes.");
        let parsed_without_schema = Entities::from_json_value(entitiesjson, None).unwrap();

        let uid = EntityUid::from_strs("Employee", "12UA45");
        assert_eq!(
            parsed.get(&uid),
            parsed_without_schema.get(&uid),
            "Parsing with a partial schema should give the same result as parsing without a schema"
        );
    }

    #[test]
    fn context_extra_attr() {
        Context::from_json_value(
            json!({"foo": true, "bar": 123}),
            Some((&partial_schema(), &EntityUid::from_strs("Action", "Act"))),
        )
        .unwrap();
    }
}

mod template_tests {
    use std::str::FromStr;

    use crate::Template;
    use cedar_policy_core::test_utils::*;

    #[test]
    fn test_policy_template_to_json() {
        let template = Template::parse(
            None,
            "permit(principal == ?principal, action, resource in ?resource);",
        );
        assert_eq!(
            template.unwrap().to_json().unwrap().to_string(),
            r#"{"effect":"permit","principal":{"op":"==","slot":"?principal"},"action":{"op":"All"},"resource":{"op":"in","slot":"?resource"},"conditions":[]}"#
        );
    }

    #[test]
    fn test_policy_template_from_json() {
        let template = Template::from_json(None, serde_json::from_str(r#"{"effect":"permit","principal":{"op":"==","slot":"?principal"},"action":{"op":"All"},"resource":{"op":"in","slot":"?resource"},"conditions":[]}"#).unwrap());
        assert_eq!(
            template.unwrap().to_string(),
            "permit(principal == ?principal, action, resource in ?resource);".to_string()
        );
    }

    #[track_caller]
    fn assert_not_a_template(src: &str) {
        let e = Template::from_str(src).unwrap_err();
        expect_err(
            src,
            &miette::Report::new(e),
            &ExpectedErrorMessageBuilder::error("expected a template, got a static policy")
                .help("a template should include slot(s) `?principal` or `?resource`")
                .exactly_one_underline(src)
                .build(),
        );
    }

    #[test]
    fn test_static_policy_as_template() {
        // Can't parse static policies as a `Template`s
        assert_not_a_template("permit(principal == User::\"alice\", action, resource is Photo);");
        assert_not_a_template("permit(principal,action,resource);");
        assert_not_a_template("permit(principal == T::\"a\",action,resource);");
        assert_not_a_template("permit(principal in T::\"a\",action,resource);");
        assert_not_a_template("permit(principal is T in T::\"a\",action,resource);");
        assert_not_a_template("permit(principal is T,action,resource);");
        assert_not_a_template("permit(principal,action == Action::\"a\",resource);");
        assert_not_a_template(
            "permit(principal,action in [Action::\"a\",Action::\"b\"],resource);",
        );
        assert_not_a_template("permit(principal,action,resource == T::\"a\");");
        assert_not_a_template("permit(principal,action,resource in T::\"a\");");
        assert_not_a_template("permit(principal,action,resource is T in T::\"a\");");
        assert_not_a_template("permit(principal,action,resource is T);");
    }
}

mod issue_326 {
    #[test]
    fn shows_only_the_first_parse_error_in_display() {
        use crate::PolicySet;
        use cool_asserts::assert_matches;
        use itertools::Itertools;
        use miette::Diagnostic;
        use std::str::FromStr;

        let src = r"
            permit(principal action resource);
            permit(principal, action resource);
        ";
        assert_matches!(PolicySet::from_str(src), Err(e) => {
            assert!(e.to_string().contains("unexpected token `action`"), "actual error message was {e}");
            assert!(!e.to_string().contains("unexpected token `resource`"), "actual error message was {e}");
            // but the other error should show in related()
            assert!(
                e.related().into_iter().flatten().any(|err| err.to_string().contains("unexpected token `resource`")),
                "actual related error messages were\n{}",
                e.related().into_iter().flatten().map(ToString::to_string).join("\n")
            );
        });
    }
}

mod policy_id_tests {
    use super::*;
    #[test]
    fn test_default_policy_id() {
        let policy = crate::Policy::from_str(r"permit(principal, action, resource);")
            .expect("should succeed");
        let policy_id: &str = policy.id().as_ref();
        assert_eq!(policy_id, "policy0");
    }
}

mod error_source_tests {
    use super::*;
    use cool_asserts::assert_matches;
    use miette::Diagnostic;
    use serde_json::json;

    /// These errors should have both a source location (span) and attached source code.
    #[test]
    fn errors_have_source_location_and_source_code() {
        // parse errors
        let srcs = [
            r#"@one("two") @one("three") permit(principal, action, resource);"#,
            r#"superforbid ( principal in Group::"bad", action, resource );"#,
            r#"permit ( principal is User::"alice", action, resource );"#,
        ];
        for src in srcs {
            assert_matches!(PolicySet::from_str(src), Err(e) => {
                assert!(e.labels().is_some(), "no source span for the parse error resulting from:\n  {src}\nerror was:\n{:?}", miette::Report::new(e));
                assert!(e.source_code().is_some(), "no source code for the parse error resulting from:\n  {src}\nerror was:\n{:?}", miette::Report::new(e));
            });
        }

        // evaluation errors
        let srcs = [
            "1 + true",
            "3 has foo",
            "true && ([2, 3, 4] in [4, 5, 6])",
            "ip(3)",
        ];
        let euid: EntityUid = r#"Placeholder::"entity""#.parse().unwrap();
        let req = Request::new(euid.clone(), euid.clone(), euid, Context::empty(), None).unwrap();
        let entities = Entities::empty();
        for src in srcs {
            let expr = Expression::from_str(src).unwrap();
            assert_matches!(eval_expression(&req, &entities, &expr), Err(e) => {
                assert!(e.labels().is_some(), "no source span for the evaluation error resulting from:\n  {src}\nerror was:\n{:?}", miette::Report::new(e));
                assert!(e.source_code().is_some(), "no source code for the evaluation error resulting from:\n  {src}\nerror was:\n{:?}", miette::Report::new(e));
            });
        }

        // evaluation errors in policies
        let srcs = [
            "permit ( principal, action, resource ) when { 1 + true };",
            "permit ( principal, action, resource ) when { 3 has foo };",
            "permit ( principal, action, resource ) when { true && ([2, 3, 4] in [4, 5, 6]) };",
            "permit ( principal, action, resource ) when { ip(3) };",
        ];
        let euid: EntityUid = r#"Placeholder::"entity""#.parse().unwrap();
        let req = Request::new(euid.clone(), euid.clone(), euid, Context::empty(), None).unwrap();
        let entities = Entities::empty();
        for src in srcs {
            let pset = PolicySet::from_str(src).unwrap();
            let resp = Authorizer::new().is_authorized(&req, &pset, &entities);
            for _err in resp.diagnostics().errors() {
                /* TODO(#485): evaluation errors don't currently have source locations
                assert!(err.labels().is_some(), "no source span for the evaluation error resulting from:\n  {src}\nerror was:\n{:?}", miette::Report::new(err.clone()));
                assert!(err.source_code().is_some(), "no source code for the evaluation error resulting from:\n  {src}\nerror was:\n{:?}", miette::Report::new(err.clone()));
                */
            }
        }

        // validation errors
        let validator = Validator::new(
            Schema::from_json_value(json!({ "": { "actions": { "view": {} }, "entityTypes": {} }}))
                .unwrap(),
        );
        // same srcs as above
        for src in srcs {
            let pset = PolicySet::from_str(src).unwrap();
            let res = validator.validate(&pset, ValidationMode::Strict);
            for err in res.validation_errors() {
                assert!(err.labels().is_some(), "no source span for the validation error resulting from:\n  {src}\nerror was:\n{:?}", miette::Report::new(err.clone()));
                assert!(err.source_code().is_some(), "no source code for the validation error resulting from:\n  {src}\nerror was:\n{:?}", miette::Report::new(err.clone()));
            }
            for warn in res.validation_warnings() {
                assert!(warn.labels().is_some(), "no source span for the validation error resulting from:\n  {src}\nerror was:\n{:?}", miette::Report::new(warn.clone()));
                assert!(warn.source_code().is_some(), "no source code for the validation error resulting from:\n  {src}\nerror was:\n{:?}", miette::Report::new(warn.clone()));
            }
        }
    }
}

mod issue_779 {
    use crate::Schema;
    use cool_asserts::assert_matches;
    use miette::Diagnostic;

    #[test]
    fn issue_779() {
        let json = r#"{ "" : { "actions": { "view": {} }, "entityTypes": { invalid } }}"#;
        let cedar = r"namespace Foo { entity User; action View; invalid }";

        assert_matches!(Schema::from_json_str(cedar), Err(e) => {
            assert_matches!(e.help().map(|h| h.to_string()), Some(h) => assert_eq!(h, "this API was expecting a schema in the JSON format; did you mean to use a different function, which expects the Cedar schema format?"));
        });
        assert_matches!(Schema::from_json_str(json), Err(e) => {
            assert_matches!(e.help().map(|h| h.to_string()), None, "found unexpected help message on error:\n{:?}", miette::Report::new(e)); // in particular, shouldn't suggest you meant non-JSON format, because this looks like JSON
        });
        assert_matches!(Schema::from_json_str("    "), Err(e) => {
            assert_matches!(e.help().map(|h| h.to_string()), None, "found unexpected help message on error:\n{:?}", miette::Report::new(e)); // in particular, shouldn't suggest you meant non-JSON format
        });
        assert_matches!(Schema::from_cedarschema_str(json).map(|(s, _warnings)| s), Err(e) => {
            assert_matches!(e.help().map(|h| h.to_string()), Some(h) => assert_eq!(h, "this API was expecting a schema in the Cedar schema format; did you mean to use a different function, which expects a JSON-format Cedar schema"));
        });
        assert_matches!(Schema::from_cedarschema_str(cedar).map(|(s, _warnings)| s), Err(e) => {
            assert_matches!(e.help().map(|h| h.to_string()), None, "found unexpected help message on error:\n{:?}", miette::Report::new(e)); // in particular, shouldn't suggest you meant JSON format, because this doesn't look like JSON
        });
        assert_matches!(
            Schema::from_cedarschema_str("    ").map(|(s, _warnings)| s),
            Ok(_)
        );
    }
}

mod issue_618 {
    use std::str::FromStr;

    use crate::Policy;

    #[track_caller]
    fn round_trip(policy_src: &str) {
        let p1 = Policy::from_str(policy_src).unwrap();

        let json = p1.to_json().unwrap();

        let p2 = Policy::from_json(None, json).unwrap();
        assert_eq!(p1.to_string(), p2.to_string());
    }
    #[test]
    fn string_escapes() {
        round_trip(r#"permit(principal, action, resource) when { "\n" };"#);
        round_trip(r#"permit(principal, action, resource) when { principal has "\n" };"#);
        round_trip(r#"permit(principal, action, resource) when { principal["\n"] };"#);
        round_trip(r#"permit(principal, action, resource) when { {"\n": 0} };"#);
        round_trip(
            r#"@annotation("\n") 
permit(principal, action, resource) when { {"\n": 0} };"#,
        );
    }

    #[test]
    fn pattern_escapes() {
        round_trip(r#"permit(principal, action, resource) when { "" like "\n" };"#);
        round_trip(r#"permit(principal, action, resource) when { "" like "\*\n" };"#);
        round_trip(r#"permit(principal, action, resource) when { "\r" like "*\n" };"#);
        round_trip(r#"permit(principal, action, resource) when { "b\ra*" like "\*c*\nd" };"#);
    }

    #[test]
    fn eid_escapes() {
        round_trip(r#"permit(principal, action, resource) when { Foo::"\n" };"#);
        round_trip(r#"permit(principal, action, resource) when { Foo::"\n\r\\" };"#);
    }
}
mod issue_604 {
    use crate::Policy;
    use cedar_policy_core::parser::parse_policy_or_template_to_est;
    use cool_asserts::assert_matches;
    #[track_caller]
    fn to_json_is_ok(text: &str) {
        let policy = Policy::parse(None, text).unwrap();
        let json = policy.to_json();
        assert_matches!(json, Ok(_));
    }

    #[track_caller]
    fn make_policy_with_get_attr(attr: &str) -> String {
        format!(
            r#"
        permit(principal, action, resource) when {{ principal == resource.{attr} }};
        "#
        )
    }

    #[track_caller]
    fn make_policy_with_has_attr(attr: &str) -> String {
        format!(
            r#"
        permit(principal, action, resource) when {{ resource has {attr} }};
        "#
        )
    }

    #[test]
    fn var_as_attribute_name() {
        for attr in ["principal", "action", "resource", "context"] {
            to_json_is_ok(&make_policy_with_get_attr(attr));
            to_json_is_ok(&make_policy_with_has_attr(attr));
        }
    }

    #[track_caller]
    fn is_valid_est(text: &str) {
        let est = parse_policy_or_template_to_est(text);
        assert_matches!(est, Ok(_));
    }

    #[track_caller]
    fn is_invalid_est(text: &str) {
        let est = parse_policy_or_template_to_est(text);
        assert_matches!(est, Err(_));
    }

    #[test]
    fn keyword_as_attribute_name_err() {
        for attr in ["true", "false", "if", "then", "else", "in", "like", "has"] {
            is_invalid_est(&make_policy_with_get_attr(attr));
            is_invalid_est(&make_policy_with_has_attr(attr));
        }
    }

    #[test]
    fn keyword_as_attribute_name_ok() {
        for attr in ["permit", "forbid", "when", "unless", "_"] {
            is_valid_est(&make_policy_with_get_attr(attr));
            is_valid_est(&make_policy_with_has_attr(attr));
        }
    }
}

mod issue_606 {
    use super::{expect_err, ExpectedErrorMessageBuilder};
    use crate::{PolicyId, Template};
    use cool_asserts::assert_matches;

    #[test]
    fn est_template() {
        let est_json = serde_json::json!({
            "effect": "permit",
            "principal": { "op": "All" },
            "action": { "op": "All" },
            "resource": { "op": "All" },
            "conditions": [
                {
                    "kind": "when",
                    "body": {
                        "==": {
                            "left": { "Var": "principal" },
                            "right": { "Slot": "?principal" }
                        }
                    }
                }
            ]
        });

        let tid = PolicyId::new("t0");
        // We should get an error here after trying to construct a template with a slot in the condition
        assert_matches!(Template::from_json(Some(tid), est_json.clone()), Err(e) => {
            expect_err(
                &est_json,
                &miette::Report::new(e),
                &ExpectedErrorMessageBuilder::error("error deserializing a policy/template from JSON")
                    .source("found template slot ?principal in a `when` clause")
                    .help("slots are currently unsupported in `when` clauses")
                    .build(),
            );
        });
    }
}

mod issue_619 {
    use crate::{eval_expression, Context, Entities, EntityUid, EvalResult, Policy, Request};
    use cool_asserts::assert_matches;

    /// The first issue reported in issue 619.
    /// This policy should parse properly, convert to JSON properly, and convert back from JSON properly.
    #[test]
    fn issue_619() {
        let policy = Policy::parse(
            None,
            "permit(principal, action, resource) when {1 * 2 * true};",
        )
        .unwrap();
        let json = policy.to_json().unwrap();
        let _ = Policy::from_json(None, json).unwrap();
    }

    /// Another issue from a comment: Ensure the correct error semantics of these expressions
    #[test]
    fn mult_overflows() {
        let euid: EntityUid = r#"Placeholder::"entity""#.parse().unwrap();
        let eval = |expr: &str| {
            eval_expression(
                &Request::new(
                    euid.clone(),
                    euid.clone(),
                    euid.clone(),
                    Context::empty(),
                    None,
                )
                .unwrap(),
                &Entities::empty(),
                &expr.parse().unwrap(),
            )
        };
        assert_matches!(eval(&format!("{}*{}*0", 1_i64 << 62, 1_i64 << 62)), Err(e) => {
            assert_eq!(&e.to_string(), "integer overflow while attempting to multiply the values `4611686018427387904` and `4611686018427387904`");
        });
        assert_matches!(
            eval(&format!("{}*0*{}", 1_i64 << 62, 1_i64 << 62)),
            Ok(EvalResult::Long(0))
        );
        assert_matches!(
            eval(&format!("0*{}*{}", 1_i64 << 62, 1_i64 << 62)),
            Ok(EvalResult::Long(0))
        );
    }
}

mod issue_596 {
    use super::*;

    #[test]
    fn test_all_ints() {
        test_single_int(0);
        test_single_int(i64::MAX);
        test_single_int(i64::MIN);
        test_single_int(7);
        test_single_int(-7);
    }

    fn test_single_int(x: i64) {
        for i in 0..4 {
            test_single_int_with_dashes(x, i);
        }
    }

    fn test_single_int_with_dashes(x: i64, num_dashes: usize) {
        let dashes = vec!['-'; num_dashes].into_iter().collect::<String>();
        let src = format!(r#"permit(principal, action, resource) when {{ {dashes}{x} }};"#);
        let p: Policy = src.parse().unwrap();
        let json = p.to_json().unwrap();
        let round_trip = Policy::from_json(None, json).unwrap();
        let pretty_print = format!("{round_trip}");
        assert!(pretty_print.contains(&x.to_string()));
        if x != 0 {
            let expected_dashes = if x < 0 { num_dashes + 1 } else { num_dashes };
            assert_eq!(
                pretty_print.chars().filter(|c| *c == '-').count(),
                expected_dashes
            );
        }
    }

    // Serializing a valid 64-bit int that can't be represented in double precision float
    #[test]
    fn json_bignum_1() {
        let src = r#"
        permit(
            principal,
            action == Action::"action",
            resource
          ) when {
            -9223372036854775808
          };"#;
        let p: Policy = src.parse().unwrap();
        p.to_json().unwrap();
    }

    #[test]
    fn json_bignum_1a() {
        let src = r"
        permit(principal, action, resource) when {
            (true && (-90071992547409921)) && principal
        };";
        let p: Policy = src.parse().unwrap();
        let v = p.to_json().unwrap();
        let s = serde_json::to_string(&v).unwrap();
        assert!(s.contains("90071992547409921"));
    }

    // Deserializing a valid 64-bit int that can't be represented in double precision float
    #[test]
    fn json_bignum_2() {
        let src = r#"{"effect":"permit","principal":{"op":"All"},"action":{"op":"All"},"resource":{"op":"All"},"conditions":[{"kind":"when","body":{"==":{"left":{".":{"left":{"Var":"principal"},"attr":"x"}},"right":{"Value":90071992547409921}}}}]}"#;
        let v: serde_json::Value = serde_json::from_str(src).unwrap();
        let p = Policy::from_json(None, v).unwrap();
        let pretty = format!("{p}");
        // Ensure the number didn't get rounded
        assert!(pretty.contains("90071992547409921"));
    }

    // Deserializing a valid 64-bit int that can't be represented in double precision float
    #[test]
    fn json_bignum_2a() {
        let src = r#"{"effect":"permit","principal":{"op":"All"},"action":{"op":"All"},"resource":{"op":"All"},"conditions":[{"kind":"when","body":{"==":{"left":{".":{"left":{"Var":"principal"},"attr":"x"}},"right":{"Value":-9223372036854775808}}}}]}"#;
        let v: serde_json::Value = serde_json::from_str(src).unwrap();
        let p = Policy::from_json(None, v).unwrap();
        let pretty = format!("{p}");
        // Ensure the number didn't get rounded
        assert!(pretty.contains("-9223372036854775808"));
    }

    // Deserializing a number that doesn't fit in 64 bit integer
    // This _should_ fail, as there's no way to do this w/out loss of precision
    #[test]
    fn json_bignum_3() {
        let src = r#"{"effect":"permit","principal":{"op":"All"},"action":{"op":"All"},"resource":{"op":"All"},"conditions":[{"kind":"when","body":{"==":{"left":{".":{"left":{"Var":"principal"},"attr":"x"}},"right":{"Value":9223372036854775808}}}}]}"#;
        let v: serde_json::Value = serde_json::from_str(src).unwrap();
        assert!(Policy::from_json(None, v).is_err());
    }
}

mod decimal_ip_constructors {
    use cool_asserts::assert_matches;

    use super::*;

    #[test]
    fn expr_ip_constructor() {
        let ip = Expression::new_ip("10.10.10.10");
        assert_matches!(ip.into_inner().expr_kind(),
            ast::ExprKind::ExtensionFunctionApp { fn_name, args} => {
                assert_eq!(fn_name, &("ip".parse().unwrap()));
                assert_eq!(args.as_ref().len(), 1);
                let arg = args.first().unwrap();
                assert_matches!(arg.expr_kind(),
                ast::ExprKind::Lit(ast::Literal::String(s)) => s.as_str() == "10.10.10.10");
            }
        );
    }

    #[test]
    fn expr_ip() {
        let ip = Expression::new_ip("10.10.10.10");
        assert_matches!(evaluate_empty(&ip),
                Ok(EvalResult::ExtensionValue(o)) => assert_eq!(&o, "10.10.10.10/32")
        );
    }

    #[test]
    fn expr_ip_network() {
        let ip = Expression::new_ip("10.10.10.10/16");
        assert_matches!(evaluate_empty(&ip),
            Ok(EvalResult::ExtensionValue(o)) => assert_eq!(&o, "10.10.10.10/16")
        );
    }

    #[test]
    fn expr_bad_ip() {
        let ip = Expression::new_ip("192.168.312.3");
        assert_matches!(evaluate_empty(&ip),
            Err(EvaluationError::FailedExtensionFunctionExecution(e)) => {
                assert_eq!(e.extension_name(), "ipaddr");
            }
        );
    }

    #[test]
    fn expr_bad_cidr() {
        let ip = Expression::new_ip("192.168.0.3/100");
        assert_matches!(evaluate_empty(&ip),
            Err(EvaluationError::FailedExtensionFunctionExecution(e)) => {
                assert_eq!(e.extension_name(), "ipaddr");
            }
        );
    }

    #[test]
    fn expr_nonsense_ip() {
        let ip = Expression::new_ip("foobar");
        assert_matches!(evaluate_empty(&ip),
            Err(EvaluationError::FailedExtensionFunctionExecution(e)) => {
                assert_eq!(e.extension_name(), "ipaddr");
            }
        );
    }

    fn evaluate_empty(expr: &Expression) -> Result<EvalResult, EvaluationError> {
        let euid: EntityUid = r#"Placeholder::"entity""#.parse().unwrap();
        let r = Request::new(euid.clone(), euid.clone(), euid, Context::empty(), None).unwrap();
        let e = Entities::empty();
        eval_expression(&r, &e, expr)
    }

    #[test]
    fn rexpr_ip_constructor() {
        let ip = RestrictedExpression::new_ip("10.10.10.10");
        assert_matches!(ip.into_inner().expr_kind(),
            ast::ExprKind::ExtensionFunctionApp { fn_name, args} => {
                assert_eq!(fn_name, &("ip".parse().unwrap()));
                assert_eq!(args.as_ref().len(), 1);
                let arg = args.first().unwrap();
                assert_matches!(arg.expr_kind(),
                ast::ExprKind::Lit(ast::Literal::String(s)) => s.as_str() == "10.10.10.10");
            }
        );
    }

    #[test]
    fn expr_decimal_constructor() {
        let decimal = Expression::new_decimal("1234.1234");
        assert_matches!(decimal.into_inner().expr_kind(),
            ast::ExprKind::ExtensionFunctionApp { fn_name, args} => {
                assert_eq!(fn_name, &("decimal".parse().unwrap()));
                assert_eq!(args.as_ref().len(), 1);
                let arg = args.first().unwrap();
                assert_matches!(arg.expr_kind(),
                ast::ExprKind::Lit(ast::Literal::String(s)) => s.as_str() == "1234.1234");
            }
        );
    }

    #[test]
    fn rexpr_decimal_constructor() {
        let decimal = RestrictedExpression::new_decimal("1234.1234");
        assert_matches!(decimal.into_inner().expr_kind(),
            ast::ExprKind::ExtensionFunctionApp { fn_name, args} => {
                assert_eq!(fn_name, &("decimal".parse().unwrap()));
                assert_eq!(args.as_ref().len(), 1);
                let arg = args.first().unwrap();
                assert_matches!(arg.expr_kind(),
                ast::ExprKind::Lit(ast::Literal::String(s)) => s.as_str() == "1234.1234");
            }
        );
    }

    #[test]
    fn valid_decimal() {
        let decimal = Expression::new_decimal("1234.1234");
        assert_matches!(evaluate_empty(&decimal),
         Ok(EvalResult::ExtensionValue(s)) => s == "1234.1234");
    }

    #[test]
    fn invalid_decimal() {
        let decimal = Expression::new_decimal("1234.12345");
        assert_matches!(evaluate_empty(&decimal),
            Err(EvaluationError::FailedExtensionFunctionExecution(e)) => {
                assert_eq!(e.extension_name(), "decimal");
            }
        );
    }
}

mod into_iter_entities {
    use super::*;
    use smol_str::SmolStr;

    #[test]
    fn into_iter_entities() {
        let test_data = r#"
        [
        {
        "uid": {"type":"User","id":"alice"},
        "attrs": {
            "age":19,
            "ip_addr":{"__extn":{"fn":"ip", "arg":"10.0.1.101"}}
        },
        "parents": [{"type":"Group","id":"admin"}]
        },
        {
        "uid": {"type":"Group","id":"admin"},
        "attrs": {},
        "parents": []
        }
        ]
        "#;

        let list = Entities::from_json_str(test_data, None).unwrap();
        let mut list_out: Vec<SmolStr> = list
            .into_iter()
            .map(|entity| entity.uid().id().escaped())
            .collect();
        list_out.sort();
        assert_eq!(list_out, &["admin", "alice"]);
    }
}

mod policy_set_est_tests {
    use itertools::{Either, Itertools};

    use super::*;

    #[test]
    fn test_partition_fold() {
        let even_or_odd = |s: &str| {
            i64::from_str(s).map(|i| {
                if i % 2 == 0 {
                    Either::Left(i)
                } else {
                    Either::Right(i)
                }
            })
        };

        let lst = ["23", "24", "75", "9320"];
        let (evens, odds) = fold_partition(lst, even_or_odd).unwrap();
        assert!(evens.into_iter().all(|i| i % 2 == 0));
        assert!(odds.into_iter().all(|i| i % 2 != 0));
    }

    #[test]
    fn test_partition_fold_err() {
        let even_or_odd = |s: &str| {
            i64::from_str_radix(s, 10).map(|i| {
                if i % 2 == 0 {
                    Either::Left(i)
                } else {
                    Either::Right(i)
                }
            })
        };

        let lst = ["23", "24", "not-a-number", "75", "9320"];
        assert!(fold_partition(lst, even_or_odd).is_err());
    }

    #[test]
    fn test_est_policyset_encoding() {
        let mut pset = PolicySet::default();
        let policy: Policy = r"permit(principal, action, resource) when { principal.foo };"
            .parse()
            .unwrap();
        pset.add(policy.new_id(PolicyId::new("policy"))).unwrap();
        let template: Template =
            r"permit(principal == ?principal, action, resource) when { principal.bar };"
                .parse()
                .unwrap();
        pset.add_template(template.new_id(PolicyId::new("template")))
            .unwrap();

        pset.link(
            PolicyId::new("template"),
            PolicyId::new("Link1"),
            HashMap::from_iter([(SlotId::principal(), r#"User::"Joe""#.parse().unwrap())]),
        )
        .unwrap();
        pset.link(
            PolicyId::new("template"),
            PolicyId::new("Link2"),
            HashMap::from_iter([(SlotId::principal(), r#"User::"Sally""#.parse().unwrap())]),
        )
        .unwrap();

        let json = pset.to_json().unwrap();

        let pset2 = PolicySet::from_json_value(json).unwrap();

        // There should be 2 policies, one static and two links
        assert_eq!(pset2.num_of_policies(), 3);
        let static_policy = pset2.policy(&PolicyId::new("policy")).unwrap();
        assert!(static_policy.is_static());

        let link = pset2.policy(&PolicyId::new("Link1")).unwrap();
        assert!(!link.is_static());
        assert_eq!(link.template_id(), Some(&PolicyId::new("template")));
        assert_eq!(
            link.template_links(),
            Some(HashMap::from_iter([(
                SlotId::principal(),
                r#"User::"Joe""#.parse().unwrap()
            )]))
        );

        let link = pset2.policy(&PolicyId::new("Link2")).unwrap();
        assert!(!link.is_static());
        assert_eq!(link.template_id(), Some(&PolicyId::new("template")));
        assert_eq!(
            link.template_links(),
            Some(HashMap::from_iter([(
                SlotId::principal(),
                r#"User::"Sally""#.parse().unwrap()
            )]))
        );

        let template = pset2.template(&PolicyId::new("template")).unwrap();
        assert_eq!(template.slots().count(), 1);
    }

    #[test]
    fn test_est_policyset_decoding_empty() {
        let empty = serde_json::json!({
            "templates" : {},
            "staticPolicies" : {},
            "templateLinks" : []
        });
        let empty = PolicySet::from_json_value(empty).unwrap();
        assert_eq!(empty, PolicySet::default());
    }

    #[test]
    fn test_est_policyset_decoding_single() {
        let value = serde_json::json!({
            "staticPolicies" :{
                "policy1": {
                    "effect": "permit",
                    "principal": {
                        "op": "==",
                        "entity": { "type": "User", "id": "12UA45" }
                    },
                    "action": {
                        "op": "==",
                        "entity": { "type": "Action", "id": "view" }
                    },
                    "resource": {
                        "op": "in",
                        "entity": { "type": "Folder", "id": "abc" }
                    },
                    "conditions": [
                        {
                            "kind": "when",
                            "body": {
                                "==": {
                                    "left": {
                                        ".": {
                                            "left": {
                                                "Var": "context"
                                            },
                                        "attr": "tls_version"
                                        }
                                    },
                                    "right": {
                                        "Value": "1.3"
                                    }
                                }
                            }
                        }
                    ]
                }
            },
            "templates" : {},
            "templateLinks" : []
        });

        let policyset = PolicySet::from_json_value(value).unwrap();
        assert_eq!(policyset.num_of_templates(), 0);
        assert_eq!(policyset.num_of_policies(), 1);
        assert!(policyset.policy(&PolicyId::new("policy1")).is_some());
    }

    #[test]
    fn test_est_policyset_decoding_templates() {
        let value = serde_json::json!({
            "staticPolicies": {
                "policy1": {
                    "effect": "permit",
                    "principal": {
                        "op": "==",
                        "entity": { "type": "User", "id": "12UA45" }
                    },
                    "action": {
                        "op": "==",
                        "entity": { "type": "Action", "id": "view" }
                    },
                    "resource": {
                        "op": "in",
                        "entity": { "type": "Folder", "id": "abc" }
                    },
                    "conditions": [
                        {
                            "kind": "when",
                            "body": {
                                "==": {
                                    "left": {
                                        ".": {
                                            "left": {
                                                "Var": "context"
                                            },
                                        "attr": "tls_version"
                                        }
                                    },
                                    "right": {
                                        "Value": "1.3"
                                    }
                                }
                            }
                        }
                    ]
                }
            },
            "templates":{
                "template": {
                    "effect" : "permit",
                    "principal" : {
                        "op" : "==",
                        "slot" : "?principal"
                    },
                    "action" : {
                        "op" : "all"
                    },
                    "resource" : {
                        "op" : "all",
                    },
                    "conditions": []
                }
            },
            "templateLinks" : [
                {
                    "newId" : "link",
                    "templateId" : "template",
                    "values" : {
                        "?principal" : { "type" : "User", "id" : "John" }
                    }
                }
            ]
        });

        let policyset = PolicySet::from_json_value(value).unwrap();
        assert_eq!(policyset.num_of_policies(), 2);
        assert_eq!(policyset.num_of_templates(), 1);
        assert!(policyset.template(&PolicyId::new("template")).is_some());
        let link = policyset.policy(&PolicyId::new("link")).unwrap();
        assert_eq!(link.template_id(), Some(&PolicyId::new("template")));
        assert_eq!(
            link.template_links(),
            Some(HashMap::from_iter([(
                SlotId::principal(),
                r#"User::"John""#.parse().unwrap()
            )]))
        );
        if let Err(_) = policyset
            .get_linked_policies(PolicyId::new("template"))
            .unwrap()
            .exactly_one()
        {
            panic!("Should have exactly one");
        };
    }

    #[test]
    fn test_est_policyset_decoding_templates_bad_link_name() {
        let value = serde_json::json!({
            "staticPolicies": {
                "policy1": {
                    "effect": "permit",
                    "principal": {
                        "op": "==",
                        "entity": { "type": "User", "id": "12UA45" }
                    },
                    "action": {
                        "op": "==",
                        "entity": { "type": "Action", "id": "view" }
                    },
                    "resource": {
                        "op": "in",
                        "entity": { "type": "Folder", "id": "abc" }
                    },
                    "conditions": [
                        {
                            "kind": "when",
                            "body": {
                                "==": {
                                    "left": {
                                        ".": {
                                            "left": {
                                                "Var": "context"
                                            },
                                        "attr": "tls_version"
                                        }
                                    },
                                    "right": {
                                        "Value": "1.3"
                                    }
                                }
                            }
                        }
                    ]
                }
            },
            "templates": {
                "template1": {
                    "effect" : "permit",
                    "principal" : {
                        "op" : "==",
                        "slot" : "?principal"
                    },
                    "action" : {
                        "op" : "all"
                    },
                    "resource" : {
                        "op" : "all",
                    },
                    "conditions": []
                }
            },
            "templateLinks" : [
                {
                    "newId" : "link",
                    "templateId" : "non_existent",
                    "values" : {
                        "?principal" : { "type" : "User", "id" : "John" }
                    }
                }
            ]
        });

        let err = PolicySet::from_json_value(value).unwrap_err();
        expect_err(
            "",
            &Report::new(err),
            &ExpectedErrorMessageBuilder::error("unable to link template")
                .source("failed to find a template with id `non_existent`")
                .build(),
        );
    }

    #[test]
    fn test_est_policyset_decoding_templates_empty_env() {
        let value = serde_json::json!({
            "staticPolicies": {
                "policy1": {
                    "effect": "permit",
                    "principal": {
                        "op": "==",
                        "entity": { "type": "User", "id": "12UA45" }
                    },
                    "action": {
                        "op": "==",
                        "entity": { "type": "Action", "id": "view" }
                    },
                    "resource": {
                        "op": "in",
                        "entity": { "type": "Folder", "id": "abc" }
                    },
                    "conditions": [
                        {
                            "kind": "when",
                            "body": {
                                "==": {
                                    "left": {
                                        ".": {
                                            "left": {
                                                "Var": "context"
                                            },
                                        "attr": "tls_version"
                                        }
                                    },
                                    "right": {
                                        "Value": "1.3"
                                    }
                                }
                            }
                        }
                    ]
                }
            },
            "templates": {
                "template1": {
                    "effect" : "permit",
                    "principal" : {
                        "op" : "==",
                        "slot" : "?principal"
                    },
                    "action" : {
                        "op" : "all"
                    },
                    "resource" : {
                        "op" : "all",
                    },
                    "conditions": []
                }
            },
            "templateLinks" : [
                {
                    "newId" : "link",
                    "templateId" : "template1",
                    "values" : {},
                }
            ]
        });

        let err = PolicySet::from_json_value(value).unwrap_err();
        expect_err(
            "",
            &Report::new(err),
            &ExpectedErrorMessageBuilder::error("unable to link template")
                .source("the following slots were not provided as arguments: ?principal")
                .build(),
        );
    }

    #[test]
    fn test_est_policyset_decoding_templates_bad_dup_links() {
        let value = serde_json::json!({
            "staticPolicies" : {},
            "templates": {
                "template1": {
                    "effect" : "permit",
                    "principal" : {
                        "op" : "==",
                        "slot" : "?principal"
                    },
                    "action" : {
                        "op" : "all"
                    },
                    "resource" : {
                        "op" : "all",
                    },
                    "conditions": []
                }
            },
            "templateLinks" : [
                {
                    "newId" : "link",
                    "templateId" : "template1",
                    "values" : {
                        "?principal" : { "type" : "User", "id" : "John" },
                    }
                },
                {
                    "newId" : "link",
                    "templateId" : "template1",
                    "values" : {
                        "?principal" : { "type" : "User", "id" : "John" },
                    }
                }
            ]
        });

        let err = PolicySet::from_json_value(value).unwrap_err();
        expect_err(
            "",
            &Report::new(err),
            &ExpectedErrorMessageBuilder::error("unable to link template")
                .source("template-linked policy id `link` conflicts with an existing policy id")
                .build(),
        );
    }

    #[test]
    fn test_est_policyset_decoding_templates_bad_extra_vals() {
        let value = serde_json::json!({
            "staticPolicies": {
                "policy1": {
                    "effect": "permit",
                    "principal": {
                        "op": "==",
                        "entity": { "type": "User", "id": "12UA45" }
                    },
                    "action": {
                        "op": "==",
                        "entity": { "type": "Action", "id": "view" }
                    },
                    "resource": {
                        "op": "in",
                        "entity": { "type": "Folder", "id": "abc" }
                    },
                    "conditions": [
                        {
                            "kind": "when",
                            "body": {
                                "==": {
                                    "left": {
                                        ".": {
                                            "left": {
                                                "Var": "context"
                                            },
                                        "attr": "tls_version"
                                        }
                                    },
                                    "right": {
                                        "Value": "1.3"
                                    }
                                }
                            }
                        }
                    ]
                }
            },
            "templates": {
                "template1": {
                    "effect" : "permit",
                    "principal" : {
                        "op" : "==",
                        "slot" : "?principal"
                    },
                    "action" : {
                        "op" : "all"
                    },
                    "resource" : {
                        "op" : "all",
                    },
                    "conditions": []
                }
            },
            "templateLinks" : [
                {
                    "newId" : "link",
                    "templateId" : "template1",
                    "values" : {
                        "?principal" : { "type" : "User", "id" : "John" },
                        "?resource" : { "type" : "Box", "id" : "ABC" }
                    }
                }
            ]}
        );

        let err = PolicySet::from_json_value(value).unwrap_err();
        expect_err(
            "",
            &Report::new(err),
            &ExpectedErrorMessageBuilder::error("unable to link template")
                .source("the following slots were provided as arguments, but did not exist in the template: ?resource")
                .build(),
        );
    }

    #[test]
    fn test_est_policyset_decoding_templates_bad_dup_vals() {
        let value = r#" {
            "staticPolicies": {
                "policy1": {
                    "effect": "permit",
                    "principal": {
                        "op": "==",
                        "entity": { "type": "User", "id": "12UA45" }
                    },
                    "action": {
                        "op": "==",
                        "entity": { "type": "Action", "id": "view" }
                    },
                    "resource": {
                        "op": "in",
                        "entity": { "type": "Folder", "id": "abc" }
                    },
                    "conditions": [
                        {
                            "kind": "when",
                            "body": {
                                "==": {
                                    "left": {
                                        ".": {
                                            "left": {
                                                "Var": "context"
                                            },
                                        "attr": "tls_version"
                                        }
                                    },
                                    "right": {
                                        "Value": "1.3"
                                    }
                                }
                            }
                        }
                    ]
                }
            },
            "templates" : {
                "template1": {
                    "effect" : "permit",
                    "principal" : {
                        "op" : "==",
                        "slot" : "?principal"
                    },
                    "action" : {
                        "op" : "all"
                    },
                    "resource" : {
                        "op" : "all"
                    },
                    "conditions": []
                }
            },
            "templateLinks" : [
                {
                    "newId" : "link",
                    "templateId" : "template1",
                    "values" : {
                        "?principal" : { "type" : "User", "id" : "John" },
                        "?principal" : { "type" : "User", "id" : "Duplicate" }
                    }
                }
            ]}"#;

        let err = PolicySet::from_json_str(value).unwrap_err();
        expect_err(
            "",
            &Report::new(err),
            &ExpectedErrorMessageBuilder::error(
                "error serializing/deserializing policy set to/from JSON",
            )
            .source("invalid entry: found duplicate key at line 62 column 21")
            .build(),
        );
    }

    #[test]
    fn test_est_policyset_decoding_templates_bad_euid() {
        let value = r#" {
            "staticPolicies": {
                "policy1": {
                    "effect": "permit",
                    "principal": {
                        "op": "==",
                        "entity": { "type": "User", "id": "12UA45" }
                    },
                    "action": {
                        "op": "==",
                        "entity": { "type": "Action", "id": "view" }
                    },
                    "resource": {
                        "op": "in",
                        "entity": { "type": "Folder", "id": "abc" }
                    },
                    "conditions": [
                        {
                            "kind": "when",
                            "body": {
                                "==": {
                                    "left": {
                                        ".": {
                                            "left": {
                                                "Var": "context"
                                            },
                                        "attr": "tls_version"
                                        }
                                    },
                                    "right": {
                                        "Value": "1.3"
                                    }
                                }
                            }
                        }
                    ]
                }
            },
            "templates" : {
                "template1": {
                    "effect" : "permit",
                    "principal" : {
                        "op" : "==",
                        "slot" : "?principal"
                    },
                    "action" : {
                        "op" : "all"
                    },
                    "resource" : {
                        "op" : "all"
                    },
                    "conditions": []
                }
            },
            "templateLinks" : [
                {
                    "newId" : "link",
                    "templateId" : "template1",
                    "values" : {
                        "?principal" : { "type" : "User" }
                    }
                }
            ]}"#;

        let err = PolicySet::from_json_str(value).unwrap_err();
        expect_err(
            "",
            &Report::new(err),
            &ExpectedErrorMessageBuilder::error("error serializing/deserializing policy set to/from JSON")
                .source(r#"while parsing a template link, expected a literal entity reference, but got `{"type":"User"}` at line 61 column 21"#)
                .build(),
        );
    }
}

// PANIC SAFETY unit tests
#[allow(clippy::indexing_slicing)]
mod authorization_error_tests {
    use super::*;

    #[test]
    fn test_policy_evaluation_error() {
        let authorizer = Authorizer::new();
        let request = Request::new(
            EntityUid::from_strs("Principal", "p"),
            EntityUid::from_strs("Action", "a"),
            EntityUid::from_strs("Resource", "r"),
            Context::empty(),
            None,
        )
        .unwrap();

        let e = r#"[
            {
                "uid": {"type":"Principal","id":"p"},
                "attrs": {},
                "parents": []
            },
            {
                "uid": {"type":"Action","id":"a"},
                "attrs": {},
                "parents": []
            },
            {
                "uid": {"type":"Resource","id":"r"},
                "attrs": {},
                "parents": []
            }
        ]"#;
        let entities = Entities::from_json_str(e, None).expect("entity error");

        let mut pset = PolicySet::new();
        let static_policy = Policy::parse(
            Some(PolicyId::new("id0")),
            "permit(principal,action,resource) when {principal.foo == 1};",
        )
        .expect("Failed to parse");
        pset.add(static_policy).expect("Failed to add");

        let response = authorizer.is_authorized(&request, &pset, &entities);
        assert_eq!(response.decision(), Decision::Deny);
        assert_eq!(response.diagnostics().reason().count(), 0);
        let errs = response.diagnostics().errors().collect::<Vec<_>>();
        assert_eq!(errs.len(), 1);
        expect_err(
            "",
            &Report::new(errs[0].clone()),
            &ExpectedErrorMessageBuilder::error(r#"error while evaluating policy `id0`: `Principal::"p"` does not have the attribute `foo`"#)
                .build(),
        );
    }
}

mod request_validation_tests {
    use serde_json::json;

    use super::*;

    fn schema() -> Schema {
        Schema::from_json_value(json!(
        {
            "": {
                "entityTypes": {
                    "Principal": {},
                    "Resource": {},
                },
                "actions": {
                    "action": {
                        "appliesTo": {
                            "principalTypes": ["Principal"],
                            "resourceTypes": ["Resource"],
                            "context": {
                                "type": "Record",
                                "attributes": {
                                    "foo": {
                                        "type": "String"
                                    }
                                }
                            }
                        }
                    }
                }
            }
        }
        ))
        .unwrap()
    }

    #[test]
    fn undeclared_action() {
        let schema = schema();
        let err = Request::new(
            EntityUid::from_strs("Principal", "principal"),
            EntityUid::from_strs("Action", "undeclared"),
            EntityUid::from_strs("Resource", "resource"),
            Context::empty(),
            Some(&schema),
        )
        .unwrap_err();
        expect_err(
            "",
            &Report::new(err),
            &ExpectedErrorMessageBuilder::error(
                r#"request's action `Action::"undeclared"` is not declared in the schema"#,
            )
            .build(),
        );
    }

    #[test]
    fn undeclared_principal_type() {
        let schema = schema();
        let err = Request::new(
            EntityUid::from_strs("Undeclared", "principal"),
            EntityUid::from_strs("Action", "action"),
            EntityUid::from_strs("Resource", "resource"),
            Context::empty(),
            Some(&schema),
        )
        .unwrap_err();
        expect_err(
            "",
            &Report::new(err),
            &ExpectedErrorMessageBuilder::error(
                "principal type `Undeclared` is not declared in the schema",
            )
            .build(),
        );
    }

    #[test]
    fn undeclared_resource_type() {
        let schema = schema();
        let err = Request::new(
            EntityUid::from_strs("Principal", "principal"),
            EntityUid::from_strs("Action", "action"),
            EntityUid::from_strs("Undeclared", "resource"),
            Context::empty(),
            Some(&schema),
        )
        .unwrap_err();
        expect_err(
            "",
            &Report::new(err),
            &ExpectedErrorMessageBuilder::error(
                "resource type `Undeclared` is not declared in the schema",
            )
            .build(),
        );
    }

    #[test]
    fn invalid_principal_type() {
        let schema = schema();
        let err = Request::new(
            EntityUid::from_strs("Resource", "principal"),
            EntityUid::from_strs("Action", "action"),
            EntityUid::from_strs("Resource", "resource"),
            Context::empty(),
            Some(&schema),
        )
        .unwrap_err();
        expect_err(
            "",
            &Report::new(err),
            &ExpectedErrorMessageBuilder::error(
                r#"principal type `Resource` is not valid for `Action::"action"`"#,
            )
            .build(),
        );
    }

    #[test]
    fn invalid_resource_type() {
        let schema = schema();
        let err = Request::new(
            EntityUid::from_strs("Principal", "principal"),
            EntityUid::from_strs("Action", "action"),
            EntityUid::from_strs("Principal", "resource"),
            Context::empty(),
            Some(&schema),
        )
        .unwrap_err();
        expect_err(
            "",
            &Report::new(err),
            &ExpectedErrorMessageBuilder::error(
                r#"resource type `Principal` is not valid for `Action::"action"`"#,
            )
            .build(),
        );
    }

    #[test]
    fn invalid_context() {
        let schema = schema();
        let err = Request::new(
            EntityUid::from_strs("Principal", "principal"),
            EntityUid::from_strs("Action", "action"),
            EntityUid::from_strs("Resource", "resource"),
            Context::empty(),
            Some(&schema),
        )
        .unwrap_err();
        expect_err(
            "",
            &Report::new(err),
            &ExpectedErrorMessageBuilder::error(
                r#"context `<first-class record with 0 fields>` is not valid for `Action::"action"`"#,
            )
            .build(),
        );

        let err = Request::new(
            EntityUid::from_strs("Principal", "principal"),
            EntityUid::from_strs("Action", "action"),
            EntityUid::from_strs("Resource", "resource"),
            Context::from_json_value(json!({"foo": 123}), None)
                .expect("context creation should have succeeded"),
            Some(&schema),
        )
        .unwrap_err();
        expect_err(
            "",
            &Report::new(err),
            &ExpectedErrorMessageBuilder::error(
                r#"context `<first-class record with 1 fields>` is not valid for `Action::"action"`"#,
            )
            .build(),
        );
    }
}

mod context_tests {
    use cool_asserts::assert_matches;
    use serde_json::json;

    use super::*;

    fn schema() -> Schema {
        Schema::from_json_value(json!(
            {
                "": {
                    "entityTypes": {
                        "User" : {}
                    },
                    "actions": {
                        "action": {
                            "appliesTo": {
                                "principalTypes": ["User"],
                                "resourceTypes": ["User"],
                                "context": {
                                    "type": "Record",
                                    "attributes": {
                                        "foo": { "type": "String" },
                                        "bar": { "type": "Extension", "name": "decimal", "required": false }
                                    }
                                }
                            }
                        }
                    }
                }
            }
            ))
            .unwrap()
    }

    #[test]
    fn schema_based_parsing() {
        let schema = schema();

        // ok
        Context::from_json_value(
            json!({"foo": "some string", "bar": { "__extn": { "fn": "decimal", "arg": "1.23" } }}),
            Some((&schema, &EntityUid::from_strs("Action", "action"))),
        )
        .expect("context creation should have succeeded");

        // ok - and 1.23 is parsed as a decimal instead of a string
        Context::from_json_value(
            json!({"foo": "some string", "bar": "1.23"}),
            Some((&schema, &EntityUid::from_strs("Action", "action"))),
        )
        .expect("context creation should have succeeded");

        // ok (despite the fact that "foo" has the incorrect type) - the schema for
        // `Context::from_json_value` is used for schema-based parsing, not validation
        Context::from_json_value(
            json!({"foo": 123}),
            Some((&schema, &EntityUid::from_strs("Action", "action"))),
        )
        .expect("context creation should have succeeded");

        // error - missing a required attribute is not allowed
        let err = Context::from_json_value(
            json!({"xxx": 123}),
            Some((&schema, &EntityUid::from_strs("Action", "action"))),
        )
        .unwrap_err();
        expect_err(
            "",
            &Report::new(err),
            &ExpectedErrorMessageBuilder::error(
                "while parsing context, expected the record to have an attribute `foo`, but it does not",
            )
            .build(),
        );

        // error - including an undefined attribute is not allowed
        let err = Context::from_json_value(
            json!({"foo": "some string", "xxx": "1.23"}),
            Some((&schema, &EntityUid::from_strs("Action", "action"))),
        )
        .unwrap_err();
        expect_err(
            "",
            &Report::new(err),
            &ExpectedErrorMessageBuilder::error(
                "while parsing context, record attribute `xxx` should not exist according to the schema",
            )
            .build(),
        );
    }

    #[test]
    fn missing_action() {
        let schema = schema();
        let err = Context::from_json_value(
            json!({"foo": "some string"}),
            Some((&schema, &EntityUid::from_strs("Action", "foo"))),
        )
        .unwrap_err();
        expect_err(
            "",
            &Report::new(err),
            &ExpectedErrorMessageBuilder::error(
                r#"action `Action::"foo"` does not exist in the supplied schema"#,
            )
            .build(),
        );
    }

    #[test]
    fn context_creation_errors() {
        let err = Context::from_json_value(json!("not_a_record"), None).unwrap_err();
        expect_err(
            "",
            &Report::new(err),
            &ExpectedErrorMessageBuilder::error(r#"expression is not a record: "not_a_record""#)
                .build(),
        );

        let err = Context::from_json_value(
            json!({"foo": { "__extn": { "fn": "ip", "arg": "not_an_ip_address" }}}),
            None,
        )
        .unwrap_err();
        expect_err(
            "",
            &Report::new(err),
            &ExpectedErrorMessageBuilder::error("error while evaluating `ipaddr` extension function: invalid IP address: not_an_ip_address")
                .build(),
        );

        let pairs = vec![
            (
                String::from("key1"),
                RestrictedExpression::new_string("foo".into()),
            ),
            (String::from("key1"), RestrictedExpression::new_bool(true)),
        ];
        let err = Context::from_pairs(pairs).unwrap_err();
        expect_err(
            "",
            &Report::new(err),
            &ExpectedErrorMessageBuilder::error("duplicate key `key1` in context").build(),
        );
    }

    #[test]
    fn merge_contexts() {
        let context_pt_1 = Context::from_json_value(json!({"key1": "foo", "key2": true}), None)
            .expect("context creation should have succeeded");
        let pairs = vec![(String::from("key3"), RestrictedExpression::new_long(42))];
        let context_pt_2 =
            Context::from_pairs(pairs).expect("context creation should have succeeded");

        let context = context_pt_1
            .merge(context_pt_2)
            .expect("context merge should have succeeded");
        let values = context.into_iter();
        for (k, v) in values {
            match k.as_ref() {
                "key1" => {
                    assert_matches!(
                        v.into_inner().expr_kind(),
                        ast::ExprKind::Lit(ast::Literal::String(s)) => {
                            assert_eq!(s.as_str(), "foo");
                        }
                    );
                }
                "key2" => {
                    assert_matches!(
                        v.into_inner().expr_kind(),
                        ast::ExprKind::Lit(ast::Literal::Bool(true)),
                    );
                }
                "key3" => {
                    assert_matches!(
                        v.into_inner().expr_kind(),
                        ast::ExprKind::Lit(ast::Literal::Long(42)),
                    );
                }
                _ => {
                    panic!("unexpected key `{k}`");
                }
            }
        }
    }

    #[test]
    fn merge_contexts_duplicate_keys() {
        let context_pt_1 = Context::from_json_value(json!({"key1": "foo", "key2": true}), None)
            .expect("context creation should have succeeded");
        let pairs = vec![(String::from("key2"), RestrictedExpression::new_long(42))];
        let context_pt_2 =
            Context::from_pairs(pairs).expect("context creation should have succeeded");

        let err = context_pt_1.merge(context_pt_2).unwrap_err();
        expect_err(
            "",
            &Report::new(err),
            &ExpectedErrorMessageBuilder::error("duplicate key `key2` in context").build(),
        );
    }
}

<<<<<<< HEAD
mod reserved_keywords_in_policies {
    use super::*;
    use cool_asserts::assert_matches;

    const RESERVED_IDENTS: [&str; 9] = [
        "true", "false", "if", "then", "else", "in", "like", "has", "is",
    ];
    const RESERVED_NAMESPACE: [&str; 1] = ["__cedar"];
    const OTHER_SPECIAL_IDENTS: [&str; 8] = [
        "principal",
        "action",
        "resource",
        "context",
        "permit",
        "forbid",
        "when",
        "unless",
    ];

    const RESERVED_IDENT_MSG: fn(&str) -> String =
        |id| format!("this identifier is reserved and cannot be used: {id}");
    const RESERVED_NAMESPACE_MSG: fn(&str) -> String =
        |name| format!("The name `{name}` contains `__cedar`, which is reserved");

    #[track_caller]
    fn assert_valid_annotation(id: &str) {
        let res = Policy::from_str(&format!(
            r#"
          @{id}("foo")
          permit(principal, action, resource);
        "#
        ));
        assert_matches!(res, Ok(_))
    }

    #[track_caller]
    fn assert_valid_expression(src: String) {
        assert_matches!(Expression::from_str(&src), Ok(_));
    }

    #[track_caller]
    fn assert_invalid_expression(src: String, error: String, underline: String) {
        let expected_err = ExpectedErrorMessageBuilder::error(&error)
            .exactly_one_underline(&underline)
            .build();
        assert_matches!(Expression::from_str(&src), Err(err) => expect_err(&*src, &Report::new(err), &expected_err));
    }

    #[track_caller]
    fn assert_invalid_expression_with_help(
        src: String,
        error: String,
        underline: String,
        help: String,
    ) {
        let expected_err = ExpectedErrorMessageBuilder::error(&error)
            .exactly_one_underline(&underline)
            .help(&help)
            .build();
        assert_matches!(Expression::from_str(&src), Err(err) => expect_err(&*src, &Report::new(err), &expected_err));
    }

    #[test]
    fn test_reserved_annotations() {
        // Currently, any identifier can be used as an annotation key
        RESERVED_IDENTS
            .iter()
            .chain(RESERVED_NAMESPACE.iter())
            .chain(OTHER_SPECIAL_IDENTS.iter())
            .for_each(|id| assert_valid_annotation(id));
    }

    #[test]
    fn test_reserved_keys() {
        // Any ident can be used as a record key if it's wrapped in quotes
        RESERVED_IDENTS
            .iter()
            .chain(RESERVED_NAMESPACE.iter())
            .chain(OTHER_SPECIAL_IDENTS.iter())
            .for_each(|id| {
                assert_valid_expression(format!("{{ \"{id}\": 1 }}"));
                assert_valid_expression(format!("principal has \"{id}\""));
                assert_valid_expression(format!("principal[\"{id}\"] == \"foo\""));
            });

        // No restrictions on OTHER_SPECIAL_IDENTS
        OTHER_SPECIAL_IDENTS.iter().for_each(|id| {
            assert_valid_expression(format!("{{ {id}: 1 }}"));
            assert_valid_expression(format!("principal has {id}"));
            assert_valid_expression(format!("principal.{id} == \"foo\""));
        });

        // RESERVED_IDENTS cannot be used as keys without quotes
        RESERVED_IDENTS.into_iter().for_each(|id| {
            // slightly different errors depending on `id`; related to #407
            match id {
                "true" | "false" => {
                    assert_invalid_expression_with_help(
                        format!("{{ {id}: 1 }}"),
                        format!("invalid attribute name: {id}"),
                        id.into(),
                        "attribute names can either be identifiers or string literals".into(),
                    );
                    assert_invalid_expression_with_help(
                        format!("principal has {id}"),
                        format!("invalid attribute name: {id}"),
                        id.into(),
                        "attribute names can either be identifiers or string literals".into(),
                    );
                }
                "if" => {
                    assert_invalid_expression(
                        format!("{{ {id}: 1 }}"),
                        RESERVED_IDENT_MSG(id),
                        format!("{id}: 1"),
                    );
                    assert_invalid_expression(
                        format!("principal has {id}"),
                        RESERVED_IDENT_MSG(id),
                        format!("principal has {id}"),
                    );
                }
                _ => {
                    assert_invalid_expression(
                        format!("{{ {id}: 1 }}"),
                        RESERVED_IDENT_MSG(id),
                        id.into(),
                    );
                    assert_invalid_expression(
                        format!("principal has {id}"),
                        RESERVED_IDENT_MSG(id),
                        id.into(),
                    );
                }
            }
            // this case leads to a consistent error for all keywords
            assert_invalid_expression(
                format!("principal.{id} == \"foo\""),
                RESERVED_IDENT_MSG(id),
                id.into(),
            );
        });

        // RESERVED_NAMESPACE cannot be used as keys without quotes
        RESERVED_NAMESPACE.into_iter().for_each(|id| {
            assert_invalid_expression(
                format!("{{ {id}: 1 }}"),
                RESERVED_NAMESPACE_MSG(id),
                id.into(),
            );
            assert_invalid_expression(
                format!("principal has {id}"),
                RESERVED_NAMESPACE_MSG(id),
                id.into(),
            );
            assert_invalid_expression(
                format!("principal.{id} == \"foo\""),
                RESERVED_NAMESPACE_MSG(id),
                "princip".into(), // TODO(#1221): wrong source is used
            );
        });
    }

    #[test]
    fn test_reserved_namespace_elements() {
        // No restrictions on OTHER_SPECIAL_IDENTS
        OTHER_SPECIAL_IDENTS.iter().for_each(|id| {
            assert_valid_expression(format!("foo::{id}::\"bar\""));
            assert_valid_expression(format!("principal is {id}::foo"));
        });

        // RESERVED_IDENTS cannot be used in namespaces
        RESERVED_IDENTS.into_iter().for_each(|id| {
            assert_invalid_expression(
                format!("foo::{id}::\"bar\""),
                RESERVED_IDENT_MSG(id),
                id.into(),
            );
            assert_invalid_expression(
                format!("principal is {id}::foo"),
                RESERVED_IDENT_MSG(id),
                id.into(),
            );
        });

        // RESERVED_NAMESPACE cannot be used in namespaces
        RESERVED_NAMESPACE.into_iter().for_each(|id| {
            assert_invalid_expression(
                format!("foo::{id}::\"bar\""),
                RESERVED_NAMESPACE_MSG(&format!("foo::{id}")),
                format!("foo::{id}"),
            );
            assert_invalid_expression(
                format!("principal is {id}::foo"),
                RESERVED_NAMESPACE_MSG(&format!("{id}::foo")),
                format!("{id}::foo"),
            );
        });
    }

    #[test]
    fn test_reserved_extfun_names() {
        // No keyword is allowed as an extension function names since we check
        // against the known extension functions at parse time.

        RESERVED_IDENTS.into_iter().for_each(|id| {
            assert_invalid_expression(
                format!("extension::function::{id}(\"foo\")"),
                RESERVED_IDENT_MSG(id),
                id.into(),
            );
            assert_invalid_expression(
                format!("context.{id}(1)"),
                RESERVED_IDENT_MSG(id),
                id.into(),
            );
        });

        RESERVED_NAMESPACE.into_iter().for_each(|id| {
            assert_invalid_expression(
                format!("extension::function::{id}(\"foo\")"),
                RESERVED_NAMESPACE_MSG(&format!("extension::function::{id}")),
                format!("extension::function::{id}"),
            );
            assert_invalid_expression(
                format!("context.{id}(1)"),
                RESERVED_NAMESPACE_MSG(id),
                "context".into(), // TODO(#1221): wrong source is used
            );
        });

        OTHER_SPECIAL_IDENTS.into_iter().for_each(|id| {
            assert_invalid_expression(
                format!("extension::function::{id}(\"foo\")"),
                format!("`extension::function::{id}` is not a valid function"),
                format!("extension::function::{id}(\"foo\")"),
            );
            assert_invalid_expression(
                format!("context.{id}(1)"),
                format!("`{id}` is not a valid method"),
                format!("context.{id}(1)"),
            );
        });
=======
mod policy_manipulation_functions_tests {
    use super::*;

    #[test]
    fn empty_policy() {
        let policy_str = r###"permit(principal, action, resource);
        "###;
        let policy = Policy::from_str(policy_str).expect("should succeed");
        assert_eq!(policy.entity_literals(), vec![]);
    }

    #[test]
    fn non_empty_policy() {
        let policy_str = r###"permit(principal == User::"Bob", action == Action::"view", resource) when {
            !resource.private && resource.owner != User::"Alice"
        };
        "###;
        let policy = Policy::from_str(policy_str).expect("should succeed");
        let res = policy.entity_literals();
        assert_eq!(res.len(), 3);
        assert!(res.contains(&EntityUid::from_str("User::\"Bob\"").expect("should parse")));
        assert!(res.contains(&EntityUid::from_str("Action::\"view\"").expect("should parse")));
        assert!(res.contains(&EntityUid::from_str("User::\"Alice\"").expect("should parse")));
>>>>>>> d3658b65
    }
}<|MERGE_RESOLUTION|>--- conflicted
+++ resolved
@@ -5716,7 +5716,32 @@
     }
 }
 
-<<<<<<< HEAD
+mod policy_manipulation_functions_tests {
+    use super::*;
+
+    #[test]
+    fn empty_policy() {
+        let policy_str = r###"permit(principal, action, resource);
+        "###;
+        let policy = Policy::from_str(policy_str).expect("should succeed");
+        assert_eq!(policy.entity_literals(), vec![]);
+    }
+
+    #[test]
+    fn non_empty_policy() {
+        let policy_str = r###"permit(principal == User::"Bob", action == Action::"view", resource) when {
+            !resource.private && resource.owner != User::"Alice"
+        };
+        "###;
+        let policy = Policy::from_str(policy_str).expect("should succeed");
+        let res = policy.entity_literals();
+        assert_eq!(res.len(), 3);
+        assert!(res.contains(&EntityUid::from_str("User::\"Bob\"").expect("should parse")));
+        assert!(res.contains(&EntityUid::from_str("Action::\"view\"").expect("should parse")));
+        assert!(res.contains(&EntityUid::from_str("User::\"Alice\"").expect("should parse")));
+    }
+}
+
 mod reserved_keywords_in_policies {
     use super::*;
     use cool_asserts::assert_matches;
@@ -5960,30 +5985,5 @@
                 format!("context.{id}(1)"),
             );
         });
-=======
-mod policy_manipulation_functions_tests {
-    use super::*;
-
-    #[test]
-    fn empty_policy() {
-        let policy_str = r###"permit(principal, action, resource);
-        "###;
-        let policy = Policy::from_str(policy_str).expect("should succeed");
-        assert_eq!(policy.entity_literals(), vec![]);
-    }
-
-    #[test]
-    fn non_empty_policy() {
-        let policy_str = r###"permit(principal == User::"Bob", action == Action::"view", resource) when {
-            !resource.private && resource.owner != User::"Alice"
-        };
-        "###;
-        let policy = Policy::from_str(policy_str).expect("should succeed");
-        let res = policy.entity_literals();
-        assert_eq!(res.len(), 3);
-        assert!(res.contains(&EntityUid::from_str("User::\"Bob\"").expect("should parse")));
-        assert!(res.contains(&EntityUid::from_str("Action::\"view\"").expect("should parse")));
-        assert!(res.contains(&EntityUid::from_str("User::\"Alice\"").expect("should parse")));
->>>>>>> d3658b65
     }
 }