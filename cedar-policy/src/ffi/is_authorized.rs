--- conflicted
+++ resolved
@@ -445,25 +445,14 @@
 #[serde(rename_all = "camelCase")]
 pub struct AuthorizationCall {
     /// The principal taking action
-<<<<<<< HEAD
-    #[cfg_attr(feature = "wasm", tsify(type = "string|{type: string, id: string}"))]
+    #[cfg_attr(feature = "wasm", tsify(type = "{type: string, id: string}"))]
     principal: Option<serde_json::Value>,
     /// The action the principal is taking
-    #[cfg_attr(feature = "wasm", tsify(type = "string|{type: string, id: string}"))]
+    #[cfg_attr(feature = "wasm", tsify(type = "{type: string, id: string}"))]
     action: serde_json::Value,
     /// The resource being acted on by the principal
-    #[cfg_attr(feature = "wasm", tsify(type = "string|{type: string, id: string}"))]
+    #[cfg_attr(feature = "wasm", tsify(type = "{type: string, id: string}"))]
     resource: Option<serde_json::Value>,
-=======
-    #[cfg_attr(feature = "wasm", tsify(type = "{type: string, id: string}"))]
-    principal: Option<JsonValueWithNoDuplicateKeys>,
-    /// The action the principal is taking
-    #[cfg_attr(feature = "wasm", tsify(type = "{type: string, id: string}"))]
-    action: JsonValueWithNoDuplicateKeys,
-    /// The resource being acted on by the principal
-    #[cfg_attr(feature = "wasm", tsify(type = "{type: string, id: string}"))]
-    resource: Option<JsonValueWithNoDuplicateKeys>,
->>>>>>> bbb73506
     /// The context details specific to the request
     #[serde_as(as = "MapPreventDuplicates<_, _>")]
     #[cfg_attr(feature = "wasm", tsify(type = "Record<string, CedarValueJson>"))]
