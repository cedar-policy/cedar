--- conflicted
+++ resolved
@@ -1100,11 +1100,7 @@
                     }
                 }
             }
-<<<<<<< HEAD
-            r => Err(node
-=======
             r @ cst::Ref::Ref { .. } => Err(node
->>>>>>> 782c24d7
                 .to_ast_err(ToASTErrorKind::InvalidEntityLiteral(r.to_string()))
                 .into()),
         },
