--- conflicted
+++ resolved
@@ -63,13 +63,8 @@
 // CAUTION: this type is publicly exported in `cedar-policy`.
 // Don't make fields `pub`, don't make breaking changes, and use caution
 // when adding public methods.
-<<<<<<< HEAD
 #[doc = include_str!("../../cedar-policy/experimental_warning.md")]
 pub type Fields = HashMap<SmolStr, Box<AccessTrie>>;
-=======
-#[doc = include_str!("../experimental_warning.md")]
-pub type Fields<T> = HashMap<SmolStr, Box<AccessTrie<T>>>;
->>>>>>> a81e0b98
 
 /// The root of a data path or [`RootAccessTrie`].
 // CAUTION: this type is publicly exported in `cedar-policy`.
@@ -528,7 +523,6 @@
                 // both unary ops are on booleans, so they are simple
                 UnaryOp::Not | UnaryOp::Neg => Ok(entity_manifest_from_expr(arg)?.empty_paths()),
             }
-<<<<<<< HEAD
         }
         ExprKind::BinaryApp {
             op:
@@ -568,23 +562,6 @@
             if let BinaryOp::In = op {
                 arg1_res = arg1_res
                     .with_ancestors_required(&arg2_res.resulting_paths.to_ancestor_access_trie());
-=======
-            BinaryOp::Contains | BinaryOp::ContainsAll | BinaryOp::ContainsAny => {
-                // Like equality, another special case for records.
-                add_to_root_trie(root_trie, arg1, policy_id, true)?;
-                add_to_root_trie(root_trie, arg2, policy_id, true)?;
-                Ok(())
-            }
-            BinaryOp::Less | BinaryOp::LessEq | BinaryOp::Add | BinaryOp::Sub | BinaryOp::Mul => {
-                // These operators work on literals, so no special
-                // case is needed.
-                add_to_root_trie(root_trie, arg1, policy_id, should_load_all)?;
-                add_to_root_trie(root_trie, arg2, policy_id, should_load_all)?;
-                Ok(())
-            }
-            BinaryOp::GetTag | BinaryOp::HasTag => {
-                unimplemented!("interaction between RFCs 74 and 82")
->>>>>>> a81e0b98
             }
 
             // Load all fields using `full_type_required`, since
@@ -594,7 +571,6 @@
                 .union(&arg2_res.full_type_required(ty2))
                 .empty_paths())
         }
-        #[cfg(feature = "entity-tags")]
         ExprKind::BinaryApp {
             op: BinaryOp::GetTag | BinaryOp::HasTag,
             arg1: _,
