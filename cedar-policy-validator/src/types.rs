--- conflicted
+++ resolved
@@ -707,7 +707,6 @@
     }
 }
 
-<<<<<<< HEAD
 #[cfg(feature = "protobuffers")]
 impl From<&proto::Type> for Type {
     fn from(v: &proto::Type) -> Self {
@@ -784,10 +783,8 @@
     }
 }
 
-impl TryFrom<Type> for cedar_policy_core::entities::SchemaType {
-=======
+
 impl TryFrom<Type> for CoreSchemaType {
->>>>>>> 3458cd20
     type Error = String;
     fn try_from(ty: Type) -> Result<CoreSchemaType, String> {
         match ty {
