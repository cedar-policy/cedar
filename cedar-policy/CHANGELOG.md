--- conflicted
+++ resolved
@@ -18,7 +18,6 @@
 
 ### Changed
 
-<<<<<<< HEAD
 - Better integration with `miette` for various error types. If you have
   previously been just using the `Display` trait to get the error message from a
   Cedar error type, you may want to consider also examining other data provided
@@ -27,9 +26,7 @@
   and all associated information in a pretty human-readable format or as JSON.
   For more details, see `miette`'s
   [documentation](https://docs.rs/miette/latest/miette/index.html). (#477)
-=======
-- Moved `(PolicyId as FromStr)::Err` to `Infallible` (#588 resolving #551)
->>>>>>> 06fe57bd
+- Moved `(PolicyId as FromStr)::Err` to `Infallible` (#588, resolving #551)
 - Add hints suggesting how to fix some type errors. (#513)
 - The `ValidationResult` returned from `Validator::validate` now has a static
   lifetime, allowing it to be used in more contexts. The lifetime parameter
