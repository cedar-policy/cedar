/*
 * Copyright Cedar Contributors
 *
 * Licensed under the Apache License, Version 2.0 (the "License");
 * you may not use this file except in compliance with the License.
 * You may obtain a copy of the License at
 *
 *      https://www.apache.org/licenses/LICENSE-2.0
 *
 * Unless required by applicable law or agreed to in writing, software
 * distributed under the License is distributed on an "AS IS" BASIS,
 * WITHOUT WARRANTIES OR CONDITIONS OF ANY KIND, either express or implied.
 * See the License for the specific language governing permissions and
 * limitations under the License.
 */

use crate::entities::json::{
    ContextJsonDeserializationError, ContextJsonParser, NullContextSchema,
};
use crate::evaluator::{EvaluationError, RestrictedEvaluator};
use crate::extensions::Extensions;
use crate::parser::MaybeLoc;
use miette::Diagnostic;
use serde::{Deserialize, Serialize};
use smol_str::{SmolStr, ToSmolStr};
use std::collections::{BTreeMap, HashMap};
use std::sync::Arc;
use thiserror::Error;

use super::{
    BorrowedRestrictedExpr, BoundedDisplay, EntityType, EntityUID, Expr, ExprKind,
    ExpressionConstructionError, PartialValue, RestrictedExpr, Value, ValueKind, Var,
};

use crate::spec::*;
use crate::verus_utils::*;
use vstd::prelude::*;

verus! {

/// Represents the request tuple <P, A, R, C> (see the Cedar design doc).
#[derive(Debug, Clone)]
#[verifier::external_body]
#[verifier::external_derive]
pub struct Request {
    /// Principal associated with the request
    pub(crate) principal: EntityUIDEntry,

    /// Action associated with the request
    pub(crate) action: EntityUIDEntry,

    /// Resource associated with the request
    pub(crate) resource: EntityUIDEntry,

    /// Context associated with the request.
    /// `None` means that variable will result in a residual for partial evaluation.
    pub(crate) context: Option<Context>,
}

impl View for Request {
    type V = spec_ast::Request;

    // uninterpreted for now
    uninterp spec fn view(&self) -> spec_ast::Request;
        // spec_ast::Request {
        //     principal: self.principal.view(),
        //     action: self.action.view(),
        //     resource: self.resource.view(),
        //     context: self.context.view(),
        // }

}

clone_spec_for!(Request);


/// Represents the principal type, resource type, and action UID.
#[derive(Debug, Clone, PartialEq, Eq, Hash, Deserialize, Serialize)]
#[verifier::external_derive]
#[serde(rename_all = "camelCase")]
pub struct RequestType {
    /// Principal type
    pub principal: EntityType,
    /// Action type
    pub action: EntityUID,
    /// Resource type
    pub resource: EntityType,
}



/// An entry in a request for a Entity UID.
/// It may either be a concrete EUID
/// or an unknown in the case of partial evaluation
#[derive(Debug, Clone)]
#[verifier::external_derive]
pub enum EntityUIDEntry {
    /// A concrete EntityUID
    Known {
        /// The concrete `EntityUID`
        euid: Arc<EntityUID>,
        /// Source location associated with the `EntityUIDEntry`, if any
        loc: MaybeLoc,
    },
    // /// An EntityUID left as unknown for partial evaluation
    // Unknown {
    //     /// The type of the unknown EntityUID, if known.
    //     ty: Option<EntityType>,

    //     /// Source location associated with the `EntityUIDEntry`, if any
    //     loc: Option<Loc>,
    // },
}

<<<<<<< HEAD
impl View for EntityUIDEntry {
    type V = spec_ast::EntityUID;

    #[verifier::inline]
    open spec fn view(&self) -> spec_ast::EntityUID {
        match self {
            EntityUIDEntry::Known { euid, loc } => (*euid).view()
        }
    }
}

} // verus!
=======
        /// Source location associated with the `EntityUIDEntry`, if any
        loc: MaybeLoc,
    },
}

impl From<EntityUID> for EntityUIDEntry {
    fn from(euid: EntityUID) -> Self {
        Self::Known {
            euid: Arc::new(euid.clone()),
            loc: match &euid {
                EntityUID::EntityUID(euid) => euid.loc(),
                #[cfg(feature = "tolerant-ast")]
                EntityUID::Error => None,
            },
        }
    }
}
>>>>>>> cb7fa211

impl EntityUIDEntry {
    /// Evaluate the entry to either:
    /// A value, if the entry is concrete
    /// An unknown corresponding to the passed `var`
    pub fn evaluate(&self, var: Var) -> PartialValue {
        match self {
            EntityUIDEntry::Known { euid, loc } => {
                Value::new(Arc::unwrap_or_clone(Arc::clone(euid)), loc.clone()).into()
            } // EntityUIDEntry::Unknown { ty: None, loc } => {
              //     Expr::unknown(Unknown::new_untyped(var.to_string()))
              //         .with_maybe_source_loc(loc.clone())
              //         .into()
              // }
              // EntityUIDEntry::Unknown {
              //     ty: Some(known_type),
              //     loc,
              // } => Expr::unknown(Unknown::new_with_type(
              //     var.to_string(),
              //     super::Type::Entity {
              //         ty: known_type.clone(),
              //     },
              // ))
              // .with_maybe_source_loc(loc.clone())
              // .into(),
        }
    }

    verus! {

    /// Evaluate the entry to a value
    pub fn evaluate_concrete(&self, _var: Var) -> (res: Value)
        ensures res@ == spec_ast::Value::entity_uid(self@)
    {
        match self {
            EntityUIDEntry::Known { euid, loc } => {
                Value::new_from_euid(Arc::unwrap_or_clone(Arc::clone(euid)), loc.clone())
            }
<<<<<<< HEAD
=======
            EntityUIDEntry::Unknown { ty: None, loc } => {
                Expr::unknown(Unknown::new_untyped(var.to_smolstr()))
                    .with_maybe_source_loc(loc.clone())
                    .into()
            }
            EntityUIDEntry::Unknown {
                ty: Some(known_type),
                loc,
            } => Expr::unknown(Unknown::new_with_type(
                var.to_smolstr(),
                super::Type::Entity {
                    ty: known_type.clone(),
                },
            ))
            .with_maybe_source_loc(loc.clone())
            .into(),
>>>>>>> cb7fa211
        }
    }

    }

    /// Create an entry with a concrete EntityUID and the given source location
    pub fn known(euid: EntityUID, loc: MaybeLoc) -> Self {
        Self::Known {
            euid: Arc::new(euid),
            loc,
        }
    }

    /// Create an entry with an entirely unknown EntityUID
    pub fn unknown() -> Self {
        todo!("EntityUID::unknown is unimplemented")
        // Self::Unknown {
        //     ty: None,
        //     loc: None,
        // }
    }

    /// Create an entry with an unknown EntityUID but known EntityType
<<<<<<< HEAD
    pub fn unknown_with_type(ty: EntityType, loc: Option<Loc>) -> Self {
        todo!("EntityUID::unknown_with_type is unimplemented")
        // Self::Unknown { ty: Some(ty), loc }
=======
    pub fn unknown_with_type(ty: EntityType, loc: MaybeLoc) -> Self {
        Self::Unknown { ty: Some(ty), loc }
>>>>>>> cb7fa211
    }

    /// Get the UID of the entry, or `None` if it is unknown (partial evaluation)
    pub fn uid(&self) -> Option<&EntityUID> {
        match self {
            Self::Known { euid, .. } => Some(euid),
            // Self::Unknown { .. } => None,
        }
    }

    /// Get the type of the entry, or `None` if it is unknown (partial evaluation with no type annotation)
    pub fn get_type(&self) -> Option<&EntityType> {
        match self {
            Self::Known { euid, .. } => Some(euid.entity_type()),
            // Self::Unknown { ty, .. } => ty.as_ref(),
        }
    }
}

impl Request {
    /// Default constructor.
    ///
    /// If `schema` is provided, this constructor validates that this `Request`
    /// complies with the given `schema`.
    pub fn new<S: RequestSchema>(
        principal: (EntityUID, MaybeLoc),
        action: (EntityUID, MaybeLoc),
        resource: (EntityUID, MaybeLoc),
        context: Context,
        schema: Option<&S>,
        extensions: &Extensions<'_>,
    ) -> Result<Self, S::Error> {
        let req = Self {
            principal: EntityUIDEntry::known(principal.0, principal.1),
            action: EntityUIDEntry::known(action.0, action.1),
            resource: EntityUIDEntry::known(resource.0, resource.1),
            context: Some(context),
        };
        if let Some(schema) = schema {
            schema.validate_request(&req, extensions)?;
        }
        Ok(req)
    }

    /// Create a new `Request` with potentially unknown (for partial eval) variables.
    ///
    /// If `schema` is provided, this constructor validates that this `Request`
    /// complies with the given `schema` (at least to the extent that we can
    /// validate with the given information)
    pub fn new_with_unknowns<S: RequestSchema>(
        principal: EntityUIDEntry,
        action: EntityUIDEntry,
        resource: EntityUIDEntry,
        context: Option<Context>,
        schema: Option<&S>,
        extensions: &Extensions<'_>,
    ) -> Result<Self, S::Error> {
        let req = Self {
            principal,
            action,
            resource,
            context,
        };
        if let Some(schema) = schema {
            schema.validate_request(&req, extensions)?;
        }
        Ok(req)
    }

    /// Create a new `Request` with potentially unknown (for partial eval) variables/context
    /// and without schema validation.
    pub fn new_unchecked(
        principal: EntityUIDEntry,
        action: EntityUIDEntry,
        resource: EntityUIDEntry,
        context: Option<Context>,
    ) -> Self {
        Self {
            principal,
            action,
            resource,
            context,
        }
    }

    /// Get the principal associated with the request
    pub fn principal(&self) -> &EntityUIDEntry {
        &self.principal
    }

    /// Get the action associated with the request
    pub fn action(&self) -> &EntityUIDEntry {
        &self.action
    }

    /// Get the resource associated with the request
    pub fn resource(&self) -> &EntityUIDEntry {
        &self.resource
    }

    /// Get the context associated with the request
    /// Returning `None` means the variable is unknown, and will result in a residual expression
    pub fn context(&self) -> Option<&Context> {
        self.context.as_ref()
    }

    /// Get the request types that correspond to this request.
    /// This includes the types of the principal, action, and resource.
    /// [`RequestType`] is used by the entity manifest.
    /// The context type is implied by the action's type.
    /// Returns `None` if the request is not fully concrete.
    pub fn to_request_type(&self) -> Option<RequestType> {
        Some(RequestType {
            principal: self.principal().uid()?.entity_type().clone(),
            action: self.action().uid()?.clone(),
            resource: self.resource().uid()?.entity_type().clone(),
        })
    }
}

impl std::fmt::Display for Request {
    fn fmt(&self, f: &mut std::fmt::Formatter<'_>) -> std::fmt::Result {
        let display_euid = |maybe_euid: &EntityUIDEntry| match maybe_euid {
            EntityUIDEntry::Known { euid, .. } => format!("{euid}"),
<<<<<<< HEAD
            // EntityUIDEntry::Unknown { ty: None, .. } => "unknown".to_string(),
            // EntityUIDEntry::Unknown {
            //     ty: Some(known_type),
            //     ..
            // } => format!("unknown of type {}", known_type),
=======
            EntityUIDEntry::Unknown { ty: None, .. } => "unknown".to_string(),
            EntityUIDEntry::Unknown {
                ty: Some(known_type),
                ..
            } => format!("unknown of type {known_type}"),
>>>>>>> cb7fa211
        };
        write!(
            f,
            "request with principal {}, action {}, resource {}, and context {}",
            display_euid(&self.principal),
            display_euid(&self.action),
            display_euid(&self.resource),
            match &self.context {
                Some(x) => format!("{x}"),
                None => "unknown".to_string(),
            }
        )
    }
}

/// `Context` field of a `Request`
#[derive(Debug, Clone, PartialEq, Eq)]
pub enum Context {
    /// The context is a concrete value.
    Value(Arc<BTreeMap<SmolStr, Value>>),
    /// The context is a residual expression, containing some unknown value in
    /// the record attributes.
    /// INVARIANT(restricted): Each `Expr` in this map must be a `RestrictedExpr`.
    /// INVARIANT(unknown): At least one `Expr` must contain an `unknown`.
    RestrictedResidual(Arc<BTreeMap<SmolStr, Expr>>),
}

impl Context {
    /// Create an empty `Context`
    pub fn empty() -> Self {
        Self::Value(Arc::new(BTreeMap::new()))
    }

    /// Create a `Context` from a `PartialValue` without checking that the
    /// residual is a restricted expression.  This function does check that the
    /// value or residual is a record and returns `Err` when it is not.
    ///
    /// INVARIANT: if `value` is a residual, then it must be a valid restricted expression.
    fn from_restricted_partial_val_unchecked(
        value: PartialValue,
    ) -> Result<Self, ContextCreationError> {
        match value {
            PartialValue::Value(v) => {
                if let ValueKind::Record(attrs) = v.value {
                    Ok(Context::Value(attrs))
                } else {
                    Err(ContextCreationError::not_a_record(v.into()))
                }
            }
            PartialValue::Residual(e) => {
                if let ExprKind::Record(attrs) = e.expr_kind() {
                    // From the invariant on `PartialValue::Residual`, there is
                    // an unknown in `e`. It is a record, so there must be an
                    // unknown in one of the attributes expressions, satisfying
                    // INVARIANT(unknown). From the invariant on this function,
                    // `e` is a valid restricted expression, satisfying
                    // INVARIANT(restricted).
                    Ok(Context::RestrictedResidual(attrs.clone()))
                } else {
                    Err(ContextCreationError::not_a_record(e))
                }
            }
        }
    }

    /// Create a `Context` from a `RestrictedExpr`, which must be a `Record`.
    ///
    /// `extensions` provides the `Extensions` which should be active for
    /// evaluating the `RestrictedExpr`.
    pub fn from_expr(
        expr: BorrowedRestrictedExpr<'_>,
        extensions: &Extensions<'_>,
    ) -> Result<Self, ContextCreationError> {
        match expr.expr_kind() {
            ExprKind::Record { .. } => {
                let evaluator = RestrictedEvaluator::new(extensions);
                let pval = evaluator.partial_interpret(expr)?;
                // The invariant on `from_restricted_partial_val_unchecked`
                // is satisfied because `expr` is a restricted expression,
                // and must still be restricted after `partial_interpret`.
                // The function call cannot return `Err` because `expr` is a
                // record, and partially evaluating a record expression will
                // yield a record expression or a record value.
                // PANIC SAFETY: See above
                #[allow(clippy::expect_used)]
                Ok(Self::from_restricted_partial_val_unchecked(pval).expect(
                    "`from_restricted_partial_val_unchecked` should succeed when called on a record.",
                ))
            }
            _ => Err(ContextCreationError::not_a_record(expr.to_owned().into())),
        }
    }

    /// Create a `Context` from a map of key to `RestrictedExpr`, or a Vec of
    /// `(key, RestrictedExpr)` pairs, or any other iterator of `(key, RestrictedExpr)` pairs
    ///
    /// `extensions` provides the `Extensions` which should be active for
    /// evaluating the `RestrictedExpr`.
    pub fn from_pairs(
        pairs: impl IntoIterator<Item = (SmolStr, RestrictedExpr)>,
        extensions: &Extensions<'_>,
    ) -> Result<Self, ContextCreationError> {
        match RestrictedExpr::record(pairs) {
            Ok(record) => Self::from_expr(record.as_borrowed(), extensions),
            Err(ExpressionConstructionError::DuplicateKey(err)) => Err(
                ExpressionConstructionError::DuplicateKey(err.with_context("in context")).into(),
            ),
        }
    }

    /// Create a `Context` from a string containing JSON (which must be a JSON
    /// object, not any other JSON type, or you will get an error here).
    /// JSON here must use the `__entity` and `__extn` escapes for entity
    /// references, extension values, etc.
    ///
    /// For schema-based parsing, use `ContextJsonParser`.
    pub fn from_json_str(json: &str) -> Result<Self, ContextJsonDeserializationError> {
        ContextJsonParser::new(None::<&NullContextSchema>, Extensions::all_available())
            .from_json_str(json)
    }

    /// Create a `Context` from a `serde_json::Value` (which must be a JSON
    /// object, not any other JSON type, or you will get an error here).
    /// JSON here must use the `__entity` and `__extn` escapes for entity
    /// references, extension values, etc.
    ///
    /// For schema-based parsing, use `ContextJsonParser`.
    pub fn from_json_value(
        json: serde_json::Value,
    ) -> Result<Self, ContextJsonDeserializationError> {
        ContextJsonParser::new(None::<&NullContextSchema>, Extensions::all_available())
            .from_json_value(json)
    }

    /// Create a `Context` from a JSON file.  The JSON file must contain a JSON
    /// object, not any other JSON type, or you will get an error here.
    /// JSON here must use the `__entity` and `__extn` escapes for entity
    /// references, extension values, etc.
    ///
    /// For schema-based parsing, use `ContextJsonParser`.
    pub fn from_json_file(
        json: impl std::io::Read,
    ) -> Result<Self, ContextJsonDeserializationError> {
        ContextJsonParser::new(None::<&NullContextSchema>, Extensions::all_available())
            .from_json_file(json)
    }

    /// Get the number of keys in this `Context`.
    pub fn num_keys(&self) -> usize {
        match self {
            Context::Value(record) => record.len(),
            Context::RestrictedResidual(record) => record.len(),
        }
    }

    /// Private helper function to implement `into_iter()` for `Context`.
    /// Gets an iterator over the (key, value) pairs in the `Context`, cloning
    /// only if necessary.
    ///
    /// Note that some error messages rely on this function returning keys in
    /// sorted order, or else the error message will not be fully deterministic.
    fn into_pairs(self) -> Box<dyn Iterator<Item = (SmolStr, RestrictedExpr)>> {
        match self {
            Context::Value(record) => Box::new(
                Arc::unwrap_or_clone(record)
                    .into_iter()
                    .map(|(k, v)| (k, RestrictedExpr::from(v))),
            ),
            Context::RestrictedResidual(record) => Box::new(
                Arc::unwrap_or_clone(record)
                    .into_iter()
                    // By INVARIANT(restricted), all attributes expressions are
                    // restricted expressions.
                    .map(|(k, v)| (k, RestrictedExpr::new_unchecked(v))),
            ),
        }
    }

    /// Substitute unknowns with concrete values in this context. If this is
    /// already a `Context::Value`, then this returns `self` unchanged and will
    /// not error. Otherwise delegate to [`Expr::substitute`].
    pub fn substitute(self, mapping: &HashMap<SmolStr, Value>) -> Result<Self, EvaluationError> {
        match self {
            Context::RestrictedResidual(residual_context) => {
                // From Invariant(Restricted), `residual_context` contains only
                // restricted expressions, so `Expr::record_arc` of the attributes
                // will also be a restricted expression. This doesn't change after
                // substitution, so we know `expr` must be a restricted expression.
                let expr = Expr::record_arc(residual_context).substitute(mapping);
                let expr = BorrowedRestrictedExpr::new_unchecked(&expr);

                let extns = Extensions::all_available();
                let eval = RestrictedEvaluator::new(extns);
                let partial_value = eval.partial_interpret(expr)?;

                // The invariant on `from_restricted_partial_val_unchecked`
                // is satisfied because `expr` is restricted and must still be
                // restricted after `partial_interpret`.
                // The function call cannot fail because because `expr` was
                // constructed as a record, and substitution and partial
                // evaluation does not change this.
                // PANIC SAFETY: See above
                #[allow(clippy::expect_used)]
                Ok(
                    Self::from_restricted_partial_val_unchecked(partial_value).expect(
                        "`from_restricted_partial_val_unchecked` should succeed when called on a record.",
                    ),
                )
            }
            Context::Value(_) => Ok(self),
        }
    }
}

/// Utilities for implementing `IntoIterator` for `Context`
mod iter {
    use super::*;

    /// `IntoIter` iterator for `Context`
    pub struct IntoIter(pub(super) Box<dyn Iterator<Item = (SmolStr, RestrictedExpr)>>);

    impl std::fmt::Debug for IntoIter {
        fn fmt(&self, f: &mut std::fmt::Formatter<'_>) -> std::fmt::Result {
            write!(f, "IntoIter(<context>)")
        }
    }

    impl Iterator for IntoIter {
        type Item = (SmolStr, RestrictedExpr);

        fn next(&mut self) -> Option<Self::Item> {
            self.0.next()
        }
    }
}

impl IntoIterator for Context {
    type Item = (SmolStr, RestrictedExpr);
    type IntoIter = iter::IntoIter;

    fn into_iter(self) -> Self::IntoIter {
        iter::IntoIter(self.into_pairs())
    }
}

impl From<Context> for RestrictedExpr {
    fn from(value: Context) -> Self {
        match value {
            Context::Value(attrs) => Value::record_arc(attrs, None).into(),
            Context::RestrictedResidual(attrs) => {
                // By INVARIANT(restricted), all attributes expressions are
                // restricted expressions, so the result of `record_arc` will be
                // a restricted expression.
                RestrictedExpr::new_unchecked(Expr::record_arc(attrs))
            }
        }
    }
}

impl From<Context> for PartialValue {
    fn from(ctx: Context) -> PartialValue {
        match ctx {
            Context::Value(attrs) => Value::record_arc(attrs, None).into(),
            Context::RestrictedResidual(attrs) => {
                // A `PartialValue::Residual` must contain an unknown in the
                // expression. By INVARIANT(unknown), at least one expr in
                // `attrs` contains an unknown, so the `record_arc` expression
                // contains at least one unknown.
                PartialValue::Residual(Expr::record_arc(attrs))
            }
        }
    }
}

impl std::default::Default for Context {
    fn default() -> Context {
        Context::empty()
    }
}

impl std::fmt::Display for Context {
    fn fmt(&self, f: &mut std::fmt::Formatter<'_>) -> std::fmt::Result {
        write!(f, "{}", PartialValue::from(self.clone()))
    }
}

impl BoundedDisplay for Context {
    fn fmt(&self, f: &mut impl std::fmt::Write, n: Option<usize>) -> std::fmt::Result {
        BoundedDisplay::fmt(&PartialValue::from(self.clone()), f, n)
    }
}

/// Errors while trying to create a `Context`
#[derive(Debug, Diagnostic, Error)]
pub enum ContextCreationError {
    /// Tried to create a `Context` out of something other than a record
    #[error(transparent)]
    #[diagnostic(transparent)]
    NotARecord(#[from] context_creation_errors::NotARecord),
    /// Error evaluating the expression given for the `Context`
    #[error(transparent)]
    #[diagnostic(transparent)]
    Evaluation(#[from] EvaluationError),
    /// Error constructing a record for the `Context`.
    /// Only returned by `Context::from_pairs()` and `Context::merge()`
    #[error(transparent)]
    #[diagnostic(transparent)]
    ExpressionConstruction(#[from] ExpressionConstructionError),
}

impl ContextCreationError {
    pub(crate) fn not_a_record(expr: Expr) -> Self {
        Self::NotARecord(context_creation_errors::NotARecord {
            expr: Box::new(expr),
        })
    }
}

/// Error subtypes for [`ContextCreationError`]
pub mod context_creation_errors {
    use super::Expr;
    use crate::impl_diagnostic_from_method_on_field;
    use miette::Diagnostic;
    use thiserror::Error;

    /// Error type for an expression that needed to be a record, but is not
    //
    // CAUTION: this type is publicly exported in `cedar-policy`.
    // Don't make fields `pub`, don't make breaking changes, and use caution
    // when adding public methods.
    #[derive(Debug, Error)]
    #[error("expression is not a record: {expr}")]
    pub struct NotARecord {
        /// Expression which is not a record
        pub(super) expr: Box<Expr>,
    }

    // custom impl of `Diagnostic`: take source location from the `expr` field's `.source_loc()` method
    impl Diagnostic for NotARecord {
        impl_diagnostic_from_method_on_field!(expr, source_loc);
    }
}

/// Trait for schemas capable of validating `Request`s
pub trait RequestSchema {
    /// Error type returned when a request fails validation
    type Error: miette::Diagnostic;
    /// Validate the given `request`, returning `Err` if it fails validation
    fn validate_request(
        &self,
        request: &Request,
        extensions: &Extensions<'_>,
    ) -> Result<(), Self::Error>;

    /// Validate the given `context`, returning `Err` if it fails validation
    fn validate_context<'a>(
        &self,
        context: &Context,
        action: &EntityUID,
        extensions: &Extensions<'a>,
    ) -> std::result::Result<(), Self::Error>;

    /// Validate the scope variables, returning `Err` if it fails validation
    fn validate_scope_variables(
        &self,
        principal: Option<&EntityUID>,
        action: Option<&EntityUID>,
        resource: Option<&EntityUID>,
    ) -> std::result::Result<(), Self::Error>;
}

/// A `RequestSchema` that does no validation and always reports a passing result
#[derive(Debug, Clone)]
pub struct RequestSchemaAllPass;
impl RequestSchema for RequestSchemaAllPass {
    type Error = Infallible;
    fn validate_request(
        &self,
        _request: &Request,
        _extensions: &Extensions<'_>,
    ) -> Result<(), Self::Error> {
        Ok(())
    }

    fn validate_context<'a>(
        &self,
        _context: &Context,
        _action: &EntityUID,
        _extensions: &Extensions<'a>,
    ) -> std::result::Result<(), Self::Error> {
        Ok(())
    }

    fn validate_scope_variables(
        &self,
        _principal: Option<&EntityUID>,
        _action: Option<&EntityUID>,
        _resource: Option<&EntityUID>,
    ) -> std::result::Result<(), Self::Error> {
        Ok(())
    }
}

/// Wrapper around `std::convert::Infallible` which also implements
/// `miette::Diagnostic`
#[derive(Debug, Diagnostic, Error)]
#[error(transparent)]
pub struct Infallible(pub std::convert::Infallible);

#[cfg(test)]
mod test {
    use super::*;
    use cool_asserts::assert_matches;

    #[test]
    fn test_json_from_str_non_record() {
        assert_matches!(
            Context::from_expr(RestrictedExpr::val("1").as_borrowed(), Extensions::none()),
            Err(ContextCreationError::NotARecord { .. })
        );
        assert_matches!(
            Context::from_json_str("1"),
            Err(ContextJsonDeserializationError::ContextCreation(
                ContextCreationError::NotARecord { .. }
            ))
        );
    }
}<|MERGE_RESOLUTION|>--- conflicted
+++ resolved
@@ -112,7 +112,6 @@
     // },
 }
 
-<<<<<<< HEAD
 impl View for EntityUIDEntry {
     type V = spec_ast::EntityUID;
 
@@ -125,11 +124,6 @@
 }
 
 } // verus!
-=======
-        /// Source location associated with the `EntityUIDEntry`, if any
-        loc: MaybeLoc,
-    },
-}
 
 impl From<EntityUID> for EntityUIDEntry {
     fn from(euid: EntityUID) -> Self {
@@ -143,7 +137,6 @@
         }
     }
 }
->>>>>>> cb7fa211
 
 impl EntityUIDEntry {
     /// Evaluate the entry to either:
@@ -154,7 +147,7 @@
             EntityUIDEntry::Known { euid, loc } => {
                 Value::new(Arc::unwrap_or_clone(Arc::clone(euid)), loc.clone()).into()
             } // EntityUIDEntry::Unknown { ty: None, loc } => {
-              //     Expr::unknown(Unknown::new_untyped(var.to_string()))
+              //     Expr::unknown(Unknown::new_untyped(var.to_smolstr()))
               //         .with_maybe_source_loc(loc.clone())
               //         .into()
               // }
@@ -162,7 +155,7 @@
               //     ty: Some(known_type),
               //     loc,
               // } => Expr::unknown(Unknown::new_with_type(
-              //     var.to_string(),
+              //     var.to_smolstr(),
               //     super::Type::Entity {
               //         ty: known_type.clone(),
               //     },
@@ -182,25 +175,6 @@
             EntityUIDEntry::Known { euid, loc } => {
                 Value::new_from_euid(Arc::unwrap_or_clone(Arc::clone(euid)), loc.clone())
             }
-<<<<<<< HEAD
-=======
-            EntityUIDEntry::Unknown { ty: None, loc } => {
-                Expr::unknown(Unknown::new_untyped(var.to_smolstr()))
-                    .with_maybe_source_loc(loc.clone())
-                    .into()
-            }
-            EntityUIDEntry::Unknown {
-                ty: Some(known_type),
-                loc,
-            } => Expr::unknown(Unknown::new_with_type(
-                var.to_smolstr(),
-                super::Type::Entity {
-                    ty: known_type.clone(),
-                },
-            ))
-            .with_maybe_source_loc(loc.clone())
-            .into(),
->>>>>>> cb7fa211
         }
     }
 
@@ -224,14 +198,9 @@
     }
 
     /// Create an entry with an unknown EntityUID but known EntityType
-<<<<<<< HEAD
-    pub fn unknown_with_type(ty: EntityType, loc: Option<Loc>) -> Self {
+    pub fn unknown_with_type(ty: EntityType, loc: MaybeLoc) -> Self {
         todo!("EntityUID::unknown_with_type is unimplemented")
         // Self::Unknown { ty: Some(ty), loc }
-=======
-    pub fn unknown_with_type(ty: EntityType, loc: MaybeLoc) -> Self {
-        Self::Unknown { ty: Some(ty), loc }
->>>>>>> cb7fa211
     }
 
     /// Get the UID of the entry, or `None` if it is unknown (partial evaluation)
@@ -356,19 +325,11 @@
     fn fmt(&self, f: &mut std::fmt::Formatter<'_>) -> std::fmt::Result {
         let display_euid = |maybe_euid: &EntityUIDEntry| match maybe_euid {
             EntityUIDEntry::Known { euid, .. } => format!("{euid}"),
-<<<<<<< HEAD
             // EntityUIDEntry::Unknown { ty: None, .. } => "unknown".to_string(),
             // EntityUIDEntry::Unknown {
             //     ty: Some(known_type),
             //     ..
-            // } => format!("unknown of type {}", known_type),
-=======
-            EntityUIDEntry::Unknown { ty: None, .. } => "unknown".to_string(),
-            EntityUIDEntry::Unknown {
-                ty: Some(known_type),
-                ..
-            } => format!("unknown of type {known_type}"),
->>>>>>> cb7fa211
+            // } => format!("unknown of type {known_type}"),
         };
         write!(
             f,
