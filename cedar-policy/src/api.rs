/*
 * Copyright Cedar Contributors
 *
 * Licensed under the Apache License, Version 2.0 (the "License");
 * you may not use this file except in compliance with the License.
 * You may obtain a copy of the License at
 *
 *      https://www.apache.org/licenses/LICENSE-2.0
 *
 * Unless required by applicable law or agreed to in writing, software
 * distributed under the License is distributed on an "AS IS" BASIS,
 * WITHOUT WARRANTIES OR CONDITIONS OF ANY KIND, either express or implied.
 * See the License for the specific language governing permissions and
 * limitations under the License.
 */

//! This module contains the public library api
#![allow(
    clippy::missing_panics_doc,
    clippy::missing_errors_doc,
    clippy::similar_names,
    clippy::result_large_err, // see #878
)]

mod id;
#[cfg(feature = "entity-manifest")]
use cedar_policy_core::validator::entity_manifest;
// TODO (#1157) implement wrappers for these structs before they become public
#[cfg(feature = "entity-manifest")]
pub use cedar_policy_core::validator::entity_manifest::{
    AccessTrie, EntityManifest, EntityRoot, Fields, RootAccessTrie,
};
use cedar_policy_core::validator::json_schema;
use cedar_policy_core::validator::typecheck::{PolicyCheck, Typechecker};
pub use id::*;

#[cfg(feature = "deprecated-schema-compat")]
mod deprecated_schema_compat;

mod err;
pub use err::*;

pub use ast::Effect;
pub use authorizer::Decision;
#[cfg(feature = "partial-eval")]
use cedar_policy_core::ast::BorrowedRestrictedExpr;
use cedar_policy_core::ast::{self, RequestSchema, RestrictedExpr};
use cedar_policy_core::authorizer::{self};
use cedar_policy_core::entities::{ContextSchema, Dereference};
use cedar_policy_core::est::{self, TemplateLink};
use cedar_policy_core::evaluator::Evaluator;
#[cfg(feature = "partial-eval")]
use cedar_policy_core::evaluator::RestrictedEvaluator;
use cedar_policy_core::extensions::Extensions;
use cedar_policy_core::parser;
use cedar_policy_core::FromNormalizedStr;
use itertools::{Either, Itertools};
use linked_hash_map::LinkedHashMap;
use miette::Diagnostic;
use ref_cast::RefCast;
use serde::{Deserialize, Serialize};
use smol_str::SmolStr;
use std::collections::{BTreeMap, BTreeSet, HashMap, HashSet};
use std::io::Read;
use std::str::FromStr;
use std::sync::Arc;

// PANIC SAFETY: `CARGO_PKG_VERSION` should return a valid SemVer version string
#[allow(clippy::unwrap_used)]
pub(crate) mod version {
    use semver::Version;
    use std::sync::LazyLock;

    // Cedar Rust SDK Semantic Versioning version
    static SDK_VERSION: LazyLock<Version> =
        LazyLock::new(|| env!("CARGO_PKG_VERSION").parse().unwrap());
    // Cedar language version
    // The patch version field may be unnecessary
    static LANG_VERSION: LazyLock<Version> = LazyLock::new(|| Version::new(4, 4, 0));

    /// Get the Cedar SDK Semantic Versioning version
    #[allow(clippy::module_name_repetitions)]
    pub fn get_sdk_version() -> Version {
        SDK_VERSION.clone()
    }
    /// Get the Cedar language version
    #[allow(clippy::module_name_repetitions)]
    pub fn get_lang_version() -> Version {
        LANG_VERSION.clone()
    }
}

/// Entity datatype
#[repr(transparent)]
#[derive(Debug, Clone, PartialEq, Eq, RefCast, Hash)]
pub struct Entity(pub(crate) ast::Entity);

#[doc(hidden)] // because this converts to a private/internal type
impl AsRef<ast::Entity> for Entity {
    fn as_ref(&self) -> &ast::Entity {
        &self.0
    }
}

#[doc(hidden)]
impl From<ast::Entity> for Entity {
    fn from(entity: ast::Entity) -> Self {
        Self(entity)
    }
}

impl Entity {
    /// Create a new `Entity` with this Uid, attributes, and parents (and no tags).
    ///
    /// Attribute values are specified here as "restricted expressions".
    /// See docs on `RestrictedExpression`
    /// ```
    /// # use cedar_policy::{Entity, EntityId, EntityTypeName, EntityUid, RestrictedExpression};
    /// # use std::collections::{HashMap, HashSet};
    /// # use std::str::FromStr;
    /// let eid = EntityId::from_str("alice").unwrap();
    /// let type_name = EntityTypeName::from_str("User").unwrap();
    /// let euid = EntityUid::from_type_name_and_id(type_name, eid);
    /// let attrs = HashMap::from([
    ///     ("age".to_string(), RestrictedExpression::from_str("21").unwrap()),
    ///     ("department".to_string(), RestrictedExpression::from_str("\"CS\"").unwrap()),
    /// ]);
    /// let parent_eid = EntityId::from_str("admin").unwrap();
    /// let parent_type_name = EntityTypeName::from_str("Group").unwrap();
    /// let parent_euid = EntityUid::from_type_name_and_id(parent_type_name, parent_eid);
    /// let parents = HashSet::from([parent_euid]);
    /// let entity = Entity::new(euid, attrs, parents);
    ///```
    pub fn new(
        uid: EntityUid,
        attrs: HashMap<String, RestrictedExpression>,
        parents: HashSet<EntityUid>,
    ) -> Result<Self, EntityAttrEvaluationError> {
        Self::new_with_tags(uid, attrs, parents, [])
    }

    /// Create a new `Entity` with no attributes or tags.
    ///
    /// Unlike [`Entity::new()`], this constructor cannot error.
    /// (The only source of errors in `Entity::new()` are attributes.)
    pub fn new_no_attrs(uid: EntityUid, parents: HashSet<EntityUid>) -> Self {
        // note that we take a "parents" parameter here; we will compute TC when
        // the `Entities` object is created
        Self(ast::Entity::new_with_attr_partial_value(
            uid.into(),
            [],
            HashSet::new(),
            parents.into_iter().map(EntityUid::into).collect(),
            [],
        ))
    }

    /// Create a new `Entity` with this Uid, attributes, parents, and tags.
    ///
    /// Attribute and tag values are specified here as "restricted expressions".
    /// See docs on [`RestrictedExpression`].
    pub fn new_with_tags(
        uid: EntityUid,
        attrs: impl IntoIterator<Item = (String, RestrictedExpression)>,
        parents: impl IntoIterator<Item = EntityUid>,
        tags: impl IntoIterator<Item = (String, RestrictedExpression)>,
    ) -> Result<Self, EntityAttrEvaluationError> {
        // note that we take a "parents" parameter here, not "ancestors"; we
        // will compute TC when the `Entities` object is created
        Ok(Self(ast::Entity::new(
            uid.into(),
            attrs.into_iter().map(|(k, v)| (k.into(), v.0)),
            HashSet::new(),
            parents.into_iter().map(EntityUid::into).collect(),
            tags.into_iter().map(|(k, v)| (k.into(), v.0)),
            Extensions::all_available(),
        )?))
    }

    /// Create a new `Entity` with this Uid, no attributes, and no parents.
    /// ```
    /// # use cedar_policy::{Entity, EntityId, EntityTypeName, EntityUid};
    /// # use std::str::FromStr;
    /// let eid = EntityId::from_str("alice").unwrap();
    /// let type_name = EntityTypeName::from_str("User").unwrap();
    /// let euid = EntityUid::from_type_name_and_id(type_name, eid);
    /// let alice = Entity::with_uid(euid);
    /// # cool_asserts::assert_matches!(alice.attr("age"), None);
    /// ```
    pub fn with_uid(uid: EntityUid) -> Self {
        Self(ast::Entity::with_uid(uid.into()))
    }

    /// Test if two entities are structurally equal. That is, not only do they
    /// have the same UID, but they also have the same attributes and ancestors.
    ///
    /// Note that ancestor equality is determined by examining the ancestors
    /// entities provided when constructing these objects, without computing
    /// their transitive closure. For accurate comparison, entities should be
    /// constructed with the transitive closure precomputed or be drawn from an
    /// [`Entities`] object which will perform this computation.
    pub fn deep_eq(&self, other: &Self) -> bool {
        self.0.deep_eq(&other.0)
    }

    /// Get the Uid of this entity
    /// ```
    /// # use cedar_policy::{Entity, EntityId, EntityTypeName, EntityUid};
    /// # use std::str::FromStr;
    /// # let eid = EntityId::from_str("alice").unwrap();
    /// let type_name = EntityTypeName::from_str("User").unwrap();
    /// let euid = EntityUid::from_type_name_and_id(type_name, eid);
    /// let alice = Entity::with_uid(euid.clone());
    /// assert_eq!(alice.uid(), euid);
    /// ```
    pub fn uid(&self) -> EntityUid {
        self.0.uid().clone().into()
    }

    /// Get the value for the given attribute, or `None` if not present.
    ///
    /// This can also return Some(Err) if the attribute is not a value (i.e., is
    /// unknown due to partial evaluation).
    /// ```
    /// # use cedar_policy::{Entity, EntityId, EntityTypeName, EntityUid, EvalResult, RestrictedExpression};
    /// # use std::collections::{HashMap, HashSet};
    /// # use std::str::FromStr;
    /// let eid = EntityId::from_str("alice").unwrap();
    /// let type_name = EntityTypeName::from_str("User").unwrap();
    /// let euid = EntityUid::from_type_name_and_id(type_name, eid);
    /// let attrs = HashMap::from([
    ///     ("age".to_string(), RestrictedExpression::from_str("21").unwrap()),
    ///     ("department".to_string(), RestrictedExpression::from_str("\"CS\"").unwrap()),
    /// ]);
    /// let entity = Entity::new(euid, attrs, HashSet::new()).unwrap();
    /// assert_eq!(entity.attr("age").unwrap().unwrap(), EvalResult::Long(21));
    /// assert_eq!(entity.attr("department").unwrap().unwrap(), EvalResult::String("CS".to_string()));
    /// assert!(entity.attr("foo").is_none());
    /// ```
    pub fn attr(&self, attr: &str) -> Option<Result<EvalResult, PartialValueToValueError>> {
        match ast::Value::try_from(self.0.get(attr)?.clone()) {
            Ok(v) => Some(Ok(EvalResult::from(v))),
            Err(e) => Some(Err(e)),
        }
    }

    /// Get the value for the given tag, or `None` if not present.
    ///
    /// This can also return Some(Err) if the tag is not a value (i.e., is
    /// unknown due to partial evaluation).
    pub fn tag(&self, tag: &str) -> Option<Result<EvalResult, PartialValueToValueError>> {
        match ast::Value::try_from(self.0.get_tag(tag)?.clone()) {
            Ok(v) => Some(Ok(EvalResult::from(v))),
            Err(e) => Some(Err(e)),
        }
    }

    /// Consume the entity and return the entity's owned Uid, attributes and parents.
    pub fn into_inner(
        self,
    ) -> (
        EntityUid,
        HashMap<String, RestrictedExpression>,
        HashSet<EntityUid>,
    ) {
        let (uid, attrs, ancestors, mut parents, _) = self.0.into_inner();
        parents.extend(ancestors);

        let attrs = attrs
            .into_iter()
            .map(|(k, v)| {
                (
                    k.to_string(),
                    match v {
                        ast::PartialValue::Value(val) => {
                            RestrictedExpression(ast::RestrictedExpr::from(val))
                        }
                        ast::PartialValue::Residual(exp) => {
                            RestrictedExpression(ast::RestrictedExpr::new_unchecked(exp))
                        }
                    },
                )
            })
            .collect();

        (
            uid.into(),
            attrs,
            parents.into_iter().map(Into::into).collect(),
        )
    }

    /// Parse an entity from an in-memory JSON value
    /// If a schema is provided, it is handled identically to [`Entities::from_json_str`]
    pub fn from_json_value(
        value: serde_json::Value,
        schema: Option<&Schema>,
    ) -> Result<Self, EntitiesError> {
        let schema = schema.map(|s| cedar_policy_core::validator::CoreSchema::new(&s.0));
        let eparser = cedar_policy_core::entities::EntityJsonParser::new(
            schema.as_ref(),
            Extensions::all_available(),
            cedar_policy_core::entities::TCComputation::ComputeNow,
        );
        eparser.single_from_json_value(value).map(Self)
    }

    /// Parse an entity from a JSON string
    /// If a schema is provided, it is handled identically to [`Entities::from_json_str`]
    pub fn from_json_str(
        src: impl AsRef<str>,
        schema: Option<&Schema>,
    ) -> Result<Self, EntitiesError> {
        let schema = schema.map(|s| cedar_policy_core::validator::CoreSchema::new(&s.0));
        let eparser = cedar_policy_core::entities::EntityJsonParser::new(
            schema.as_ref(),
            Extensions::all_available(),
            cedar_policy_core::entities::TCComputation::ComputeNow,
        );
        eparser.single_from_json_str(src).map(Self)
    }

    /// Parse an entity from a JSON reader
    /// If a schema is provided, it is handled identically to [`Entities::from_json_str`]
    pub fn from_json_file(f: impl Read, schema: Option<&Schema>) -> Result<Self, EntitiesError> {
        let schema = schema.map(|s| cedar_policy_core::validator::CoreSchema::new(&s.0));
        let eparser = cedar_policy_core::entities::EntityJsonParser::new(
            schema.as_ref(),
            Extensions::all_available(),
            cedar_policy_core::entities::TCComputation::ComputeNow,
        );
        eparser.single_from_json_file(f).map(Self)
    }

    /// Dump an `Entity` object into an entity JSON file.
    ///
    /// The resulting JSON will be suitable for parsing in via
    /// `from_json_*`, and will be parse-able even with no [`Schema`].
    ///
    /// To read an `Entity` object from JSON , use
    /// [`Self::from_json_file`], [`Self::from_json_value`], or [`Self::from_json_str`].
    pub fn write_to_json(&self, f: impl std::io::Write) -> Result<(), EntitiesError> {
        self.0.write_to_json(f)
    }

    /// Dump an `Entity` object into an in-memory JSON object.
    ///
    /// The resulting JSON will be suitable for parsing in via
    /// `from_json_*`, and will be parse-able even with no `Schema`.
    ///
    /// To read an `Entity` object from JSON , use
    /// [`Self::from_json_file`], [`Self::from_json_value`], or [`Self::from_json_str`].
    pub fn to_json_value(&self) -> Result<serde_json::Value, EntitiesError> {
        self.0.to_json_value()
    }

    /// Dump an `Entity` object into a JSON string.
    ///
    /// The resulting JSON will be suitable for parsing in via
    /// `from_json_*`, and will be parse-able even with no `Schema`.
    ///
    /// To read an `Entity` object from JSON , use
    /// [`Self::from_json_file`], [`Self::from_json_value`], or [`Self::from_json_str`].
    pub fn to_json_string(&self) -> Result<String, EntitiesError> {
        self.0.to_json_string()
    }
}

impl std::fmt::Display for Entity {
    fn fmt(&self, f: &mut std::fmt::Formatter<'_>) -> std::fmt::Result {
        write!(f, "{}", self.0)
    }
}

/// Represents an entity hierarchy, and allows looking up `Entity` objects by
/// Uid.
#[repr(transparent)]
#[derive(Debug, Clone, Default, PartialEq, Eq, RefCast)]
pub struct Entities(pub(crate) cedar_policy_core::entities::Entities);

#[doc(hidden)] // because this converts to a private/internal type
impl AsRef<cedar_policy_core::entities::Entities> for Entities {
    fn as_ref(&self) -> &cedar_policy_core::entities::Entities {
        &self.0
    }
}

#[doc(hidden)]
impl From<cedar_policy_core::entities::Entities> for Entities {
    fn from(entities: cedar_policy_core::entities::Entities) -> Self {
        Self(entities)
    }
}

use entities_errors::EntitiesError;

impl Entities {
    /// Create a fresh `Entities` with no entities
    /// ```
    /// # use cedar_policy::Entities;
    /// let entities = Entities::empty();
    /// ```
    pub fn empty() -> Self {
        Self(cedar_policy_core::entities::Entities::new())
    }

    /// Get the `Entity` with the given Uid, if any
    pub fn get(&self, uid: &EntityUid) -> Option<&Entity> {
        match self.0.entity(uid.as_ref()) {
            Dereference::Residual(_) | Dereference::NoSuchEntity => None,
            Dereference::Data(e) => Some(Entity::ref_cast(e)),
        }
    }

    /// Transform the store into a partial store, where
    /// attempting to dereference a non-existent `EntityUid` results in
    /// a residual instead of an error.
    #[doc = include_str!("../experimental_warning.md")]
    #[must_use]
    #[cfg(feature = "partial-eval")]
    pub fn partial(self) -> Self {
        Self(self.0.partial())
    }

    /// Iterate over the `Entity`'s in the `Entities`
    pub fn iter(&self) -> impl Iterator<Item = &Entity> {
        self.0.iter().map(Entity::ref_cast)
    }

    /// Test if two entity hierarchies are structurally equal. The hierarchies
    /// must contain the same set of entity ids, and the entities with each id
    /// must be structurally equal (decided by [`Entity::deep_eq`]). Ancestor
    /// equality between entities is always decided by comparing the transitive
    /// closure of ancestor and not direct parents.
    pub fn deep_eq(&self, other: &Self) -> bool {
        self.0.deep_eq(&other.0)
    }

    /// Create an `Entities` object with the given entities.
    ///
    /// `schema` represents a source of `Action` entities, which will be added
    /// to the entities provided.
    /// (If any `Action` entities are present in the provided entities, and a
    /// `schema` is also provided, each `Action` entity in the provided entities
    /// must exactly match its definition in the schema or an error is
    /// returned.)
    ///
    /// If a `schema` is present, this function will also ensure that the
    /// produced entities fully conform to the `schema` -- for instance, it will
    /// error if attributes have the wrong types (e.g., string instead of
    /// integer), or if required attributes are missing or superfluous
    /// attributes are provided.
    /// ## Errors
    /// - [`EntitiesError::Duplicate`] if there are any duplicate entities in `entities`
    /// - [`EntitiesError::InvalidEntity`] if `schema` is not none and any entities do not conform
    ///   to the schema
    pub fn from_entities(
        entities: impl IntoIterator<Item = Entity>,
        schema: Option<&Schema>,
    ) -> Result<Self, EntitiesError> {
        cedar_policy_core::entities::Entities::from_entities(
            entities.into_iter().map(|e| e.0),
            schema
                .map(|s| cedar_policy_core::validator::CoreSchema::new(&s.0))
                .as_ref(),
            cedar_policy_core::entities::TCComputation::ComputeNow,
            Extensions::all_available(),
        )
        .map(Entities)
    }

    /// Add all of the [`Entity`]s in the collection to this [`Entities`]
    /// structure, re-computing the transitive closure.
    ///
    /// If a `schema` is provided, this method will ensure that the added
    /// entities fully conform to the schema -- for instance, it will error if
    /// attributes have the wrong types (e.g., string instead of integer), or if
    /// required attributes are missing or superfluous attributes are provided.
    /// (This method will not add action entities from the `schema`.)
    ///
    /// Re-computing the transitive closure can be expensive, so it is advised
    /// to not call this method in a loop.
    /// ## Errors
    /// - [`EntitiesError::Duplicate`] if there is a pair of non-identical entities in `entities` with the same Entity UID,
    ///   or there is an entity in `entities` with the same Entity UID as a non-identical entity in this structure
    /// - [`EntitiesError::InvalidEntity`] if `schema` is not none and any entities do not conform
    ///   to the schema
    pub fn add_entities(
        self,
        entities: impl IntoIterator<Item = Entity>,
        schema: Option<&Schema>,
    ) -> Result<Self, EntitiesError> {
        Ok(Self(
            self.0.add_entities(
                entities.into_iter().map(|e| Arc::new(e.0)),
                schema
                    .map(|s| cedar_policy_core::validator::CoreSchema::new(&s.0))
                    .as_ref(),
                cedar_policy_core::entities::TCComputation::ComputeNow,
                Extensions::all_available(),
            )?,
        ))
    }

    /// Removes each of the [`EntityUid`]s in the iterator
    /// from this [`Entities`] structure, re-computing the transitive
    /// closure after removing all edges to/from the removed entities.
    ///
    /// Re-computing the transitive closure can be expensive, so it is
    /// advised to not call this method in a loop.
    pub fn remove_entities(
        self,
        entity_ids: impl IntoIterator<Item = EntityUid>,
    ) -> Result<Self, EntitiesError> {
        Ok(Self(self.0.remove_entities(
            entity_ids.into_iter().map(|euid| euid.0),
            cedar_policy_core::entities::TCComputation::ComputeNow,
        )?))
    }

    /// Updates or adds all of the [`Entity`]s in the collection to this [`Entities`]
    /// structure, re-computing the transitive closure.
    ///
    /// If a `schema` is provided, this method will ensure that the added
    /// entities fully conform to the schema -- for instance, it will error if
    /// attributes have the wrong types (e.g., string instead of integer), or if
    /// required attributes are missing or superfluous attributes are provided.
    /// (This method will not add action entities from the `schema`.)
    ///
    /// Re-computing the transitive closure can be expensive, so it is advised
    /// to not call this method in a loop.
    /// ## Errors
    /// - [`EntitiesError::InvalidEntity`] if `schema` is not none and any entities do not conform
    ///   to the schema
    pub fn upsert_entities(
        self,
        entities: impl IntoIterator<Item = Entity>,
        schema: Option<&Schema>,
    ) -> Result<Self, EntitiesError> {
        Ok(Self(
            self.0.upsert_entities(
                entities.into_iter().map(|e| Arc::new(e.0)),
                schema
                    .map(|s| cedar_policy_core::validator::CoreSchema::new(&s.0))
                    .as_ref(),
                cedar_policy_core::entities::TCComputation::ComputeNow,
                Extensions::all_available(),
            )?,
        ))
    }

    /// Parse an entities JSON file (in [&str] form) and add them into this
    /// [`Entities`] structure, re-computing the transitive closure
    ///
    /// If a `schema` is provided, this will inform the parsing: for instance, it
    /// will allow `__entity` and `__extn` escapes to be implicit.
    /// This method will also ensure that the added entities fully conform to the
    /// schema -- for instance, it will error if attributes have the wrong types
    /// (e.g., string instead of integer), or if required attributes are missing
    /// or superfluous attributes are provided.
    /// (This method will not add action entities from the `schema`.)
    ///
    /// Re-computing the transitive closure can be expensive, so it is advised
    /// to not call this method in a loop.
    /// ## Errors
    /// - [`EntitiesError::Duplicate`] if there is a pair of non-identical entities in
    ///   `entities` with the same Entity UID, or there is an entity in `entities` with the
    ///   same Entity UID as a non-identical entity in this structure
    /// - [`EntitiesError::InvalidEntity`] if `schema` is not none and any entities do not conform
    ///   to the schema
    /// - [`EntitiesError::Deserialization`] if there are errors while parsing the json
    pub fn add_entities_from_json_str(
        self,
        json: &str,
        schema: Option<&Schema>,
    ) -> Result<Self, EntitiesError> {
        let schema = schema.map(|s| cedar_policy_core::validator::CoreSchema::new(&s.0));
        let eparser = cedar_policy_core::entities::EntityJsonParser::new(
            schema.as_ref(),
            Extensions::all_available(),
            cedar_policy_core::entities::TCComputation::ComputeNow,
        );
        let new_entities = eparser.iter_from_json_str(json)?.map(Arc::new);
        Ok(Self(self.0.add_entities(
            new_entities,
            schema.as_ref(),
            cedar_policy_core::entities::TCComputation::ComputeNow,
            Extensions::all_available(),
        )?))
    }

    /// Parse an entities JSON file (in [`serde_json::Value`] form) and add them
    /// into this [`Entities`] structure, re-computing the transitive closure
    ///
    /// If a `schema` is provided, this will inform the parsing: for instance, it
    /// will allow `__entity` and `__extn` escapes to be implicit.
    /// This method will also ensure that the added entities fully conform to the
    /// schema -- for instance, it will error if attributes have the wrong types
    /// (e.g., string instead of integer), or if required attributes are missing
    /// or superfluous attributes are provided.
    /// (This method will not add action entities from the `schema`.)
    ///
    /// Re-computing the transitive closure can be expensive, so it is advised
    /// to not call this method in a loop.
    /// ## Errors
    /// - [`EntitiesError::Duplicate`] if there is a pair of non-identical entities in
    ///   `entities` with the same Entity UID, or there is an entity in `entities` with the same
    ///   Entity UID as a non-identical entity in this structure
    /// - [`EntitiesError::InvalidEntity`] if `schema` is not none and any entities do not conform
    ///   to the schema
    /// - [`EntitiesError::Deserialization`] if there are errors while parsing the json
    pub fn add_entities_from_json_value(
        self,
        json: serde_json::Value,
        schema: Option<&Schema>,
    ) -> Result<Self, EntitiesError> {
        let schema = schema.map(|s| cedar_policy_core::validator::CoreSchema::new(&s.0));
        let eparser = cedar_policy_core::entities::EntityJsonParser::new(
            schema.as_ref(),
            Extensions::all_available(),
            cedar_policy_core::entities::TCComputation::ComputeNow,
        );
        let new_entities = eparser.iter_from_json_value(json)?.map(Arc::new);
        Ok(Self(self.0.add_entities(
            new_entities,
            schema.as_ref(),
            cedar_policy_core::entities::TCComputation::ComputeNow,
            Extensions::all_available(),
        )?))
    }

    /// Parse an entities JSON file (in [`std::io::Read`] form) and add them
    /// into this [`Entities`] structure, re-computing the transitive closure
    ///
    /// If a `schema` is provided, this will inform the parsing: for instance, it
    /// will allow `__entity` and `__extn` escapes to be implicit.
    /// This method will also ensure that the added entities fully conform to the
    /// schema -- for instance, it will error if attributes have the wrong types
    /// (e.g., string instead of integer), or if required attributes are missing
    /// or superfluous attributes are provided.
    /// (This method will not add action entities from the `schema`.)
    ///
    /// Re-computing the transitive closure can be expensive, so it is advised
    /// to not call this method in a loop.
    ///
    /// ## Errors
    /// - [`EntitiesError::Duplicate`] if there is a pair of non-identical entities in `entities`
    ///   with the same Entity UID, or there is an entity in `entities` with the same Entity UID as a
    ///   non-identical entity in this structure
    /// - [`EntitiesError::InvalidEntity`] if `schema` is not none and any entities do not conform
    ///   to the schema
    /// - [`EntitiesError::Deserialization`] if there are errors while parsing the json
    pub fn add_entities_from_json_file(
        self,
        json: impl std::io::Read,
        schema: Option<&Schema>,
    ) -> Result<Self, EntitiesError> {
        let schema = schema.map(|s| cedar_policy_core::validator::CoreSchema::new(&s.0));
        let eparser = cedar_policy_core::entities::EntityJsonParser::new(
            schema.as_ref(),
            Extensions::all_available(),
            cedar_policy_core::entities::TCComputation::ComputeNow,
        );
        let new_entities = eparser.iter_from_json_file(json)?.map(Arc::new);
        Ok(Self(self.0.add_entities(
            new_entities,
            schema.as_ref(),
            cedar_policy_core::entities::TCComputation::ComputeNow,
            Extensions::all_available(),
        )?))
    }

    /// Parse an entities JSON file (in `&str` form) into an `Entities` object
    ///
    /// `schema` represents a source of `Action` entities, which will be added
    /// to the entities parsed from JSON.
    /// (If any `Action` entities are present in the JSON, and a `schema` is
    /// also provided, each `Action` entity in the JSON must exactly match its
    /// definition in the schema or an error is returned.)
    ///
    /// If a `schema` is present, this will also inform the parsing: for
    /// instance, it will allow `__entity` and `__extn` escapes to be implicit.
    ///
    /// Finally, if a `schema` is present, this function will ensure
    /// that the produced entities fully conform to the `schema` -- for
    /// instance, it will error if attributes have the wrong types (e.g., string
    /// instead of integer), or if required attributes are missing or
    /// superfluous attributes are provided.
    ///
    /// ## Errors
    /// - [`EntitiesError::Duplicate`] if there are any duplicate entities in `entities`
    /// - [`EntitiesError::InvalidEntity`] if `schema` is not none and any entities do not conform
    ///   to the schema
    /// - [`EntitiesError::Deserialization`] if there are errors while parsing the json
    ///
    /// ```
    /// # use cedar_policy::{Entities, EntityId, EntityTypeName, EntityUid, EvalResult, Request,PolicySet};
    /// # use std::str::FromStr;
    /// let data =r#"
    /// [
    /// {
    ///   "uid": {"type":"User","id":"alice"},
    ///   "attrs": {
    ///     "age":19,
    ///     "ip_addr":{"__extn":{"fn":"ip", "arg":"10.0.1.101"}}
    ///   },
    ///   "parents": [{"type":"Group","id":"admin"}]
    /// },
    /// {
    ///   "uid": {"type":"Group","id":"admin"},
    ///   "attrs": {},
    ///   "parents": []
    /// }
    /// ]
    /// "#;
    /// let entities = Entities::from_json_str(data, None).unwrap();
    /// # let euid = EntityUid::from_str(r#"User::"alice""#).unwrap();
    /// # let entity = entities.get(&euid).unwrap();
    /// # assert_eq!(entity.attr("age").unwrap().unwrap(), EvalResult::Long(19));
    /// # let ip = entity.attr("ip_addr").unwrap().unwrap();
    /// # assert_eq!(ip, EvalResult::ExtensionValue("ip(\"10.0.1.101\")".to_string()));
    /// ```
    pub fn from_json_str(json: &str, schema: Option<&Schema>) -> Result<Self, EntitiesError> {
        let schema = schema.map(|s| cedar_policy_core::validator::CoreSchema::new(&s.0));
        let eparser = cedar_policy_core::entities::EntityJsonParser::new(
            schema.as_ref(),
            Extensions::all_available(),
            cedar_policy_core::entities::TCComputation::ComputeNow,
        );
        eparser.from_json_str(json).map(Entities)
    }

    /// Parse an entities JSON file (in `serde_json::Value` form) into an
    /// `Entities` object
    ///
    /// `schema` represents a source of `Action` entities, which will be added
    /// to the entities parsed from JSON.
    /// (If any `Action` entities are present in the JSON, and a `schema` is
    /// also provided, each `Action` entity in the JSON must exactly match its
    /// definition in the schema or an error is returned.)
    ///
    /// If a `schema` is present, this will also inform the parsing: for
    /// instance, it will allow `__entity` and `__extn` escapes to be implicit.
    ///
    /// Finally, if a `schema` is present, this function will ensure
    /// that the produced entities fully conform to the `schema` -- for
    /// instance, it will error if attributes have the wrong types (e.g., string
    /// instead of integer), or if required attributes are missing or
    /// superfluous attributes are provided.
    ///
    /// ## Errors
    /// - [`EntitiesError::Duplicate`] if there are any duplicate entities in `entities`
    /// - [`EntitiesError::InvalidEntity`]if `schema` is not none and any entities do not conform
    ///   to the schema
    /// - [`EntitiesError::Deserialization`] if there are errors while parsing the json
    ///
    /// ```
    /// # use cedar_policy::{Entities, EntityId, EntityTypeName, EntityUid, EvalResult, Request,PolicySet};
    /// let data =serde_json::json!(
    /// [
    /// {
    ///   "uid": {"type":"User","id":"alice"},
    ///   "attrs": {
    ///     "age":19,
    ///     "ip_addr":{"__extn":{"fn":"ip", "arg":"10.0.1.101"}}
    ///   },
    ///   "parents": [{"type":"Group","id":"admin"}]
    /// },
    /// {
    ///   "uid": {"type":"Group","id":"admin"},
    ///   "attrs": {},
    ///   "parents": []
    /// }
    /// ]
    /// );
    /// let entities = Entities::from_json_value(data, None).unwrap();
    /// ```
    pub fn from_json_value(
        json: serde_json::Value,
        schema: Option<&Schema>,
    ) -> Result<Self, EntitiesError> {
        let schema = schema.map(|s| cedar_policy_core::validator::CoreSchema::new(&s.0));
        let eparser = cedar_policy_core::entities::EntityJsonParser::new(
            schema.as_ref(),
            Extensions::all_available(),
            cedar_policy_core::entities::TCComputation::ComputeNow,
        );
        eparser.from_json_value(json).map(Entities)
    }

    /// Parse an entities JSON file (in `std::io::Read` form) into an `Entities`
    /// object
    ///
    /// `schema` represents a source of `Action` entities, which will be added
    /// to the entities parsed from JSON.
    /// (If any `Action` entities are present in the JSON, and a `schema` is
    /// also provided, each `Action` entity in the JSON must exactly match its
    /// definition in the schema or an error is returned.)
    ///
    /// If a `schema` is present, this will also inform the parsing: for
    /// instance, it will allow `__entity` and `__extn` escapes to be implicit.
    ///
    /// Finally, if a `schema` is present, this function will ensure
    /// that the produced entities fully conform to the `schema` -- for
    /// instance, it will error if attributes have the wrong types (e.g., string
    /// instead of integer), or if required attributes are missing or
    /// superfluous attributes are provided.
    ///
    /// ## Errors
    /// - [`EntitiesError::Duplicate`] if there are any duplicate entities in `entities`
    /// - [`EntitiesError::InvalidEntity`] if `schema` is not none and any entities do not conform
    ///   to the schema
    /// - [`EntitiesError::Deserialization`] if there are errors while parsing the json
    pub fn from_json_file(
        json: impl std::io::Read,
        schema: Option<&Schema>,
    ) -> Result<Self, EntitiesError> {
        let schema = schema.map(|s| cedar_policy_core::validator::CoreSchema::new(&s.0));
        let eparser = cedar_policy_core::entities::EntityJsonParser::new(
            schema.as_ref(),
            Extensions::all_available(),
            cedar_policy_core::entities::TCComputation::ComputeNow,
        );
        eparser.from_json_file(json).map(Entities)
    }

    /// Is entity `a` an ancestor of entity `b`?
    /// Same semantics as `b in a` in the Cedar language
    pub fn is_ancestor_of(&self, a: &EntityUid, b: &EntityUid) -> bool {
        match self.0.entity(b.as_ref()) {
            Dereference::Data(b) => b.is_descendant_of(a.as_ref()),
            _ => a == b, // if b doesn't exist, `b in a` is only true if `b == a`
        }
    }

    /// Get an iterator over the ancestors of the given Euid.
    /// Returns `None` if the given `Euid` does not exist.
    pub fn ancestors<'a>(
        &'a self,
        euid: &EntityUid,
    ) -> Option<impl Iterator<Item = &'a EntityUid>> {
        let entity = match self.0.entity(euid.as_ref()) {
            Dereference::Residual(_) | Dereference::NoSuchEntity => None,
            Dereference::Data(e) => Some(e),
        }?;
        Some(entity.ancestors().map(EntityUid::ref_cast))
    }

    /// Returns the number of `Entity`s in the `Entities`
    pub fn len(&self) -> usize {
        self.0.len()
    }

    /// Returns true if the `Entities` contains no `Entity`s
    pub fn is_empty(&self) -> bool {
        self.0.is_empty()
    }

    /// Dump an `Entities` object into an entities JSON file.
    ///
    /// The resulting JSON will be suitable for parsing in via
    /// `from_json_*`, and will be parse-able even with no `Schema`.
    ///
    /// To read an `Entities` object from an entities JSON file, use
    /// `from_json_file`.
    pub fn write_to_json(&self, f: impl std::io::Write) -> std::result::Result<(), EntitiesError> {
        self.0.write_to_json(f)
    }

    #[doc = include_str!("../experimental_warning.md")]
    /// Visualize an `Entities` object in the graphviz `dot`
    /// format. Entity visualization is best-effort and not well tested.
    /// Feel free to submit an issue if you are using this feature and would like it improved.
    pub fn to_dot_str(&self) -> String {
        let mut dot_str = String::new();
        // PANIC SAFETY: Writing to the String `dot_str` cannot fail, so `to_dot_str` will not return an `Err` result.
        #[allow(clippy::unwrap_used)]
        self.0.to_dot_str(&mut dot_str).unwrap();
        dot_str
    }
}

/// Validates scope variables against the provided schema
///
/// Returns Ok(()) if the context is valid according to the schema, or an error otherwise
///
/// This validation is already handled by `Request::new`, so there is no need to separately call
/// if you are validating the whole request
pub fn validate_scope_variables(
    principal: &EntityUid,
    action: &EntityUid,
    resource: &EntityUid,
    schema: &Schema,
) -> std::result::Result<(), RequestValidationError> {
    Ok(RequestSchema::validate_scope_variables(
        &schema.0,
        Some(&principal.0),
        Some(&action.0),
        Some(&resource.0),
    )?)
}

/// Utilities for defining `IntoIterator` over `Entities`
pub mod entities {

    /// `IntoIter` iterator for `Entities`
    #[derive(Debug)]
    pub struct IntoIter {
        pub(super) inner: <cedar_policy_core::entities::Entities as IntoIterator>::IntoIter,
    }

    impl Iterator for IntoIter {
        type Item = super::Entity;

        fn next(&mut self) -> Option<Self::Item> {
            self.inner.next().map(super::Entity)
        }
        fn size_hint(&self) -> (usize, Option<usize>) {
            self.inner.size_hint()
        }
    }
}

impl IntoIterator for Entities {
    type Item = Entity;
    type IntoIter = entities::IntoIter;

    fn into_iter(self) -> Self::IntoIter {
        Self::IntoIter {
            inner: self.0.into_iter(),
        }
    }
}

/// Authorizer object, which provides responses to authorization queries
#[repr(transparent)]
#[derive(Debug, Clone, RefCast)]
pub struct Authorizer(authorizer::Authorizer);

#[doc(hidden)] // because this converts to a private/internal type
impl AsRef<authorizer::Authorizer> for Authorizer {
    fn as_ref(&self) -> &authorizer::Authorizer {
        &self.0
    }
}

impl Default for Authorizer {
    fn default() -> Self {
        Self::new()
    }
}

impl Authorizer {
    /// Create a new `Authorizer`
    ///
    /// The authorizer uses the `stacker` crate to manage stack size and tries to use a sane default.
    /// If the default is not right for you, you can try wrapping the authorizer or individual calls
    /// to `is_authorized` in `stacker::grow`.
    /// Note that on platforms not supported by `stacker` (e.g., Wasm, Android),
    /// the authorizer will simply assume that the stack size is sufficient. As a result, large inputs
    /// may result in stack overflows and crashing the process.
    /// But on all platforms supported by `stacker` (Linux, macOS, ...), Cedar will return the
    /// graceful error `RecursionLimit` instead of crashing.
    /// ```
    /// # use cedar_policy::{Authorizer, Context, Entities, EntityId, EntityTypeName,
    /// # EntityUid, Request,PolicySet};
    /// # use std::str::FromStr;
    /// # // create a request
    /// # let p_eid = EntityId::from_str("alice").unwrap();
    /// # let p_name: EntityTypeName = EntityTypeName::from_str("User").unwrap();
    /// # let p = EntityUid::from_type_name_and_id(p_name, p_eid);
    /// #
    /// # let a_eid = EntityId::from_str("view").unwrap();
    /// # let a_name: EntityTypeName = EntityTypeName::from_str("Action").unwrap();
    /// # let a = EntityUid::from_type_name_and_id(a_name, a_eid);
    /// #
    /// # let r_eid = EntityId::from_str("trip").unwrap();
    /// # let r_name: EntityTypeName = EntityTypeName::from_str("Album").unwrap();
    /// # let r = EntityUid::from_type_name_and_id(r_name, r_eid);
    /// #
    /// # let c = Context::empty();
    /// #
    /// # let request: Request = Request::new(p, a, r, c, None).unwrap();
    /// #
    /// # // create a policy
    /// # let s = r#"permit(
    /// #     principal == User::"alice",
    /// #     action == Action::"view",
    /// #     resource == Album::"trip"
    /// #   )when{
    /// #     principal.ip_addr.isIpv4()
    /// #   };
    /// # "#;
    /// # let policy = PolicySet::from_str(s).expect("policy error");
    /// # // create entities
    /// # let e = r#"[
    /// #     {
    /// #         "uid": {"type":"User","id":"alice"},
    /// #         "attrs": {
    /// #             "age":19,
    /// #             "ip_addr":{"__extn":{"fn":"ip", "arg":"10.0.1.101"}}
    /// #         },
    /// #         "parents": []
    /// #     }
    /// # ]"#;
    /// # let entities = Entities::from_json_str(e, None).expect("entity error");
    /// let authorizer = Authorizer::new();
    /// let r = authorizer.is_authorized(&request, &policy, &entities);
    /// ```
    pub fn new() -> Self {
        Self(authorizer::Authorizer::new())
    }

    /// Returns an authorization response for `r` with respect to the given
    /// `PolicySet` and `Entities`.
    ///
    /// The language spec and formal model give a precise definition of how this
    /// is computed.
    /// ```
    /// # use cedar_policy::{Authorizer,Context,Decision,Entities,EntityId,EntityTypeName, EntityUid, Request,PolicySet};
    /// # use std::str::FromStr;
    /// // create a request
    /// let p_eid = EntityId::from_str("alice").unwrap();
    /// let p_name: EntityTypeName = EntityTypeName::from_str("User").unwrap();
    /// let p = EntityUid::from_type_name_and_id(p_name, p_eid);
    ///
    /// let a_eid = EntityId::from_str("view").unwrap();
    /// let a_name: EntityTypeName = EntityTypeName::from_str("Action").unwrap();
    /// let a = EntityUid::from_type_name_and_id(a_name, a_eid);
    ///
    /// let r_eid = EntityId::from_str("trip").unwrap();
    /// let r_name: EntityTypeName = EntityTypeName::from_str("Album").unwrap();
    /// let r = EntityUid::from_type_name_and_id(r_name, r_eid);
    ///
    /// let c = Context::empty();
    ///
    /// let request: Request = Request::new(p, a, r, c, None).unwrap();
    ///
    /// // create a policy
    /// let s = r#"
    /// permit (
    ///   principal == User::"alice",
    ///   action == Action::"view",
    ///   resource == Album::"trip"
    /// )
    /// when { principal.ip_addr.isIpv4() };
    /// "#;
    /// let policy = PolicySet::from_str(s).expect("policy error");
    ///
    /// // create entities
    /// let e = r#"[
    ///     {
    ///         "uid": {"type":"User","id":"alice"},
    ///         "attrs": {
    ///             "age":19,
    ///             "ip_addr":{"__extn":{"fn":"ip", "arg":"10.0.1.101"}}
    ///         },
    ///         "parents": []
    ///     }
    /// ]"#;
    /// let entities = Entities::from_json_str(e, None).expect("entity error");
    ///
    /// let authorizer = Authorizer::new();
    /// let response = authorizer.is_authorized(&request, &policy, &entities);
    /// assert_eq!(response.decision(), Decision::Allow);
    /// ```
    pub fn is_authorized(&self, r: &Request, p: &PolicySet, e: &Entities) -> Response {
        self.0.is_authorized(r.0.clone(), &p.ast, &e.0).into()
    }

    /// A partially evaluated authorization request.
    /// The Authorizer will attempt to make as much progress as possible in the presence of unknowns.
    /// If the Authorizer can reach a response, it will return that response.
    /// Otherwise, it will return a list of residual policies that still need to be evaluated.
    #[doc = include_str!("../experimental_warning.md")]
    #[cfg(feature = "partial-eval")]
    pub fn is_authorized_partial(
        &self,
        query: &Request,
        policy_set: &PolicySet,
        entities: &Entities,
    ) -> PartialResponse {
        let response = self
            .0
            .is_authorized_core(query.0.clone(), &policy_set.ast, &entities.0);
        PartialResponse(response)
    }
}

/// Authorization response returned from the `Authorizer`
#[derive(Debug, PartialEq, Eq, Clone)]
pub struct Response {
    /// Authorization decision
    pub(crate) decision: Decision,
    /// Diagnostics providing more information on how this decision was reached
    pub(crate) diagnostics: Diagnostics,
}

/// A partially evaluated authorization response.
///
/// Splits the results into several categories: satisfied, false, and residual for each policy effect.
/// Also tracks all the errors that were encountered during evaluation.
#[doc = include_str!("../experimental_warning.md")]
#[cfg(feature = "partial-eval")]
#[repr(transparent)]
#[derive(Debug, Clone, RefCast)]
pub struct PartialResponse(cedar_policy_core::authorizer::PartialResponse);

#[cfg(feature = "partial-eval")]
impl PartialResponse {
    /// Attempt to reach a partial decision; the presence of residuals may result in returning [`None`],
    /// indicating that a decision could not be reached given the unknowns
    pub fn decision(&self) -> Option<Decision> {
        self.0.decision()
    }

    /// Convert this response into a concrete evaluation response.
    /// All residuals are treated as errors
    pub fn concretize(self) -> Response {
        self.0.concretize().into()
    }

    /// Returns the set of [`Policy`]s that were definitely satisfied.
    /// This will be the set of policies (both `permit` and `forbid`) that evaluated to `true`
    pub fn definitely_satisfied(&self) -> impl Iterator<Item = Policy> + '_ {
        self.0.definitely_satisfied().map(Policy::from_ast)
    }

    /// Returns the set of [`PolicyId`]s that encountered errors
    pub fn definitely_errored(&self) -> impl Iterator<Item = &PolicyId> {
        self.0.definitely_errored().map(PolicyId::ref_cast)
    }

    /// Returns an over-approximation of the set of determining policies
    ///
    /// This is all policies that may be determining for any substitution of the unknowns.
    /// Policies not in this set will not affect the final decision, regardless of any
    /// substitutions.
    ///
    /// For more information on what counts as "determining" see: <https://docs.cedarpolicy.com/auth/authorization.html#request-authorization>
    pub fn may_be_determining(&self) -> impl Iterator<Item = Policy> + '_ {
        self.0.may_be_determining().map(Policy::from_ast)
    }

    /// Returns an under-approximation of the set of determining policies
    ///
    /// This is all policies that must be determining for all possible substitutions of the unknowns.
    /// This set will include policies that evaluated to `true` and are guaranteed to be
    /// contributing to the final authorization decision.
    ///
    /// For more information on what counts as "determining" see: <https://docs.cedarpolicy.com/auth/authorization.html#request-authorization>
    pub fn must_be_determining(&self) -> impl Iterator<Item = Policy> + '_ {
        self.0.must_be_determining().map(Policy::from_ast)
    }

    /// Returns the set of non-trivial (meaning more than just `true` or `false`) residuals expressions
    pub fn nontrivial_residuals(&'_ self) -> impl Iterator<Item = Policy> + '_ {
        self.0.nontrivial_residuals().map(Policy::from_ast)
    }

    /// Returns every policy as a residual expression
    pub fn all_residuals(&'_ self) -> impl Iterator<Item = Policy> + '_ {
        self.0.all_residuals().map(Policy::from_ast)
    }

    /// Returns all unknown entities during the evaluation of the response
    pub fn unknown_entities(&self) -> HashSet<EntityUid> {
        let mut entity_uids = HashSet::new();
        for policy in self.0.all_residuals() {
            entity_uids.extend(policy.unknown_entities().into_iter().map(Into::into));
        }
        entity_uids
    }

    /// Return the residual for a given [`PolicyId`], if it exists in the response
    pub fn get(&self, id: &PolicyId) -> Option<Policy> {
        self.0.get(id.as_ref()).map(Policy::from_ast)
    }

    /// Attempt to re-authorize this response given a mapping from unknowns to values.
    #[allow(clippy::needless_pass_by_value)]
    #[deprecated = "use reauthorize_with_bindings"]
    pub fn reauthorize(
        &self,
        mapping: HashMap<SmolStr, RestrictedExpression>,
        auth: &Authorizer,
        es: &Entities,
    ) -> Result<Self, ReauthorizationError> {
        self.reauthorize_with_bindings(mapping.iter().map(|(k, v)| (k.as_str(), v)), auth, es)
    }

    /// Attempt to re-authorize this response given a mapping from unknowns to values, provided as an iterator.
    /// Exhausts the iterator, returning any evaluation errors in the restricted expressions, regardless whether there is a matching unknown.
    pub fn reauthorize_with_bindings<'m>(
        &self,
        mapping: impl IntoIterator<Item = (&'m str, &'m RestrictedExpression)>,
        auth: &Authorizer,
        es: &Entities,
    ) -> Result<Self, ReauthorizationError> {
        let exts = Extensions::all_available();
        let evaluator = RestrictedEvaluator::new(exts);
        let mapping = mapping
            .into_iter()
            .map(|(name, expr)| {
                evaluator
                    .interpret(BorrowedRestrictedExpr::new_unchecked(expr.0.as_ref()))
                    .map(|v| (name.into(), v))
            })
            .collect::<Result<HashMap<_, _>, EvaluationError>>()?;
        let r = self.0.reauthorize(&mapping, &auth.0, &es.0)?;
        Ok(Self(r))
    }
}

#[cfg(feature = "partial-eval")]
#[doc(hidden)]
impl From<cedar_policy_core::authorizer::PartialResponse> for PartialResponse {
    fn from(pr: cedar_policy_core::authorizer::PartialResponse) -> Self {
        Self(pr)
    }
}

/// Diagnostics providing more information on how a `Decision` was reached
#[derive(Debug, PartialEq, Eq, Clone)]
pub struct Diagnostics {
    /// `PolicyId`s of the policies that contributed to the decision.
    /// If no policies applied to the request, this set will be empty.
    reason: HashSet<PolicyId>,
    /// Errors that occurred during authorization. The errors should be
    /// treated as unordered, since policies may be evaluated in any order.
    errors: Vec<AuthorizationError>,
}

#[doc(hidden)]
impl From<authorizer::Diagnostics> for Diagnostics {
    fn from(diagnostics: authorizer::Diagnostics) -> Self {
        Self {
            reason: diagnostics.reason.into_iter().map(PolicyId::new).collect(),
            errors: diagnostics.errors.into_iter().map(Into::into).collect(),
        }
    }
}

impl Diagnostics {
    /// Get the `PolicyId`s of the policies that contributed to the decision.
    /// If no policies applied to the request, this set will be empty.
    /// ```
    /// # use cedar_policy::{Authorizer, Context, Decision, Entities, EntityId, EntityTypeName,
    /// # EntityUid, Request,PolicySet};
    /// # use std::str::FromStr;
    /// # // create a request
    /// # let p_eid = EntityId::from_str("alice").unwrap();
    /// # let p_name: EntityTypeName = EntityTypeName::from_str("User").unwrap();
    /// # let p = EntityUid::from_type_name_and_id(p_name, p_eid);
    /// #
    /// # let a_eid = EntityId::from_str("view").unwrap();
    /// # let a_name: EntityTypeName = EntityTypeName::from_str("Action").unwrap();
    /// # let a = EntityUid::from_type_name_and_id(a_name, a_eid);
    /// #
    /// # let r_eid = EntityId::from_str("trip").unwrap();
    /// # let r_name: EntityTypeName = EntityTypeName::from_str("Album").unwrap();
    /// # let r = EntityUid::from_type_name_and_id(r_name, r_eid);
    /// #
    /// # let c = Context::empty();
    /// #
    /// # let request: Request = Request::new(p, a, r, c, None).unwrap();
    /// #
    /// # // create a policy
    /// # let s = r#"permit(
    /// #     principal == User::"alice",
    /// #     action == Action::"view",
    /// #     resource == Album::"trip"
    /// #   )when{
    /// #     principal.ip_addr.isIpv4()
    /// #   };
    /// # "#;
    /// # let policy = PolicySet::from_str(s).expect("policy error");
    /// # // create entities
    /// # let e = r#"[
    /// #     {
    /// #         "uid": {"type":"User","id":"alice"},
    /// #         "attrs": {
    /// #             "age":19,
    /// #             "ip_addr":{"__extn":{"fn":"ip", "arg":"10.0.1.101"}}
    /// #         },
    /// #         "parents": []
    /// #     }
    /// # ]"#;
    /// # let entities = Entities::from_json_str(e, None).expect("entity error");
    /// let authorizer = Authorizer::new();
    /// let response = authorizer.is_authorized(&request, &policy, &entities);
    /// match response.decision() {
    ///     Decision::Allow => println!("ALLOW"),
    ///     Decision::Deny => println!("DENY"),
    /// }
    /// println!("note: this decision was due to the following policies:");
    /// for reason in response.diagnostics().reason() {
    ///     println!("{}", reason);
    /// }
    /// ```
    pub fn reason(&self) -> impl Iterator<Item = &PolicyId> {
        self.reason.iter()
    }

    /// Get the errors that occurred during authorization. The errors should be
    /// treated as unordered, since policies may be evaluated in any order.
    /// ```
    /// # use cedar_policy::{Authorizer, Context, Decision, Entities, EntityId, EntityTypeName,
    /// # EntityUid, Request,PolicySet};
    /// # use std::str::FromStr;
    /// # // create a request
    /// # let p_eid = EntityId::from_str("alice").unwrap();
    /// # let p_name: EntityTypeName = EntityTypeName::from_str("User").unwrap();
    /// # let p = EntityUid::from_type_name_and_id(p_name, p_eid);
    /// #
    /// # let a_eid = EntityId::from_str("view").unwrap();
    /// # let a_name: EntityTypeName = EntityTypeName::from_str("Action").unwrap();
    /// # let a = EntityUid::from_type_name_and_id(a_name, a_eid);
    /// #
    /// # let r_eid = EntityId::from_str("trip").unwrap();
    /// # let r_name: EntityTypeName = EntityTypeName::from_str("Album").unwrap();
    /// # let r = EntityUid::from_type_name_and_id(r_name, r_eid);
    /// #
    /// # let c = Context::empty();
    /// #
    /// # let request: Request = Request::new(p, a, r, c, None).unwrap();
    /// #
    /// # // create a policy
    /// # let s = r#"permit(
    /// #     principal == User::"alice",
    /// #     action == Action::"view",
    /// #     resource == Album::"trip"
    /// #   )when{
    /// #     principal.ip_addr.isIpv4()
    /// #   };
    /// # "#;
    /// # let policy = PolicySet::from_str(s).expect("policy error");
    /// # // create entities
    /// # let e = r#"[
    /// #     {
    /// #         "uid": {"type":"User","id":"alice"},
    /// #         "attrs": {
    /// #             "age":19,
    /// #             "ip_addr":{"__extn":{"fn":"ip", "arg":"10.0.1.101"}}
    /// #         },
    /// #         "parents": []
    /// #     }
    /// # ]"#;
    /// # let entities = Entities::from_json_str(e, None).expect("entity error");
    /// let authorizer = Authorizer::new();
    /// let response = authorizer.is_authorized(&request, &policy, &entities);
    /// match response.decision() {
    ///     Decision::Allow => println!("ALLOW"),
    ///     Decision::Deny => println!("DENY"),
    /// }
    /// for err in response.diagnostics().errors() {
    ///     println!("{}", err);
    /// }
    /// ```
    pub fn errors(&self) -> impl Iterator<Item = &AuthorizationError> + '_ {
        self.errors.iter()
    }

    /// Consume the `Diagnostics`, producing owned versions of `reason()` and `errors()`
    pub(crate) fn into_components(
        self,
    ) -> (
        impl Iterator<Item = PolicyId>,
        impl Iterator<Item = AuthorizationError>,
    ) {
        (self.reason.into_iter(), self.errors.into_iter())
    }
}

impl Response {
    /// Create a new `Response`
    pub fn new(
        decision: Decision,
        reason: HashSet<PolicyId>,
        errors: Vec<AuthorizationError>,
    ) -> Self {
        Self {
            decision,
            diagnostics: Diagnostics { reason, errors },
        }
    }

    /// Get the authorization decision
    pub fn decision(&self) -> Decision {
        self.decision
    }

    /// Get the authorization diagnostics
    pub fn diagnostics(&self) -> &Diagnostics {
        &self.diagnostics
    }
}

#[doc(hidden)]
impl From<authorizer::Response> for Response {
    fn from(a: authorizer::Response) -> Self {
        Self {
            decision: a.decision,
            diagnostics: a.diagnostics.into(),
        }
    }
}

/// Used to select how a policy will be validated.
#[derive(Default, Eq, PartialEq, Copy, Clone, Debug, Serialize, Deserialize)]
#[cfg_attr(feature = "wasm", derive(tsify::Tsify))]
#[cfg_attr(feature = "wasm", tsify(into_wasm_abi, from_wasm_abi))]
#[serde(rename_all = "camelCase")]
#[non_exhaustive]
pub enum ValidationMode {
    /// Validate that policies do not contain any type errors, and additionally
    /// have a restricted form which is amenable for analysis.
    #[default]
    Strict,
    /// Validate that policies do not contain any type errors.
    #[doc = include_str!("../experimental_warning.md")]
    #[cfg(feature = "permissive-validate")]
    Permissive,
    /// Validate using a partial schema. Policies may contain type errors.
    #[doc = include_str!("../experimental_warning.md")]
    #[cfg(feature = "partial-validate")]
    Partial,
}

#[doc(hidden)]
impl From<ValidationMode> for cedar_policy_core::validator::ValidationMode {
    fn from(mode: ValidationMode) -> Self {
        match mode {
            ValidationMode::Strict => Self::Strict,
            #[cfg(feature = "permissive-validate")]
            ValidationMode::Permissive => Self::Permissive,
            #[cfg(feature = "partial-validate")]
            ValidationMode::Partial => Self::Partial,
        }
    }
}

/// Validator object, which provides policy validation and typechecking.
#[repr(transparent)]
#[derive(Debug, Clone, RefCast)]
pub struct Validator(cedar_policy_core::validator::Validator);

#[doc(hidden)] // because this converts to a private/internal type
impl AsRef<cedar_policy_core::validator::Validator> for Validator {
    fn as_ref(&self) -> &cedar_policy_core::validator::Validator {
        &self.0
    }
}

impl Validator {
    /// Construct a new `Validator` to validate policies using the given
    /// `Schema`.
    pub fn new(schema: Schema) -> Self {
        Self(cedar_policy_core::validator::Validator::new(schema.0))
    }

    /// Get the `Schema` this `Validator` is using.
    pub fn schema(&self) -> &Schema {
        RefCast::ref_cast(self.0.schema())
    }

    /// Validate all policies in a policy set, collecting all validation errors
    /// found into the returned `ValidationResult`. Each error is returned together with the
    /// policy id of the policy where the error was found. If a policy id
    /// included in the input policy set does not appear in the output iterator, then
    /// that policy passed the validator. If the function `validation_passed`
    /// returns true, then there were no validation errors found, so all
    /// policies in the policy set have passed the validator.
    pub fn validate(&self, pset: &PolicySet, mode: ValidationMode) -> ValidationResult {
        ValidationResult::from(self.0.validate(&pset.ast, mode.into()))
    }

    /// Validate all policies in a policy set, collecting all validation errors
    /// found into the returned `ValidationResult`. If validation passes, run level
    /// validation (RFC 76). Each error is returned together with the policy id of the policy
    /// where the error was found. If a policy id included in the input policy set does not
    /// appear in the output iterator, then that policy passed the validator. If the function
    /// `validation_passed` returns true, then there were no validation errors found, so
    /// all policies in the policy set have passed the validator.
    pub fn validate_with_level(
        &self,
        pset: &PolicySet,
        mode: ValidationMode,
        max_deref_level: u32,
    ) -> ValidationResult {
        ValidationResult::from(
            self.0
                .validate_with_level(&pset.ast, mode.into(), max_deref_level),
        )
    }
}

/// Contains all the type information used to construct a `Schema` that can be
/// used to validate a policy.
#[derive(Debug, Clone)]
pub struct SchemaFragment {
    value: cedar_policy_core::validator::ValidatorSchemaFragment<
        cedar_policy_core::validator::ConditionalName,
        cedar_policy_core::validator::ConditionalName,
    >,
    lossless:
        cedar_policy_core::validator::json_schema::Fragment<cedar_policy_core::validator::RawName>,
}

#[doc(hidden)] // because this converts to a private/internal type
impl
    AsRef<
        cedar_policy_core::validator::ValidatorSchemaFragment<
            cedar_policy_core::validator::ConditionalName,
            cedar_policy_core::validator::ConditionalName,
        >,
    > for SchemaFragment
{
    fn as_ref(
        &self,
    ) -> &cedar_policy_core::validator::ValidatorSchemaFragment<
        cedar_policy_core::validator::ConditionalName,
        cedar_policy_core::validator::ConditionalName,
    > {
        &self.value
    }
}

#[doc(hidden)] // because this converts from a private/internal type
impl
    TryFrom<
        cedar_policy_core::validator::json_schema::Fragment<cedar_policy_core::validator::RawName>,
    > for SchemaFragment
{
    type Error = SchemaError;
    fn try_from(
        json_frag: cedar_policy_core::validator::json_schema::Fragment<
            cedar_policy_core::validator::RawName,
        >,
    ) -> Result<Self, Self::Error> {
        Ok(Self {
            value: json_frag.clone().try_into()?,
            lossless: json_frag,
        })
    }
}

fn get_annotation_by_key(
    annotations: &est::Annotations,
    annotation_key: impl AsRef<str>,
) -> Option<&str> {
    annotations
        .0
        .get(&annotation_key.as_ref().parse().ok()?)
        .map(|value| annotation_value_to_str_ref(value.as_ref()))
}

fn annotation_value_to_str_ref(value: Option<&ast::Annotation>) -> &str {
    value.map_or("", |a| a.as_ref())
}

fn annotations_to_pairs(annotations: &est::Annotations) -> impl Iterator<Item = (&str, &str)> {
    annotations
        .0
        .iter()
        .map(|(key, value)| (key.as_ref(), annotation_value_to_str_ref(value.as_ref())))
}

impl SchemaFragment {
    /// Get annotations of a non-empty namespace.
    ///
    /// We do not allow namespace-level annotations on the empty namespace.
    ///
    /// Returns `None` if `namespace` is not found in the [`SchemaFragment`]
    pub fn namespace_annotations(
        &self,
        namespace: EntityNamespace,
    ) -> Option<impl Iterator<Item = (&str, &str)>> {
        self.lossless
            .0
            .get(&Some(namespace.0))
            .map(|ns_def| annotations_to_pairs(&ns_def.annotations))
    }

    /// Get annotation value of a non-empty namespace by annotation key
    /// `annotation_key`
    ///
    /// We do not allow namespace-level annotations on the empty namespace.
    ///
    /// Returns `None` if `namespace` is not found in the [`SchemaFragment`]
    /// or `annotation_key` is not a valid annotation key
    /// or it does not exist
    pub fn namespace_annotation(
        &self,
        namespace: EntityNamespace,
        annotation_key: impl AsRef<str>,
    ) -> Option<&str> {
        let ns = self.lossless.0.get(&Some(namespace.0))?;
        get_annotation_by_key(&ns.annotations, annotation_key)
    }

    /// Get annotations of a common type declaration
    ///
    /// Returns `None` if `namespace` is not found in the [`SchemaFragment`] or
    /// `ty` is not a valid common type ID or `ty` is not found in the
    /// corresponding namespace definition
    pub fn common_type_annotations(
        &self,
        namespace: Option<EntityNamespace>,
        ty: &str,
    ) -> Option<impl Iterator<Item = (&str, &str)>> {
        let ns_def = self.lossless.0.get(&namespace.map(|n| n.0))?;
        let ty = json_schema::CommonTypeId::new(ast::UnreservedId::from_normalized_str(ty).ok()?)
            .ok()?;
        ns_def
            .common_types
            .get(&ty)
            .map(|ty| annotations_to_pairs(&ty.annotations))
    }

    /// Get annotation value of a common type declaration by annotation key
    /// `annotation_key`
    ///
    /// Returns `None` if `namespace` is not found in the [`SchemaFragment`]
    /// or `ty` is not a valid common type ID
    /// or `ty` is not found in the corresponding namespace definition
    /// or `annotation_key` is not a valid annotation key
    /// or it does not exist
    pub fn common_type_annotation(
        &self,
        namespace: Option<EntityNamespace>,
        ty: &str,
        annotation_key: impl AsRef<str>,
    ) -> Option<&str> {
        let ns_def = self.lossless.0.get(&namespace.map(|n| n.0))?;
        let ty = json_schema::CommonTypeId::new(ast::UnreservedId::from_normalized_str(ty).ok()?)
            .ok()?;
        get_annotation_by_key(&ns_def.common_types.get(&ty)?.annotations, annotation_key)
    }

    /// Get annotations of an entity type declaration
    ///
    /// Returns `None` if `namespace` is not found in the [`SchemaFragment`] or
    /// `ty` is not a valid entity type name or `ty` is not found in the
    /// corresponding namespace definition
    pub fn entity_type_annotations(
        &self,
        namespace: Option<EntityNamespace>,
        ty: &str,
    ) -> Option<impl Iterator<Item = (&str, &str)>> {
        let ns_def = self.lossless.0.get(&namespace.map(|n| n.0))?;
        let ty = ast::UnreservedId::from_normalized_str(ty).ok()?;
        ns_def
            .entity_types
            .get(&ty)
            .map(|ty| annotations_to_pairs(&ty.annotations))
    }

    /// Get annotation value of an entity type declaration by annotation key
    /// `annotation_key`
    ///
    /// Returns `None` if `namespace` is not found in the [`SchemaFragment`]
    /// or `ty` is not a valid entity type name
    /// or `ty` is not found in the corresponding namespace definition
    /// or `annotation_key` is not a valid annotation key
    /// or it does not exist
    pub fn entity_type_annotation(
        &self,
        namespace: Option<EntityNamespace>,
        ty: &str,
        annotation_key: impl AsRef<str>,
    ) -> Option<&str> {
        let ns_def = self.lossless.0.get(&namespace.map(|n| n.0))?;
        let ty = ast::UnreservedId::from_normalized_str(ty).ok()?;
        get_annotation_by_key(&ns_def.entity_types.get(&ty)?.annotations, annotation_key)
    }

    /// Get annotations of an action declaration
    ///
    /// Returns `None` if `namespace` is not found in the [`SchemaFragment`] or
    /// `id` is not found in the corresponding namespace definition
    pub fn action_annotations(
        &self,
        namespace: Option<EntityNamespace>,
        id: &EntityId,
    ) -> Option<impl Iterator<Item = (&str, &str)>> {
        let ns_def = self.lossless.0.get(&namespace.map(|n| n.0))?;
        ns_def
            .actions
            .get(id.unescaped())
            .map(|a| annotations_to_pairs(&a.annotations))
    }

    /// Get annotation value of an action declaration by annotation key
    /// `annotation_key`
    ///
    /// Returns `None` if `namespace` is not found in the [`SchemaFragment`]
    /// or `id` is not found in the corresponding namespace definition
    /// or `annotation_key` is not a valid annotation key
    /// or it does not exist
    pub fn action_annotation(
        &self,
        namespace: Option<EntityNamespace>,
        id: &EntityId,
        annotation_key: impl AsRef<str>,
    ) -> Option<&str> {
        let ns_def = self.lossless.0.get(&namespace.map(|n| n.0))?;
        get_annotation_by_key(
            &ns_def.actions.get(id.unescaped())?.annotations,
            annotation_key,
        )
    }

    /// Extract namespaces defined in this [`SchemaFragment`].
    ///
    /// `None` indicates the empty namespace.
    pub fn namespaces(&self) -> impl Iterator<Item = Option<EntityNamespace>> + '_ {
        self.value.namespaces().filter_map(|ns| {
            match ns.map(|ns| ast::Name::try_from(ns.clone())) {
                Some(Ok(n)) => Some(Some(EntityNamespace(n))),
                None => Some(None), // empty namespace, which we want to surface to the user
                Some(Err(_)) => {
                    // if the `SchemaFragment` contains namespaces with
                    // reserved `__cedar` components, that's an internal
                    // implementation detail; hide that from the user.
                    // Also note that `EntityNamespace` is backed by `Name`
                    // which can't even contain names with reserved
                    // `__cedar` components.
                    None
                }
            }
        })
    }

    /// Create a [`SchemaFragment`] from a string containing JSON in the
    /// JSON schema format.
    pub fn from_json_str(src: &str) -> Result<Self, SchemaError> {
        let lossless = cedar_policy_core::validator::json_schema::Fragment::from_json_str(src)?;
        Ok(Self {
            value: lossless.clone().try_into()?,
            lossless,
        })
    }

    /// Create a [`SchemaFragment`] from a JSON value (which should be an
    /// object of the shape required for the JSON schema format).
    pub fn from_json_value(json: serde_json::Value) -> Result<Self, SchemaError> {
        let lossless = cedar_policy_core::validator::json_schema::Fragment::from_json_value(json)?;
        Ok(Self {
            value: lossless.clone().try_into()?,
            lossless,
        })
    }

    /// Parse a [`SchemaFragment`] from a reader containing the Cedar schema syntax
    pub fn from_cedarschema_file(
        r: impl std::io::Read,
    ) -> Result<(Self, impl Iterator<Item = SchemaWarning>), CedarSchemaError> {
        let (lossless, warnings) =
            cedar_policy_core::validator::json_schema::Fragment::from_cedarschema_file(
                r,
                Extensions::all_available(),
            )?;
        Ok((
            Self {
                value: lossless.clone().try_into()?,
                lossless,
            },
            warnings,
        ))
    }

    /// Parse a [`SchemaFragment`] from a string containing the Cedar schema syntax
    pub fn from_cedarschema_str(
        src: &str,
    ) -> Result<(Self, impl Iterator<Item = SchemaWarning>), CedarSchemaError> {
        let (lossless, warnings) =
            cedar_policy_core::validator::json_schema::Fragment::from_cedarschema_str(
                src,
                Extensions::all_available(),
            )?;
        Ok((
            Self {
                value: lossless.clone().try_into()?,
                lossless,
            },
            warnings,
        ))
    }

    /// Create a [`SchemaFragment`] directly from a JSON file (which should
    /// contain an object of the shape required for the JSON schema format).
    pub fn from_json_file(file: impl std::io::Read) -> Result<Self, SchemaError> {
        let lossless = cedar_policy_core::validator::json_schema::Fragment::from_json_file(file)?;
        Ok(Self {
            value: lossless.clone().try_into()?,
            lossless,
        })
    }

    /// Serialize this [`SchemaFragment`] as a JSON value
    pub fn to_json_value(self) -> Result<serde_json::Value, SchemaError> {
        serde_json::to_value(self.lossless).map_err(|e| SchemaError::JsonSerialization(e.into()))
    }

    /// Serialize this [`SchemaFragment`] as a JSON string
    pub fn to_json_string(&self) -> Result<String, SchemaError> {
        serde_json::to_string(&self.lossless).map_err(|e| SchemaError::JsonSerialization(e.into()))
    }

    /// Serialize this [`SchemaFragment`] into a string in the Cedar schema
    /// syntax
    pub fn to_cedarschema(&self) -> Result<String, ToCedarSchemaError> {
        let str = self.lossless.to_cedarschema()?;
        Ok(str)
    }
}

impl TryInto<Schema> for SchemaFragment {
    type Error = SchemaError;

    /// Convert [`SchemaFragment`] into a [`Schema`]. To build the [`Schema`] we
    /// need to have all entity types defined, so an error will be returned if
    /// any undeclared entity types are referenced in the schema fragment.
    fn try_into(self) -> Result<Schema, Self::Error> {
        Ok(Schema(
            cedar_policy_core::validator::ValidatorSchema::from_schema_fragments(
                [self.value],
                Extensions::all_available(),
            )?,
        ))
    }
}

impl FromStr for SchemaFragment {
    type Err = CedarSchemaError;
    /// Construct [`SchemaFragment`] from a string containing a schema formatted
    /// in the Cedar schema format. This can fail if the string is not a valid
    /// schema. This function does not check for consistency in the schema
    /// (e.g., references to undefined entities) because this is not required
    /// until a `Schema` is constructed.
    fn from_str(src: &str) -> Result<Self, Self::Err> {
        Self::from_cedarschema_str(src).map(|(frag, _)| frag)
    }
}

/// Object containing schema information used by the validator.
#[repr(transparent)]
#[derive(Debug, Clone, RefCast)]
pub struct Schema(pub(crate) cedar_policy_core::validator::ValidatorSchema);

#[doc(hidden)] // because this converts to a private/internal type
impl AsRef<cedar_policy_core::validator::ValidatorSchema> for Schema {
    fn as_ref(&self) -> &cedar_policy_core::validator::ValidatorSchema {
        &self.0
    }
}

#[doc(hidden)]
impl From<cedar_policy_core::validator::ValidatorSchema> for Schema {
    fn from(schema: cedar_policy_core::validator::ValidatorSchema) -> Self {
        Self(schema)
    }
}

impl FromStr for Schema {
    type Err = CedarSchemaError;

    /// Construct a [`Schema`] from a string containing a schema formatted in
    /// the Cedar schema format. This can fail if it is not possible to parse a
    /// schema from the string, or if errors in values in the schema are
    /// uncovered after parsing. For instance, when an entity attribute name is
    /// found to not be a valid attribute name according to the Cedar
    /// grammar.
    fn from_str(schema_src: &str) -> Result<Self, Self::Err> {
        Self::from_cedarschema_str(schema_src).map(|(schema, _)| schema)
    }
}

impl Schema {
    /// Create a [`Schema`] from multiple [`SchemaFragment`]. The individual
    /// fragments may reference entity or common types that are not declared in that
    /// fragment, but all referenced entity and common types must be declared in some
    /// fragment.
    pub fn from_schema_fragments(
        fragments: impl IntoIterator<Item = SchemaFragment>,
    ) -> Result<Self, SchemaError> {
        Ok(Self(
            cedar_policy_core::validator::ValidatorSchema::from_schema_fragments(
                fragments.into_iter().map(|f| f.value),
                Extensions::all_available(),
            )?,
        ))
    }

    /// Create a [`Schema`] from a JSON value (which should be an object of the
    /// shape required for the JSON schema format).
    pub fn from_json_value(json: serde_json::Value) -> Result<Self, SchemaError> {
        Ok(Self(
            cedar_policy_core::validator::ValidatorSchema::from_json_value(
                json,
                Extensions::all_available(),
            )?,
        ))
    }

    /// Create a [`Schema`] from a string containing JSON in the appropriate
    /// shape.
    pub fn from_json_str(json: &str) -> Result<Self, SchemaError> {
        Ok(Self(
            cedar_policy_core::validator::ValidatorSchema::from_json_str(
                json,
                Extensions::all_available(),
            )?,
        ))
    }

    /// Create a [`Schema`] directly from a file containing JSON in the
    /// appropriate shape.
    pub fn from_json_file(file: impl std::io::Read) -> Result<Self, SchemaError> {
        Ok(Self(
            cedar_policy_core::validator::ValidatorSchema::from_json_file(
                file,
                Extensions::all_available(),
            )?,
        ))
    }

    /// Parse the schema from a reader, in the Cedar schema format.
    pub fn from_cedarschema_file(
        file: impl std::io::Read,
    ) -> Result<(Self, impl Iterator<Item = SchemaWarning> + 'static), CedarSchemaError> {
        let (schema, warnings) =
            cedar_policy_core::validator::ValidatorSchema::from_cedarschema_file(
                file,
                Extensions::all_available(),
            )?;
        Ok((Self(schema), warnings))
    }

    /// Parse the schema from a string, in the Cedar schema format.
    pub fn from_cedarschema_str(
        src: &str,
    ) -> Result<(Self, impl Iterator<Item = SchemaWarning>), CedarSchemaError> {
        let (schema, warnings) =
            cedar_policy_core::validator::ValidatorSchema::from_cedarschema_str(
                src,
                Extensions::all_available(),
            )?;
        Ok((Self(schema), warnings))
    }

    /// Extract from the schema an [`Entities`] containing the action entities
    /// declared in the schema.
    pub fn action_entities(&self) -> Result<Entities, EntitiesError> {
        Ok(Entities(self.0.action_entities()?))
    }

    /// Returns an iterator over every entity type that can be a principal for any action in this schema
    ///
    /// Note: this iterator may contain duplicates.
    ///
    /// # Examples
    /// Here's an example of using a [`std::collections::HashSet`] to get a de-duplicated set of principals
    /// ```
    /// use std::collections::HashSet;
    /// use cedar_policy::Schema;
    /// let schema : Schema = r#"
    ///     entity User;
    ///     entity Folder;
    ///     action Access appliesTo {
    ///         principal : User,
    ///         resource : Folder,
    ///     };
    ///     action Delete appliesTo {
    ///         principal : User,
    ///         resource : Folder,
    ///     };
    /// "#.parse().unwrap();
    /// let principals = schema.principals().collect::<HashSet<_>>();
    /// assert_eq!(principals, HashSet::from([&"User".parse().unwrap()]));
    /// ```
    pub fn principals(&self) -> impl Iterator<Item = &EntityTypeName> {
        self.0.principals().map(RefCast::ref_cast)
    }

    /// Returns an iterator over every entity type that can be a resource for any action in this schema
    ///
    /// Note: this iterator may contain duplicates.
    /// # Examples
    /// Here's an example of using a [`std::collections::HashSet`] to get a de-duplicated set of resources
    /// ```
    /// use std::collections::HashSet;
    /// use cedar_policy::Schema;
    /// let schema : Schema = r#"
    ///     entity User;
    ///     entity Folder;
    ///     action Access appliesTo {
    ///         principal : User,
    ///         resource : Folder,
    ///     };
    ///     action Delete appliesTo {
    ///         principal : User,
    ///         resource : Folder,
    ///     };
    /// "#.parse().unwrap();
    /// let resources = schema.resources().collect::<HashSet<_>>();
    /// assert_eq!(resources, HashSet::from([&"Folder".parse().unwrap()]));
    /// ```
    pub fn resources(&self) -> impl Iterator<Item = &EntityTypeName> {
        self.0.resources().map(RefCast::ref_cast)
    }

    /// Returns an iterator over every entity type that can be a principal for `action` in this schema
    ///
    /// ## Errors
    ///
    /// Returns [`None`] if `action` is not found in the schema
    pub fn principals_for_action(
        &self,
        action: &EntityUid,
    ) -> Option<impl Iterator<Item = &EntityTypeName>> {
        self.0
            .principals_for_action(&action.0)
            .map(|iter| iter.map(RefCast::ref_cast))
    }

    /// Returns an iterator over every entity type that can be a resource for `action` in this schema
    ///
    /// ## Errors
    ///
    /// Returns [`None`] if `action` is not found in the schema
    pub fn resources_for_action(
        &self,
        action: &EntityUid,
    ) -> Option<impl Iterator<Item = &EntityTypeName>> {
        self.0
            .resources_for_action(&action.0)
            .map(|iter| iter.map(RefCast::ref_cast))
    }

    /// Returns an iterator over all the [`RequestEnv`]s that are valid
    /// according to this schema.
    pub fn request_envs(&self) -> impl Iterator<Item = RequestEnv> + '_ {
        self.0
            .unlinked_request_envs(cedar_policy_core::validator::ValidationMode::Strict)
            .map(Into::into)
    }

    /// Returns an iterator over all the entity types that can be an ancestor of `ty`
    ///
    /// ## Errors
    ///
    /// Returns [`None`] if the `ty` is not found in the schema
    pub fn ancestors<'a>(
        &'a self,
        ty: &'a EntityTypeName,
    ) -> Option<impl Iterator<Item = &'a EntityTypeName> + 'a> {
        self.0
            .ancestors(&ty.0)
            .map(|iter| iter.map(RefCast::ref_cast))
    }

    /// Returns an iterator over all the action groups defined in this schema
    pub fn action_groups(&self) -> impl Iterator<Item = &EntityUid> {
        self.0.action_groups().map(RefCast::ref_cast)
    }

    /// Returns an iterator over all entity types defined in this schema
    pub fn entity_types(&self) -> impl Iterator<Item = &EntityTypeName> {
        self.0
            .entity_types()
            .map(|ety| RefCast::ref_cast(ety.name()))
    }

    /// Returns an iterator over all actions defined in this schema
    pub fn actions(&self) -> impl Iterator<Item = &EntityUid> {
        self.0.actions().map(RefCast::ref_cast)
    }

    /// Returns an iterator over the actions that apply to this principal and
    /// resource type, as specified by the `appliesTo` block for the action in
    /// this schema.
    pub fn actions_for_principal_and_resource<'a: 'b, 'b>(
        &'a self,
        principal_type: &'b EntityTypeName,
        resource_type: &'b EntityTypeName,
    ) -> impl Iterator<Item = &'a EntityUid> + 'b {
        self.0
            .actions_for_principal_and_resource(&principal_type.0, &resource_type.0)
            .map(RefCast::ref_cast)
    }
}

/// Contains the result of policy validation.
///
/// The result includes the list of issues found by validation and whether validation succeeds or fails.
/// Validation succeeds if there are no fatal errors. There may still be
/// non-fatal warnings present when validation passes.
#[derive(Debug, Clone)]
pub struct ValidationResult {
    validation_errors: Vec<ValidationError>,
    validation_warnings: Vec<ValidationWarning>,
}

impl ValidationResult {
    /// True when validation passes. There are no errors, but there may be
    /// non-fatal warnings. Use [`ValidationResult::validation_passed_without_warnings`]
    /// to check that there are also no warnings.
    pub fn validation_passed(&self) -> bool {
        self.validation_errors.is_empty()
    }

    /// True when validation passes (i.e., there are no errors) and there are
    /// additionally no non-fatal warnings.
    pub fn validation_passed_without_warnings(&self) -> bool {
        self.validation_errors.is_empty() && self.validation_warnings.is_empty()
    }

    /// Get an iterator over the errors found by the validator.
    pub fn validation_errors(&self) -> impl Iterator<Item = &ValidationError> {
        self.validation_errors.iter()
    }

    /// Get an iterator over the warnings found by the validator.
    pub fn validation_warnings(&self) -> impl Iterator<Item = &ValidationWarning> {
        self.validation_warnings.iter()
    }

    fn first_error_or_warning(&self) -> Option<&dyn Diagnostic> {
        self.validation_errors
            .first()
            .map(|e| e as &dyn Diagnostic)
            .or_else(|| {
                self.validation_warnings
                    .first()
                    .map(|w| w as &dyn Diagnostic)
            })
    }

    pub(crate) fn into_errors_and_warnings(
        self,
    ) -> (
        impl Iterator<Item = ValidationError>,
        impl Iterator<Item = ValidationWarning>,
    ) {
        (
            self.validation_errors.into_iter(),
            self.validation_warnings.into_iter(),
        )
    }
}

#[doc(hidden)]
impl From<cedar_policy_core::validator::ValidationResult> for ValidationResult {
    fn from(r: cedar_policy_core::validator::ValidationResult) -> Self {
        let (errors, warnings) = r.into_errors_and_warnings();
        Self {
            validation_errors: errors.map(ValidationError::from).collect(),
            validation_warnings: warnings.map(ValidationWarning::from).collect(),
        }
    }
}

impl std::fmt::Display for ValidationResult {
    fn fmt(&self, f: &mut std::fmt::Formatter<'_>) -> std::fmt::Result {
        match self.first_error_or_warning() {
            Some(diagnostic) => write!(f, "{diagnostic}"),
            None => write!(f, "no errors or warnings"),
        }
    }
}

impl std::error::Error for ValidationResult {
    fn source(&self) -> Option<&(dyn std::error::Error + 'static)> {
        self.first_error_or_warning()
            .and_then(std::error::Error::source)
    }

    #[allow(deprecated)]
    fn description(&self) -> &str {
        self.first_error_or_warning()
            .map_or("no errors or warnings", std::error::Error::description)
    }

    #[allow(deprecated)]
    fn cause(&self) -> Option<&dyn std::error::Error> {
        self.first_error_or_warning()
            .and_then(std::error::Error::cause)
    }
}

// Except for `.related()`, and `.severity` everything is forwarded to the first
// error, or to the first warning if there are no errors. This is done for the
// same reason as policy parse errors.
impl Diagnostic for ValidationResult {
    fn related(&self) -> Option<Box<dyn Iterator<Item = &dyn Diagnostic> + '_>> {
        let mut related = self
            .validation_errors
            .iter()
            .map(|err| err as &dyn Diagnostic)
            .chain(
                self.validation_warnings
                    .iter()
                    .map(|warn| warn as &dyn Diagnostic),
            );
        related.next().map(move |first| match first.related() {
            Some(first_related) => Box::new(first_related.chain(related)),
            None => Box::new(related) as Box<dyn Iterator<Item = _>>,
        })
    }

    fn severity(&self) -> Option<miette::Severity> {
        self.first_error_or_warning()
            .map_or(Some(miette::Severity::Advice), Diagnostic::severity)
    }

    fn labels(&self) -> Option<Box<dyn Iterator<Item = miette::LabeledSpan> + '_>> {
        self.first_error_or_warning().and_then(Diagnostic::labels)
    }

    fn source_code(&self) -> Option<&dyn miette::SourceCode> {
        self.first_error_or_warning()
            .and_then(Diagnostic::source_code)
    }

    fn code(&self) -> Option<Box<dyn std::fmt::Display + '_>> {
        self.first_error_or_warning().and_then(Diagnostic::code)
    }

    fn url(&self) -> Option<Box<dyn std::fmt::Display + '_>> {
        self.first_error_or_warning().and_then(Diagnostic::url)
    }

    fn help(&self) -> Option<Box<dyn std::fmt::Display + '_>> {
        self.first_error_or_warning().and_then(Diagnostic::help)
    }

    fn diagnostic_source(&self) -> Option<&dyn Diagnostic> {
        self.first_error_or_warning()
            .and_then(Diagnostic::diagnostic_source)
    }
}

/// Scan a set of policies for potentially confusing/obfuscating text.
///
/// These checks are also provided through [`Validator::validate`] which provides more
/// comprehensive error detection, but this function can be used to check for
/// confusable strings without defining a schema.
pub fn confusable_string_checker<'a>(
    templates: impl Iterator<Item = &'a Template> + 'a,
) -> impl Iterator<Item = ValidationWarning> + 'a {
    cedar_policy_core::validator::confusable_string_checks(templates.map(|t| &t.ast))
        .map(std::convert::Into::into)
}

/// Represents a namespace.
///
/// An `EntityNamespace` can can be constructed using
/// [`EntityNamespace::from_str`] or by calling `parse()` on a string.
/// _This can fail_, so it is important to properly handle an `Err` result.
///
/// ```
/// # use cedar_policy::EntityNamespace;
/// let id : Result<EntityNamespace, _> = "My::Name::Space".parse();
/// # assert_eq!(id.unwrap().to_string(), "My::Name::Space".to_string());
/// ```
#[derive(Debug, Clone, Hash, PartialEq, Eq, PartialOrd, Ord)]
pub struct EntityNamespace(pub(crate) ast::Name);

#[doc(hidden)] // because this converts to a private/internal type
impl AsRef<ast::Name> for EntityNamespace {
    fn as_ref(&self) -> &ast::Name {
        &self.0
    }
}

/// This `FromStr` implementation requires the _normalized_ representation of the
/// namespace. See <https://github.com/cedar-policy/rfcs/pull/9/>.
impl FromStr for EntityNamespace {
    type Err = ParseErrors;

    fn from_str(namespace_str: &str) -> Result<Self, Self::Err> {
        ast::Name::from_normalized_str(namespace_str)
            .map(EntityNamespace)
            .map_err(Into::into)
    }
}

impl std::fmt::Display for EntityNamespace {
    fn fmt(&self, f: &mut std::fmt::Formatter<'_>) -> std::fmt::Result {
        write!(f, "{}", self.0)
    }
}

#[derive(Debug, Clone, Default)]
/// A struct representing a `PolicySet` as a series of strings for ser/de.
/// A `PolicySet` that contains template-linked policies cannot be
/// represented as this struct.
pub(crate) struct StringifiedPolicySet {
    /// The static policies in the set
    pub policies: Vec<String>,
    /// The policy templates in the set
    pub policy_templates: Vec<String>,
}

/// Represents a set of `Policy`s
#[derive(Debug, Clone, Default)]
pub struct PolicySet {
    /// AST representation. Technically partially redundant with the other fields.
    /// Internally, we ensure that the duplicated information remains consistent.
    pub(crate) ast: ast::PolicySet,
    /// Policies in the set (this includes both static policies and template linked-policies)
    policies: LinkedHashMap<PolicyId, Policy>,
    /// Templates in the set
    templates: LinkedHashMap<PolicyId, Template>,
}

impl PartialEq for PolicySet {
    fn eq(&self, other: &Self) -> bool {
        // eq is based on just the `ast`
        self.ast.eq(&other.ast)
    }
}
impl Eq for PolicySet {}

#[doc(hidden)] // because this converts to a private/internal type
impl AsRef<ast::PolicySet> for PolicySet {
    fn as_ref(&self) -> &ast::PolicySet {
        &self.ast
    }
}

#[doc(hidden)]
impl TryFrom<ast::PolicySet> for PolicySet {
    type Error = PolicySetError;
    fn try_from(pset: ast::PolicySet) -> Result<Self, Self::Error> {
        Self::from_ast(pset)
    }
}

impl FromStr for PolicySet {
    type Err = ParseErrors;

    /// Create a policy set from multiple statements.
    ///
    /// Policy ids will default to "policy*" with numbers from 0.
    /// If you load more policies, do not use the default id, or there will be conflicts.
    ///
    /// See [`Policy`] for more.
    fn from_str(policies: &str) -> Result<Self, Self::Err> {
        let (texts, pset) = parser::parse_policyset_and_also_return_policy_text(policies)?;
        // PANIC SAFETY: By the invariant on `parse_policyset_and_also_return_policy_text(policies)`, every `PolicyId` in `pset.policies()` occurs as a key in `text`.
        #[allow(clippy::expect_used)]
        let policies = pset.policies().map(|p|
            (
                PolicyId::new(p.id().clone()),
                Policy { lossless: LosslessPolicy::policy_or_template_text(*texts.get(p.id()).expect("internal invariant violation: policy id exists in asts but not texts")), ast: p.clone() }
            )
        ).collect();
        // PANIC SAFETY: By the same invariant, every `PolicyId` in `pset.templates()` also occurs as a key in `text`.
        #[allow(clippy::expect_used)]
        let templates = pset.templates().map(|t|
            (
                PolicyId::new(t.id().clone()),
                Template { lossless: LosslessPolicy::policy_or_template_text(*texts.get(t.id()).expect("internal invariant violation: template id exists in asts but not ests")), ast: t.clone() }
            )
        ).collect();
        Ok(Self {
            ast: pset,
            policies,
            templates,
        })
    }
}

impl PolicySet {
    /// Build the policy set AST from the EST
    fn from_est(est: &est::PolicySet) -> Result<Self, PolicySetError> {
        let ast: ast::PolicySet = est.clone().try_into()?;
        // PANIC SAFETY: Since conversion from EST to AST succeeded, every `PolicyId` in `ast.policies()` occurs in `est`
        #[allow(clippy::expect_used)]
        let policies = ast
            .policies()
            .map(|p| {
                (
                    PolicyId::new(p.id().clone()),
                    Policy {
                        lossless: LosslessPolicy::Est(est.get_policy(p.id()).expect(
                            "internal invariant violation: policy id exists in asts but not ests",
                        )),
                        ast: p.clone(),
                    },
                )
            })
            .collect();
        // PANIC SAFETY: Since conversion from EST to AST succeeded, every `PolicyId` in `ast.templates()` occurs in `est`
        #[allow(clippy::expect_used)]
        let templates = ast
            .templates()
            .map(|t| {
                (
                    PolicyId::new(t.id().clone()),
                    Template {
                        lossless: LosslessPolicy::Est(est.get_template(t.id()).expect(
                            "internal invariant violation: template id exists in asts but not ests",
                        )),
                        ast: t.clone(),
                    },
                )
            })
            .collect();
        Ok(Self {
            ast,
            policies,
            templates,
        })
    }

    /// Build the [`PolicySet`] from just the AST information
    #[cfg_attr(not(feature = "protobufs"), allow(dead_code))]
    pub(crate) fn from_ast(ast: ast::PolicySet) -> Result<Self, PolicySetError> {
        Self::from_policies(ast.into_policies().map(Policy::from_ast))
    }

    /// Deserialize the [`PolicySet`] from a JSON string
    pub fn from_json_str(src: impl AsRef<str>) -> Result<Self, PolicySetError> {
        let est: est::PolicySet = serde_json::from_str(src.as_ref())
            .map_err(|e| policy_set_errors::JsonPolicySetError { inner: e })?;
        Self::from_est(&est)
    }

    /// Deserialize the [`PolicySet`] from a JSON value
    pub fn from_json_value(src: serde_json::Value) -> Result<Self, PolicySetError> {
        let est: est::PolicySet = serde_json::from_value(src)
            .map_err(|e| policy_set_errors::JsonPolicySetError { inner: e })?;
        Self::from_est(&est)
    }

    /// Deserialize the [`PolicySet`] from a JSON reader
    pub fn from_json_file(r: impl std::io::Read) -> Result<Self, PolicySetError> {
        let est: est::PolicySet = serde_json::from_reader(r)
            .map_err(|e| policy_set_errors::JsonPolicySetError { inner: e })?;
        Self::from_est(&est)
    }

    /// Serialize the [`PolicySet`] as a JSON value
    pub fn to_json(self) -> Result<serde_json::Value, PolicySetError> {
        let est = self.est()?;
        let value = serde_json::to_value(est)
            .map_err(|e| policy_set_errors::JsonPolicySetError { inner: e })?;
        Ok(value)
    }

    /// Get the EST representation of the [`PolicySet`]
    fn est(self) -> Result<est::PolicySet, PolicyToJsonError> {
        let (static_policies, template_links): (Vec<_>, Vec<_>) =
            fold_partition(self.policies, is_static_or_link)?;
        let static_policies = static_policies.into_iter().collect::<LinkedHashMap<_, _>>();
        let templates = self
            .templates
            .into_iter()
            .map(|(id, template)| {
                template
                    .lossless
                    .est(|| template.ast.clone().into())
                    .map(|est| (id.into(), est))
            })
            .collect::<Result<LinkedHashMap<_, _>, _>>()?;
        let est = est::PolicySet {
            templates,
            static_policies,
            template_links,
        };

        Ok(est)
    }

    /// Get the human-readable Cedar syntax representation of this policy set.
    /// This function is primarily intended for rendering JSON policies in the
    /// human-readable syntax, but it will also return the original policy text
    /// (though possibly re-ordering policies within the policy set) when the
    /// policy-set contains policies parsed from the human-readable syntax.
    ///
    /// This will return `None` if there are any linked policies in the policy
    /// set because they cannot be directly rendered in Cedar syntax. It also
    /// cannot record policy ids because these cannot be specified in the Cedar
    /// syntax. The policies may be reordered, so parsing the resulting string
    /// with [`PolicySet::from_str`] is likely to yield different policy id
    /// assignments. For these reasons you should prefer serializing as JSON (or protobuf) and
    /// only using this function to obtain a representation to display to human
    /// users.
    ///
    /// This function does not format the policy according to any particular
    /// rules.  Policy formatting can be done through the Cedar policy CLI or
    /// the `cedar-policy-formatter` crate.
    pub fn to_cedar(&self) -> Option<String> {
        match self.stringify() {
            Some(StringifiedPolicySet {
                policies,
                policy_templates,
            }) => {
                let policies_as_vec = policies
                    .into_iter()
                    .chain(policy_templates)
                    .collect::<Vec<_>>();
                Some(policies_as_vec.join("\n\n"))
            }
            None => None,
        }
    }

    /// Get the human-readable Cedar syntax representation of this policy set,
    /// as a vec of strings. This function is useful to break up a large cedar
    /// file containing many policies into individual policies.
    ///
    /// This will return `None` if there are any linked policies in the policy
    /// set because they cannot be directly rendered in Cedar syntax. It also
    /// cannot record policy ids because these cannot be specified in the Cedar
    /// syntax. The policies may be reordered, so parsing the resulting string
    /// with [`PolicySet::from_str`] is likely to yield different policy id
    /// assignments. For these reasons you should prefer serializing as JSON (or protobuf) and
    /// only using this function to obtain a compact cedar representation,
    /// perhaps for storage purposes.
    ///
    /// This function does not format the policy according to any particular
    /// rules.  Policy formatting can be done through the Cedar policy CLI or
    /// the `cedar-policy-formatter` crate.
    pub(crate) fn stringify(&self) -> Option<StringifiedPolicySet> {
        let policies = self
            .policies
            .values()
            // We'd like to print policies in a deterministic order, so we sort
            // before printing, hoping that the size of policy sets is fairly
            // small.
            .sorted_by_key(|p| AsRef::<str>::as_ref(p.id()))
            .map(Policy::to_cedar)
            .collect::<Option<Vec<_>>>()?;
        let policy_templates = self
            .templates
            .values()
            .sorted_by_key(|t| AsRef::<str>::as_ref(t.id()))
            .map(Template::to_cedar)
            .collect_vec();

        Some(StringifiedPolicySet {
            policies,
            policy_templates,
        })
    }

    /// Create a fresh empty `PolicySet`
    pub fn new() -> Self {
        Self {
            ast: ast::PolicySet::new(),
            policies: LinkedHashMap::new(),
            templates: LinkedHashMap::new(),
        }
    }

    /// Create a `PolicySet` from the given policies
    pub fn from_policies(
        policies: impl IntoIterator<Item = Policy>,
    ) -> Result<Self, PolicySetError> {
        let mut set = Self::new();
        for policy in policies {
            set.add(policy)?;
        }
        Ok(set)
    }

    /// Helper function for `merge_policyset`
    /// Merges two sets and avoids name clashes by using the provided
    /// renaming. The type parameter `T` allows this code to be used for
    /// both Templates and Policies.
    fn merge_sets<T>(
        this: &mut LinkedHashMap<PolicyId, T>,
        other: &LinkedHashMap<PolicyId, T>,
        renaming: &HashMap<PolicyId, PolicyId>,
    ) where
        T: PartialEq + Clone,
    {
        for (pid, ot) in other {
            match renaming.get(pid) {
                Some(new_pid) => {
                    this.insert(new_pid.clone(), ot.clone());
                }
                None => {
                    if this.get(pid).is_none() {
                        this.insert(pid.clone(), ot.clone());
                    }
                    // If pid is not in the renaming but is in both
                    // this and other, then by assumption
                    // the element at pid in this and other are equal
                    // i.e., the renaming is expected to track all
                    // conflicting pids.
                }
            }
        }
    }

    /// Merges this `PolicySet` with another `PolicySet`.
    /// This `PolicySet` is modified while the other `PolicySet`
    /// remains unchanged.
    ///
    /// The flag `rename_duplicates` controls the expected behavior
    /// when a `PolicyId` in this and the other `PolicySet` conflict.
    ///
    /// When `rename_duplicates` is false, conflicting `PolicyId`s result
    /// in a `PolicySetError::AlreadyDefined` error.
    ///
    /// Otherwise, when `rename_duplicates` is true, conflicting `PolicyId`s from
    /// the other `PolicySet` are automatically renamed to avoid conflict.
    /// This renaming is returned as a Hashmap from the old `PolicyId` to the
    /// renamed `PolicyId`.
    pub fn merge(
        &mut self,
        other: &Self,
        rename_duplicates: bool,
    ) -> Result<HashMap<PolicyId, PolicyId>, PolicySetError> {
        match self.ast.merge_policyset(&other.ast, rename_duplicates) {
            Ok(renaming) => {
                let renaming: HashMap<PolicyId, PolicyId> = renaming
                    .into_iter()
                    .map(|(old_pid, new_pid)| (PolicyId::new(old_pid), PolicyId::new(new_pid)))
                    .collect();
                Self::merge_sets(&mut self.templates, &other.templates, &renaming);
                Self::merge_sets(&mut self.policies, &other.policies, &renaming);
                Ok(renaming)
            }
            Err(ast::PolicySetError::Occupied { id }) => Err(PolicySetError::AlreadyDefined(
                policy_set_errors::AlreadyDefined {
                    id: PolicyId::new(id),
                },
            )),
        }
    }

    /// Add an static policy to the `PolicySet`. To add a template instance, use
    /// `link` instead. This function will return an error (and not modify
    /// the `PolicySet`) if a template-linked policy is passed in.
    pub fn add(&mut self, policy: Policy) -> Result<(), PolicySetError> {
        if policy.is_static() {
            let id = PolicyId::new(policy.ast.id().clone());
            self.ast.add(policy.ast.clone())?;
            self.policies.insert(id, policy);
            Ok(())
        } else {
            Err(PolicySetError::ExpectedStatic(
                policy_set_errors::ExpectedStatic::new(),
            ))
        }
    }

    /// Remove a static `Policy` from the `PolicySet`.
    ///
    /// This will error if the policy is not a static policy.
    pub fn remove_static(&mut self, policy_id: PolicyId) -> Result<Policy, PolicySetError> {
        let Some(policy) = self.policies.remove(&policy_id) else {
            return Err(PolicySetError::PolicyNonexistent(
                policy_set_errors::PolicyNonexistentError { policy_id },
            ));
        };
        if self
            .ast
            .remove_static(&ast::PolicyID::from_string(&policy_id))
            .is_ok()
        {
            Ok(policy)
        } else {
            //Restore self.policies
            self.policies.insert(policy_id.clone(), policy);
            Err(PolicySetError::PolicyNonexistent(
                policy_set_errors::PolicyNonexistentError { policy_id },
            ))
        }
    }

    /// Add a `Template` to the `PolicySet`
    pub fn add_template(&mut self, template: Template) -> Result<(), PolicySetError> {
        let id = PolicyId::new(template.ast.id().clone());
        self.ast.add_template(template.ast.clone())?;
        self.templates.insert(id, template);
        Ok(())
    }

    /// Remove a `Template` from the `PolicySet`.
    ///
    /// This will error if any policy is linked to the template.
    /// This will error if `policy_id` is not a template.
    pub fn remove_template(&mut self, template_id: PolicyId) -> Result<Template, PolicySetError> {
        let Some(template) = self.templates.remove(&template_id) else {
            return Err(PolicySetError::TemplateNonexistent(
                policy_set_errors::TemplateNonexistentError { template_id },
            ));
        };
        // If self.templates and self.ast disagree, authorization cannot be trusted.
        // PANIC SAFETY: We just found the policy in self.templates.
        #[allow(clippy::panic)]
        match self
            .ast
            .remove_template(&ast::PolicyID::from_string(&template_id))
        {
            Ok(_) => Ok(template),
            Err(ast::PolicySetTemplateRemovalError::RemoveTemplateWithLinksError(_)) => {
                self.templates.insert(template_id.clone(), template);
                Err(PolicySetError::RemoveTemplateWithActiveLinks(
                    policy_set_errors::RemoveTemplateWithActiveLinksError { template_id },
                ))
            }
            Err(ast::PolicySetTemplateRemovalError::NotTemplateError(_)) => {
                self.templates.insert(template_id.clone(), template);
                Err(PolicySetError::RemoveTemplateNotTemplate(
                    policy_set_errors::RemoveTemplateNotTemplateError { template_id },
                ))
            }
            Err(ast::PolicySetTemplateRemovalError::RemovePolicyNoTemplateError(_)) => {
                panic!("Found template policy in self.templates but not in self.ast");
            }
        }
    }

    /// Get policies linked to a `Template` in the `PolicySet`.
    /// If any policy is linked to the template, this will error
    pub fn get_linked_policies(
        &self,
        template_id: PolicyId,
    ) -> Result<impl Iterator<Item = &PolicyId>, PolicySetError> {
        self.ast
            .get_linked_policies(&ast::PolicyID::from_string(&template_id))
            .map_or_else(
                |_| {
                    Err(PolicySetError::TemplateNonexistent(
                        policy_set_errors::TemplateNonexistentError { template_id },
                    ))
                },
                |v| Ok(v.map(PolicyId::ref_cast)),
            )
    }

    /// Iterate over all the `Policy`s in the `PolicySet`.
    ///
    /// This will include both static and template-linked policies.
    pub fn policies(&self) -> impl Iterator<Item = &Policy> {
        self.policies.values()
    }

    /// Iterate over the `Template`'s in the `PolicySet`.
    pub fn templates(&self) -> impl Iterator<Item = &Template> {
        self.templates.values()
    }

    /// Get a `Template` by its `PolicyId`
    pub fn template(&self, id: &PolicyId) -> Option<&Template> {
        self.templates.get(id)
    }

    /// Get a `Policy` by its `PolicyId`
    pub fn policy(&self, id: &PolicyId) -> Option<&Policy> {
        self.policies.get(id)
    }

    /// Extract annotation data from a `Policy` by its `PolicyId` and annotation key.
    /// If the annotation is present without an explicit value (e.g., `@annotation`),
    /// then this function returns `Some("")`. It returns `None` only when the
    /// annotation is not present.
    pub fn annotation(&self, id: &PolicyId, key: impl AsRef<str>) -> Option<&str> {
        self.ast
            .get(id.as_ref())?
            .annotation(&key.as_ref().parse().ok()?)
            .map(AsRef::as_ref)
    }

    /// Extract annotation data from a `Template` by its `PolicyId` and annotation key.
    /// If the annotation is present without an explicit value (e.g., `@annotation`),
    /// then this function returns `Some("")`. It returns `None` only when the
    /// annotation is not present.
    pub fn template_annotation(&self, id: &PolicyId, key: impl AsRef<str>) -> Option<&str> {
        self.ast
            .get_template(id.as_ref())?
            .annotation(&key.as_ref().parse().ok()?)
            .map(AsRef::as_ref)
    }

    /// Returns true iff the `PolicySet` is empty
    pub fn is_empty(&self) -> bool {
        debug_assert_eq!(
            self.ast.is_empty(),
            self.policies.is_empty() && self.templates.is_empty()
        );
        self.ast.is_empty()
    }

    /// Returns the number of `Policy`s in the `PolicySet`.
    ///
    /// This will include both static and template-linked policies.
    pub fn num_of_policies(&self) -> usize {
        self.policies.len()
    }

    /// Returns the number of `Template`s in the `PolicySet`.
    pub fn num_of_templates(&self) -> usize {
        self.templates.len()
    }

    /// Attempt to link a template and add the new template-linked policy to the policy set.
    /// If link fails, the `PolicySet` is not modified.
    /// Failure can happen for three reasons
    ///   1) The map passed in `vals` may not match the slots in the template
    ///   2) The `new_id` may conflict w/ a policy that already exists in the set
    ///   3) `template_id` does not correspond to a template. Either the id is
    ///      not in the policy set, or it is in the policy set but is either a
    ///      linked or static policy rather than a template
    #[allow(clippy::needless_pass_by_value)]
    pub fn link(
        &mut self,
        template_id: PolicyId,
        new_id: PolicyId,
        vals: HashMap<SlotId, EntityUid>,
    ) -> Result<(), PolicySetError> {
        let unwrapped_vals: HashMap<ast::SlotId, ast::EntityUID> = vals
            .into_iter()
            .map(|(key, value)| (key.into(), value.into()))
            .collect();

        // Try to get the template with the id we're linking from.  We do this
        // _before_ calling `self.ast.link` because `link` mutates the policy
        // set by creating a new link entry in a hashmap. This happens even when
        // trying to link a static policy, which we want to error on here.
        let Some(template) = self.templates.get(&template_id) else {
            return Err(if self.policies.contains_key(&template_id) {
                policy_set_errors::ExpectedTemplate::new().into()
            } else {
                policy_set_errors::LinkingError {
                    inner: ast::LinkingError::NoSuchTemplate {
                        id: template_id.into(),
                    },
                }
                .into()
            });
        };

        let linked_ast = self.ast.link(
            template_id.into(),
            new_id.clone().into(),
            unwrapped_vals.clone(),
        )?;

        // PANIC SAFETY: `lossless.link()` will not fail after `ast.link()` succeeds
        #[allow(clippy::expect_used)]
        let linked_lossless = template
            .lossless
            .clone()
            .link(unwrapped_vals.iter().map(|(k, v)| (*k, v)))
            // The only error case for `lossless.link()` is a template with
            // slots which are not filled by the provided values. `ast.link()`
            // will have already errored if there are any unfilled slots in the
            // template.
            .expect("ast.link() didn't fail above, so this shouldn't fail");
        self.policies.insert(
            new_id,
            Policy {
                ast: linked_ast.clone(),
                lossless: linked_lossless,
            },
        );
        Ok(())
    }

    /// Get all the unknown entities from the policy set
    #[doc = include_str!("../experimental_warning.md")]
    #[cfg(feature = "partial-eval")]
    pub fn unknown_entities(&self) -> HashSet<EntityUid> {
        let mut entity_uids = HashSet::new();
        for policy in self.policies.values() {
            entity_uids.extend(policy.unknown_entities());
        }
        entity_uids
    }

    /// Unlink a template-linked policy from the policy set.
    /// Returns the policy that was unlinked.
    pub fn unlink(&mut self, policy_id: PolicyId) -> Result<Policy, PolicySetError> {
        let Some(policy) = self.policies.remove(&policy_id) else {
            return Err(PolicySetError::LinkNonexistent(
                policy_set_errors::LinkNonexistentError { policy_id },
            ));
        };
        // If self.policies and self.ast disagree, authorization cannot be trusted.
        // PANIC SAFETY: We just found the policy in self.policies.
        #[allow(clippy::panic)]
        match self.ast.unlink(&ast::PolicyID::from_string(&policy_id)) {
            Ok(_) => Ok(policy),
            Err(ast::PolicySetUnlinkError::NotLinkError(_)) => {
                //Restore self.policies
                self.policies.insert(policy_id.clone(), policy);
                Err(PolicySetError::UnlinkLinkNotLink(
                    policy_set_errors::UnlinkLinkNotLinkError { policy_id },
                ))
            }
            Err(ast::PolicySetUnlinkError::UnlinkingError(_)) => {
                panic!("Found linked policy in self.policies but not in self.ast")
            }
        }
    }
}

impl std::fmt::Display for PolicySet {
    fn fmt(&self, f: &mut std::fmt::Formatter<'_>) -> std::fmt::Result {
        // prefer to display the lossless format
        let mut policies = self.policies().peekable();
        while let Some(policy) = policies.next() {
            policy.lossless.fmt(|| policy.ast.clone().into(), f)?;
            if policies.peek().is_some() {
                writeln!(f)?;
            }
        }
        Ok(())
    }
}

/// Given a [`PolicyId`] and a [`Policy`], determine if the policy represents a static policy or a
/// link
fn is_static_or_link(
    (id, policy): (PolicyId, Policy),
) -> Result<Either<(ast::PolicyID, est::Policy), TemplateLink>, PolicyToJsonError> {
    match policy.template_id() {
        Some(template_id) => {
            let values = policy
                .ast
                .env()
                .iter()
                .map(|(id, euid)| (*id, euid.clone()))
                .collect();
            Ok(Either::Right(TemplateLink {
                new_id: id.into(),
                template_id: template_id.clone().into(),
                values,
            }))
        }
        None => policy
            .lossless
            .est(|| policy.ast.clone().into())
            .map(|est| Either::Left((id.into(), est))),
    }
}

/// Like [`itertools::Itertools::partition_map`], but accepts a function that can fail.
/// The first invocation of `f` that fails causes the whole computation to fail
#[allow(clippy::redundant_pub_crate)] // can't be private because it's used in tests
pub(crate) fn fold_partition<T, A, B, E>(
    i: impl IntoIterator<Item = T>,
    f: impl Fn(T) -> Result<Either<A, B>, E>,
) -> Result<(Vec<A>, Vec<B>), E> {
    let mut lefts = vec![];
    let mut rights = vec![];

    for item in i {
        match f(item)? {
            Either::Left(left) => lefts.push(left),
            Either::Right(right) => rights.push(right),
        }
    }

    Ok((lefts, rights))
}

/// The "type" of a [`Request`], i.e., the [`EntityTypeName`]s of principal
/// and resource, the [`EntityUid`] of action, and [`Option<EntityTypeName>`]s
/// of principal slot and resource slot
#[derive(Debug, Clone, PartialEq, Eq, Hash, PartialOrd, Ord)]
pub struct RequestEnv {
    pub(crate) principal: EntityTypeName,
    pub(crate) action: EntityUid,
    pub(crate) resource: EntityTypeName,
    pub(crate) principal_slot: Option<EntityTypeName>,
    pub(crate) resource_slot: Option<EntityTypeName>,
}

impl RequestEnv {
    /// Construct a [`RequestEnv`]
    pub fn new(principal: EntityTypeName, action: EntityUid, resource: EntityTypeName) -> Self {
        Self {
            principal,
            action,
            resource,
            principal_slot: None,
            resource_slot: None,
        }
    }

    /// Construct a [`RequestEnv`] that contains slots in the scope
    pub fn new_request_env_with_slots(
        principal: EntityTypeName,
        action: EntityUid,
        resource: EntityTypeName,
        principal_slot: Option<EntityTypeName>,
        resource_slot: Option<EntityTypeName>,
    ) -> Self {
        Self {
            principal,
            action,
            resource,
            principal_slot,
            resource_slot,
        }
    }

    /// Get the principal type name
    pub fn principal(&self) -> &EntityTypeName {
        &self.principal
    }

    /// Get the action [`EntityUid`]
    pub fn action(&self) -> &EntityUid {
        &self.action
    }

    /// Get the resource type name
    pub fn resource(&self) -> &EntityTypeName {
        &self.resource
    }

    /// Get the principal slot type name
    pub fn principal_slot(&self) -> Option<&EntityTypeName> {
        self.principal_slot.as_ref()
    }

    /// Get the resource slot type name
    pub fn resource_slot(&self) -> Option<&EntityTypeName> {
        self.resource_slot.as_ref()
    }
}

#[doc(hidden)]
impl From<cedar_policy_core::validator::types::RequestEnv<'_>> for RequestEnv {
    fn from(renv: cedar_policy_core::validator::types::RequestEnv<'_>) -> Self {
        match renv {
            cedar_policy_core::validator::types::RequestEnv::DeclaredAction {
                principal,
                action,
                resource,
                principal_slot,
                resource_slot,
                ..
            } => Self {
                principal: principal.clone().into(),
                action: action.clone().into(),
                resource: resource.clone().into(),
                principal_slot: principal_slot.map(EntityTypeName::from),
                resource_slot: resource_slot.map(EntityTypeName::from),
            },
            // PANIC SAFETY: partial validation is not enabled and hence `RequestEnv::UndeclaredAction` should not show up
            #[allow(clippy::unreachable)]
            cedar_policy_core::validator::types::RequestEnv::UndeclaredAction => {
                unreachable!("used unsupported feature")
            }
        }
    }
}

/// Get valid request envs for an `ast::Template`
///
/// This function is called by [`Template::get_valid_request_envs`] and
/// [`Policy::get_valid_request_envs`]
fn get_valid_request_envs(ast: &ast::Template, s: &Schema) -> impl Iterator<Item = RequestEnv> {
    let tc = Typechecker::new(
        &s.0,
        cedar_policy_core::validator::ValidationMode::default(),
    );
    tc.typecheck_by_request_env(ast)
        .into_iter()
        .filter_map(|(env, pc)| {
            if matches!(pc, PolicyCheck::Success(_)) {
                Some(env.into())
            } else {
                None
            }
        })
        .collect::<BTreeSet<_>>()
        .into_iter()
}

/// Policy template datatype
//
// NOTE: Unlike the internal type [`ast::Template`], this type only supports
// templates. The `Template` constructors will return an error if provided with
// a static policy.
#[derive(Debug, Clone)]
pub struct Template {
    /// AST representation of the template, used for most operations.
    /// In particular, the `ast` contains the authoritative `PolicyId` for the template.
    pub(crate) ast: ast::Template,

    /// Some "lossless" representation of the template, whichever is most
    /// convenient to provide (and can be provided with the least overhead).
    /// This is used just for `to_json()`.
    /// We can't just derive this on-demand from `ast`, because the AST is lossy:
    /// we can't reconstruct an accurate CST/EST/policy-text from the AST, but
    /// we can from the EST (modulo whitespace and a few other things like the
    /// order of annotations).
    ///
    /// This is a `LosslessPolicy` (rather than something like `LosslessTemplate`)
    /// because the EST doesn't distinguish between static policies and templates.
    pub(crate) lossless: LosslessPolicy,
}

impl PartialEq for Template {
    fn eq(&self, other: &Self) -> bool {
        // eq is based on just the `ast`
        self.ast.eq(&other.ast)
    }
}
impl Eq for Template {}

#[doc(hidden)] // because this converts to a private/internal type
impl AsRef<ast::Template> for Template {
    fn as_ref(&self) -> &ast::Template {
        &self.ast
    }
}

#[doc(hidden)]
impl From<ast::Template> for Template {
    fn from(template: ast::Template) -> Self {
        Self::from_ast(template)
    }
}

impl Template {
    /// Attempt to parse a [`Template`] from source.
    /// Returns an error if the input is a static policy (i.e., has no slots).
    /// If `id` is Some, then the resulting template will have that `id`.
    /// If the `id` is None, the parser will use the default "policy0".
    /// The behavior around None may change in the future.
    pub fn parse(id: Option<PolicyId>, src: impl AsRef<str>) -> Result<Self, ParseErrors> {
        let ast = parser::parse_template(id.map(Into::into), src.as_ref())?;
        Ok(Self {
            ast,
            lossless: LosslessPolicy::policy_or_template_text(Some(src.as_ref())),
        })
    }

    /// Get the `PolicyId` of this `Template`
    pub fn id(&self) -> &PolicyId {
        PolicyId::ref_cast(self.ast.id())
    }

    /// Clone this `Template` with a new `PolicyId`
    #[must_use]
    pub fn new_id(&self, id: PolicyId) -> Self {
        Self {
            ast: self.ast.new_id(id.into()),
            lossless: self.lossless.clone(), // Lossless representation doesn't include the `PolicyId`
        }
    }

    /// Get the `Effect` (`Forbid` or `Permit`) of this `Template`
    pub fn effect(&self) -> Effect {
        self.ast.effect()
    }

    /// Returns `true` if this template has a `when` or `unless` clause.
    pub fn has_non_scope_constraint(&self) -> bool {
        self.ast.non_scope_constraints().is_some()
    }

    /// Get an annotation value of this `Template`.
    /// If the annotation is present without an explicit value (e.g., `@annotation`),
    /// then this function returns `Some("")`. Returns `None` when the
    /// annotation is not present or when `key` is not a valid annotation identifier.
    pub fn annotation(&self, key: impl AsRef<str>) -> Option<&str> {
        self.ast
            .annotation(&key.as_ref().parse().ok()?)
            .map(AsRef::as_ref)
    }

    /// Iterate through annotation data of this `Template` as key-value pairs.
    /// Annotations which do not have an explicit value (e.g., `@annotation`),
    /// are included in the iterator with the value `""`.
    pub fn annotations(&self) -> impl Iterator<Item = (&str, &str)> {
        self.ast
            .annotations()
            .map(|(k, v)| (k.as_ref(), v.as_ref()))
    }

    /// Iterate over the open slots in this `Template`
    pub fn slots(&self) -> impl Iterator<Item = &SlotId> {
        self.ast.slots().map(|slot| SlotId::ref_cast(&slot.id))
    }

    /// Get the scope constraint on this policy's principal
    pub fn principal_constraint(&self) -> TemplatePrincipalConstraint {
        match self.ast.principal_constraint().as_inner() {
            ast::PrincipalOrResourceConstraint::Any => TemplatePrincipalConstraint::Any,
            ast::PrincipalOrResourceConstraint::In(eref) => {
                TemplatePrincipalConstraint::In(match eref {
                    ast::EntityReference::EUID(e) => Some(e.as_ref().clone().into()),
                    ast::EntityReference::Slot(_) => None,
                })
            }
            ast::PrincipalOrResourceConstraint::Eq(eref) => {
                TemplatePrincipalConstraint::Eq(match eref {
                    ast::EntityReference::EUID(e) => Some(e.as_ref().clone().into()),
                    ast::EntityReference::Slot(_) => None,
                })
            }
            ast::PrincipalOrResourceConstraint::Is(entity_type) => {
                TemplatePrincipalConstraint::Is(entity_type.as_ref().clone().into())
            }
            ast::PrincipalOrResourceConstraint::IsIn(entity_type, eref) => {
                TemplatePrincipalConstraint::IsIn(
                    entity_type.as_ref().clone().into(),
                    match eref {
                        ast::EntityReference::EUID(e) => Some(e.as_ref().clone().into()),
                        ast::EntityReference::Slot(_) => None,
                    },
                )
            }
        }
    }

    /// Get the scope constraint on this policy's action
    pub fn action_constraint(&self) -> ActionConstraint {
        // Clone the data from Core to be consistent with the other constraints
        match self.ast.action_constraint() {
            ast::ActionConstraint::Any => ActionConstraint::Any,
            ast::ActionConstraint::In(ids) => {
                ActionConstraint::In(ids.iter().map(|id| id.as_ref().clone().into()).collect())
            }
            ast::ActionConstraint::Eq(id) => ActionConstraint::Eq(id.as_ref().clone().into()),
            #[cfg(feature = "tolerant-ast")]
            ast::ActionConstraint::ErrorConstraint => {
                // We will only have an ErrorConstraint if we are using a parser that allows Error nodes
                // It is not recommended to evaluate an AST that allows error nodes
                // If somehow someone tries to evaluate an AST that includes an Action constraint error, we will
                // treat it as `Any`
                ActionConstraint::Any
            }
        }
    }

    /// Get the scope constraint on this policy's resource
    pub fn resource_constraint(&self) -> TemplateResourceConstraint {
        match self.ast.resource_constraint().as_inner() {
            ast::PrincipalOrResourceConstraint::Any => TemplateResourceConstraint::Any,
            ast::PrincipalOrResourceConstraint::In(eref) => {
                TemplateResourceConstraint::In(match eref {
                    ast::EntityReference::EUID(e) => Some(e.as_ref().clone().into()),
                    ast::EntityReference::Slot(_) => None,
                })
            }
            ast::PrincipalOrResourceConstraint::Eq(eref) => {
                TemplateResourceConstraint::Eq(match eref {
                    ast::EntityReference::EUID(e) => Some(e.as_ref().clone().into()),
                    ast::EntityReference::Slot(_) => None,
                })
            }
            ast::PrincipalOrResourceConstraint::Is(entity_type) => {
                TemplateResourceConstraint::Is(entity_type.as_ref().clone().into())
            }
            ast::PrincipalOrResourceConstraint::IsIn(entity_type, eref) => {
                TemplateResourceConstraint::IsIn(
                    entity_type.as_ref().clone().into(),
                    match eref {
                        ast::EntityReference::EUID(e) => Some(e.as_ref().clone().into()),
                        ast::EntityReference::Slot(_) => None,
                    },
                )
            }
        }
    }

    /// Create a [`Template`] from its JSON representation.
    /// Returns an error if the input is a static policy (i.e., has no slots).
    /// If `id` is Some, the policy will be given that Policy Id.
    /// If `id` is None, then "JSON policy" will be used.
    /// The behavior around None may change in the future.
    pub fn from_json(
        id: Option<PolicyId>,
        json: serde_json::Value,
    ) -> Result<Self, PolicyFromJsonError> {
        let est: est::Policy = serde_json::from_value(json)
            .map_err(|e| entities_json_errors::JsonDeserializationError::Serde(e.into()))
            .map_err(cedar_policy_core::est::FromJsonError::from)?;
        Self::from_est(id, est)
    }

    fn from_est(id: Option<PolicyId>, est: est::Policy) -> Result<Self, PolicyFromJsonError> {
        Ok(Self {
            ast: est.clone().try_into_ast_template(id.map(PolicyId::into))?,
            lossless: LosslessPolicy::Est(est),
        })
    }

    #[cfg_attr(not(feature = "protobufs"), allow(dead_code))]
    pub(crate) fn from_ast(ast: ast::Template) -> Self {
        Self {
            lossless: LosslessPolicy::Est(ast.clone().into()),
            ast,
        }
    }

    /// Get the JSON representation of this `Template`.
    pub fn to_json(&self) -> Result<serde_json::Value, PolicyToJsonError> {
        let est = self.lossless.est(|| self.ast.clone().into())?;
        serde_json::to_value(est).map_err(Into::into)
    }

    /// Get the human-readable Cedar syntax representation of this template.
    /// This function is primarily intended for rendering JSON policies in the
    /// human-readable syntax, but it will also return the original policy text
    /// when given a policy parsed from the human-readable syntax.
    ///
    /// It also does not format the policy according to any particular rules.
    /// Policy formatting can be done through the Cedar policy CLI or
    /// the `cedar-policy-formatter` crate.
    pub fn to_cedar(&self) -> String {
        match &self.lossless {
            LosslessPolicy::Empty | LosslessPolicy::Est(_) => self.ast.to_string(),
            LosslessPolicy::Text { text, .. } => text.clone(),
        }
    }

    /// Get the valid [`RequestEnv`]s for this template, according to the schema.
    ///
    /// That is, all the [`RequestEnv`]s in the schema for which this template is
    /// not trivially false.
    pub fn get_valid_request_envs(&self, s: &Schema) -> impl Iterator<Item = RequestEnv> {
        get_valid_request_envs(&self.ast, s)
    }
}

impl std::fmt::Display for Template {
    fn fmt(&self, f: &mut std::fmt::Formatter<'_>) -> std::fmt::Result {
        // prefer to display the lossless format
        self.lossless.fmt(|| self.ast.clone().into(), f)
    }
}

impl FromStr for Template {
    type Err = ParseErrors;

    fn from_str(src: &str) -> Result<Self, Self::Err> {
        Self::parse(None, src)
    }
}

/// Scope constraint on policy principals.
#[derive(Debug, Clone, PartialEq, Eq)]
pub enum PrincipalConstraint {
    /// Un-constrained
    Any,
    /// Must be In the given [`EntityUid`]
    In(EntityUid),
    /// Must be equal to the given [`EntityUid`]
    Eq(EntityUid),
    /// Must be the given [`EntityTypeName`]
    Is(EntityTypeName),
    /// Must be the given [`EntityTypeName`], and `in` the [`EntityUid`]
    IsIn(EntityTypeName, EntityUid),
}

/// Scope constraint on policy principals for templates.
#[derive(Debug, Clone, PartialEq, Eq)]
pub enum TemplatePrincipalConstraint {
    /// Un-constrained
    Any,
    /// Must be In the given [`EntityUid`].
    /// If [`None`], then it is a template slot.
    In(Option<EntityUid>),
    /// Must be equal to the given [`EntityUid`].
    /// If [`None`], then it is a template slot.
    Eq(Option<EntityUid>),
    /// Must be the given [`EntityTypeName`].
    Is(EntityTypeName),
    /// Must be the given [`EntityTypeName`], and `in` the [`EntityUid`].
    /// If the [`EntityUid`] is [`Option::None`], then it is a template slot.
    IsIn(EntityTypeName, Option<EntityUid>),
}

impl TemplatePrincipalConstraint {
    /// Does this constraint contain a slot?
    pub fn has_slot(&self) -> bool {
        match self {
            Self::Any | Self::Is(_) => false,
            Self::In(o) | Self::Eq(o) | Self::IsIn(_, o) => o.is_none(),
        }
    }
}

/// Scope constraint on policy actions.
#[derive(Debug, Clone, PartialEq, Eq)]
pub enum ActionConstraint {
    /// Un-constrained
    Any,
    /// Must be In the given [`EntityUid`]
    In(Vec<EntityUid>),
    /// Must be equal to the given [`EntityUid]`
    Eq(EntityUid),
}

/// Scope constraint on policy resources.
#[derive(Debug, Clone, PartialEq, Eq)]
pub enum ResourceConstraint {
    /// Un-constrained
    Any,
    /// Must be In the given [`EntityUid`]
    In(EntityUid),
    /// Must be equal to the given [`EntityUid`]
    Eq(EntityUid),
    /// Must be the given [`EntityTypeName`]
    Is(EntityTypeName),
    /// Must be the given [`EntityTypeName`], and `in` the [`EntityUid`]
    IsIn(EntityTypeName, EntityUid),
}

/// Scope constraint on policy resources for templates.
#[derive(Debug, Clone, PartialEq, Eq)]
pub enum TemplateResourceConstraint {
    /// Un-constrained
    Any,
    /// Must be In the given [`EntityUid`].
    /// If [`None`], then it is a template slot.
    In(Option<EntityUid>),
    /// Must be equal to the given [`EntityUid`].
    /// If [`None`], then it is a template slot.
    Eq(Option<EntityUid>),
    /// Must be the given [`EntityTypeName`].
    Is(EntityTypeName),
    /// Must be the given [`EntityTypeName`], and `in` the [`EntityUid`].
    /// If the [`EntityUid`] is [`Option::None`], then it is a template slot.
    IsIn(EntityTypeName, Option<EntityUid>),
}

impl TemplateResourceConstraint {
    /// Does this constraint contain a slot?
    pub fn has_slot(&self) -> bool {
        match self {
            Self::Any | Self::Is(_) => false,
            Self::In(o) | Self::Eq(o) | Self::IsIn(_, o) => o.is_none(),
        }
    }
}

/// Structure for a `Policy`. Includes both static policies and template-linked policies.
#[derive(Debug, Clone)]
pub struct Policy {
    /// AST representation of the policy, used for most operations.
    /// In particular, the `ast` contains the authoritative `PolicyId` for the policy.
    pub(crate) ast: ast::Policy,
    /// Some "lossless" representation of the policy, whichever is most
    /// convenient to provide (and can be provided with the least overhead).
    /// This is used just for `to_json()`.
    /// We can't just derive this on-demand from `ast`, because the AST is lossy:
    /// we can't reconstruct an accurate CST/EST/policy-text from the AST, but
    /// we can from the EST (modulo whitespace and a few other things like the
    /// order of annotations).
    pub(crate) lossless: LosslessPolicy,
}

impl PartialEq for Policy {
    fn eq(&self, other: &Self) -> bool {
        // eq is based on just the `ast`
        self.ast.eq(&other.ast)
    }
}
impl Eq for Policy {}

#[doc(hidden)] // because this converts to a private/internal type
impl AsRef<ast::Policy> for Policy {
    fn as_ref(&self) -> &ast::Policy {
        &self.ast
    }
}

#[doc(hidden)]
impl From<ast::Policy> for Policy {
    fn from(policy: ast::Policy) -> Self {
        Self::from_ast(policy)
    }
}

#[doc(hidden)]
impl From<ast::StaticPolicy> for Policy {
    fn from(policy: ast::StaticPolicy) -> Self {
        ast::Policy::from(policy).into()
    }
}

impl Policy {
    /// Get the `PolicyId` of the `Template` this is linked to.
    /// If this is a static policy, this will return `None`.
    pub fn template_id(&self) -> Option<&PolicyId> {
        if self.is_static() {
            None
        } else {
            Some(PolicyId::ref_cast(self.ast.template().id()))
        }
    }

    /// Get the values this `Template` is linked to, expressed as a map from `SlotId` to `EntityUid`.
    /// If this is a static policy, this will return `None`.
    pub fn template_links(&self) -> Option<HashMap<SlotId, EntityUid>> {
        if self.is_static() {
            None
        } else {
            let wrapped_vals: HashMap<SlotId, EntityUid> = self
                .ast
                .env()
                .iter()
                .map(|(key, value)| ((*key).into(), value.clone().into()))
                .collect();
            Some(wrapped_vals)
        }
    }

    /// Get the `Effect` (`Permit` or `Forbid`) for this instance
    pub fn effect(&self) -> Effect {
        self.ast.effect()
    }

    /// Returns `true` if this policy has a `when` or `unless` clause.
    pub fn has_non_scope_constraint(&self) -> bool {
        self.ast.non_scope_constraints().is_some()
    }

    /// Get an annotation value of this template-linked or static policy.
    /// If the annotation is present without an explicit value (e.g., `@annotation`),
    /// then this function returns `Some("")`. Returns `None` when the
    /// annotation is not present or when `key` is not a valid annotations identifier.
    pub fn annotation(&self, key: impl AsRef<str>) -> Option<&str> {
        self.ast
            .annotation(&key.as_ref().parse().ok()?)
            .map(AsRef::as_ref)
    }

    /// Iterate through annotation data of this template-linked or static policy.
    /// Annotations which do not have an explicit value (e.g., `@annotation`),
    /// are included in the iterator with the value `""`.
    pub fn annotations(&self) -> impl Iterator<Item = (&str, &str)> {
        self.ast
            .annotations()
            .map(|(k, v)| (k.as_ref(), v.as_ref()))
    }

    /// Get the `PolicyId` for this template-linked or static policy
    pub fn id(&self) -> &PolicyId {
        PolicyId::ref_cast(self.ast.id())
    }

    /// Clone this `Policy` with a new `PolicyId`
    #[must_use]
    pub fn new_id(&self, id: PolicyId) -> Self {
        Self {
            ast: self.ast.new_id(id.into()),
            lossless: self.lossless.clone(), // Lossless representation doesn't include the `PolicyId`
        }
    }

    /// Returns `true` if this is a static policy, `false` otherwise.
    pub fn is_static(&self) -> bool {
        self.ast.is_static()
    }

    /// Get the scope constraint on this policy's principal
    pub fn principal_constraint(&self) -> PrincipalConstraint {
        let slot_id = ast::SlotId::principal();
        match self.ast.template().principal_constraint().as_inner() {
            ast::PrincipalOrResourceConstraint::Any => PrincipalConstraint::Any,
            ast::PrincipalOrResourceConstraint::In(eref) => {
                PrincipalConstraint::In(self.convert_entity_reference(eref, slot_id).clone())
            }
            ast::PrincipalOrResourceConstraint::Eq(eref) => {
                PrincipalConstraint::Eq(self.convert_entity_reference(eref, slot_id).clone())
            }
            ast::PrincipalOrResourceConstraint::Is(entity_type) => {
                PrincipalConstraint::Is(entity_type.as_ref().clone().into())
            }
            ast::PrincipalOrResourceConstraint::IsIn(entity_type, eref) => {
                PrincipalConstraint::IsIn(
                    entity_type.as_ref().clone().into(),
                    self.convert_entity_reference(eref, slot_id).clone(),
                )
            }
        }
    }

    /// Get the scope constraint on this policy's action
    pub fn action_constraint(&self) -> ActionConstraint {
        // Clone the data from Core to be consistant with the other constraints
        match self.ast.template().action_constraint() {
            ast::ActionConstraint::Any => ActionConstraint::Any,
            ast::ActionConstraint::In(ids) => ActionConstraint::In(
                ids.iter()
                    .map(|euid| EntityUid::ref_cast(euid.as_ref()))
                    .cloned()
                    .collect(),
            ),
            ast::ActionConstraint::Eq(id) => ActionConstraint::Eq(EntityUid::ref_cast(id).clone()),
            #[cfg(feature = "tolerant-ast")]
            ast::ActionConstraint::ErrorConstraint => {
                // We will only have an ErrorConstraint if we are using a parser that allows Error nodes
                // It is not recommended to evaluate an AST that allows error nodes
                // If somehow someone tries to evaluate an AST that includes an Action constraint error, we will
                // treat it as `Any`
                ActionConstraint::Any
            }
        }
    }

    /// Get the scope constraint on this policy's resource
    pub fn resource_constraint(&self) -> ResourceConstraint {
        let slot_id = ast::SlotId::resource();
        match self.ast.template().resource_constraint().as_inner() {
            ast::PrincipalOrResourceConstraint::Any => ResourceConstraint::Any,
            ast::PrincipalOrResourceConstraint::In(eref) => {
                ResourceConstraint::In(self.convert_entity_reference(eref, slot_id).clone())
            }
            ast::PrincipalOrResourceConstraint::Eq(eref) => {
                ResourceConstraint::Eq(self.convert_entity_reference(eref, slot_id).clone())
            }
            ast::PrincipalOrResourceConstraint::Is(entity_type) => {
                ResourceConstraint::Is(entity_type.as_ref().clone().into())
            }
            ast::PrincipalOrResourceConstraint::IsIn(entity_type, eref) => {
                ResourceConstraint::IsIn(
                    entity_type.as_ref().clone().into(),
                    self.convert_entity_reference(eref, slot_id).clone(),
                )
            }
        }
    }

    /// To avoid panicking, this function may only be called when `slot` is the
    /// `SlotId` corresponding to the scope constraint from which the entity
    /// reference `r` was extracted. I.e., If `r` is taken from the principal
    /// scope constraint, `slot` must be `?principal`. This ensures that the
    /// `SlotId` exists in the policy (and therefore the slot environment map)
    /// whenever the `EntityReference` `r` is the Slot variant.
    fn convert_entity_reference<'a>(
        &'a self,
        r: &'a ast::EntityReference,
        slot: ast::SlotId,
    ) -> &'a EntityUid {
        match r {
            ast::EntityReference::EUID(euid) => EntityUid::ref_cast(euid),
            // PANIC SAFETY: This `unwrap` here is safe due the invariant (values total map) on policies.
            #[allow(clippy::unwrap_used)]
            ast::EntityReference::Slot(_) => {
                EntityUid::ref_cast(self.ast.env().get(&slot).unwrap())
            }
        }
    }

    /// Parse a single policy.
    /// If `id` is Some, the policy will be given that Policy Id.
    /// If `id` is None, then "policy0" will be used.
    /// The behavior around None may change in the future.
    ///
    /// This can fail if the policy fails to parse.
    /// It can also fail if a template was passed in, as this function only accepts static
    /// policies
    pub fn parse(id: Option<PolicyId>, policy_src: impl AsRef<str>) -> Result<Self, ParseErrors> {
        let inline_ast = parser::parse_policy(id.map(Into::into), policy_src.as_ref())?;
        let (_, ast) = ast::Template::link_static_policy(inline_ast);
        Ok(Self {
            ast,
            lossless: LosslessPolicy::policy_or_template_text(Some(policy_src.as_ref())),
        })
    }

    /// Create a `Policy` from its JSON representation.
    /// If `id` is Some, the policy will be given that Policy Id.
    /// If `id` is None, then "JSON policy" will be used.
    /// The behavior around None may change in the future.
    ///
    /// ```
    /// # use cedar_policy::{Policy, PolicyId};
    ///
    /// let json: serde_json::Value = serde_json::json!(
    ///        {
    ///            "effect":"permit",
    ///            "principal":{
    ///            "op":"==",
    ///            "entity":{
    ///                "type":"User",
    ///                "id":"bob"
    ///            }
    ///            },
    ///            "action":{
    ///            "op":"==",
    ///            "entity":{
    ///                "type":"Action",
    ///                "id":"view"
    ///            }
    ///            },
    ///            "resource":{
    ///            "op":"==",
    ///            "entity":{
    ///                "type":"Album",
    ///                "id":"trip"
    ///            }
    ///            },
    ///            "conditions":[
    ///            {
    ///                "kind":"when",
    ///                "body":{
    ///                   ">":{
    ///                        "left":{
    ///                        ".":{
    ///                            "left":{
    ///                                "Var":"principal"
    ///                            },
    ///                            "attr":"age"
    ///                        }
    ///                        },
    ///                        "right":{
    ///                        "Value":18
    ///                        }
    ///                    }
    ///                }
    ///            }
    ///            ]
    ///        }
    /// );
    /// let json_policy = Policy::from_json(None, json).unwrap();
    /// let src = r#"
    ///   permit(
    ///     principal == User::"bob",
    ///     action == Action::"view",
    ///     resource == Album::"trip"
    ///   )
    ///   when { principal.age > 18 };"#;
    /// let text_policy = Policy::parse(None, src).unwrap();
    /// assert_eq!(json_policy.to_json().unwrap(), text_policy.to_json().unwrap());
    /// ```
    pub fn from_json(
        id: Option<PolicyId>,
        json: serde_json::Value,
    ) -> Result<Self, PolicyFromJsonError> {
        let est: est::Policy = serde_json::from_value(json)
            .map_err(|e| entities_json_errors::JsonDeserializationError::Serde(e.into()))
            .map_err(cedar_policy_core::est::FromJsonError::from)?;
        Self::from_est(id, est)
    }

    /// Get the valid [`RequestEnv`]s for this policy, according to the schema.
    ///
    /// That is, all the [`RequestEnv`]s in the schema for which this policy is
    /// not trivially false.
    pub fn get_valid_request_envs(&self, s: &Schema) -> impl Iterator<Item = RequestEnv> {
        get_valid_request_envs(self.ast.template(), s)
    }

    /// Get all entity literals occuring in a `Policy`
    pub fn entity_literals(&self) -> Vec<EntityUid> {
        self.ast
            .condition()
            .subexpressions()
            .filter_map(|e| match e.expr_kind() {
                cedar_policy_core::ast::ExprKind::Lit(
                    cedar_policy_core::ast::Literal::EntityUID(euid),
                ) => Some(EntityUid((*euid).as_ref().clone())),
                _ => None,
            })
            .collect()
    }

    /// Return a new policy where all occurrences of key `EntityUid`s are replaced by value `EntityUid`
    /// (as a single, non-sequential substitution).
    pub fn sub_entity_literals(
        &self,
        mapping: BTreeMap<EntityUid, EntityUid>,
    ) -> Result<Self, PolicyFromJsonError> {
        // PANIC SAFETY: This can't fail for a policy that was already constructed
        #[allow(clippy::expect_used)]
        let cloned_est = self
            .lossless
            .est(|| self.ast.clone().into())
            .expect("Internal error, failed to construct est.");

        let mapping = mapping.into_iter().map(|(k, v)| (k.0, v.0)).collect();

        // PANIC SAFETY: This can't fail for a policy that was already constructed
        #[allow(clippy::expect_used)]
        let est = cloned_est
            .sub_entity_literals(&mapping)
            .expect("Internal error, failed to sub entity literals.");

        let ast = match est.clone().try_into_ast_policy(Some(self.ast.id().clone())) {
            Ok(ast) => ast,
            Err(e) => return Err(e.into()),
        };

        Ok(Self {
            ast,
            lossless: LosslessPolicy::Est(est),
        })
    }

    fn from_est(id: Option<PolicyId>, est: est::Policy) -> Result<Self, PolicyFromJsonError> {
        Ok(Self {
            ast: est.clone().try_into_ast_policy(id.map(PolicyId::into))?,
            lossless: LosslessPolicy::Est(est),
        })
    }

    /// Get the JSON representation of this `Policy`.
    ///  ```
    /// # use cedar_policy::Policy;
    /// let src = r#"
    ///   permit(
    ///     principal == User::"bob",
    ///     action == Action::"view",
    ///     resource == Album::"trip"
    ///   )
    ///   when { principal.age > 18 };"#;
    ///
    /// let policy = Policy::parse(None, src).unwrap();
    /// println!("{}", policy);
    /// // convert the policy to JSON
    /// let json = policy.to_json().unwrap();
    /// println!("{}", json);
    /// assert_eq!(json, Policy::from_json(None, json.clone()).unwrap().to_json().unwrap());
    /// ```
    pub fn to_json(&self) -> Result<serde_json::Value, PolicyToJsonError> {
        let est = self.lossless.est(|| self.ast.clone().into())?;
        serde_json::to_value(est).map_err(Into::into)
    }

    /// Get the human-readable Cedar syntax representation of this policy. This
    /// function is primarily intended for rendering JSON policies in the
    /// human-readable syntax, but it will also return the original policy text
    /// when given a policy parsed from the human-readable syntax.
    ///
    /// It will return `None` for linked policies because they cannot be
    /// directly rendered in Cedar syntax. You can instead render the unlinked
    /// template if you do not need to preserve links. If serializing links is
    /// important, then you will need to serialize the whole policy set
    /// containing the template and link to JSON (or protobuf).
    ///
    /// It also does not format the policy according to any particular rules.
    /// Policy formatting can be done through the Cedar policy CLI or
    /// the `cedar-policy-formatter` crate.
    pub fn to_cedar(&self) -> Option<String> {
        match &self.lossless {
            LosslessPolicy::Empty | LosslessPolicy::Est(_) => Some(self.ast.to_string()),
            LosslessPolicy::Text { text, slots } => {
                if slots.is_empty() {
                    Some(text.clone())
                } else {
                    None
                }
            }
        }
    }

    /// Get all the unknown entities from the policy
    #[doc = include_str!("../experimental_warning.md")]
    #[cfg(feature = "partial-eval")]
    pub fn unknown_entities(&self) -> HashSet<EntityUid> {
        self.ast
            .unknown_entities()
            .into_iter()
            .map(Into::into)
            .collect()
    }

    /// Create a `Policy` from its AST representation only. The `LosslessPolicy`
    /// will reflect the AST structure. When possible, don't use this method and
    /// create the `Policy` from the policy text, CST, or EST instead, as the
    /// conversion to AST is lossy. ESTs for policies generated by this method
    /// will reflect the AST and not the original policy syntax.
    #[cfg_attr(
        not(any(feature = "partial-eval", feature = "protobufs")),
        allow(unused)
    )]
    pub(crate) fn from_ast(ast: ast::Policy) -> Self {
        let text = ast.to_string(); // assume that pretty-printing is faster than `est::Policy::from(ast.clone())`; is that true?
        Self {
            ast,
            lossless: LosslessPolicy::policy_or_template_text(Some(text)),
        }
    }
}

impl std::fmt::Display for Policy {
    fn fmt(&self, f: &mut std::fmt::Formatter<'_>) -> std::fmt::Result {
        // prefer to display the lossless format
        self.lossless.fmt(|| self.ast.clone().into(), f)
    }
}

impl FromStr for Policy {
    type Err = ParseErrors;
    /// Create a policy
    ///
    /// Important note: Policies have ids, but this interface does not
    /// allow them to be set. It will use the default "policy0", which
    /// may cause id conflicts if not handled. Use `Policy::parse` to set
    /// the id when parsing, or `Policy::new_id` to clone a policy with
    /// a new id.
    fn from_str(policy: &str) -> Result<Self, Self::Err> {
        Self::parse(None, policy)
    }
}

/// See comments on `Policy` and `Template`.
///
/// This structure can be used for static policies, linked policies, and templates.
#[derive(Debug, Clone)]
pub(crate) enum LosslessPolicy {
    /// An empty representation
    Empty,
    /// EST representation
    Est(est::Policy),
    /// Text representation
    Text {
        /// actual policy text, of the policy or template
        text: String,
        /// For linked policies, map of slot to UID. Only linked policies have
        /// this; static policies and (unlinked) templates have an empty map
        /// here
        slots: HashMap<ast::SlotId, ast::EntityUID>,
    },
}

impl LosslessPolicy {
    /// Create a new `LosslessPolicy` from the text of a policy or template.
    fn policy_or_template_text(text: Option<impl Into<String>>) -> Self {
        text.map_or(Self::Empty, |text| Self::Text {
            text: text.into(),
            slots: HashMap::new(),
        })
    }

    /// Get the EST representation of this static policy, linked policy, or template.
    fn est(
        &self,
        fallback_est: impl FnOnce() -> est::Policy,
    ) -> Result<est::Policy, PolicyToJsonError> {
        match self {
            // Fall back to the `policy` AST if the lossless representation is empty
            Self::Empty => Ok(fallback_est()),
            Self::Est(est) => Ok(est.clone()),
            Self::Text { text, slots } => {
                let est =
                    parser::parse_policy_or_template_to_est(text).map_err(ParseErrors::from)?;
                if slots.is_empty() {
                    Ok(est)
                } else {
                    let unwrapped_vals = slots.iter().map(|(k, v)| (*k, v.into())).collect();
                    Ok(est.link(&unwrapped_vals)?)
                }
            }
        }
    }

    fn link<'a>(
        self,
        vals: impl IntoIterator<Item = (ast::SlotId, &'a ast::EntityUID)>,
    ) -> Result<Self, est::LinkingError> {
        match self {
            Self::Empty => Ok(Self::Empty),
            Self::Est(est) => {
                let unwrapped_est_vals: HashMap<
                    ast::SlotId,
                    cedar_policy_core::entities::EntityUidJson,
                > = vals.into_iter().map(|(k, v)| (k, v.into())).collect();
                Ok(Self::Est(est.link(&unwrapped_est_vals)?))
            }
            Self::Text { text, slots } => {
                debug_assert!(
                    slots.is_empty(),
                    "shouldn't call link() on an already-linked policy"
                );
                let slots = vals.into_iter().map(|(k, v)| (k, v.clone())).collect();
                Ok(Self::Text { text, slots })
            }
        }
    }

    fn fmt(
        &self,
        fallback_est: impl FnOnce() -> est::Policy,
        f: &mut std::fmt::Formatter<'_>,
    ) -> std::fmt::Result {
        match self {
            Self::Empty => match self.est(fallback_est) {
                Ok(est) => write!(f, "{est}"),
                Err(e) => write!(f, "<invalid policy: {e}>"),
            },
            Self::Est(est) => write!(f, "{est}"),
            Self::Text { text, slots } => {
                if slots.is_empty() {
                    write!(f, "{text}")
                } else {
                    // need to replace placeholders according to `slots`.
                    // just find-and-replace wouldn't be safe/perfect, we
                    // want to use the actual parser; right now we reuse
                    // another implementation by just converting to EST and
                    // printing that
                    match self.est(fallback_est) {
                        Ok(est) => write!(f, "{est}"),
                        Err(e) => write!(f, "<invalid linked policy: {e}>"),
                    }
                }
            }
        }
    }
}

/// Expressions to be evaluated
#[repr(transparent)]
#[derive(Debug, Clone, RefCast)]
pub struct Expression(pub(crate) ast::Expr);

#[doc(hidden)] // because this converts to a private/internal type
impl AsRef<ast::Expr> for Expression {
    fn as_ref(&self) -> &ast::Expr {
        &self.0
    }
}

#[doc(hidden)]
impl From<ast::Expr> for Expression {
    fn from(expr: ast::Expr) -> Self {
        Self(expr)
    }
}

impl Expression {
    /// Create an expression representing a literal string.
    pub fn new_string(value: String) -> Self {
        Self(ast::Expr::val(value))
    }

    /// Create an expression representing a literal bool.
    pub fn new_bool(value: bool) -> Self {
        Self(ast::Expr::val(value))
    }

    /// Create an expression representing a literal long.
    pub fn new_long(value: ast::Integer) -> Self {
        Self(ast::Expr::val(value))
    }

    /// Create an expression representing a record.
    ///
    /// Error if any key appears two or more times in `fields`.
    pub fn new_record(
        fields: impl IntoIterator<Item = (String, Self)>,
    ) -> Result<Self, ExpressionConstructionError> {
        Ok(Self(ast::Expr::record(
            fields.into_iter().map(|(k, v)| (SmolStr::from(k), v.0)),
        )?))
    }

    /// Create an expression representing a Set.
    pub fn new_set(values: impl IntoIterator<Item = Self>) -> Self {
        Self(ast::Expr::set(values.into_iter().map(|v| v.0)))
    }

    /// Create an expression representing an ip address.
    /// This function does not perform error checking on the source string,
    /// it creates an expression that calls the `ip` constructor.
    pub fn new_ip(src: impl AsRef<str>) -> Self {
        let src_expr = ast::Expr::val(src.as_ref());
        Self(ast::Expr::call_extension_fn(
            ip_extension_name(),
            vec![src_expr],
        ))
    }

    /// Create an expression representing a fixed precision decimal number.
    /// This function does not perform error checking on the source string,
    /// it creates an expression that calls the `decimal` constructor.
    pub fn new_decimal(src: impl AsRef<str>) -> Self {
        let src_expr = ast::Expr::val(src.as_ref());
        Self(ast::Expr::call_extension_fn(
            decimal_extension_name(),
            vec![src_expr],
        ))
    }

    /// Create an expression representing a particular instant of time.
    /// This function does not perform error checking on the source string,
    /// it creates an expression that calls the `datetime` constructor.
    pub fn new_datetime(src: impl AsRef<str>) -> Self {
        let src_expr = ast::Expr::val(src.as_ref());
        Self(ast::Expr::call_extension_fn(
            datetime_extension_name(),
            vec![src_expr],
        ))
    }

    /// Create an expression representing a duration of time.
    /// This function does not perform error checking on the source string,
    /// it creates an expression that calls the `datetime` constructor.
    pub fn new_duration(src: impl AsRef<str>) -> Self {
        let src_expr = ast::Expr::val(src.as_ref());
        Self(ast::Expr::call_extension_fn(
            duration_extension_name(),
            vec![src_expr],
        ))
    }
}

#[cfg(test)]
impl Expression {
    /// Deconstruct an [`Expression`] to get the internal type.
    /// This function is only intended to be used internally.
    pub(crate) fn into_inner(self) -> ast::Expr {
        self.0
    }
}

impl FromStr for Expression {
    type Err = ParseErrors;

    /// create an Expression using Cedar syntax
    fn from_str(expression: &str) -> Result<Self, Self::Err> {
        ast::Expr::from_str(expression)
            .map(Expression)
            .map_err(Into::into)
    }
}

impl std::fmt::Display for Expression {
    fn fmt(&self, f: &mut std::fmt::Formatter<'_>) -> std::fmt::Result {
        write!(f, "{}", &self.0)
    }
}

/// "Restricted" expressions are used for attribute values and `context`.
///
/// Restricted expressions can contain only the following:
///   - bool, int, and string literals
///   - literal `EntityUid`s such as `User::"alice"`
///   - extension function calls, where the arguments must be other things
///     on this list
///   - set and record literals, where the values must be other things on
///     this list
///
/// That means the following are not allowed in restricted expressions:
///   - `principal`, `action`, `resource`, `context`
///   - builtin operators and functions, including `.`, `in`, `has`, `like`,
///     `.contains()`
///   - if-then-else expressions
#[repr(transparent)]
#[derive(Debug, Clone, RefCast, PartialEq, Eq)]
pub struct RestrictedExpression(pub(crate) ast::RestrictedExpr);

#[doc(hidden)] // because this converts to a private/internal type
impl AsRef<ast::RestrictedExpr> for RestrictedExpression {
    fn as_ref(&self) -> &ast::RestrictedExpr {
        &self.0
    }
}

impl RestrictedExpression {
    /// Create an expression representing a literal string.
    pub fn new_string(value: String) -> Self {
        Self(ast::RestrictedExpr::val(value))
    }

    /// Create an expression representing a literal bool.
    pub fn new_bool(value: bool) -> Self {
        Self(ast::RestrictedExpr::val(value))
    }

    /// Create an expression representing a literal long.
    pub fn new_long(value: ast::Integer) -> Self {
        Self(ast::RestrictedExpr::val(value))
    }

    /// Create an expression representing a literal `EntityUid`.
    pub fn new_entity_uid(value: EntityUid) -> Self {
        Self(ast::RestrictedExpr::val(ast::EntityUID::from(value)))
    }

    /// Create an expression representing a record.
    ///
    /// Error if any key appears two or more times in `fields`.
    pub fn new_record(
        fields: impl IntoIterator<Item = (String, Self)>,
    ) -> Result<Self, ExpressionConstructionError> {
        Ok(Self(ast::RestrictedExpr::record(
            fields.into_iter().map(|(k, v)| (SmolStr::from(k), v.0)),
        )?))
    }

    /// Create an expression representing a Set.
    pub fn new_set(values: impl IntoIterator<Item = Self>) -> Self {
        Self(ast::RestrictedExpr::set(values.into_iter().map(|v| v.0)))
    }

    /// Create an expression representing an ip address.
    /// This function does not perform error checking on the source string,
    /// it creates an expression that calls the `ip` constructor.
    pub fn new_ip(src: impl AsRef<str>) -> Self {
        let src_expr = ast::RestrictedExpr::val(src.as_ref());
        Self(ast::RestrictedExpr::call_extension_fn(
            ip_extension_name(),
            [src_expr],
        ))
    }

    /// Create an expression representing a fixed precision decimal number.
    /// This function does not perform error checking on the source string,
    /// it creates an expression that calls the `decimal` constructor.
    pub fn new_decimal(src: impl AsRef<str>) -> Self {
        let src_expr = ast::RestrictedExpr::val(src.as_ref());
        Self(ast::RestrictedExpr::call_extension_fn(
            decimal_extension_name(),
            [src_expr],
        ))
    }

    /// Create an expression representing a particular instant of time.
    /// This function does not perform error checking on the source string,
    /// it creates an expression that calls the `datetime` constructor.
    pub fn new_datetime(src: impl AsRef<str>) -> Self {
        let src_expr = ast::RestrictedExpr::val(src.as_ref());
        Self(ast::RestrictedExpr::call_extension_fn(
            datetime_extension_name(),
            [src_expr],
        ))
    }

    /// Create an expression representing a duration of time.
    /// This function does not perform error checking on the source string,
    /// it creates an expression that calls the `datetime` constructor.
    pub fn new_duration(src: impl AsRef<str>) -> Self {
        let src_expr = ast::RestrictedExpr::val(src.as_ref());
        Self(ast::RestrictedExpr::call_extension_fn(
            duration_extension_name(),
            [src_expr],
        ))
    }

    /// Create an unknown expression
    #[cfg(feature = "partial-eval")]
    pub fn new_unknown(name: impl AsRef<str>) -> Self {
        Self(ast::RestrictedExpr::unknown(ast::Unknown::new_untyped(
            name.as_ref(),
        )))
    }
}

#[cfg(test)]
impl RestrictedExpression {
    /// Deconstruct an [`RestrictedExpression`] to get the internal type.
    /// This function is only intended to be used internally.
    pub(crate) fn into_inner(self) -> ast::RestrictedExpr {
        self.0
    }
}

fn decimal_extension_name() -> ast::Name {
    // PANIC SAFETY: This is a constant and is known to be safe, verified by a test
    #[allow(clippy::unwrap_used)]
    ast::Name::unqualified_name("decimal".parse().unwrap())
}

fn ip_extension_name() -> ast::Name {
    // PANIC SAFETY: This is a constant and is known to be safe, verified by a test
    #[allow(clippy::unwrap_used)]
    ast::Name::unqualified_name("ip".parse().unwrap())
}

fn datetime_extension_name() -> ast::Name {
    // PANIC SAFETY: This is a constant and is known to be safe, verified by a test
    #[allow(clippy::unwrap_used)]
    ast::Name::unqualified_name("datetime".parse().unwrap())
}

fn duration_extension_name() -> ast::Name {
    // PANIC SAFETY: This is a constant and is known to be safe, verified by a test
    #[allow(clippy::unwrap_used)]
    ast::Name::unqualified_name("duration".parse().unwrap())
}

impl FromStr for RestrictedExpression {
    type Err = RestrictedExpressionParseError;

    /// create a `RestrictedExpression` using Cedar syntax
    fn from_str(expression: &str) -> Result<Self, Self::Err> {
        ast::RestrictedExpr::from_str(expression)
            .map(RestrictedExpression)
            .map_err(Into::into)
    }
}

/// Builder for a [`Request`]
///
/// The default for principal, action, resource, and context fields is Unknown
/// for partial evaluation.
#[doc = include_str!("../experimental_warning.md")]
#[cfg(feature = "partial-eval")]
#[derive(Debug, Clone)]
pub struct RequestBuilder<S> {
    principal: ast::EntityUIDEntry,
    action: ast::EntityUIDEntry,
    resource: ast::EntityUIDEntry,
    /// Here, `None` means unknown
    context: Option<ast::Context>,
    schema: S,
}

/// A marker type that indicates [`Schema`] is not set for a request
#[doc = include_str!("../experimental_warning.md")]
#[cfg(feature = "partial-eval")]
#[derive(Debug, Clone, Copy)]
pub struct UnsetSchema;

#[cfg(feature = "partial-eval")]
impl Default for RequestBuilder<UnsetSchema> {
    fn default() -> Self {
        Self {
            principal: ast::EntityUIDEntry::unknown(),
            action: ast::EntityUIDEntry::unknown(),
            resource: ast::EntityUIDEntry::unknown(),
            context: None,
            schema: UnsetSchema,
        }
    }
}

#[cfg(feature = "partial-eval")]
impl<S> RequestBuilder<S> {
    /// Set the principal.
    ///
    /// Note that you can create the `EntityUid` using `.parse()` on any
    /// string (via the `FromStr` implementation for `EntityUid`).
    #[must_use]
    pub fn principal(self, principal: EntityUid) -> Self {
        Self {
            principal: ast::EntityUIDEntry::known(principal.into(), None),
            ..self
        }
    }

    /// Set the principal to be unknown, but known to belong to a certain entity type.
    ///
    /// This information is taken into account when evaluating 'is', '==' and '!=' expressions.
    #[must_use]
    pub fn unknown_principal_with_type(self, principal_type: EntityTypeName) -> Self {
        Self {
            principal: ast::EntityUIDEntry::unknown_with_type(principal_type.0, None),
            ..self
        }
    }

    /// Set the action.
    ///
    /// Note that you can create the `EntityUid` using `.parse()` on any
    /// string (via the `FromStr` implementation for `EntityUid`).
    #[must_use]
    pub fn action(self, action: EntityUid) -> Self {
        Self {
            action: ast::EntityUIDEntry::known(action.into(), None),
            ..self
        }
    }

    /// Set the resource.
    ///
    /// Note that you can create the `EntityUid` using `.parse()` on any
    /// string (via the `FromStr` implementation for `EntityUid`).
    #[must_use]
    pub fn resource(self, resource: EntityUid) -> Self {
        Self {
            resource: ast::EntityUIDEntry::known(resource.into(), None),
            ..self
        }
    }

    /// Set the resource to be unknown, but known to belong to a certain entity type.
    ///
    /// This information is taken into account when evaluating 'is', '==' and '!=' expressions.
    #[must_use]
    pub fn unknown_resource_with_type(self, resource_type: EntityTypeName) -> Self {
        Self {
            resource: ast::EntityUIDEntry::unknown_with_type(resource_type.0, None),
            ..self
        }
    }

    /// Set the context.
    #[must_use]
    pub fn context(self, context: Context) -> Self {
        Self {
            context: Some(context.0),
            ..self
        }
    }
}

#[cfg(feature = "partial-eval")]
impl RequestBuilder<UnsetSchema> {
    /// Set the schema. If present, this will be used for request validation.
    #[must_use]
    pub fn schema(self, schema: &Schema) -> RequestBuilder<&Schema> {
        RequestBuilder {
            principal: self.principal,
            action: self.action,
            resource: self.resource,
            context: self.context,
            schema,
        }
    }

    /// Create the [`Request`]
    pub fn build(self) -> Request {
        Request(ast::Request::new_unchecked(
            self.principal,
            self.action,
            self.resource,
            self.context,
        ))
    }
}

#[cfg(feature = "partial-eval")]
impl RequestBuilder<&Schema> {
    /// Create the [`Request`]
    pub fn build(self) -> Result<Request, RequestValidationError> {
        Ok(Request(ast::Request::new_with_unknowns(
            self.principal,
            self.action,
            self.resource,
            self.context,
            Some(&self.schema.0),
            Extensions::all_available(),
        )?))
    }
}

/// An authorization request is a tuple `<P, A, R, C>` where
/// * P is the principal [`EntityUid`],
/// * A is the action [`EntityUid`],
/// * R is the resource [`EntityUid`], and
/// * C is the request [`Context`] record.
///
/// It represents an authorization request asking the question, "Can this
/// principal take this action on this resource in this context?"
#[repr(transparent)]
#[derive(Debug, Clone, RefCast)]
pub struct Request(pub(crate) ast::Request);

#[doc(hidden)] // because this converts to a private/internal type
impl AsRef<ast::Request> for Request {
    fn as_ref(&self) -> &ast::Request {
        &self.0
    }
}

#[doc(hidden)]
impl From<ast::Request> for Request {
    fn from(req: ast::Request) -> Self {
        Self(req)
    }
}

impl Request {
    /// Create a [`RequestBuilder`]
    #[doc = include_str!("../experimental_warning.md")]
    #[cfg(feature = "partial-eval")]
    pub fn builder() -> RequestBuilder<UnsetSchema> {
        RequestBuilder::default()
    }

    /// Create a Request.
    ///
    /// Note that you can create the `EntityUid`s using `.parse()` on any
    /// string (via the `FromStr` implementation for `EntityUid`).
    /// The principal, action, and resource fields are optional to support
    /// the case where these fields do not contribute to authorization
    /// decisions (e.g., because they are not used in your policies).
    /// If any of the fields are `None`, we will automatically generate
    /// a unique entity UID that is not equal to any UID in the store.
    ///
    /// If `schema` is present, this constructor will validate that the
    /// `Request` complies with the given `schema`.
    pub fn new(
        principal: EntityUid,
        action: EntityUid,
        resource: EntityUid,
        context: Context,
        schema: Option<&Schema>,
    ) -> Result<Self, RequestValidationError> {
        Ok(Self(ast::Request::new(
            (principal.into(), None),
            (action.into(), None),
            (resource.into(), None),
            context.0,
            schema.map(|schema| &schema.0),
            Extensions::all_available(),
        )?))
    }

    /// Get the context component of the request. Returns `None` if the context is
    /// "unknown" (i.e., constructed using the partial evaluation APIs).
    pub fn context(&self) -> Option<&Context> {
        self.0.context().map(Context::ref_cast)
    }

    /// Get the principal component of the request. Returns `None` if the principal is
    /// "unknown" (i.e., constructed using the partial evaluation APIs).
    pub fn principal(&self) -> Option<&EntityUid> {
        match self.0.principal() {
            ast::EntityUIDEntry::Known { euid, .. } => Some(EntityUid::ref_cast(euid.as_ref())),
            ast::EntityUIDEntry::Unknown { .. } => None,
        }
    }

    /// Get the action component of the request. Returns `None` if the action is
    /// "unknown" (i.e., constructed using the partial evaluation APIs).
    pub fn action(&self) -> Option<&EntityUid> {
        match self.0.action() {
            ast::EntityUIDEntry::Known { euid, .. } => Some(EntityUid::ref_cast(euid.as_ref())),
            ast::EntityUIDEntry::Unknown { .. } => None,
        }
    }

    /// Get the resource component of the request. Returns `None` if the resource is
    /// "unknown" (i.e., constructed using the partial evaluation APIs).
    pub fn resource(&self) -> Option<&EntityUid> {
        match self.0.resource() {
            ast::EntityUIDEntry::Known { euid, .. } => Some(EntityUid::ref_cast(euid.as_ref())),
            ast::EntityUIDEntry::Unknown { .. } => None,
        }
    }
}

/// the Context object for an authorization request
#[repr(transparent)]
#[derive(Debug, Clone, RefCast)]
pub struct Context(ast::Context);

#[doc(hidden)] // because this converts to a private/internal type
impl AsRef<ast::Context> for Context {
    fn as_ref(&self) -> &ast::Context {
        &self.0
    }
}

impl Context {
    /// Create an empty `Context`
    /// ```
    /// # use cedar_policy::Context;
    /// let context = Context::empty();
    /// ```
    pub fn empty() -> Self {
        Self(ast::Context::empty())
    }

    /// Create a `Context` from a map of key to "restricted expression",
    /// or a Vec of `(key, restricted expression)` pairs, or any other iterator
    /// of `(key, restricted expression)` pairs.
    /// ```
    /// # use cedar_policy::{Context, EntityUid, RestrictedExpression, Request};
    /// # use std::str::FromStr;
    /// let context = Context::from_pairs([
    ///   ("key".to_string(), RestrictedExpression::from_str(r#""value""#).unwrap()),
    ///   ("age".to_string(), RestrictedExpression::from_str("18").unwrap()),
    /// ]).unwrap();
    /// # // create a request
    /// # let p = EntityUid::from_str(r#"User::"alice""#).unwrap();
    /// # let a = EntityUid::from_str(r#"Action::"view""#).unwrap();
    /// # let r = EntityUid::from_str(r#"Album::"trip""#).unwrap();
    /// # let request: Request = Request::new(p, a, r, context, None).unwrap();
    /// ```
    pub fn from_pairs(
        pairs: impl IntoIterator<Item = (String, RestrictedExpression)>,
    ) -> Result<Self, ContextCreationError> {
        Ok(Self(ast::Context::from_pairs(
            pairs.into_iter().map(|(k, v)| (SmolStr::from(k), v.0)),
            Extensions::all_available(),
        )?))
    }

    /// Retrieves a value from the Context by its key.
    ///
    /// # Arguments
    ///
    /// * `key` - The key to look up in the context
    ///
    /// # Returns
    ///
    /// * `Some(EvalResult)` - If the key exists in the context, returns its value
    /// * `None` - If the key doesn't exist or if the context is not a Value type
    ///
    /// # Examples
    ///
    /// ```
    /// # use cedar_policy::{Context, Request, EntityUid};
    /// # use std::str::FromStr;
    /// let context = Context::from_json_str(r#"{"rayId": "abc123"}"#, None).unwrap();
    /// if let Some(value) = context.get("rayId") {
    ///     // value here is an EvalResult, convertible from the internal Value type
    ///     println!("Found value: {:?}", value);
    /// }
    /// assert_eq!(context.get("nonexistent"), None);
    /// ```
    pub fn get(&self, key: &str) -> Option<EvalResult> {
        match &self.0 {
            ast::Context::Value(map) => map.get(key).map(|v| EvalResult::from(v.clone())),
            ast::Context::RestrictedResidual(_) => None,
        }
    }

    /// Create a `Context` from a string containing JSON (which must be a JSON
    /// object, not any other JSON type, or you will get an error here).
    /// JSON here must use the `__entity` and `__extn` escapes for entity
    /// references, extension values, etc.
    ///
    /// If a `schema` is provided, this will inform the parsing: for instance, it
    /// will allow `__entity` and `__extn` escapes to be implicit, and it will error
    /// if attributes have the wrong types (e.g., string instead of integer).
    /// Since different Actions have different schemas for `Context`, you also
    /// must specify the `Action` for schema-based parsing.
    /// ```
    /// # use cedar_policy::{Context, EntityUid, RestrictedExpression, Request};
    /// # use std::str::FromStr;
    /// let json_data = r#"{
    ///     "sub": "1234",
    ///     "groups": {
    ///         "1234": {
    ///             "group_id": "abcd",
    ///             "group_name": "test-group"
    ///         }
    ///     }
    /// }"#;
    /// let context = Context::from_json_str(json_data, None).unwrap();
    /// # // create a request
    /// # let p = EntityUid::from_str(r#"User::"alice""#).unwrap();
    /// # let a = EntityUid::from_str(r#"Action::"view""#).unwrap();
    /// # let r = EntityUid::from_str(r#"Album::"trip""#).unwrap();
    /// # let request: Request = Request::new(p, a, r, context, None).unwrap();
    /// ```
    pub fn from_json_str(
        json: &str,
        schema: Option<(&Schema, &EntityUid)>,
    ) -> Result<Self, ContextJsonError> {
        let schema = schema
            .map(|(s, uid)| Self::get_context_schema(s, uid))
            .transpose()?;
        let context = cedar_policy_core::entities::ContextJsonParser::new(
            schema.as_ref(),
            Extensions::all_available(),
        )
        .from_json_str(json)?;
        Ok(Self(context))
    }

    /// Create a `Context` from a `serde_json::Value` (which must be a JSON object,
    /// not any other JSON type, or you will get an error here).
    /// JSON here must use the `__entity` and `__extn` escapes for entity
    /// references, extension values, etc.
    ///
    /// If a `schema` is provided, this will inform the parsing: for instance, it
    /// will allow `__entity` and `__extn` escapes to be implicit, and it will error
    /// if attributes have the wrong types (e.g., string instead of integer).
    /// Since different Actions have different schemas for `Context`, you also
    /// must specify the `Action` for schema-based parsing.
    /// ```
    /// # use cedar_policy::{Context, EntityUid, EntityId, EntityTypeName, RestrictedExpression, Request, Schema};
    /// # use std::str::FromStr;
    /// let schema_json = serde_json::json!(
    ///     {
    ///       "": {
    ///         "entityTypes": {
    ///           "User": {},
    ///           "Album": {},
    ///         },
    ///         "actions": {
    ///           "view": {
    ///              "appliesTo": {
    ///                "principalTypes": ["User"],
    ///                "resourceTypes": ["Album"],
    ///                "context": {
    ///                  "type": "Record",
    ///                  "attributes": {
    ///                    "sub": { "type": "Long" }
    ///                  }
    ///                }
    ///              }
    ///           }
    ///         }
    ///       }
    ///     });
    /// let schema = Schema::from_json_value(schema_json).unwrap();
    ///
    /// let a_eid = EntityId::from_str("view").unwrap();
    /// let a_name: EntityTypeName = EntityTypeName::from_str("Action").unwrap();
    /// let action = EntityUid::from_type_name_and_id(a_name, a_eid);
    /// let data = serde_json::json!({
    ///     "sub": 1234
    /// });
    /// let context = Context::from_json_value(data, Some((&schema, &action))).unwrap();
    /// # let p = EntityUid::from_str(r#"User::"alice""#).unwrap();
    /// # let r = EntityUid::from_str(r#"Album::"trip""#).unwrap();
    /// # let request: Request = Request::new(p, action, r, context, Some(&schema)).unwrap();
    /// ```
    pub fn from_json_value(
        json: serde_json::Value,
        schema: Option<(&Schema, &EntityUid)>,
    ) -> Result<Self, ContextJsonError> {
        let schema = schema
            .map(|(s, uid)| Self::get_context_schema(s, uid))
            .transpose()?;
        let context = cedar_policy_core::entities::ContextJsonParser::new(
            schema.as_ref(),
            Extensions::all_available(),
        )
        .from_json_value(json)?;
        Ok(Self(context))
    }

    /// Create a `Context` from a JSON file.  The JSON file must contain a JSON
    /// object, not any other JSON type, or you will get an error here.
    /// JSON here must use the `__entity` and `__extn` escapes for entity
    /// references, extension values, etc.
    ///
    /// If a `schema` is provided, this will inform the parsing: for instance, it
    /// will allow `__entity` and `__extn` escapes to be implicit, and it will error
    /// if attributes have the wrong types (e.g., string instead of integer).
    /// Since different Actions have different schemas for `Context`, you also
    /// must specify the `Action` for schema-based parsing.
    /// ```no_run
    /// # use cedar_policy::{Context, RestrictedExpression};
    /// # use cedar_policy::{Entities, EntityId, EntityTypeName, EntityUid, Request,PolicySet};
    /// # use std::collections::HashMap;
    /// # use std::str::FromStr;
    /// # use std::fs::File;
    /// let mut json = File::open("json_file.json").unwrap();
    /// let context = Context::from_json_file(&json, None).unwrap();
    /// # // create a request
    /// # let p_eid = EntityId::from_str("alice").unwrap();
    /// # let p_name: EntityTypeName = EntityTypeName::from_str("User").unwrap();
    /// # let p = EntityUid::from_type_name_and_id(p_name, p_eid);
    /// #
    /// # let a_eid = EntityId::from_str("view").unwrap();
    /// # let a_name: EntityTypeName = EntityTypeName::from_str("Action").unwrap();
    /// # let a = EntityUid::from_type_name_and_id(a_name, a_eid);
    /// # let r_eid = EntityId::from_str("trip").unwrap();
    /// # let r_name: EntityTypeName = EntityTypeName::from_str("Album").unwrap();
    /// # let r = EntityUid::from_type_name_and_id(r_name, r_eid);
    /// # let request: Request = Request::new(p, a, r, context, None).unwrap();
    /// ```
    pub fn from_json_file(
        json: impl std::io::Read,
        schema: Option<(&Schema, &EntityUid)>,
    ) -> Result<Self, ContextJsonError> {
        let schema = schema
            .map(|(s, uid)| Self::get_context_schema(s, uid))
            .transpose()?;
        let context = cedar_policy_core::entities::ContextJsonParser::new(
            schema.as_ref(),
            Extensions::all_available(),
        )
        .from_json_file(json)?;
        Ok(Self(context))
    }

    /// Internal helper function to convert `(&Schema, &EntityUid)` to `impl ContextSchema`
    fn get_context_schema(
        schema: &Schema,
        action: &EntityUid,
    ) -> Result<impl ContextSchema, ContextJsonError> {
        cedar_policy_core::validator::context_schema_for_action(&schema.0, action.as_ref())
            .ok_or_else(|| ContextJsonError::missing_action(action.clone()))
    }

    /// Merge this [`Context`] with another context (or iterator over
    /// `(String, RestrictedExpression)` pairs), returning an error if the two
    /// contain overlapping keys
    pub fn merge(
        self,
        other_context: impl IntoIterator<Item = (String, RestrictedExpression)>,
    ) -> Result<Self, ContextCreationError> {
        Self::from_pairs(self.into_iter().chain(other_context))
    }

    /// Validates this context against the provided schema
    ///
    /// Returns Ok(()) if the context is valid according to the schema, or an error otherwise
    ///
    /// This validation is already handled by `Request::new`, so there is no need to separately call
    /// if you are validating the whole request
    pub fn validate(
        &self,
        schema: &crate::Schema,
        action: &EntityUid,
    ) -> std::result::Result<(), RequestValidationError> {
        // Call the validate_context function from coreschema.rs
        Ok(RequestSchema::validate_context(
            &schema.0,
            &self.0,
            action.as_ref(),
            Extensions::all_available(),
        )?)
    }
}

/// Utilities for implementing `IntoIterator` for `Context`
mod context {
    use super::{ast, RestrictedExpression};

    /// `IntoIter` iterator for `Context`
    #[derive(Debug)]
    pub struct IntoIter {
        pub(super) inner: <ast::Context as IntoIterator>::IntoIter,
    }

    impl Iterator for IntoIter {
        type Item = (String, RestrictedExpression);

        fn next(&mut self) -> Option<Self::Item> {
            self.inner
                .next()
                .map(|(k, v)| (k.to_string(), RestrictedExpression(v)))
        }
    }
}

impl IntoIterator for Context {
    type Item = (String, RestrictedExpression);

    type IntoIter = context::IntoIter;

    fn into_iter(self) -> Self::IntoIter {
        Self::IntoIter {
            inner: self.0.into_iter(),
        }
    }
}

#[doc(hidden)]
impl From<ast::Context> for Context {
    fn from(c: ast::Context) -> Self {
        Self(c)
    }
}

impl std::fmt::Display for Request {
    fn fmt(&self, f: &mut std::fmt::Formatter<'_>) -> std::fmt::Result {
        write!(f, "{}", self.0)
    }
}

impl std::fmt::Display for Context {
    fn fmt(&self, f: &mut std::fmt::Formatter<'_>) -> std::fmt::Result {
        write!(f, "{}", self.0)
    }
}

/// Result of Evaluation
#[derive(Debug, Clone, PartialEq, Eq, PartialOrd, Ord)]
pub enum EvalResult {
    /// Boolean value
    Bool(bool),
    /// Signed integer value
    Long(ast::Integer),
    /// String value
    String(String),
    /// Entity Uid
    EntityUid(EntityUid),
    /// A first-class set
    Set(Set),
    /// A first-class anonymous record
    Record(Record),
    /// An extension value, currently limited to String results
    ExtensionValue(String),
    // ExtensionValue(std::sync::Arc<dyn InternalExtensionValue>),
}

/// Sets of Cedar values
#[derive(Debug, Clone, Eq, PartialEq, PartialOrd, Ord)]
pub struct Set(BTreeSet<EvalResult>);

impl Set {
    /// Iterate over the members of the set
    pub fn iter(&self) -> impl Iterator<Item = &EvalResult> {
        self.0.iter()
    }

    /// Is a given element in the set
    pub fn contains(&self, elem: &EvalResult) -> bool {
        self.0.contains(elem)
    }

    /// Get the number of members of the set
    pub fn len(&self) -> usize {
        self.0.len()
    }

    /// Test if the set is empty
    pub fn is_empty(&self) -> bool {
        self.0.is_empty()
    }
}

/// A record of Cedar values
#[derive(Debug, Clone, Eq, PartialEq, PartialOrd, Ord)]
pub struct Record(BTreeMap<String, EvalResult>);

impl Record {
    /// Iterate over the attribute/value pairs in the record
    pub fn iter(&self) -> impl Iterator<Item = (&String, &EvalResult)> {
        self.0.iter()
    }

    /// Check if a given attribute is in the record
    pub fn contains_attribute(&self, key: impl AsRef<str>) -> bool {
        self.0.contains_key(key.as_ref())
    }

    /// Get a given attribute from the record
    pub fn get(&self, key: impl AsRef<str>) -> Option<&EvalResult> {
        self.0.get(key.as_ref())
    }

    /// Get the number of attributes in the record
    pub fn len(&self) -> usize {
        self.0.len()
    }

    /// Test if the record is empty
    pub fn is_empty(&self) -> bool {
        self.0.is_empty()
    }
}

#[doc(hidden)]
impl From<ast::Value> for EvalResult {
    fn from(v: ast::Value) -> Self {
        match v.value {
            ast::ValueKind::Lit(ast::Literal::Bool(b)) => Self::Bool(b),
            ast::ValueKind::Lit(ast::Literal::Long(i)) => Self::Long(i),
            ast::ValueKind::Lit(ast::Literal::String(s)) => Self::String(s.to_string()),
            ast::ValueKind::Lit(ast::Literal::EntityUID(e)) => {
                Self::EntityUid(ast::EntityUID::clone(&e).into())
            }
            ast::ValueKind::Set(set) => Self::Set(Set(set
                .authoritative
                .iter()
                .map(|v| v.clone().into())
                .collect())),
            ast::ValueKind::Record(record) => Self::Record(Record(
                record
                    .iter()
                    .map(|(k, v)| (k.to_string(), v.clone().into()))
                    .collect(),
            )),
            ast::ValueKind::ExtensionValue(ev) => {
                Self::ExtensionValue(RestrictedExpr::from(ev.as_ref().clone()).to_string())
            }
        }
    }
}

#[doc(hidden)]
// PANIC SAFETY: see the panic safety comments below
#[allow(clippy::fallible_impl_from)]
impl From<EvalResult> for Expression {
    fn from(res: EvalResult) -> Self {
        match res {
            EvalResult::Bool(b) => Self::new_bool(b),
            EvalResult::Long(l) => Self::new_long(l),
            EvalResult::String(s) => Self::new_string(s),
            EvalResult::EntityUid(eid) => {
                Self::from(ast::Expr::from(ast::Value::from(ast::EntityUID::from(eid))))
            }
            EvalResult::Set(set) => Self::new_set(set.iter().cloned().map(Self::from)),
            EvalResult::Record(r) => {
                // PANIC SAFETY: record originates from EvalResult so should not panic when reconstructing as an Expression
                #[allow(clippy::unwrap_used)]
                Self::new_record(r.iter().map(|(k, v)| (k.clone(), Self::from(v.clone())))).unwrap()
            }
            EvalResult::ExtensionValue(s) => {
                // PANIC SAFETY: the string s is constructed using RestrictedExpr::to_string() so should not panic when being parsed back into a RestrictedExpr
                #[allow(clippy::unwrap_used)]
                let expr: ast::Expr = ast::RestrictedExpr::from_str(&s).unwrap().into();
                Self::from(expr)
            }
        }
    }
}

impl std::fmt::Display for EvalResult {
    fn fmt(&self, f: &mut std::fmt::Formatter<'_>) -> std::fmt::Result {
        match self {
            Self::Bool(b) => write!(f, "{b}"),
            Self::Long(l) => write!(f, "{l}"),
            Self::String(s) => write!(f, "\"{}\"", s.escape_debug()),
            Self::EntityUid(uid) => write!(f, "{uid}"),
            Self::Set(s) => {
                write!(f, "[")?;
                for (i, ev) in s.iter().enumerate() {
                    write!(f, "{ev}")?;
                    if (i + 1) < s.len() {
                        write!(f, ", ")?;
                    }
                }
                write!(f, "]")?;
                Ok(())
            }
            Self::Record(r) => {
                write!(f, "{{")?;
                for (i, (k, v)) in r.iter().enumerate() {
                    write!(f, "\"{}\": {v}", k.escape_debug())?;
                    if (i + 1) < r.len() {
                        write!(f, ", ")?;
                    }
                }
                write!(f, "}}")?;
                Ok(())
            }
            Self::ExtensionValue(s) => write!(f, "{s}"),
        }
    }
}

/// Evaluates an expression.
///
/// If evaluation results in an error (e.g., attempting to access a non-existent Entity or Record,
/// passing the wrong number of arguments to a function etc.), that error is returned as a String
pub fn eval_expression(
    request: &Request,
    entities: &Entities,
    expr: &Expression,
) -> Result<EvalResult, EvaluationError> {
    let all_ext = Extensions::all_available();
    let eval = Evaluator::new(request.0.clone(), &entities.0, all_ext);
    Ok(EvalResult::from(
        // Evaluate under the empty slot map, as an expression should not have slots
        eval.interpret(&expr.0, &ast::SlotEnv::new())?,
    ))
}

#[cfg(feature = "tpe")]
pub use tpe::*;

#[cfg(feature = "tpe")]
mod tpe {
    use std::collections::{BTreeMap, HashMap, HashSet};
    use std::sync::Arc;

    use cedar_policy_core::ast::{self, Value};
    use cedar_policy_core::authorizer::Decision;
    use cedar_policy_core::batched_evaluator::is_authorized_batched;
    use cedar_policy_core::batched_evaluator::{
        err::BatchedEvalError, EntityLoader as EntityLoaderInternal,
    };
    use cedar_policy_core::evaluator::{EvaluationError, RestrictedEvaluator};
    use cedar_policy_core::extensions::Extensions;
    use cedar_policy_core::tpe;
    use itertools::Itertools;
    use ref_cast::RefCast;
    use smol_str::SmolStr;

    use crate::{
        api, tpe_err, Authorizer, Context, Entities, EntityId, EntityTypeName, EntityUid,
<<<<<<< HEAD
        PartialEntityError, PartialRequestCreationError, PermissionQueryError, Policy, PolicySet,
        Request, RequestValidationError, RestrictedExpression, Schema, TPEReauthorizationError,
=======
        PartialRequestCreationError, PermissionQueryError, Policy, PolicySet, Request,
        RequestValidationError, RestrictedExpression, Schema,
>>>>>>> 546813d7
    };
    use crate::{Entity, TpeReauthorizationError};

    /// A partial [`EntityUid`].
    /// That is, its [`EntityId`] could be unknown
    #[repr(transparent)]
    #[derive(Debug, Clone, RefCast)]
    pub struct PartialEntityUid(pub(crate) tpe::request::PartialEntityUID);

    #[doc(hidden)]
    impl AsRef<tpe::request::PartialEntityUID> for PartialEntityUid {
        fn as_ref(&self) -> &tpe::request::PartialEntityUID {
            &self.0
        }
    }

    impl PartialEntityUid {
        /// Construct a [`PartialEntityUid`]
        pub fn new(ty: EntityTypeName, id: Option<EntityId>) -> Self {
            Self(tpe::request::PartialEntityUID {
                ty: ty.0,
                eid: id.map(|id| <EntityId as AsRef<ast::Eid>>::as_ref(&id).clone()),
            })
        }

        /// Construct a [`PartialEntityUid`] from a concrete [`EntityUid`].
        pub fn from_concrete(euid: EntityUid) -> Self {
            let (ty, eid) = euid.0.components();
            Self(tpe::request::PartialEntityUID { ty, eid: Some(eid) })
        }
    }

    /// A partial [`Request`]
    /// Its principal/resource types and action must be known and its context
    /// must either be fully known or unknown
    #[repr(transparent)]
    #[derive(Debug, Clone, RefCast)]
    pub struct PartialRequest(pub(crate) tpe::request::PartialRequest);

    #[doc(hidden)]
    impl AsRef<tpe::request::PartialRequest> for PartialRequest {
        fn as_ref(&self) -> &tpe::request::PartialRequest {
            &self.0
        }
    }

    impl PartialRequest {
        /// Construct a valid [`PartialRequest`] according to a [`Schema`]
        pub fn new(
            principal: PartialEntityUid,
            action: EntityUid,
            resource: PartialEntityUid,
            context: Option<Context>,
            schema: &Schema,
        ) -> Result<Self, PartialRequestCreationError> {
            let context = context
                .map(|c| match c.0 {
                    ast::Context::RestrictedResidual(_) => {
                        Err(PartialRequestCreationError::ContextContainsUnknowns)
                    }
                    ast::Context::Value(m) => Ok(m),
                })
                .transpose()?;
            tpe::request::PartialRequest::new(principal.0, action.0, resource.0, context, &schema.0)
                .map(Self)
                .map_err(|e| PartialRequestCreationError::Validation(e.into()))
        }
    }

    /// Like [`PartialRequest`] but only `resource` can be unknown
    #[repr(transparent)]
    #[derive(Debug, Clone, RefCast)]
    pub struct ResourceQueryRequest(pub(crate) PartialRequest);

    impl ResourceQueryRequest {
        /// Construct a valid [`ResourceQueryRequest`] according to a [`Schema`]
        pub fn new(
            principal: EntityUid,
            action: EntityUid,
            resource: EntityTypeName,
            context: Context,
            schema: &Schema,
        ) -> Result<Self, PartialRequestCreationError> {
            PartialRequest::new(
                PartialEntityUid(principal.0.into()),
                action,
                PartialEntityUid::new(resource, None),
                Some(context),
                schema,
            )
            .map(Self)
        }

        /// Convert [`ResourceQueryRequest`] to a [`Request`] by providing the resource [`EntityId`]
        pub fn to_request(
            &self,
            resource_id: EntityId,
            schema: Option<&Schema>,
        ) -> Result<Request, RequestValidationError> {
            // PANIC SAFETY: various fields are validated through the constructor
            #[allow(clippy::unwrap_used)]
            Request::new(
                EntityUid(self.0 .0.get_principal().try_into().unwrap()),
                EntityUid(self.0 .0.get_action()),
                EntityUid::from_type_name_and_id(
                    EntityTypeName(self.0 .0.get_resource_type()),
                    resource_id,
                ),
                Context::from_pairs(
                    self.0
                         .0
                        .get_context_attrs()
                        .unwrap()
                        .iter()
                        .map(|(a, v)| (a.to_string(), RestrictedExpression(v.clone().into()))),
                )
                .unwrap(),
                schema,
            )
        }
    }

    /// Like [`PartialRequest`] but only `principal` can be unknown
    #[repr(transparent)]
    #[derive(Debug, Clone, RefCast)]
    pub struct PrincipalQueryRequest(pub(crate) PartialRequest);

    impl PrincipalQueryRequest {
        /// Construct a valid [`PrincipalQueryRequest`] according to a [`Schema`]
        pub fn new(
            principal: EntityTypeName,
            action: EntityUid,
            resource: EntityUid,
            context: Context,
            schema: &Schema,
        ) -> Result<Self, PartialRequestCreationError> {
            PartialRequest::new(
                PartialEntityUid::new(principal, None),
                action,
                PartialEntityUid(resource.0.into()),
                Some(context),
                schema,
            )
            .map(Self)
        }

        /// Convert [`PrincipalQueryRequest`] to a [`Request`] by providing the principal [`EntityId`]
        pub fn to_request(
            &self,
            principal_id: EntityId,
            schema: Option<&Schema>,
        ) -> Result<Request, RequestValidationError> {
            // PANIC SAFETY: various fields are validated through the constructor
            #[allow(clippy::unwrap_used)]
            Request::new(
                EntityUid::from_type_name_and_id(
                    EntityTypeName(self.0 .0.get_principal_type()),
                    principal_id,
                ),
                EntityUid(self.0 .0.get_action()),
                EntityUid(self.0 .0.get_resource().try_into().unwrap()),
                Context::from_pairs(
                    self.0
                         .0
                        .get_context_attrs()
                        .unwrap()
                        .iter()
                        .map(|(a, v)| (a.to_string(), RestrictedExpression(v.clone().into()))),
                )
                .unwrap(),
                schema,
            )
        }
    }

    /// Defines a [`PartialRequest`] which additionally leaves the action
    /// undefined, enabling queries listing what actions might be authorized.
    ///
    /// See [`PolicySet::query_action`] for documentation and example usage.
    #[derive(Debug, Clone)]
    pub struct ActionQueryRequest {
        principal: PartialEntityUid,
        resource: PartialEntityUid,
        context: Option<Arc<BTreeMap<SmolStr, Value>>>,
        schema: Schema,
    }

    impl ActionQueryRequest {
        /// Construct a valid [`ActionQueryRequest`] according to a [`Schema`]
        pub fn new(
            principal: PartialEntityUid,
            resource: PartialEntityUid,
            context: Option<Context>,
            schema: Schema,
        ) -> Result<Self, PartialRequestCreationError> {
            let context = context
                .map(|c| match c.0 {
                    ast::Context::RestrictedResidual(_) => {
                        Err(PartialRequestCreationError::ContextContainsUnknowns)
                    }
                    ast::Context::Value(m) => Ok(m),
                })
                .transpose()?;
            Ok(Self {
                principal,
                resource,
                context,
                schema,
            })
        }

        fn partial_request(
            &self,
            action: EntityUid,
        ) -> Result<PartialRequest, cedar_policy_core::validator::RequestValidationError> {
            tpe::request::PartialRequest::new(
                self.principal.0.clone(),
                action.0,
                self.resource.0.clone(),
                self.context.clone(),
                &self.schema.0,
            )
            .map(PartialRequest)
        }
    }

    /// Partial [`Entity`]
    #[repr(transparent)]
    #[derive(Debug, Clone, RefCast)]
    pub struct PartialEntity(pub(crate) tpe::entities::PartialEntity);

    impl PartialEntity {
        /// Construct a [`PartialEntity`]
        pub fn new(
            uid: EntityUid,
            attrs: Option<BTreeMap<SmolStr, RestrictedExpression>>,
            ancestors: Option<HashSet<EntityUid>>,
            tags: Option<BTreeMap<SmolStr, RestrictedExpression>>,
            schema: &Schema,
        ) -> Result<Self, PartialEntityError> {
            Ok(Self(tpe::entities::PartialEntity::new(
                uid.0,
                attrs
                    .map(|ps| {
                        ps.into_iter()
                            .map(|(k, v)| {
                                Ok((
                                    k,
                                    RestrictedEvaluator::new(Extensions::all_available())
                                        .interpret(v.0.as_borrowed())?,
                                ))
                            })
                            .collect::<Result<BTreeMap<_, _>, EvaluationError>>()
                    })
                    .transpose()?,
                ancestors.map(|s| s.into_iter().map(|e| e.0).collect()),
                tags.map(|ps| {
                    ps.into_iter()
                        .map(|(k, v)| {
                            Ok((
                                k,
                                RestrictedEvaluator::new(Extensions::all_available())
                                    .interpret(v.0.as_borrowed())?,
                            ))
                        })
                        .collect::<Result<BTreeMap<_, _>, EvaluationError>>()
                })
                .transpose()?,
                &schema.0,
            )?))
        }
    }

    /// Partial [`Entities`]
    #[repr(transparent)]
    #[derive(Debug, Clone, RefCast)]
    pub struct PartialEntities(pub(crate) tpe::entities::PartialEntities);

    #[doc(hidden)]
    impl AsRef<tpe::entities::PartialEntities> for PartialEntities {
        fn as_ref(&self) -> &tpe::entities::PartialEntities {
            &self.0
        }
    }

    impl PartialEntities {
        /// Construct [`PartialEntities`] from a JSON value
        /// The `parent`, `attrs`, `tags` field must be either fully known or
        /// unknown. And parent entities cannot have unknown parents.
        pub fn from_json_value(
            value: serde_json::Value,
            schema: &Schema,
        ) -> Result<Self, tpe_err::EntitiesError> {
            tpe::entities::PartialEntities::from_json_value(value, &schema.0).map(Self)
        }

        /// Construct [`PartialEntities`] given a fully concrete [`Entities`]
        pub fn from_concrete(
            entities: Entities,
            schema: &Schema,
        ) -> Result<Self, tpe_err::EntitiesError> {
            tpe::entities::PartialEntities::from_concrete(entities.0, &schema.0).map(Self)
        }

        /// Create a `PartialEntities` with no entities
        pub fn empty() -> Self {
            Self(tpe::entities::PartialEntities::new())
        }
    }

    /// A partial version of [`crate::Response`].
    #[repr(transparent)]
    #[derive(Debug, Clone, RefCast)]
    pub struct TpeResponse<'a>(pub(crate) tpe::response::Response<'a>);

    #[doc(hidden)]
    impl<'a> AsRef<tpe::response::Response<'a>> for TpeResponse<'a> {
        fn as_ref(&self) -> &tpe::response::Response<'a> {
            &self.0
        }
    }

    impl TpeResponse<'_> {
        /// Attempt to get the authorization decision
        pub fn decision(&self) -> Option<Decision> {
            self.0.decision()
        }

        /// Perform reauthorization
        pub fn reauthorize(
            &self,
            request: &Request,
            entities: &Entities,
        ) -> Result<api::Response, TpeReauthorizationError> {
            self.0
                .reauthorize(&request.0, &entities.0)
                .map(Into::into)
                .map_err(Into::into)
        }

        /// Return residuals as [`Policy`]s
        /// A [`Policy`] returned inherits [`crate::PolicyId`] and annotations from
        /// the corresponding input policy
        /// Its scope is unconstrained and its condition is in the form of a
        /// single `when` clause with the residual as the expression
        /// Use [`TpeResponse::nontrivial_residual_policies`] to get non-trivial residual policies
        pub fn residual_policies(&self) -> impl Iterator<Item = Policy> + '_ {
            self.0
                .residual_policies()
                .map(|p| Policy::from_ast(p.clone().into()))
        }

        /// Returns an iterator of non-trivial (meaning more than just `true`
        /// or `false`) residuals as [`Policy`]s
        /// A [`Policy`] returned inherits [`crate::PolicyId`] and annotations from
        /// the corresponding input policy
        /// Its scope is unconstrained and its condition is in the form of a
        /// single `when` clause with the residual as the expression
        pub fn nontrivial_residual_policies(&'_ self) -> impl Iterator<Item = Policy> + '_ {
            self.0
                .residual_permits()
                .chain(self.0.residual_forbids())
                .map(|p| Policy::from_ast(p.clone().into()))
        }
    }

    /// Entity loader trait for batched evaluation.
    ///
    /// Loads entities on demand, returning `None` for missing entities.
    /// The `load_entities` function must load all requested entities,
    /// and must compute and include all ancestors of the requested entities.
    /// Loading more entities than requested is allowed.
    pub trait EntityLoader {
        /// Load all entities for the given set of entity UIDs.
        /// Returns a map from [`EntityUid`] to [`Option<Entity>`], where `None` indicates
        /// the entity does not exist.
        fn load_entities(
            &mut self,
            uids: &HashSet<EntityUid>,
        ) -> HashMap<EntityUid, Option<Entity>>;
    }

    /// Wrapper struct used to convert an [`EntityLoader`] to an `EntityLoaderInternal`
    struct EntityLoaderWrapper<'a>(&'a mut dyn EntityLoader);

    impl EntityLoaderInternal for EntityLoaderWrapper<'_> {
        fn load_entities(
            &mut self,
            uids: &HashSet<ast::EntityUID>,
        ) -> HashMap<ast::EntityUID, Option<ast::Entity>> {
            let ids = uids
                .iter()
                .map(|id| EntityUid::ref_cast(id).clone())
                .collect();
            self.0
                .load_entities(&ids)
                .into_iter()
                .map(|(uid, entity)| (uid.0, entity.map(|e| e.0)))
                .collect()
        }
    }

    /// Simple entity loader implementation that loads from a pre-existing Entities store
    #[derive(Debug)]

    pub struct TestEntityLoader<'a> {
        entities: &'a Entities,
    }

    impl<'a> TestEntityLoader<'a> {
        /// Create a new [`TestEntityLoader`] from an existing Entities store
        pub fn new(entities: &'a Entities) -> Self {
            Self { entities }
        }
    }

    impl EntityLoader for TestEntityLoader<'_> {
        fn load_entities(
            &mut self,
            uids: &HashSet<EntityUid>,
        ) -> HashMap<EntityUid, Option<Entity>> {
            uids.iter()
                .map(|uid| {
                    let entity = self.entities.get(uid).cloned();
                    (uid.clone(), entity)
                })
                .collect()
        }
    }

    impl PolicySet {
        /// Perform type-aware partial evaluation on this [`PolicySet`]
        /// If successful, the result is a [`PolicySet`] containing residual
        /// policies ready for re-authorization
        pub fn tpe<'a>(
            &self,
            request: &'a PartialRequest,
            entities: &'a PartialEntities,
            schema: &'a Schema,
        ) -> Result<TpeResponse<'a>, tpe_err::TpeError> {
            use cedar_policy_core::tpe::is_authorized;
            let ps = &self.ast;
            let res = is_authorized(ps, &request.0, &entities.0, &schema.0)?;
            Ok(TpeResponse(res))
        }

        /// Like [`Authorizer::is_authorized`] but uses an [`EntityLoader`] to load
        /// entities on demand.
        ///
        /// Calls `loader` at most `max_iters` times, returning
        /// early if an authorization result is reached.
        /// Otherwise, it iterates `max_iters` times and returns
        /// a partial result.
        ///
        pub fn is_authorized_batched(
            &self,
            query: &Request,
            schema: &Schema,
            loader: &mut dyn EntityLoader,
            max_iters: u32,
        ) -> Result<Decision, BatchedEvalError> {
            is_authorized_batched(
                &query.0,
                &self.ast,
                &schema.0,
                &mut EntityLoaderWrapper(loader),
                max_iters,
            )
        }

        /// Perform a permission query on the resource
        pub fn query_resource(
            &self,
            request: &ResourceQueryRequest,
            entities: &Entities,
            schema: &Schema,
        ) -> Result<impl Iterator<Item = EntityUid>, PermissionQueryError> {
            let partial_entities = PartialEntities::from_concrete(entities.clone(), schema)?;
            let residuals = self.tpe(&request.0, &partial_entities, schema)?;
            // PANIC SAFETY: policy set construction should succeed because there shouldn't be any policy id conflicts
            #[allow(clippy::unwrap_used)]
            let policies = &Self::from_policies(
                residuals
                    .0
                    .residual_policies()
                    .into_iter()
                    .map(|p| Policy::from_ast(p.clone().into())),
            )
            .unwrap();
            // PANIC SAFETY: request construction should succeed because each entity passes validation
            #[allow(clippy::unwrap_used)]
            match residuals.decision() {
                Some(Decision::Allow) => Ok(entities
                    .iter()
                    .filter(|entity| {
                        entity.0.uid().entity_type() == &request.0 .0.get_resource_type()
                    })
                    .map(super::Entity::uid)
                    .collect_vec()
                    .into_iter()),
                Some(Decision::Deny) => Ok(vec![].into_iter()),
                None => Ok(entities
                    .iter()
                    .filter(|entity| {
                        entity.0.uid().entity_type() == &request.0 .0.get_resource_type()
                    })
                    .filter(|entity| {
                        let authorizer = Authorizer::new();
                        authorizer
                            .is_authorized(
                                &request.to_request(entity.uid().id().clone(), None).unwrap(),
                                policies,
                                entities,
                            )
                            .decision
                            == Decision::Allow
                    })
                    .map(super::Entity::uid)
                    .collect_vec()
                    .into_iter()),
            }
        }

        /// Perform a permission query on the principal
        pub fn query_principal(
            &self,
            request: &PrincipalQueryRequest,
            entities: &Entities,
            schema: &Schema,
        ) -> Result<impl Iterator<Item = EntityUid>, PermissionQueryError> {
            let partial_entities = PartialEntities::from_concrete(entities.clone(), schema)?;
            let residuals = self.tpe(&request.0, &partial_entities, schema)?;
            // PANIC SAFETY: policy set construction should succeed because there shouldn't be any policy id conflicts
            #[allow(clippy::unwrap_used)]
            let policies = &Self::from_policies(
                residuals
                    .0
                    .residual_policies()
                    .into_iter()
                    .map(|p| Policy::from_ast(p.clone().into())),
            )
            .unwrap();
            // PANIC SAFETY: request construction should succeed because each entity passes validation
            #[allow(clippy::unwrap_used)]
            match residuals.decision() {
                Some(Decision::Allow) => Ok(entities
                    .iter()
                    .filter(|entity| {
                        entity.0.uid().entity_type() == &request.0 .0.get_principal_type()
                    })
                    .map(super::Entity::uid)
                    .collect_vec()
                    .into_iter()),
                Some(Decision::Deny) => Ok(vec![].into_iter()),
                None => Ok(entities
                    .iter()
                    .filter(|entity| {
                        entity.0.uid().entity_type() == &request.0 .0.get_principal_type()
                    })
                    .filter(|entity| {
                        let authorizer = Authorizer::new();
                        authorizer
                            .is_authorized(
                                &request.to_request(entity.uid().id().clone(), None).unwrap(),
                                policies,
                                entities,
                            )
                            .decision
                            == Decision::Allow
                    })
                    .map(super::Entity::uid)
                    .collect_vec()
                    .into_iter()),
            }
        }

        /// Given a [`ActionQueryRequest`] (a partial request without a concrete
        /// action) enumerate actions in the schema which might be authorized
        /// for that request.
        ///
        /// Each action is returned with a partial authorization decision.  If
        /// the action is definitely authorized, then it is `Some(Decision::Allow)`.
        /// If we did not reach a concrete authorization decision, then it is
        /// `None`. Actions which are definitely not authorized (i.e., the
        /// decision is `Some(Decision::Deny)`) are not returned by this
        /// function. It is also possible that some actions without a concrete
        /// authorization decision are never authorized if the residual
        /// expressions after partial evaluation are not satisfiable.
        ///
        /// If the partial request for a particular action is invalid (e.g., the
        /// action does not apply to the type of principal and resource), then
        /// that action is not included in the result regardless of whether a
        /// request with that action would be authorized.
        ///
        /// ```
        /// # use cedar_policy::{PolicySet, Schema, ActionQueryRequest, PartialEntities, PartialEntityUid, Decision, EntityUid, Entities};
        /// # use std::str::FromStr;
        /// # let policies = PolicySet::from_str(r#"
        /// #     permit(principal, action == Action::"edit", resource) when { context.should_allow };
        /// #     permit(principal, action == Action::"view", resource);
        /// # "#).unwrap();
        /// # let schema = Schema::from_str("
        /// #     entity User, Photo;
        /// #     action view, edit appliesTo {
        /// #       principal: User,
        /// #       resource: Photo,
        /// #       context: { should_allow: Bool, }
        /// #     };
        /// # ").unwrap();
        /// # let entities = PartialEntities::empty();
        ///
        /// // Construct a request for a concrete principal and resource, but leaving the context unknown so
        /// // that we can see all actions that might be authorized for some context.
        /// let request = ActionQueryRequest::new(
        ///     PartialEntityUid::from_concrete(r#"User::"alice""#.parse().unwrap()),
        ///     PartialEntityUid::from_concrete(r#"Photo::"vacation.jpg""#.parse().unwrap()),
        ///     None,
        ///     schema,
        /// ).unwrap();
        ///
        /// // All actions which might be allowed for this principal and resource.
        /// // The exact authorization result may depend on currently unknown
        /// // context and entity data.
        /// let possibly_allowed_actions: Vec<&EntityUid> =
        ///     policies.query_action(&request, &entities)
        ///             .unwrap()
        ///             .map(|(a, _)| a)
        ///             .collect();
        /// # let mut possibly_allowed_actions = possibly_allowed_actions;
        /// # possibly_allowed_actions.sort();
        /// # assert_eq!(&possibly_allowed_actions, &[&r#"Action::"edit""#.parse().unwrap(), &r#"Action::"view""#.parse().unwrap()]);
        ///
        /// // These actions are definitely allowed for this principal and resource.
        /// // These will be allowed for _any_ context.
        /// let allowed_actions: Vec<&EntityUid> =
        ///     policies.query_action(&request, &entities).unwrap()
        ///             .filter(|(_, resp)| resp == &Some(Decision::Allow))
        ///             .map(|(a, _)| a)
        ///             .collect();
        /// # assert_eq!(&allowed_actions, &[&r#"Action::"view""#.parse().unwrap()]);
        /// ```
        pub fn query_action<'a>(
            &self,
            request: &'a ActionQueryRequest,
            entities: &PartialEntities,
        ) -> Result<impl Iterator<Item = (&'a EntityUid, Option<Decision>)>, PermissionQueryError>
        {
            let mut authorized_actions = Vec::new();
            // We only consider actions that apply to the type of the requested
            // principal and resource. Any requests for different actions would
            // be invalid, so they should never be authorized. Not however that
            // an authorization request for _could_ return `Allow` if the caller
            // ignores the request validation error.
            for action in request
                .schema
                .0
                .actions_for_principal_and_resource(&request.principal.0.ty, &request.resource.0.ty)
            {
                // If we fail to construct a partial request, then the partial context is not valid for
                // the context type declared for this action. This action should never be authorized,
                // but with the same caveats about invalid requests.
                if let Ok(partial_request) = request.partial_request(action.clone().into()) {
                    let decision = self
                        .tpe(&partial_request, entities, &request.schema)?
                        .decision();
                    if decision != Some(Decision::Deny) {
                        authorized_actions.push((RefCast::ref_cast(action), decision));
                    }
                }
            }
            Ok(authorized_actions.into_iter())
        }
    }
}

// These are the same tests in validator, just ensuring all the plumbing is done correctly
#[cfg(test)]
mod test_access {
    use cedar_policy_core::ast;

    use super::*;

    fn schema() -> Schema {
        let src = r#"
        type Task = {
    "id": Long,
    "name": String,
    "state": String,
};

type T = String;

type Tasks = Set<Task>;
entity List in [Application] = {
  "editors": Team,
  "name": String,
  "owner": User,
  "readers": Team,
  "tasks": Tasks,
};
entity Application;
entity User in [Team, Application] = {
  "joblevel": Long,
  "location": String,
};

entity CoolList;

entity Team in [Team, Application];

action Read, Write, Create;

action DeleteList, EditShare, UpdateList, CreateTask, UpdateTask, DeleteTask in Write appliesTo {
    principal: [User],
    resource : [List]
};

action GetList in Read appliesTo {
    principal : [User],
    resource : [List, CoolList]
};

action GetLists in Read appliesTo {
    principal : [User],
    resource : [Application]
};

action CreateList in Create appliesTo {
    principal : [User],
    resource : [Application]
};

        "#;

        src.parse().unwrap()
    }

    #[test]
    fn principals() {
        let schema = schema();
        let principals = schema.principals().collect::<HashSet<_>>();
        assert_eq!(principals.len(), 1);
        let user: EntityTypeName = "User".parse().unwrap();
        assert!(principals.contains(&user));
        let principals = schema.principals().collect::<Vec<_>>();
        assert!(principals.len() > 1);
        assert!(principals.iter().all(|ety| **ety == user));
        assert!(principals.iter().all(|ety| ety.0.loc().is_some()));

        let et = ast::EntityType::EntityType(ast::Name::from_normalized_str("User").unwrap());
        let et = schema.0.get_entity_type(&et).unwrap();
        assert!(et.loc.is_some());
    }

    #[cfg(feature = "extended-schema")]
    #[test]
    fn common_types_extended() {
        use cool_asserts::assert_matches;

        use cedar_policy_core::validator::{
            types::{EntityRecordKind, Type},
            LocatedCommonType,
        };

        let schema = schema();
        assert_eq!(schema.0.common_types().collect::<HashSet<_>>().len(), 3);
        let task_type = LocatedCommonType {
            name: "Task".into(),
            name_loc: None,
            type_loc: None,
        };
        assert!(schema.0.common_types().contains(&task_type));

        let tasks_type = LocatedCommonType {
            name: "Tasks".into(),
            name_loc: None,
            type_loc: None,
        };
        assert!(schema.0.common_types().contains(&tasks_type));
        assert!(schema.0.common_types().all(|ct| ct.name_loc.is_some()));
        assert!(schema.0.common_types().all(|ct| ct.type_loc.is_some()));

        let tasks_type = LocatedCommonType {
            name: "T".into(),
            name_loc: None,
            type_loc: None,
        };
        assert!(schema.0.common_types().contains(&tasks_type));

        let et = ast::EntityType::EntityType(ast::Name::from_normalized_str("List").unwrap());
        let et = schema.0.get_entity_type(&et).unwrap();
        let attrs = et.attributes();

        // Assert that attributes that are resolved from common types still get source locations
        let t = attrs.get_attr("tasks").unwrap();
        assert!(t.loc.is_some());
        assert_matches!(&t.attr_type, cedar_policy_core::validator::types::Type::Set { ref element_type } => {
            let el = *element_type.clone().unwrap();
            assert_matches!(el, Type::EntityOrRecord(EntityRecordKind::Record { attrs, .. }) => {
                assert!(attrs.get_attr("name").unwrap().loc.is_some());
                assert!(attrs.get_attr("id").unwrap().loc.is_some());
                assert!(attrs.get_attr("state").unwrap().loc.is_some());
            });
        });
    }

    #[cfg(feature = "extended-schema")]
    #[test]
    fn namespace_extended() {
        let schema = schema();
        assert_eq!(schema.0.namespaces().collect::<HashSet<_>>().len(), 1);
        let default_namespace = schema.0.namespaces().last().unwrap();
        assert_eq!(default_namespace.name, SmolStr::from("__cedar"));
        assert!(default_namespace.name_loc.is_none());
        assert!(default_namespace.def_loc.is_none());
    }

    #[test]
    fn empty_schema_principals_and_resources() {
        let empty: Schema = "".parse().unwrap();
        assert!(empty.principals().next().is_none());
        assert!(empty.resources().next().is_none());
    }

    #[test]
    fn resources() {
        let schema = schema();
        let resources = schema.resources().cloned().collect::<HashSet<_>>();
        let expected: HashSet<EntityTypeName> = HashSet::from([
            "List".parse().unwrap(),
            "Application".parse().unwrap(),
            "CoolList".parse().unwrap(),
        ]);
        assert_eq!(resources, expected);
        assert!(resources.iter().all(|ety| ety.0.loc().is_some()));
    }

    #[test]
    fn principals_for_action() {
        let schema = schema();
        let delete_list: EntityUid = r#"Action::"DeleteList""#.parse().unwrap();
        let delete_user: EntityUid = r#"Action::"DeleteUser""#.parse().unwrap();
        let got = schema
            .principals_for_action(&delete_list)
            .unwrap()
            .cloned()
            .collect::<Vec<_>>();
        assert_eq!(got, vec!["User".parse().unwrap()]);
        assert!(got.iter().all(|ety| ety.0.loc().is_some()));
        assert!(schema.principals_for_action(&delete_user).is_none());
    }

    #[test]
    fn resources_for_action() {
        let schema = schema();
        let delete_list: EntityUid = r#"Action::"DeleteList""#.parse().unwrap();
        let delete_user: EntityUid = r#"Action::"DeleteUser""#.parse().unwrap();
        let create_list: EntityUid = r#"Action::"CreateList""#.parse().unwrap();
        let get_list: EntityUid = r#"Action::"GetList""#.parse().unwrap();
        let got = schema
            .resources_for_action(&delete_list)
            .unwrap()
            .cloned()
            .collect::<Vec<_>>();
        assert_eq!(got, vec!["List".parse().unwrap()]);
        assert!(got.iter().all(|ety| ety.0.loc().is_some()));
        let got = schema
            .resources_for_action(&create_list)
            .unwrap()
            .cloned()
            .collect::<Vec<_>>();
        assert_eq!(got, vec!["Application".parse().unwrap()]);
        assert!(got.iter().all(|ety| ety.0.loc().is_some()));
        let got = schema
            .resources_for_action(&get_list)
            .unwrap()
            .cloned()
            .collect::<HashSet<_>>();
        assert_eq!(
            got,
            HashSet::from(["List".parse().unwrap(), "CoolList".parse().unwrap()])
        );
        assert!(got.iter().all(|ety| ety.0.loc().is_some()));
        assert!(schema.principals_for_action(&delete_user).is_none());
    }

    #[test]
    fn principal_parents() {
        let schema = schema();
        let user: EntityTypeName = "User".parse().unwrap();
        let parents = schema
            .ancestors(&user)
            .unwrap()
            .cloned()
            .collect::<HashSet<_>>();
        assert!(parents.iter().all(|ety| ety.0.loc().is_some()));
        let expected = HashSet::from(["Team".parse().unwrap(), "Application".parse().unwrap()]);
        assert_eq!(parents, expected);
        let parents = schema
            .ancestors(&"List".parse().unwrap())
            .unwrap()
            .cloned()
            .collect::<HashSet<_>>();
        assert!(parents.iter().all(|ety| ety.0.loc().is_some()));
        let expected = HashSet::from(["Application".parse().unwrap()]);
        assert_eq!(parents, expected);
        assert!(schema.ancestors(&"Foo".parse().unwrap()).is_none());
        let parents = schema
            .ancestors(&"CoolList".parse().unwrap())
            .unwrap()
            .cloned()
            .collect::<HashSet<_>>();
        assert!(parents.iter().all(|ety| ety.0.loc().is_some()));
        let expected = HashSet::from([]);
        assert_eq!(parents, expected);
    }

    #[test]
    fn action_groups() {
        let schema = schema();
        let groups = schema.action_groups().cloned().collect::<HashSet<_>>();
        let expected = ["Read", "Write", "Create"]
            .into_iter()
            .map(|ty| format!("Action::\"{ty}\"").parse().unwrap())
            .collect::<HashSet<EntityUid>>();
        #[cfg(feature = "extended-schema")]
        assert!(groups.iter().all(|ety| ety.0.loc().is_some()));
        assert_eq!(groups, expected);
    }

    #[test]
    fn actions() {
        let schema = schema();
        let actions = schema.actions().cloned().collect::<HashSet<_>>();
        let expected = [
            "Read",
            "Write",
            "Create",
            "DeleteList",
            "EditShare",
            "UpdateList",
            "CreateTask",
            "UpdateTask",
            "DeleteTask",
            "GetList",
            "GetLists",
            "CreateList",
        ]
        .into_iter()
        .map(|ty| format!("Action::\"{ty}\"").parse().unwrap())
        .collect::<HashSet<EntityUid>>();
        assert_eq!(actions, expected);
        #[cfg(feature = "extended-schema")]
        assert!(actions.iter().all(|ety| ety.0.loc().is_some()));
    }

    #[test]
    fn actions_for_principal_and_resource() {
        let schema = schema();
        let pty: EntityTypeName = "User".parse().unwrap();
        let rty: EntityTypeName = "Application".parse().unwrap();
        let actions = schema
            .actions_for_principal_and_resource(&pty, &rty)
            .cloned()
            .collect::<HashSet<EntityUid>>();
        let expected = ["GetLists", "CreateList"]
            .into_iter()
            .map(|ty| format!("Action::\"{ty}\"").parse().unwrap())
            .collect::<HashSet<EntityUid>>();
        assert_eq!(actions, expected);
    }

    #[test]
    fn entities() {
        let schema = schema();
        let entities = schema.entity_types().cloned().collect::<HashSet<_>>();
        let expected = ["List", "Application", "User", "CoolList", "Team"]
            .into_iter()
            .map(|ty| ty.parse().unwrap())
            .collect::<HashSet<EntityTypeName>>();
        assert_eq!(entities, expected);
    }
}

#[cfg(test)]
mod test_access_namespace {
    use super::*;

    fn schema() -> Schema {
        let src = r#"
        namespace Foo {
        type Task = {
    "id": Long,
    "name": String,
    "state": String,
};

type Tasks = Set<Task>;
entity List in [Application] = {
  "editors": Team,
  "name": String,
  "owner": User,
  "readers": Team,
  "tasks": Tasks,
};
entity Application;
entity User in [Team, Application] = {
  "joblevel": Long,
  "location": String,
};

entity CoolList;

entity Team in [Team, Application];

action Read, Write, Create;

action DeleteList, EditShare, UpdateList, CreateTask, UpdateTask, DeleteTask in Write appliesTo {
    principal: [User],
    resource : [List]
};

action GetList in Read appliesTo {
    principal : [User],
    resource : [List, CoolList]
};

action GetLists in Read appliesTo {
    principal : [User],
    resource : [Application]
};

action CreateList in Create appliesTo {
    principal : [User],
    resource : [Application]
};
    }

        "#;

        src.parse().unwrap()
    }

    #[test]
    fn principals() {
        let schema = schema();
        let principals = schema.principals().collect::<HashSet<_>>();
        assert_eq!(principals.len(), 1);
        let user: EntityTypeName = "Foo::User".parse().unwrap();
        assert!(principals.contains(&user));
        let principals = schema.principals().collect::<Vec<_>>();
        assert!(principals.len() > 1);
        assert!(principals.iter().all(|ety| **ety == user));
        assert!(principals.iter().all(|ety| ety.0.loc().is_some()));
    }

    #[test]
    fn empty_schema_principals_and_resources() {
        let empty: Schema = "".parse().unwrap();
        assert!(empty.principals().next().is_none());
        assert!(empty.resources().next().is_none());
    }

    #[test]
    fn resources() {
        let schema = schema();
        let resources = schema.resources().cloned().collect::<HashSet<_>>();
        let expected: HashSet<EntityTypeName> = HashSet::from([
            "Foo::List".parse().unwrap(),
            "Foo::Application".parse().unwrap(),
            "Foo::CoolList".parse().unwrap(),
        ]);
        assert_eq!(resources, expected);
        assert!(resources.iter().all(|ety| ety.0.loc().is_some()));
    }

    #[test]
    fn principals_for_action() {
        let schema = schema();
        let delete_list: EntityUid = r#"Foo::Action::"DeleteList""#.parse().unwrap();
        let delete_user: EntityUid = r#"Foo::Action::"DeleteUser""#.parse().unwrap();
        let got = schema
            .principals_for_action(&delete_list)
            .unwrap()
            .cloned()
            .collect::<Vec<_>>();
        assert_eq!(got, vec!["Foo::User".parse().unwrap()]);
        assert!(schema.principals_for_action(&delete_user).is_none());
    }

    #[test]
    fn resources_for_action() {
        let schema = schema();
        let delete_list: EntityUid = r#"Foo::Action::"DeleteList""#.parse().unwrap();
        let delete_user: EntityUid = r#"Foo::Action::"DeleteUser""#.parse().unwrap();
        let create_list: EntityUid = r#"Foo::Action::"CreateList""#.parse().unwrap();
        let get_list: EntityUid = r#"Foo::Action::"GetList""#.parse().unwrap();
        let got = schema
            .resources_for_action(&delete_list)
            .unwrap()
            .cloned()
            .collect::<Vec<_>>();
        assert!(got.iter().all(|ety| ety.0.loc().is_some()));

        assert_eq!(got, vec!["Foo::List".parse().unwrap()]);
        let got = schema
            .resources_for_action(&create_list)
            .unwrap()
            .cloned()
            .collect::<Vec<_>>();
        assert_eq!(got, vec!["Foo::Application".parse().unwrap()]);
        assert!(got.iter().all(|ety| ety.0.loc().is_some()));

        let got = schema
            .resources_for_action(&get_list)
            .unwrap()
            .cloned()
            .collect::<HashSet<_>>();
        assert_eq!(
            got,
            HashSet::from([
                "Foo::List".parse().unwrap(),
                "Foo::CoolList".parse().unwrap()
            ])
        );
        assert!(schema.principals_for_action(&delete_user).is_none());
    }

    #[test]
    fn principal_parents() {
        let schema = schema();
        let user: EntityTypeName = "Foo::User".parse().unwrap();
        let parents = schema
            .ancestors(&user)
            .unwrap()
            .cloned()
            .collect::<HashSet<_>>();
        let expected = HashSet::from([
            "Foo::Team".parse().unwrap(),
            "Foo::Application".parse().unwrap(),
        ]);
        assert_eq!(parents, expected);
        let parents = schema
            .ancestors(&"Foo::List".parse().unwrap())
            .unwrap()
            .cloned()
            .collect::<HashSet<_>>();
        let expected = HashSet::from(["Foo::Application".parse().unwrap()]);
        assert_eq!(parents, expected);
        assert!(schema.ancestors(&"Foo::Foo".parse().unwrap()).is_none());
        let parents = schema
            .ancestors(&"Foo::CoolList".parse().unwrap())
            .unwrap()
            .cloned()
            .collect::<HashSet<_>>();
        let expected = HashSet::from([]);
        assert_eq!(parents, expected);
    }

    #[test]
    fn action_groups() {
        let schema = schema();
        let groups = schema.action_groups().cloned().collect::<HashSet<_>>();
        let expected = ["Read", "Write", "Create"]
            .into_iter()
            .map(|ty| format!("Foo::Action::\"{ty}\"").parse().unwrap())
            .collect::<HashSet<EntityUid>>();
        assert_eq!(groups, expected);
    }

    #[test]
    fn actions() {
        let schema = schema();
        let actions = schema.actions().cloned().collect::<HashSet<_>>();
        let expected = [
            "Read",
            "Write",
            "Create",
            "DeleteList",
            "EditShare",
            "UpdateList",
            "CreateTask",
            "UpdateTask",
            "DeleteTask",
            "GetList",
            "GetLists",
            "CreateList",
        ]
        .into_iter()
        .map(|ty| format!("Foo::Action::\"{ty}\"").parse().unwrap())
        .collect::<HashSet<EntityUid>>();
        assert_eq!(actions, expected);
    }

    #[test]
    fn entities() {
        let schema = schema();
        let entities = schema.entity_types().cloned().collect::<HashSet<_>>();
        let expected = [
            "Foo::List",
            "Foo::Application",
            "Foo::User",
            "Foo::CoolList",
            "Foo::Team",
        ]
        .into_iter()
        .map(|ty| ty.parse().unwrap())
        .collect::<HashSet<EntityTypeName>>();
        assert_eq!(entities, expected);
    }

    #[test]
    fn test_request_context() {
        // Create a context with some test data
        let context =
            Context::from_json_str(r#"{"testKey": "testValue", "numKey": 42}"#, None).unwrap();

        // Create entity UIDs for the request
        let principal: EntityUid = "User::\"alice\"".parse().unwrap();
        let action: EntityUid = "Action::\"view\"".parse().unwrap();
        let resource: EntityUid = "Resource::\"doc123\"".parse().unwrap();

        // Create the request
        let request = Request::new(
            principal, action, resource, context, None, // no schema validation for this test
        )
        .unwrap();

        // Test context() method
        let retrieved_context = request.context().expect("Context should be present");

        // Test get() method on the retrieved context
        assert!(retrieved_context.get("testKey").is_some());
        assert!(retrieved_context.get("numKey").is_some());
        assert!(retrieved_context.get("nonexistent").is_none());
    }

    #[cfg(feature = "extended-schema")]
    #[test]
    fn namespace_extended() {
        let schema = schema();
        assert_eq!(schema.0.namespaces().collect::<HashSet<_>>().len(), 2);
        let default_namespace = schema
            .0
            .namespaces()
            .filter(|n| n.name == *"__cedar")
            .last()
            .unwrap();
        assert!(default_namespace.name_loc.is_none());
        assert!(default_namespace.def_loc.is_none());

        let default_namespace = schema
            .0
            .namespaces()
            .filter(|n| n.name == *"Foo")
            .last()
            .unwrap();
        assert!(default_namespace.name_loc.is_some());
        assert!(default_namespace.def_loc.is_some());
    }
}

#[cfg(test)]
mod test_lossless_empty {
    use super::{LosslessPolicy, Policy, PolicyId, Template};

    #[test]
    fn test_lossless_empty_policy() {
        const STATIC_POLICY_TEXT: &str = "permit(principal,action,resource);";
        let policy0 = Policy::parse(Some(PolicyId::new("policy0")), STATIC_POLICY_TEXT)
            .expect("Failed to parse");
        let lossy_policy0 = Policy {
            ast: policy0.ast.clone(),
            lossless: LosslessPolicy::policy_or_template_text(None::<&str>),
        };
        // The `to_cedar` representation becomes lossy since we didn't provide text
        assert_eq!(
            lossy_policy0.to_cedar(),
            Some(String::from(
                "permit(\n  principal,\n  action,\n  resource\n);"
            ))
        );
        // The EST representation is obtained from the AST
        let lossy_policy0_est = lossy_policy0
            .lossless
            .est(|| policy0.ast.clone().into())
            .unwrap();
        assert_eq!(lossy_policy0_est, policy0.ast.into());
    }

    #[test]
    fn test_lossless_empty_template() {
        const TEMPLATE_TEXT: &str = "permit(principal == ?principal,action,resource);";
        let template0 = Template::parse(Some(PolicyId::new("template0")), TEMPLATE_TEXT)
            .expect("Failed to parse");
        let lossy_template0 = Template {
            ast: template0.ast.clone(),
            lossless: LosslessPolicy::policy_or_template_text(None::<&str>),
        };
        // The `to_cedar` representation becomes lossy since we didn't provide text
        assert_eq!(
            lossy_template0.to_cedar(),
            String::from("permit(\n  principal == ?principal,\n  action,\n  resource\n);")
        );
        // The EST representation is obtained from the AST
        let lossy_template0_est = lossy_template0
            .lossless
            .est(|| template0.ast.clone().into())
            .unwrap();
        assert_eq!(lossy_template0_est, template0.ast.into());
    }
}

/// Given a schema and policy set, compute an entity manifest.
///
/// The policies must validate against the schema in strict mode,
/// otherwise an error is returned.
/// The manifest describes the data required to answer requests
/// for each action.
#[doc = include_str!("../experimental_warning.md")]
#[cfg(feature = "entity-manifest")]
pub fn compute_entity_manifest(
    validator: &Validator,
    pset: &PolicySet,
) -> Result<EntityManifest, EntityManifestError> {
    entity_manifest::compute_entity_manifest(&validator.0, &pset.ast)
        .map_err(std::convert::Into::into)
}<|MERGE_RESOLUTION|>--- conflicted
+++ resolved
@@ -5065,13 +5065,8 @@
 
     use crate::{
         api, tpe_err, Authorizer, Context, Entities, EntityId, EntityTypeName, EntityUid,
-<<<<<<< HEAD
         PartialEntityError, PartialRequestCreationError, PermissionQueryError, Policy, PolicySet,
-        Request, RequestValidationError, RestrictedExpression, Schema, TPEReauthorizationError,
-=======
-        PartialRequestCreationError, PermissionQueryError, Policy, PolicySet, Request,
-        RequestValidationError, RestrictedExpression, Schema,
->>>>>>> 546813d7
+        Request, RequestValidationError, RestrictedExpression, Schema,
     };
     use crate::{Entity, TpeReauthorizationError};
 
