/*
 * Copyright Cedar Contributors
 *
 * Licensed under the Apache License, Version 2.0 (the "License");
 * you may not use this file except in compliance with the License.
 * You may obtain a copy of the License at
 *
 *      https://www.apache.org/licenses/LICENSE-2.0
 *
 * Unless required by applicable law or agreed to in writing, software
 * distributed under the License is distributed on an "AS IS" BASIS,
 * WITHOUT WARRANTIES OR CONDITIONS OF ANY KIND, either express or implied.
 * See the License for the specific language governing permissions and
 * limitations under the License.
 */
use crate::ast::{Eid, EntityType, EntityUID};
use crate::entities::conformance::{
    err::InvalidEnumEntityError, is_valid_enumerated_entity, validate_euids_in_partial_value,
    ValidateEuidError,
};
use crate::extensions::{ExtensionFunctionLookupError, Extensions};
use crate::validator::{
    ValidatorActionId, ValidatorEntityType, ValidatorEntityTypeKind, ValidatorSchema,
};
use crate::{ast, entities};
use miette::Diagnostic;
use nonempty::NonEmpty;
use smol_str::SmolStr;
use std::collections::hash_map::Values;
use std::collections::HashSet;
use std::iter::Cloned;
use std::sync::Arc;
use thiserror::Error;

/// Struct which carries enough information that it can (efficiently) impl Core's `Schema`
#[derive(Debug)]
pub struct CoreSchema<'a> {
    /// Contains all the information
    schema: &'a ValidatorSchema,
}

impl<'a> CoreSchema<'a> {
    /// Create a new `CoreSchema` for the given `ValidatorSchema`
    pub fn new(schema: &'a ValidatorSchema) -> Self {
        Self { schema }
    }
}

impl<'a> entities::Schema for CoreSchema<'a> {
    type EntityTypeDescription = EntityTypeDescription;
    type ActionEntityIterator = Cloned<Values<'a, ast::EntityUID, Arc<ast::Entity>>>;

    fn entity_type(&self, entity_type: &ast::EntityType) -> Option<EntityTypeDescription> {
        EntityTypeDescription::new(self.schema, entity_type)
    }

    fn action(&self, action: &ast::EntityUID) -> Option<Arc<ast::Entity>> {
        self.schema.actions.get(action).cloned()
    }

    fn entity_types_with_basename<'b>(
        &'b self,
        basename: &'b ast::UnreservedId,
    ) -> Box<dyn Iterator<Item = ast::EntityType> + 'b> {
        Box::new(self.schema.entity_types().filter_map(move |entity_type| {
            if &entity_type.name().as_ref().basename() == basename {
                Some(entity_type.name().clone())
            } else {
                None
            }
        }))
    }

    fn action_entities(&self) -> Self::ActionEntityIterator {
        self.schema.actions.values().cloned()
    }
}

/// Struct which carries enough information that it can impl Core's `EntityTypeDescription`
#[derive(Debug)]
pub struct EntityTypeDescription {
    /// Core `EntityType` this is describing
    core_type: ast::EntityType,
    /// Contains most of the schema information for this entity type
    validator_type: ValidatorEntityType,
    /// Allowed parent types for this entity type. (As of this writing, this
    /// information is not contained in the `validator_type` by itself.)
    allowed_parent_types: Arc<HashSet<ast::EntityType>>,
}

impl EntityTypeDescription {
    /// Create a description of the given type in the given schema.
    /// Returns `None` if the given type is not in the given schema.
    pub fn new(schema: &ValidatorSchema, type_name: &ast::EntityType) -> Option<Self> {
        Some(Self {
            core_type: type_name.clone(),
            validator_type: schema.get_entity_type(type_name).cloned()?,
            allowed_parent_types: {
                let mut set = HashSet::new();
                for possible_parent_et in schema.entity_types() {
                    if possible_parent_et.descendants.contains(type_name) {
                        set.insert(possible_parent_et.name().clone());
                    }
                }
                Arc::new(set)
            },
        })
    }
}

impl entities::EntityTypeDescription for EntityTypeDescription {
    fn enum_entity_eids(&self) -> Option<NonEmpty<Eid>> {
        match &self.validator_type.kind {
            ValidatorEntityTypeKind::Enum(choices) => Some(choices.clone().map(Eid::new)),
            _ => None,
        }
    }

    fn entity_type(&self) -> ast::EntityType {
        self.core_type.clone()
    }

    fn attr_type(&self, attr: &str) -> Option<entities::SchemaType> {
        let attr_type: &crate::validator::types::Type = &self.validator_type.attr(attr)?.attr_type;
        // This converts a type from a schema into the representation of schema
        // types used by core. `attr_type` is taken from a `ValidatorEntityType`
        // which was constructed from a schema.
        // PANIC SAFETY: see above
        #[allow(clippy::expect_used)]
        let core_schema_type: entities::SchemaType = attr_type
            .clone()
            .try_into()
            .expect("failed to convert validator type into Core SchemaType");
        debug_assert!(attr_type.is_consistent_with(&core_schema_type));
        Some(core_schema_type)
    }

    fn tag_type(&self) -> Option<entities::SchemaType> {
        let tag_type: &crate::validator::types::Type = self.validator_type.tag_type()?;
        // This converts a type from a schema into the representation of schema
        // types used by core. `tag_type` is taken from a `ValidatorEntityType`
        // which was constructed from a schema.
        // PANIC SAFETY: see above
        #[allow(clippy::expect_used)]
        let core_schema_type: entities::SchemaType = tag_type
            .clone()
            .try_into()
            .expect("failed to convert validator type into Core SchemaType");
        debug_assert!(tag_type.is_consistent_with(&core_schema_type));
        Some(core_schema_type)
    }

    fn required_attrs<'s>(&'s self) -> Box<dyn Iterator<Item = SmolStr> + 's> {
        Box::new(
            self.validator_type
                .attributes()
                .iter()
                .filter(|(_, ty)| ty.is_required)
                .map(|(attr, _)| attr.clone()),
        )
    }

    fn allowed_parent_types(&self) -> Arc<HashSet<ast::EntityType>> {
        Arc::clone(&self.allowed_parent_types)
    }

    fn open_attributes(&self) -> bool {
        self.validator_type.open_attributes().is_open()
    }
}

impl ast::RequestSchema for ValidatorSchema {
    type Error = RequestValidationError;
    fn validate_request(
        &self,
        request: &ast::Request,
        extensions: &Extensions<'_>,
    ) -> std::result::Result<(), Self::Error> {
        let a_uid = request.action().uid(); //used twice so only call once

        // Only validate entities if principal, action, and resource UIDs are all available
        if let (Some(principal_uid), Some(action_uid), Some(resource_uid)) =
            (request.principal().uid(), a_uid, request.resource().uid())
        {
            self.validate_scope_variables(principal_uid, action_uid, resource_uid)
                .map_err(RequestValidationError::from)?;
        }
        if let (Some(context), Some(action)) = (request.context(), a_uid) {
            self.validate_context(context, action, extensions)
                .map_err(RequestValidationError::from)?;
        }
        Ok(())
    }

    /// Validate a context against a schema for a specific action
    fn validate_context<'a>(
        &self,
        context: &ast::Context,
        action: &ast::EntityUID,
        extensions: &Extensions<'a>,
    ) -> std::result::Result<(), RequestValidationError> {
        // Get the action ID
        let validator_action_id = self.get_action_id(action).ok_or_else(|| {
            request_validation_errors::UndeclaredActionError {
                action: Arc::new(action.clone()),
            }
        })?;

        // Validate entity UIDs in the context
        validate_euids_in_partial_value(&CoreSchema::new(&self), &context.clone().into())
            .map_err(RequestValidationError::InvalidEnumEntity)?;

        // Typecheck the context against the expected context type
        let expected_context_ty = validator_action_id.context_type();
        if !expected_context_ty
            .typecheck_partial_value(&context.clone().into(), extensions)
            .map_err(RequestValidationError::TypeOfContext)?
        {
            return Err(request_validation_errors::InvalidContextError {
                context: context.clone(),
                action: Arc::new(action.clone()),
            }
            .into());
        }
        Ok(())
    }

    /// Validate entities against a schema for a specific action
    fn validate_scope_variables(
        &self,
        principal: &EntityUID,
        action: &EntityUID,
        resource: &EntityUID,
    ) -> std::result::Result<(), RequestValidationError> {
        let principal_type = principal.entity_type();
        if let Some(et) = self.get_entity_type(principal_type) {
            let euid = principal;
            if let ValidatorEntityType {
                kind: ValidatorEntityTypeKind::Enum(choices),
                ..
            } = et
            {
                is_valid_enumerated_entity(&Vec::from(choices.clone().map(Eid::new)), euid)
                    .map_err(RequestValidationError::InvalidEnumEntity)?;
            }
        } else {
            return Err(request_validation_errors::UndeclaredPrincipalTypeError {
                principal_ty: principal_type.clone(),
            }
            .into());
        }

<<<<<<< HEAD
        let resource_type = resource.entity_type();
        if let Some(et) = self.get_entity_type(resource_type) {
            let euid = resource;
            if let ValidatorEntityType {
                kind: ValidatorEntityTypeKind::Enum(choices),
                ..
            } = et
            {
                is_valid_enumerated_entity(&Vec::from(choices.clone().map(Eid::new)), euid)
                    .map_err(RequestValidationError::InvalidEnumEntity)?;
=======
        // the remaining checks require knowing about the action.
        match request.action() {
            EntityUIDEntry::Known { euid: action, .. } => {
                let validator_action_id = self.get_action_id(action).ok_or_else(|| {
                    request_validation_errors::UndeclaredActionError {
                        action: Arc::clone(action),
                    }
                })?;
                if let Some(principal_type) = request.principal().get_type() {
                    validator_action_id.check_principal_type(principal_type, action)?;
                }
                if let Some(principal_type) = request.resource().get_type() {
                    validator_action_id.check_resource_type(principal_type, action)?;
                }
                if let Some(context) = request.context() {
                    self.validate_context(context, action, extensions)
                        .map_err(RequestValidationError::from)?;
                }
>>>>>>> 568b50cf
            }
        } else {
            return Err(request_validation_errors::UndeclaredResourceTypeError {
                resource_ty: resource_type.clone(),
            }
            .into());
        }

        let validator_action_id = self.get_action_id(action).ok_or_else(|| {
            request_validation_errors::UndeclaredActionError {
                action: Arc::new(action.clone()),
            }
        })?;

        let principal_type = principal.entity_type();
        validator_action_id.check_principal_type(principal_type, &Arc::new(action.clone()))?;
        let principal_type = resource.entity_type();
        validator_action_id.check_resource_type(principal_type, &Arc::new(action.clone()))?;
        Ok(())
    }

    /// Validate a context against a schema for a specific action
    fn validate_context<'a>(
        &self,
        context: &ast::Context,
        action: &ast::EntityUID,
        extensions: &Extensions<'a>,
    ) -> std::result::Result<(), RequestValidationError> {
        // Get the action ID
        let validator_action_id = self.get_action_id(action).ok_or_else(|| {
            request_validation_errors::UndeclaredActionError {
                action: Arc::new(action.clone()),
            }
        })?;

        // Validate entity UIDs in the context
        validate_euids_in_partial_value(&CoreSchema::new(&self), &context.clone().into()).map_err(
            |e| match e {
                ValidateEuidError::InvalidEnumEntity(e) => {
                    RequestValidationError::InvalidEnumEntity(e)
                }
                ValidateEuidError::UndeclaredAction(e) => {
                    request_validation_errors::UndeclaredActionError {
                        action: Arc::new(e.uid),
                    }
                    .into()
                }
            },
        )?;

        // Typecheck the context against the expected context type
        let expected_context_ty = validator_action_id.context_type();
        if !expected_context_ty
            .typecheck_partial_value(&context.clone().into(), extensions)
            .map_err(RequestValidationError::TypeOfContext)?
        {
            return Err(request_validation_errors::InvalidContextError {
                context: context.clone(),
                action: Arc::new(action.clone()),
            }
            .into());
        }
        Ok(())
    }
}

impl ValidatorActionId {
    fn check_principal_type(
        &self,
        principal_type: &EntityType,
        action: &Arc<EntityUID>,
    ) -> Result<(), request_validation_errors::InvalidPrincipalTypeError> {
        if !self.is_applicable_principal_type(principal_type) {
            Err(request_validation_errors::InvalidPrincipalTypeError {
                principal_ty: principal_type.clone(),
                action: Arc::clone(action),
                valid_principal_tys: self.applies_to_principals().cloned().collect(),
            })
        } else {
            Ok(())
        }
    }

    fn check_resource_type(
        &self,
        resource_type: &EntityType,
        action: &Arc<EntityUID>,
    ) -> Result<(), request_validation_errors::InvalidResourceTypeError> {
        if !self.is_applicable_resource_type(resource_type) {
            Err(request_validation_errors::InvalidResourceTypeError {
                resource_ty: resource_type.clone(),
                action: Arc::clone(action),
                valid_resource_tys: self.applies_to_resources().cloned().collect(),
            })
        } else {
            Ok(())
        }
    }
}

impl ast::RequestSchema for CoreSchema<'_> {
    type Error = RequestValidationError;
    fn validate_request(
        &self,
        request: &ast::Request,
        extensions: &Extensions<'_>,
    ) -> Result<(), Self::Error> {
        self.schema.validate_request(request, extensions)
    }

    /// Validate the given `context`, returning `Err` if it fails validation
    fn validate_context<'a>(
        &self,
        context: &ast::Context,
        action: &EntityUID,
        extensions: &Extensions<'a>,
    ) -> std::result::Result<(), Self::Error> {
        self.schema.validate_context(context, action, extensions)
    }
<<<<<<< HEAD

    /// Validate the entities, returning `Err` if it fails validation
    fn validate_scope_variables(
        &self,
        principal: &EntityUID,
        action: &EntityUID,
        resource: &EntityUID,
    ) -> std::result::Result<(), RequestValidationError> {
        self.schema
            .validate_scope_variables(principal, action, resource)
    }
=======
>>>>>>> 568b50cf
}

/// Error when the request does not conform to the schema.
//
// This is NOT a publicly exported error type.
#[derive(Debug, Diagnostic, Error)]
pub enum RequestValidationError {
    /// Request action is not declared in the schema
    #[error(transparent)]
    #[diagnostic(transparent)]
    UndeclaredAction(#[from] request_validation_errors::UndeclaredActionError),
    /// Request principal is of a type not declared in the schema
    #[error(transparent)]
    #[diagnostic(transparent)]
    UndeclaredPrincipalType(#[from] request_validation_errors::UndeclaredPrincipalTypeError),
    /// Request resource is of a type not declared in the schema
    #[error(transparent)]
    #[diagnostic(transparent)]
    UndeclaredResourceType(#[from] request_validation_errors::UndeclaredResourceTypeError),
    /// Request principal is of a type that is declared in the schema, but is
    /// not valid for the request action
    #[error(transparent)]
    #[diagnostic(transparent)]
    InvalidPrincipalType(#[from] request_validation_errors::InvalidPrincipalTypeError),
    /// Request resource is of a type that is declared in the schema, but is
    /// not valid for the request action
    #[error(transparent)]
    #[diagnostic(transparent)]
    InvalidResourceType(#[from] request_validation_errors::InvalidResourceTypeError),
    /// Context does not comply with the shape specified for the request action
    #[error(transparent)]
    #[diagnostic(transparent)]
    InvalidContext(#[from] request_validation_errors::InvalidContextError),
    /// Error computing the type of the `Context`; see the contained error type
    /// for details about the kinds of errors that can occur
    #[error("context is not valid: {0}")]
    #[diagnostic(transparent)]
    TypeOfContext(ExtensionFunctionLookupError),
    /// Error when a principal or resource entity is of an enumerated entity
    /// type but has an invalid EID
    #[error(transparent)]
    #[diagnostic(transparent)]
    InvalidEnumEntity(#[from] InvalidEnumEntityError),
}

/// Errors related to validation
pub mod request_validation_errors {
    use crate::ast;
    use crate::impl_diagnostic_from_method_on_field;
    use itertools::Itertools;
    use miette::Diagnostic;
    use std::sync::Arc;
    use thiserror::Error;

    /// Request action is not declared in the schema
    #[derive(Debug, Error)]
    #[error("request's action `{action}` is not declared in the schema")]
    pub struct UndeclaredActionError {
        /// Action which was not declared in the schema
        pub(super) action: Arc<ast::EntityUID>,
    }

    impl Diagnostic for UndeclaredActionError {
        impl_diagnostic_from_method_on_field!(action, loc);
    }

    impl UndeclaredActionError {
        /// The action which was not declared in the schema
        pub fn action(&self) -> &ast::EntityUID {
            &self.action
        }
    }

    /// Request principal is of a type not declared in the schema
    #[derive(Debug, Error)]
    #[error("principal type `{principal_ty}` is not declared in the schema")]
    pub struct UndeclaredPrincipalTypeError {
        /// Principal type which was not declared in the schema
        pub(super) principal_ty: ast::EntityType,
    }

    impl Diagnostic for UndeclaredPrincipalTypeError {
        impl_diagnostic_from_method_on_field!(principal_ty, loc);
    }

    impl UndeclaredPrincipalTypeError {
        /// The principal type which was not declared in the schema
        pub fn principal_ty(&self) -> &ast::EntityType {
            &self.principal_ty
        }
    }

    /// Request resource is of a type not declared in the schema
    #[derive(Debug, Error)]
    #[error("resource type `{resource_ty}` is not declared in the schema")]
    pub struct UndeclaredResourceTypeError {
        /// Resource type which was not declared in the schema
        pub(super) resource_ty: ast::EntityType,
    }

    impl Diagnostic for UndeclaredResourceTypeError {
        impl_diagnostic_from_method_on_field!(resource_ty, loc);
    }

    impl UndeclaredResourceTypeError {
        /// The resource type which was not declared in the schema
        pub fn resource_ty(&self) -> &ast::EntityType {
            &self.resource_ty
        }
    }

    /// Request principal is of a type that is declared in the schema, but is
    /// not valid for the request action
    #[derive(Debug, Error)]
    #[error("principal type `{principal_ty}` is not valid for `{action}`")]
    pub struct InvalidPrincipalTypeError {
        /// Principal type which is not valid
        pub(super) principal_ty: ast::EntityType,
        /// Action which it is not valid for
        pub(super) action: Arc<ast::EntityUID>,
        /// Principal types which actually are valid for that `action`
        pub(super) valid_principal_tys: Vec<ast::EntityType>,
    }

    impl Diagnostic for InvalidPrincipalTypeError {
        fn help<'a>(&'a self) -> Option<Box<dyn std::fmt::Display + 'a>> {
            Some(Box::new(invalid_principal_type_help(
                &self.valid_principal_tys,
                &self.action,
            )))
        }

        // possible future improvement: provide two labels, one for the source
        // loc on `principal_ty` and the other for the source loc on `action`
        impl_diagnostic_from_method_on_field!(principal_ty, loc);
    }

    fn invalid_principal_type_help(
        valid_principal_tys: &[ast::EntityType],
        action: &ast::EntityUID,
    ) -> String {
        if valid_principal_tys.is_empty() {
            format!("no principal types are valid for `{action}`")
        } else {
            format!(
                "valid principal types for `{action}`: {}",
                valid_principal_tys
                    .iter()
                    .sorted_unstable()
                    .map(|et| format!("`{et}`"))
                    .join(", ")
            )
        }
    }

    impl InvalidPrincipalTypeError {
        /// The principal type which is not valid
        pub fn principal_ty(&self) -> &ast::EntityType {
            &self.principal_ty
        }

        /// The action which it is not valid for
        pub fn action(&self) -> &ast::EntityUID {
            &self.action
        }

        /// Principal types which actually are valid for that action
        pub fn valid_principal_tys(&self) -> impl Iterator<Item = &ast::EntityType> {
            self.valid_principal_tys.iter()
        }
    }

    /// Request resource is of a type that is declared in the schema, but is
    /// not valid for the request action
    #[derive(Debug, Error)]
    #[error("resource type `{resource_ty}` is not valid for `{action}`")]
    pub struct InvalidResourceTypeError {
        /// Resource type which is not valid
        pub(super) resource_ty: ast::EntityType,
        /// Action which it is not valid for
        pub(super) action: Arc<ast::EntityUID>,
        /// Resource types which actually are valid for that `action`
        pub(super) valid_resource_tys: Vec<ast::EntityType>,
    }

    impl Diagnostic for InvalidResourceTypeError {
        fn help<'a>(&'a self) -> Option<Box<dyn std::fmt::Display + 'a>> {
            Some(Box::new(invalid_resource_type_help(
                &self.valid_resource_tys,
                &self.action,
            )))
        }

        // possible future improvement: provide two labels, one for the source
        // loc on `resource_ty` and the other for the source loc on `action`
        impl_diagnostic_from_method_on_field!(resource_ty, loc);
    }

    fn invalid_resource_type_help(
        valid_resource_tys: &[ast::EntityType],
        action: &ast::EntityUID,
    ) -> String {
        if valid_resource_tys.is_empty() {
            format!("no resource types are valid for `{action}`")
        } else {
            format!(
                "valid resource types for `{action}`: {}",
                valid_resource_tys
                    .iter()
                    .sorted_unstable()
                    .map(|et| format!("`{et}`"))
                    .join(", ")
            )
        }
    }

    impl InvalidResourceTypeError {
        /// The resource type which is not valid
        pub fn resource_ty(&self) -> &ast::EntityType {
            &self.resource_ty
        }

        /// The action which it is not valid for
        pub fn action(&self) -> &ast::EntityUID {
            &self.action
        }

        /// Resource types which actually are valid for that action
        pub fn valid_resource_tys(&self) -> impl Iterator<Item = &ast::EntityType> {
            self.valid_resource_tys.iter()
        }
    }

    /// Context does not comply with the shape specified for the request action
    #[derive(Debug, Error, Diagnostic)]
    #[error("context `{}` is not valid for `{action}`", ast::BoundedToString::to_string_bounded(.context, BOUNDEDDISPLAY_BOUND_FOR_INVALID_CONTEXT_ERROR))]
    pub struct InvalidContextError {
        /// Context which is not valid
        pub(super) context: ast::Context,
        /// Action which it is not valid for
        pub(super) action: Arc<ast::EntityUID>,
    }

    const BOUNDEDDISPLAY_BOUND_FOR_INVALID_CONTEXT_ERROR: usize = 5;

    impl InvalidContextError {
        /// The context which is not valid
        pub fn context(&self) -> &ast::Context {
            &self.context
        }

        /// The action which it is not valid for
        pub fn action(&self) -> &ast::EntityUID {
            &self.action
        }
    }
}

/// Struct which carries enough information that it can impl Core's
/// `ContextSchema`.
#[derive(Debug, Clone, PartialEq, Eq)]
pub struct ContextSchema(
    // INVARIANT: The `Type` stored in this struct must be representable as a
    // `SchemaType` to avoid panicking in `context_type`.
    crate::validator::types::Type,
);

/// A `Type` contains all the information we need for a Core `ContextSchema`.
impl entities::ContextSchema for ContextSchema {
    fn context_type(&self) -> entities::SchemaType {
        // PANIC SAFETY: By `ContextSchema` invariant, `self.0` is representable as a schema type.
        #[allow(clippy::expect_used)]
        self.0
            .clone()
            .try_into()
            .expect("failed to convert validator type into Core SchemaType")
    }
}

/// Since different Actions have different schemas for `Context`, you must
/// specify the `Action` in order to get a `ContextSchema`.
///
/// Returns `None` if the action is not in the schema.
pub fn context_schema_for_action(
    schema: &ValidatorSchema,
    action: &ast::EntityUID,
) -> Option<ContextSchema> {
    // The invariant on `ContextSchema` requires that the inner type is
    // representable as a schema type. `ValidatorSchema::context_type`
    // always returns a closed record type, which are representable as long
    // as their values are representable. The values are representable
    // because they are taken from the context of a `ValidatorActionId`
    // which was constructed directly from a schema.
    schema.context_type(action).cloned().map(ContextSchema)
}

#[cfg(test)]
mod test {
    use super::*;
    use crate::test_utils::{expect_err, ExpectedErrorMessageBuilder};
    use ast::{Context, Value};
    use cool_asserts::assert_matches;
    use serde_json::json;

    #[track_caller]
    fn schema_with_enums() -> ValidatorSchema {
        let src = r#"
            entity Fruit enum ["🍉", "🍓", "🍒"];
            entity People;
            action "eat" appliesTo {
                principal: [People],
                resource: [Fruit],
                context: {
                  fruit?: Fruit,
                }
            };
        "#;
        ValidatorSchema::from_cedarschema_str(src, Extensions::none())
            .expect("should be a valid schema")
            .0
    }

    fn schema() -> ValidatorSchema {
        let src = json!(
        { "": {
            "entityTypes": {
                "User": {
                    "memberOfTypes": [ "Group" ]
                },
                "Group": {
                    "memberOfTypes": []
                },
                "Photo": {
                    "memberOfTypes": [ "Album" ]
                },
                "Album": {
                    "memberOfTypes": []
                }
            },
            "actions": {
                "view_photo": {
                    "appliesTo": {
                        "principalTypes": ["User", "Group"],
                        "resourceTypes": ["Photo"]
                    }
                },
                "edit_photo": {
                    "appliesTo": {
                        "principalTypes": ["User", "Group"],
                        "resourceTypes": ["Photo"],
                        "context": {
                            "type": "Record",
                            "attributes": {
                                "admin_approval": {
                                    "type": "Boolean",
                                    "required": true,
                                }
                            }
                        }
                    }
                }
            }
        }});
        ValidatorSchema::from_json_value(src, Extensions::all_available())
            .expect("failed to create ValidatorSchema")
    }

    /// basic success with concrete request and no context
    #[test]
    fn success_concrete_request_no_context() {
        assert_matches!(
            ast::Request::new(
                (
                    ast::EntityUID::with_eid_and_type("User", "abc123").unwrap(),
                    None
                ),
                (
                    ast::EntityUID::with_eid_and_type("Action", "view_photo").unwrap(),
                    None
                ),
                (
                    ast::EntityUID::with_eid_and_type("Photo", "vacationphoto94.jpg").unwrap(),
                    None
                ),
                ast::Context::empty(),
                Some(&schema()),
                Extensions::all_available(),
            ),
            Ok(_)
        );
    }

    /// basic success with concrete request and a context
    #[test]
    fn success_concrete_request_with_context() {
        assert_matches!(
            ast::Request::new(
                (
                    ast::EntityUID::with_eid_and_type("User", "abc123").unwrap(),
                    None
                ),
                (
                    ast::EntityUID::with_eid_and_type("Action", "edit_photo").unwrap(),
                    None
                ),
                (
                    ast::EntityUID::with_eid_and_type("Photo", "vacationphoto94.jpg").unwrap(),
                    None
                ),
                ast::Context::from_pairs(
                    [("admin_approval".into(), ast::RestrictedExpr::val(true))],
                    Extensions::all_available()
                )
                .unwrap(),
                Some(&schema()),
                Extensions::all_available(),
            ),
            Ok(_)
        );
    }

    /// success leaving principal unknown
    #[test]
    fn success_principal_unknown() {
        assert_matches!(
            ast::Request::new_with_unknowns(
                ast::EntityUIDEntry::unknown(),
                ast::EntityUIDEntry::known(
                    ast::EntityUID::with_eid_and_type("Action", "view_photo").unwrap(),
                    None,
                ),
                ast::EntityUIDEntry::known(
                    ast::EntityUID::with_eid_and_type("Photo", "vacationphoto94.jpg").unwrap(),
                    None,
                ),
                Some(ast::Context::empty()),
                Some(&schema()),
                Extensions::all_available(),
            ),
            Ok(_)
        );
    }

    /// success leaving action unknown
    #[test]
    fn success_action_unknown() {
        assert_matches!(
            ast::Request::new_with_unknowns(
                ast::EntityUIDEntry::known(
                    ast::EntityUID::with_eid_and_type("User", "abc123").unwrap(),
                    None,
                ),
                ast::EntityUIDEntry::unknown(),
                ast::EntityUIDEntry::known(
                    ast::EntityUID::with_eid_and_type("Photo", "vacationphoto94.jpg").unwrap(),
                    None,
                ),
                Some(ast::Context::empty()),
                Some(&schema()),
                Extensions::all_available(),
            ),
            Ok(_)
        );
    }

    /// success leaving resource unknown
    #[test]
    fn success_resource_unknown() {
        assert_matches!(
            ast::Request::new_with_unknowns(
                ast::EntityUIDEntry::known(
                    ast::EntityUID::with_eid_and_type("User", "abc123").unwrap(),
                    None,
                ),
                ast::EntityUIDEntry::known(
                    ast::EntityUID::with_eid_and_type("Action", "view_photo").unwrap(),
                    None,
                ),
                ast::EntityUIDEntry::unknown(),
                Some(ast::Context::empty()),
                Some(&schema()),
                Extensions::all_available(),
            ),
            Ok(_)
        );
    }

    /// success leaving context unknown
    #[test]
    fn success_context_unknown() {
        assert_matches!(
            ast::Request::new_with_unknowns(
                ast::EntityUIDEntry::known(
                    ast::EntityUID::with_eid_and_type("User", "abc123").unwrap(),
                    None,
                ),
                ast::EntityUIDEntry::known(
                    ast::EntityUID::with_eid_and_type("Action", "view_photo").unwrap(),
                    None,
                ),
                ast::EntityUIDEntry::known(
                    ast::EntityUID::with_eid_and_type("Photo", "vacationphoto94.jpg").unwrap(),
                    None,
                ),
                None,
                Some(&schema()),
                Extensions::all_available(),
            ),
            Ok(_)
        )
    }

    /// success leaving everything unknown
    #[test]
    fn success_everything_unspecified() {
        assert_matches!(
            ast::Request::new_with_unknowns(
                ast::EntityUIDEntry::unknown(),
                ast::EntityUIDEntry::unknown(),
                ast::EntityUIDEntry::unknown(),
                None,
                Some(&schema()),
                Extensions::all_available(),
            ),
            Ok(_)
        );
    }

    /// this succeeds for now: unknown action, concrete principal and
    /// resource of valid types, but none of the schema's actions would work
    /// with this principal and resource type
    #[test]
    fn success_unknown_action_but_invalid_types() {
        assert_matches!(
            ast::Request::new_with_unknowns(
                ast::EntityUIDEntry::known(
                    ast::EntityUID::with_eid_and_type("Album", "abc123").unwrap(),
                    None,
                ),
                ast::EntityUIDEntry::unknown(),
                ast::EntityUIDEntry::known(
                    ast::EntityUID::with_eid_and_type("User", "alice").unwrap(),
                    None,
                ),
                None,
                Some(&schema()),
                Extensions::all_available(),
            ),
            Ok(_)
        );
    }

    /// request action not declared in the schema
    #[test]
    fn action_not_declared() {
        assert_matches!(
            ast::Request::new(
                (ast::EntityUID::with_eid_and_type("User", "abc123").unwrap(), None),
                (ast::EntityUID::with_eid_and_type("Action", "destroy").unwrap(), None),
                (ast::EntityUID::with_eid_and_type("Photo", "vacationphoto94.jpg").unwrap(), None),
                ast::Context::empty(),
                Some(&schema()),
                Extensions::all_available(),
            ),
            Err(e) => {
                expect_err("", &miette::Report::new(e), &ExpectedErrorMessageBuilder::error(r#"request's action `Action::"destroy"` is not declared in the schema"#).build());
            }
        );
    }

    /// request principal type not declared in the schema (action concrete)
    #[test]
    fn principal_type_not_declared() {
        assert_matches!(
            ast::Request::new(
                (ast::EntityUID::with_eid_and_type("Foo", "abc123").unwrap(), None),
                (ast::EntityUID::with_eid_and_type("Action", "view_photo").unwrap(), None),
                (ast::EntityUID::with_eid_and_type("Photo", "vacationphoto94.jpg").unwrap(), None),
                ast::Context::empty(),
                Some(&schema()),
                Extensions::all_available(),
            ),
            Err(e) => {
                expect_err("", &miette::Report::new(e), &ExpectedErrorMessageBuilder::error("principal type `Foo` is not declared in the schema").build());
            }
        );
    }

    /// request resource type not declared in the schema (action concrete)
    #[test]
    fn resource_type_not_declared() {
        assert_matches!(
            ast::Request::new(
                (ast::EntityUID::with_eid_and_type("User", "abc123").unwrap(), None),
                (ast::EntityUID::with_eid_and_type("Action", "view_photo").unwrap(), None),
                (ast::EntityUID::with_eid_and_type("Foo", "vacationphoto94.jpg").unwrap(), None),
                ast::Context::empty(),
                Some(&schema()),
                Extensions::all_available(),
            ),
            Err(e) => {
                expect_err("", &miette::Report::new(e), &ExpectedErrorMessageBuilder::error("resource type `Foo` is not declared in the schema").build());
            }
        );
    }

    /// request principal type declared, but invalid for request's action
    #[test]
    fn principal_type_invalid() {
        assert_matches!(
            ast::Request::new(
                (ast::EntityUID::with_eid_and_type("Album", "abc123").unwrap(), None),
                (ast::EntityUID::with_eid_and_type("Action", "view_photo").unwrap(), None),
                (ast::EntityUID::with_eid_and_type("Photo", "vacationphoto94.jpg").unwrap(), None),
                ast::Context::empty(),
                Some(&schema()),
                Extensions::all_available(),
            ),
            Err(e) => {
                expect_err(
                    "",
                    &miette::Report::new(e),
                    &ExpectedErrorMessageBuilder::error(r#"principal type `Album` is not valid for `Action::"view_photo"`"#)
                        .help(r#"valid principal types for `Action::"view_photo"`: `Group`, `User`"#)
                        .build(),
                );
            }
        );
    }

    /// request resource type declared, but invalid for request's action
    #[test]
    fn resource_type_invalid() {
        assert_matches!(
            ast::Request::new(
                (ast::EntityUID::with_eid_and_type("User", "abc123").unwrap(), None),
                (ast::EntityUID::with_eid_and_type("Action", "view_photo").unwrap(), None),
                (ast::EntityUID::with_eid_and_type("Group", "coders").unwrap(), None),
                ast::Context::empty(),
                Some(&schema()),
                Extensions::all_available(),
            ),
            Err(e) => {
                expect_err(
                    "",
                    &miette::Report::new(e),
                    &ExpectedErrorMessageBuilder::error(r#"resource type `Group` is not valid for `Action::"view_photo"`"#)
                        .help(r#"valid resource types for `Action::"view_photo"`: `Photo`"#)
                        .build(),
                );
            }
        );
    }

    /// request context does not comply with specification: missing attribute
    #[test]
    fn context_missing_attribute() {
        assert_matches!(
            ast::Request::new(
                (ast::EntityUID::with_eid_and_type("User", "abc123").unwrap(), None),
                (ast::EntityUID::with_eid_and_type("Action", "edit_photo").unwrap(), None),
                (ast::EntityUID::with_eid_and_type("Photo", "vacationphoto94.jpg").unwrap(), None),
                ast::Context::empty(),
                Some(&schema()),
                Extensions::all_available(),
            ),
            Err(e) => {
                expect_err("", &miette::Report::new(e), &ExpectedErrorMessageBuilder::error(r#"context `{}` is not valid for `Action::"edit_photo"`"#).build());
            }
        );
    }

    /// request context does not comply with specification: extra attribute
    #[test]
    fn context_extra_attribute() {
        let context_with_extra_attr = ast::Context::from_pairs(
            [
                ("admin_approval".into(), ast::RestrictedExpr::val(true)),
                ("extra".into(), ast::RestrictedExpr::val(42)),
            ],
            Extensions::all_available(),
        )
        .unwrap();
        assert_matches!(
            ast::Request::new(
                (ast::EntityUID::with_eid_and_type("User", "abc123").unwrap(), None),
                (ast::EntityUID::with_eid_and_type("Action", "edit_photo").unwrap(), None),
                (ast::EntityUID::with_eid_and_type("Photo", "vacationphoto94.jpg").unwrap(), None),
                context_with_extra_attr,
                Some(&schema()),
                Extensions::all_available(),
            ),
            Err(e) => {
                expect_err("", &miette::Report::new(e), &ExpectedErrorMessageBuilder::error(r#"context `{admin_approval: true, extra: 42}` is not valid for `Action::"edit_photo"`"#).build());
            }
        );
    }

    /// request context does not comply with specification: attribute is wrong type
    #[test]
    fn context_attribute_wrong_type() {
        let context_with_wrong_type_attr = ast::Context::from_pairs(
            [(
                "admin_approval".into(),
                ast::RestrictedExpr::set([ast::RestrictedExpr::val(true)]),
            )],
            Extensions::all_available(),
        )
        .unwrap();
        assert_matches!(
            ast::Request::new(
                (ast::EntityUID::with_eid_and_type("User", "abc123").unwrap(), None),
                (ast::EntityUID::with_eid_and_type("Action", "edit_photo").unwrap(), None),
                (ast::EntityUID::with_eid_and_type("Photo", "vacationphoto94.jpg").unwrap(), None),
                context_with_wrong_type_attr,
                Some(&schema()),
                Extensions::all_available(),
            ),
            Err(e) => {
                expect_err("", &miette::Report::new(e), &ExpectedErrorMessageBuilder::error(r#"context `{admin_approval: [true]}` is not valid for `Action::"edit_photo"`"#).build());
            }
        );
    }

    /// request context contains heterogeneous set
    #[test]
    fn context_attribute_heterogeneous_set() {
        let context_with_heterogeneous_set = ast::Context::from_pairs(
            [(
                "admin_approval".into(),
                ast::RestrictedExpr::set([
                    ast::RestrictedExpr::val(true),
                    ast::RestrictedExpr::val(-1001),
                ]),
            )],
            Extensions::all_available(),
        )
        .unwrap();
        assert_matches!(
            ast::Request::new(
                (ast::EntityUID::with_eid_and_type("User", "abc123").unwrap(), None),
                (ast::EntityUID::with_eid_and_type("Action", "edit_photo").unwrap(), None),
                (ast::EntityUID::with_eid_and_type("Photo", "vacationphoto94.jpg").unwrap(), None),
                context_with_heterogeneous_set,
                Some(&schema()),
                Extensions::all_available(),
            ),
            Err(e) => {
                expect_err("", &miette::Report::new(e), &ExpectedErrorMessageBuilder::error(r#"context `{admin_approval: [true, -1001]}` is not valid for `Action::"edit_photo"`"#).build());
            }
        );
    }

    /// request context which is large enough that we don't print the whole thing in the error message
    #[test]
    fn context_large() {
        let large_context_with_extra_attributes = ast::Context::from_pairs(
            [
                ("admin_approval".into(), ast::RestrictedExpr::val(true)),
                ("extra1".into(), ast::RestrictedExpr::val(false)),
                ("also extra".into(), ast::RestrictedExpr::val("spam")),
                (
                    "extra2".into(),
                    ast::RestrictedExpr::set([ast::RestrictedExpr::val(-100)]),
                ),
                (
                    "extra3".into(),
                    ast::RestrictedExpr::val(
                        ast::EntityUID::with_eid_and_type("User", "alice").unwrap(),
                    ),
                ),
                ("extra4".into(), ast::RestrictedExpr::val("foobar")),
            ],
            Extensions::all_available(),
        )
        .unwrap();
        assert_matches!(
            ast::Request::new(
                (ast::EntityUID::with_eid_and_type("User", "abc123").unwrap(), None),
                (ast::EntityUID::with_eid_and_type("Action", "edit_photo").unwrap(), None),
                (ast::EntityUID::with_eid_and_type("Photo", "vacationphoto94.jpg").unwrap(), None),
                large_context_with_extra_attributes,
                Some(&schema()),
                Extensions::all_available(),
            ),
            Err(e) => {
                expect_err(
                    "",
                    &miette::Report::new(e),
                    &ExpectedErrorMessageBuilder::error(r#"context `{admin_approval: true, "also extra": "spam", extra1: false, extra2: [-100], extra3: User::"alice", .. }` is not valid for `Action::"edit_photo"`"#).build(),
                );
            }
        );
    }

    #[test]
    fn enumerated_entity_type() {
        assert_matches!(
            ast::Request::new(
                (
                    ast::EntityUID::with_eid_and_type("People", "😋").unwrap(),
                    None
                ),
                (
                    ast::EntityUID::with_eid_and_type("Action", "eat").unwrap(),
                    None
                ),
                (
                    ast::EntityUID::with_eid_and_type("Fruit", "🍉").unwrap(),
                    None
                ),
                Context::empty(),
                Some(&schema_with_enums()),
                Extensions::none(),
            ),
            Ok(_)
        );
        assert_matches!(
            ast::Request::new(
                (ast::EntityUID::with_eid_and_type("People", "🤔").unwrap(), None),
                (ast::EntityUID::with_eid_and_type("Action", "eat").unwrap(), None),
                (ast::EntityUID::with_eid_and_type("Fruit", "🥝").unwrap(), None),
                Context::empty(),
                Some(&schema_with_enums()),
                Extensions::none(),
            ),
            Err(e) => {
                expect_err(
                    "",
                    &miette::Report::new(e),
                    &ExpectedErrorMessageBuilder::error(r#"entity `Fruit::"🥝"` is of an enumerated entity type, but `"🥝"` is not declared as a valid eid"#).help(r#"valid entity eids: "🍉", "🍓", "🍒""#)
                    .build(),
                );
            }
        );
        assert_matches!(
            ast::Request::new(
                (ast::EntityUID::with_eid_and_type("People", "🤔").unwrap(), None),
                (ast::EntityUID::with_eid_and_type("Action", "eat").unwrap(), None),
                (ast::EntityUID::with_eid_and_type("Fruit", "🍉").unwrap(), None),
                Context::from_pairs([("fruit".into(), (Value::from(ast::EntityUID::with_eid_and_type("Fruit", "🥭").unwrap())).into())], Extensions::none()).expect("should be a valid context"),
                Some(&schema_with_enums()),
                Extensions::none(),
            ),
            Err(e) => {
                expect_err(
                    "",
                    &miette::Report::new(e),
                    &ExpectedErrorMessageBuilder::error(r#"entity `Fruit::"🥭"` is of an enumerated entity type, but `"🥭"` is not declared as a valid eid"#).help(r#"valid entity eids: "🍉", "🍓", "🍒""#)
                    .build(),
                );
            }
        );
    }
}<|MERGE_RESOLUTION|>--- conflicted
+++ resolved
@@ -250,7 +250,6 @@
             .into());
         }
 
-<<<<<<< HEAD
         let resource_type = resource.entity_type();
         if let Some(et) = self.get_entity_type(resource_type) {
             let euid = resource;
@@ -261,26 +260,6 @@
             {
                 is_valid_enumerated_entity(&Vec::from(choices.clone().map(Eid::new)), euid)
                     .map_err(RequestValidationError::InvalidEnumEntity)?;
-=======
-        // the remaining checks require knowing about the action.
-        match request.action() {
-            EntityUIDEntry::Known { euid: action, .. } => {
-                let validator_action_id = self.get_action_id(action).ok_or_else(|| {
-                    request_validation_errors::UndeclaredActionError {
-                        action: Arc::clone(action),
-                    }
-                })?;
-                if let Some(principal_type) = request.principal().get_type() {
-                    validator_action_id.check_principal_type(principal_type, action)?;
-                }
-                if let Some(principal_type) = request.resource().get_type() {
-                    validator_action_id.check_resource_type(principal_type, action)?;
-                }
-                if let Some(context) = request.context() {
-                    self.validate_context(context, action, extensions)
-                        .map_err(RequestValidationError::from)?;
-                }
->>>>>>> 568b50cf
             }
         } else {
             return Err(request_validation_errors::UndeclaredResourceTypeError {
@@ -400,7 +379,6 @@
     ) -> std::result::Result<(), Self::Error> {
         self.schema.validate_context(context, action, extensions)
     }
-<<<<<<< HEAD
 
     /// Validate the entities, returning `Err` if it fails validation
     fn validate_scope_variables(
@@ -412,8 +390,7 @@
         self.schema
             .validate_scope_variables(principal, action, resource)
     }
-=======
->>>>>>> 568b50cf
+
 }
 
 /// Error when the request does not conform to the schema.
