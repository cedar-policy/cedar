--- conflicted
+++ resolved
@@ -26,13 +26,8 @@
 use smol_str::SmolStr;
 
 use crate::{
-<<<<<<< HEAD
-    type_error::TypeError, types::Type, AttributesOrContext, EntityType, NamespaceDefinition,
-    ValidationMode,
-=======
     type_error::TypeError, types::Type, AttributeAccess, AttributesOrContext, EntityType,
-    NamespaceDefinition,
->>>>>>> 631cc479
+    NamespaceDefinition, ValidationMode,
 };
 
 use super::test_utils::{
