/*
 * Copyright 2022-2023 Amazon.com, Inc. or its affiliates. All Rights Reserved.
 *
 * Licensed under the Apache License, Version 2.0 (the "License");
 * you may not use this file except in compliance with the License.
 * You may obtain a copy of the License at
 *
 *      https://www.apache.org/licenses/LICENSE-2.0
 *
 * Unless required by applicable law or agreed to in writing, software
 * distributed under the License is distributed on an "AS IS" BASIS,
 * WITHOUT WARRANTIES OR CONDITIONS OF ANY KIND, either express or implied.
 * See the License for the specific language governing permissions and
 * limitations under the License.
 */

//! This module exposes a JSON-based validate function used by other language FFI's
//!
#![allow(clippy::module_name_repetitions)]
use super::utils::{InterfaceResult, PolicySpecification};
use crate::{PolicySet, Schema, ValidationMode, Validator};
use cedar_policy_core::jsonvalue::JsonValueWithNoDuplicateKeys;
use serde::{Deserialize, Serialize};

#[cfg(feature = "wasm")]
extern crate tsify;

/// Parse a policy set and optionally validate it against a provided schema
fn validate(call: ValidationCall) -> ValidationAnswer {
    match call.get_components() {
        Ok((policies, schema)) => {
            let validator = Validator::new(schema);
            let validation_result = validator.validate(&policies, ValidationMode::default());
            let validation_errors: Vec<ValidationError> = validation_result
                .validation_errors()
                .map(|error| ValidationError {
                    policy_id: error.location().policy_id().to_string(),
                    error: format!("{}", error.error_kind()),
                })
                .collect();
            let validation_warnings: Vec<ValidationWarning> = validation_result
                .validation_warnings()
                .map(|error| ValidationWarning {
                    policy_id: error.location().policy_id().to_string(),
                    warning: format!("{}", error.warning_kind()),
                })
                .collect();
            ValidationAnswer::Success {
                validation_errors,
                validation_warnings,
            }
        }
        Err(errors) => ValidationAnswer::Failure { errors },
    }
}

/// public string-based validation function
pub fn json_validate(input: &str) -> InterfaceResult {
    serde_json::from_str::<ValidationCall>(input).map_or_else(
        |e| InterfaceResult::fail_internally(format!("error parsing call: {e:}")),
        |call| match validate(call) {
            answer @ ValidationAnswer::Success { .. } => InterfaceResult::succeed(answer),
            ValidationAnswer::Failure { errors } => InterfaceResult::fail_bad_request(errors),
        },
    )
}

/// Struct containing the input data for validation
#[derive(Serialize, Deserialize)]
#[cfg_attr(feature = "wasm", derive(tsify::Tsify))]
#[cfg_attr(feature = "wasm", tsify(into_wasm_abi, from_wasm_abi))]
struct ValidationCall {
    #[serde(default)]
    #[serde(rename = "validationSettings")]
    validation_settings: ValidationSettings,
    /// Schema in JSON format
    schema: JsonValueWithNoDuplicateKeys,
    #[serde(rename = "policySet")]
    policy_set: PolicySpecification,
}

fn parse_schema(schema_json: JsonValueWithNoDuplicateKeys) -> Result<Schema, Vec<String>> {
    Schema::from_json_value(schema_json.into()).map_err(|e| vec![e.to_string()])
}

impl ValidationCall {
    fn get_components(self) -> Result<(PolicySet, Schema), Vec<String>> {
        let policies = self.policy_set.try_into(None)?;
        let schema = parse_schema(self.schema)?;
        Ok((policies, schema))
    }
}

/// Configuration for the validation call
#[derive(Default, Serialize, Deserialize)]
#[cfg_attr(feature = "wasm", derive(tsify::Tsify))]
#[cfg_attr(feature = "wasm", tsify(into_wasm_abi, from_wasm_abi))]
struct ValidationSettings {
    enabled: ValidationEnabled,
}

#[derive(Serialize, Deserialize)]
#[cfg_attr(feature = "wasm", derive(tsify::Tsify))]
#[cfg_attr(feature = "wasm", tsify(into_wasm_abi, from_wasm_abi))]
enum ValidationEnabled {
    #[serde(rename = "on")]
    #[serde(alias = "regular")]
    On,
    #[serde(rename = "off")]
    Off,
}

impl Default for ValidationEnabled {
    fn default() -> Self {
        Self::On
    }
}

#[derive(Debug, Serialize, Deserialize)]
struct ValidationError {
    #[serde(rename = "policyId")]
    policy_id: String,
    error: String,
}

#[derive(Debug, Serialize, Deserialize)]
struct ValidationWarning {
    #[serde(rename = "policyId")]
    policy_id: String,
    warning: String,
}

/// Result struct for validation
#[derive(Debug, Serialize, Deserialize)]
#[serde(untagged)]
enum ValidationAnswer {
    /// Represents a failure to parse or call the validator
    Failure { errors: Vec<String> },
    /// Represents a successful validation call
    Success {
        validation_errors: Vec<ValidationError>,
        validation_warnings: Vec<ValidationWarning>,
    },
}

// PANIC SAFETY unit tests
#[allow(clippy::panic)]
#[cfg(test)]
mod test {
    use super::*;
    use crate::frontend::utils::assert_is_failure;
    use cool_asserts::assert_matches;
    use std::{collections::HashMap, str::FromStr};

    #[test]
    fn test_validate_empty_policy_directly() {
        let schema =
            JsonValueWithNoDuplicateKeys::from_str("{}").expect("empty schema should be valid");

        let call = ValidationCall {
            validation_settings: ValidationSettings::default(),
            schema,
            policy_set: PolicySpecification::Map(HashMap::new()),
        };

        let call_json: String = serde_json::to_string(&call).expect("could not serialise call");

        let result = json_validate(&call_json);
        assert_validates_without_errors(result);
    }

    #[test]
    fn test_empty_policy_validates_without_errors() {
        let call_json = r#"{
            "schema": {},
            "policySet": {}
        }"#
        .to_string();

        let result = json_validate(&call_json);
        assert_validates_without_errors(result);
    }

    #[test]
    fn test_nontrivial_correct_policy_validates_without_errors() {
        let call_json = r#"{
  "schema": { "": {
    "entityTypes": {
      "User": {
        "memberOfTypes": [ "UserGroup" ]
      },
      "Photo": {
        "memberOfTypes": [ "Album", "Account" ]
      },
      "Album": {
        "memberOfTypes": [ "Album", "Account" ]
      },
      "Account": { },
      "UserGroup": {}
    },
    "actions": {
      "readOnly": { },
      "readWrite": { },
      "createAlbum": {
        "appliesTo": {
          "resourceTypes": [ "Account", "Album" ],
          "principalTypes": [ "User" ]
        }
      },
      "addPhotoToAlbum": {
        "appliesTo": {
          "resourceTypes": [ "Album" ],
          "principalTypes": [ "User" ]
        }
      },
      "viewPhoto": {
        "appliesTo": {
          "resourceTypes": [ "Photo" ],
          "principalTypes": [ "User" ]
        }
      },
      "viewComments": {
        "appliesTo": {
          "resourceTypes": [ "Photo" ],
          "principalTypes": [ "User" ]
        }
      }
    }
  }},
  "policySet": {
    "policy0": "permit(principal in UserGroup::\"alice_friends\", action == Action::\"viewPhoto\", resource);"
  }
}
"#.to_string();

        let result = json_validate(&call_json);
        assert_validates_without_errors(result);
    }

    #[test]
    fn test_policy_with_parse_error_fails_passing_on_errors() {
        let call_json = r#"{
            "schema": {"": {
                "entityTypes": {},
                "actions": {}
            }},
            "policySet": {
                "policy0": "azfghbjknnhbud"
            }
        }"#
        .to_string();

        let result = json_validate(&call_json);
        assert_is_failure(&result, false, "unexpected end of input");
    }

    #[test]
    fn test_semantically_incorrect_policy_fails_with_errors() {
        let call_json = r#"{
  "schema":{"": {
    "entityTypes": {
      "User": {
        "memberOfTypes": [ ]
      },
      "Photo": {
        "memberOfTypes": [ ]
      }
    },
    "actions": {
      "viewPhoto": {
        "appliesTo": {
          "resourceTypes": [ "Photo" ],
          "principalTypes": [ "User" ]
        }
      }
    }
  }},
  "policySet": {
    "policy0": "permit(principal == Photo::\"photo.jpg\", action == Action::\"viewPhoto\", resource == User::\"alice\");",
    "policy1": "permit(principal == Photo::\"photo2.jpg\", action == Action::\"viewPhoto\", resource == User::\"alice2\");"
  }
}
"#.to_string();

        let result = json_validate(&call_json);
<<<<<<< HEAD
        assert_validates_with_errors(result, 4);
=======
        assert_validates_with_notes(result, 2);
>>>>>>> c16e9320
    }

    #[test]
    fn test_nontrivial_correct_policy_validates_without_errors_concatenated_policies() {
        let call_json = r#"{
  "schema": { "": {
    "entityTypes": {
      "User": {
        "memberOfTypes": [ "UserGroup" ]
      },
      "Photo": {
        "memberOfTypes": [ "Album", "Account" ]
      },
      "Album": {
        "memberOfTypes": [ "Album", "Account" ]
      },
      "Account": { },
      "UserGroup": {}
    },
    "actions": {
      "readOnly": {},
      "readWrite": {},
      "createAlbum": {
        "appliesTo": {
          "resourceTypes": [ "Account", "Album" ],
          "principalTypes": [ "User" ]
        }
      },
      "addPhotoToAlbum": {
        "appliesTo": {
          "resourceTypes": [ "Album" ],
          "principalTypes": [ "User" ]
        }
      },
      "viewPhoto": {
        "appliesTo": {
          "resourceTypes": [ "Photo" ],
          "principalTypes": [ "User" ]
        }
      },
      "viewComments": {
        "appliesTo": {
          "resourceTypes": [ "Photo" ],
          "principalTypes": [ "User" ]
        }
      }
    }
  }},
  "policySet": {
    "policy0": "permit(principal in UserGroup::\"alice_friends\", action == Action::\"viewPhoto\", resource);"
  }
}
"#.to_string();

        let result = json_validate(&call_json);
        assert_validates_without_errors(result);
    }

    #[test]
    fn test_policy_with_parse_error_fails_passing_on_errors_concatenated_policies() {
        let call_json = r#"{
            "schema": {"": {
                "entityTypes": {},
                "actions": {}
            }},
            "policySet": "azfghbjknnhbud"
        }"#
        .to_string();

        let result = json_validate(&call_json);
        assert_is_failure(&result, false, "unexpected end of input");
    }

    #[test]
    fn test_semantically_incorrect_policy_fails_with_errors_concatenated_policies() {
        let call_json = r#"{
  "schema": {"": {
    "entityTypes": {
      "User": {
        "memberOfTypes": [ ]
      },
      "Photo": {
        "memberOfTypes": [ ]
      }
    },
    "actions": {
      "viewPhoto": {
        "appliesTo": {
          "resourceTypes": [ "Photo" ],
          "principalTypes": [ "User" ]
        }
      }
    }
  }},
  "policySet": "forbid(principal, action, resource);permit(principal == Photo::\"photo.jpg\", action == Action::\"viewPhoto\", resource == User::\"alice\");"
}
"#.to_string();

        let result = json_validate(&call_json);
<<<<<<< HEAD
        assert_validates_with_errors(result, 2);
=======
        assert_validates_with_notes(result, 1);
>>>>>>> c16e9320
    }

    #[test]
    fn test_policy_with_parse_error_fails_concatenated_policies() {
        let call_json = r#"{
            "schema": {"": {
                "entityTypes": {},
                "actions": {}
            }},
            "policySet": "permit(principal, action, resource);forbid"
        }"#
        .to_string();
        let result = json_validate(&call_json);
        assert_is_failure(&result, false, "unexpected end of input");
    }

    #[test]
    fn test_bad_call_format_fails() {
        let result = json_validate("uerfheriufheiurfghtrg");
        assert_is_failure(&result, true, "error parsing call: expected value");
    }

    #[test]
    fn test_validate_fails_on_duplicate_namespace() {
        let call_json = r#"{
            "schema": {
              "foo": { "entityTypes": {}, "actions": {} },
              "foo": { "entityTypes": {}, "actions": {} }
            },
            "policySet": ""
        }"#
        .to_string();
        let result = json_validate(&call_json);
        assert_is_failure(
            &result,
            true,
            "error parsing call: the key `foo` occurs two or more times in the same JSON object",
        );
    }

    #[track_caller] // report the caller's location as the location of the panic, not the location in this function
    fn assert_validates_without_errors(result: InterfaceResult) {
        assert_matches!(result, InterfaceResult::Success { result } => {
            let parsed_result: ValidationAnswer = serde_json::from_str(result.as_str()).unwrap();
            assert_matches!(parsed_result, ValidationAnswer::Success { validation_errors, validation_warnings: _ } => {
                assert_eq!(validation_errors.len(), 0, "Unexpected validation errors: {validation_errors:?}");
            });
        });
    }

    #[track_caller] // report the caller's location as the location of the panic, not the location in this function
    fn assert_validates_with_errors(result: InterfaceResult, expected_num_errors: usize) {
        assert_matches!(result, InterfaceResult::Success { result } => {
            let parsed_result: ValidationAnswer = serde_json::from_str(result.as_str()).unwrap();
            assert_matches!(parsed_result, ValidationAnswer::Success { validation_errors, validation_warnings: _ } => {
                assert_eq!(validation_errors.len(), expected_num_errors);
            });
        });
    }

    #[test]
    fn test_validate_fails_on_duplicate_policy_id() {
        let call_json = r#"{
            "schema": { "": { "entityTypes": {}, "actions": {} } },
            "policySet": {
              "ID0": "permit(principal, action, resource);",
              "ID0": "permit(principal, action, resource);"
            }
        }"#
        .to_string();
        let result = json_validate(&call_json);
        assert_is_failure(&result, true, "error parsing call: policies as a concatenated string or multiple policies as a hashmap where the policy id is the key");
    }
}<|MERGE_RESOLUTION|>--- conflicted
+++ resolved
@@ -283,11 +283,7 @@
 "#.to_string();
 
         let result = json_validate(&call_json);
-<<<<<<< HEAD
-        assert_validates_with_errors(result, 4);
-=======
-        assert_validates_with_notes(result, 2);
->>>>>>> c16e9320
+        assert_validates_with_errors(result, 2);
     }
 
     #[test]
@@ -387,11 +383,7 @@
 "#.to_string();
 
         let result = json_validate(&call_json);
-<<<<<<< HEAD
-        assert_validates_with_errors(result, 2);
-=======
-        assert_validates_with_notes(result, 1);
->>>>>>> c16e9320
+        assert_validates_with_errors(result, 1);
     }
 
     #[test]
